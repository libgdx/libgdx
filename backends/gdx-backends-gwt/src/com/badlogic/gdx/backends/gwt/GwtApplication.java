/*******************************************************************************
 * Copyright 2011 See AUTHORS file.
 * 
 * Licensed under the Apache License, Version 2.0 (the "License");
 * you may not use this file except in compliance with the License.
 * You may obtain a copy of the License at
 * 
 *   http://www.apache.org/licenses/LICENSE-2.0
 * 
 * Unless required by applicable law or agreed to in writing, software
 * distributed under the License is distributed on an "AS IS" BASIS,
 * WITHOUT WARRANTIES OR CONDITIONS OF ANY KIND, either express or implied.
 * See the License for the specific language governing permissions and
 * limitations under the License.
 ******************************************************************************/

package com.badlogic.gdx.backends.gwt;

import java.util.Iterator;

import com.badlogic.gdx.Application;
import com.badlogic.gdx.ApplicationListener;
import com.badlogic.gdx.ApplicationLogger;
import com.badlogic.gdx.Audio;
import com.badlogic.gdx.Files;
import com.badlogic.gdx.Gdx;
import com.badlogic.gdx.Graphics;
import com.badlogic.gdx.Input;
import com.badlogic.gdx.LifecycleListener;
import com.badlogic.gdx.Net;
import com.badlogic.gdx.Preferences;
import com.badlogic.gdx.backends.gwt.inject.JsInjector;
import com.badlogic.gdx.backends.gwt.inject.JsInjector.Injectable;
import com.badlogic.gdx.backends.gwt.preloader.Preloader;
import com.badlogic.gdx.backends.gwt.preloader.Preloader.PreloaderCallback;
import com.badlogic.gdx.backends.gwt.preloader.Preloader.PreloaderState;
import com.badlogic.gdx.backends.gwt.soundmanager2.SoundManager;
import com.badlogic.gdx.utils.Array;
import com.badlogic.gdx.utils.Clipboard;
import com.badlogic.gdx.utils.ObjectMap;
import com.badlogic.gdx.utils.TimeUtils;
import com.google.gwt.animation.client.AnimationScheduler;
import com.google.gwt.animation.client.AnimationScheduler.AnimationCallback;
import com.google.gwt.core.client.EntryPoint;
import com.google.gwt.core.client.GWT;
import com.google.gwt.core.client.JavaScriptObject;
import com.google.gwt.dom.client.CanvasElement;
import com.google.gwt.dom.client.Document;
import com.google.gwt.dom.client.Element;
import com.google.gwt.dom.client.Style;
import com.google.gwt.dom.client.Style.Unit;
import com.google.gwt.user.client.Timer;
import com.google.gwt.user.client.ui.HasHorizontalAlignment;
import com.google.gwt.user.client.ui.HasVerticalAlignment;
import com.google.gwt.user.client.ui.Image;
import com.google.gwt.user.client.ui.InlineHTML;
import com.google.gwt.user.client.ui.Label;
import com.google.gwt.user.client.ui.Panel;
import com.google.gwt.user.client.ui.RootPanel;
import com.google.gwt.user.client.ui.SimplePanel;
import com.google.gwt.user.client.ui.TextArea;
import com.google.gwt.user.client.ui.VerticalPanel;
import com.google.gwt.user.client.ui.Widget;

/** Implementation of an {@link Application} based on GWT. Clients have to override {@link #getConfig()} and
 * {@link #createApplicationListener()}. Clients can override the default loading screen via
 * {@link #getPreloaderCallback()} and implement any loading screen drawing via GWT widgets.
 * @author mzechner */
public abstract class GwtApplication implements EntryPoint, Application {
	private ApplicationListener listener;
	GwtApplicationConfiguration config;
	GwtGraphics graphics;
	private GwtInput input;
	private GwtNet net;
	private Panel root = null;
	protected TextArea log = null;
	private int logLevel = LOG_ERROR;
	private ApplicationLogger applicationLogger;
	private Array<Runnable> runnables = new Array<Runnable>();
	private Array<Runnable> runnablesHelper = new Array<Runnable>();
	private Array<LifecycleListener> lifecycleListeners = new Array<LifecycleListener>();
	private int lastWidth;
	private int lastHeight;
	Preloader preloader;
	private static AgentInfo agentInfo;
	private ObjectMap<String, Preferences> prefs = new ObjectMap<String, Preferences>();
	private Clipboard clipboard;
	LoadingListener loadingListener;
	private Array<Injectable> injectables;

	/** @return the configuration for the {@link GwtApplication}. */
	public abstract GwtApplicationConfiguration getConfig ();

	
	public String getPreloaderBaseURL()
	{
		return GWT.getHostPageBaseURL() + "assets/";
	}
	
	@Override
	public ApplicationListener getApplicationListener() {
		return listener;
	}
	
	public abstract ApplicationListener createApplicationListener();
	
	@Override
	public void onModuleLoad () {
		injectables = new Array<Injectable>();
		Injectable[] injectablesArray = ((JsInjector)GWT.create(JsInjector.class)).getInjectables();
		for (Injectable inj : injectablesArray) {
			injectables.add(inj);// Necessary due to GWT and use of generators...
			inj.inject();
		}
		GwtApplication.agentInfo = computeAgentInfo();
		this.listener = createApplicationListener();
		this.config = getConfig();
		setApplicationLogger(new GwtApplicationLogger(this.config.log));

		addEventListeners();

		if (config.rootPanel != null) {
			this.root = config.rootPanel;
		} else {
			Element element = Document.get().getElementById("embed-" + GWT.getModuleName());
			if (element == null) {
				VerticalPanel panel = new VerticalPanel();
				panel.setWidth("" + config.width + "px");
				panel.setHeight("" + config.height + "px");
				panel.setHorizontalAlignment(HasHorizontalAlignment.ALIGN_CENTER);
				panel.setVerticalAlignment(HasVerticalAlignment.ALIGN_MIDDLE);
				RootPanel.get().add(panel);
				RootPanel.get().setWidth("" + config.width + "px");
				RootPanel.get().setHeight("" + config.height + "px");
				this.root = panel;
			} else {
				VerticalPanel panel = new VerticalPanel();
				panel.setWidth("" + config.width + "px");
				panel.setHeight("" + config.height + "px");
				panel.setHorizontalAlignment(HasHorizontalAlignment.ALIGN_CENTER);
				panel.setVerticalAlignment(HasVerticalAlignment.ALIGN_MIDDLE);
				element.appendChild(panel.getElement());
				root = panel;
			}
		}

		// initialize SoundManager2
		SoundManager.init(GWT.getModuleBaseURL(), 9, config.preferFlash, new SoundManager.SoundManagerCallback(){

			@Override
			public void onready () {
				final PreloaderCallback callback = getPreloaderCallback();
				preloader = createPreloader();
				preloader.preload("assets.txt", new PreloaderCallback() {
					@Override
					public void error (String file) {
						callback.error(file);
					}

					@Override
					public void update (PreloaderState state) {
						callback.update(state);
						if (state.hasEnded()) {
							getRootPanel().clear();
							if(loadingListener != null)
								loadingListener.beforeSetup();
							setupLoop();
							if(loadingListener != null)
								loadingListener.afterSetup();
						}
					}
				});
			}

			@Override
			public void ontimeout (String status, String errorType) {
				error("SoundManager", status + " " + errorType);
			}
			
		});
	}

	/**
	 * Override this method to return a custom widget informing the that their browser lacks support of WebGL.
	 *
	 * @return Widget to display when WebGL is not supported.
	 */
	public Widget getNoWebGLSupportWidget() {
		return new Label("Sorry, your browser doesn't seem to support WebGL");
	}

	void setupLoop () {
		// setup modules
		try {			
			graphics = new GwtGraphics(root, config);			
		} catch (Throwable e) {
			root.clear();
			root.add(getNoWebGLSupportWidget());
			return;
		}
		lastWidth = graphics.getWidth();
		lastHeight = graphics.getHeight();
		Gdx.app = this;
		Gdx.audio = new GwtAudio();
		Gdx.graphics = graphics;
		Gdx.gl20 = graphics.getGL20();
		Gdx.gl = Gdx.gl20;
		Gdx.files = new GwtFiles(preloader);
		this.input = new GwtInput(graphics.canvas);
		Gdx.input = this.input;
		this.net = new GwtNet();
		Gdx.net = this.net;
		this.clipboard = new GwtClipboard();
<<<<<<< HEAD
		
		removeAllInjected();
		if (injectables.size > 0) { // Only inject if injectables are left
			waitForInjection();
		} else{
			createAndStartMainLoop();
=======
		updateLogLabelSize();

		// tell listener about app creation
		try {
			listener.create();
			listener.resize(graphics.getWidth(), graphics.getHeight());
		} catch (Throwable t) {
			error("GwtApplication", "exception: " + t.getMessage(), t);
			t.printStackTrace();
			throw new RuntimeException(t);
>>>>>>> b7644beb
		}
	}


	private void waitForInjection () {
		new com.google.gwt.user.client.Timer() {
			int repeatingCount = 50;
			int count;
			boolean mainLoopStarted;

			@Override
			public void run () {
				if (count < repeatingCount) {
					removeAllInjected();
					if (injectables.size == 0) {
						cancel();
					}
				} else {
					cancel();
				}
				count++;
			}

			@Override
			public void cancel () {
				super.cancel();
				if (mainLoopStarted == false) {
					mainLoopStarted = true;
					createAndStartMainLoop();
				}
			}
		}.scheduleRepeating(100);
	}
	
	private void createAndStartMainLoop () {
		// tell listener about app creation
			try {
				listener.create();
				listener.resize(graphics.getWidth(), graphics.getHeight());
			} catch (Throwable t) {
				error("GwtApplication", "exception: " + t.getMessage(), t);
				t.printStackTrace();
				throw new RuntimeException(t);
			}

			AnimationScheduler.get().requestAnimationFrame(new AnimationCallback() {
				@Override
				public void execute (double timestamp) {
					try {
						mainLoop();
					} catch (Throwable t) {
						error("GwtApplication", "exception: " + t.getMessage(), t);
						throw new RuntimeException(t);
					}
					AnimationScheduler.get().requestAnimationFrame(this, graphics.canvas);
				}
			}, graphics.canvas);
	}

	/** Removes all injectables that either failed injection or succeeded injection */
	private void removeAllInjected () {
		Iterator<Injectable> it = injectables.iterator();
		while (it.hasNext()) {
			Injectable next = it.next();
			if (next.isSuccess()) it.remove();
			if (next.isError()) it.remove();
		}
	}

	void mainLoop() {
		graphics.update();
		if (Gdx.graphics.getWidth() != lastWidth || Gdx.graphics.getHeight() != lastHeight) {
			GwtApplication.this.listener.resize(Gdx.graphics.getWidth(), Gdx.graphics.getHeight());
			lastWidth = graphics.getWidth();
			lastHeight = graphics.getHeight();
			Gdx.gl.glViewport(0, 0, lastWidth, lastHeight);
		}
		runnablesHelper.addAll(runnables);
		runnables.clear();
		for (int i = 0; i < runnablesHelper.size; i++) {
			runnablesHelper.get(i).run();
		}
		runnablesHelper.clear();
		graphics.frameId++;
		listener.render();
		input.reset();
	}
	
	public Panel getRootPanel () {
		return root;
	}

	long loadStart = TimeUtils.nanoTime();

	public Preloader createPreloader() {
		return new Preloader(getPreloaderBaseURL());
	}

	public PreloaderCallback getPreloaderCallback () {
		final Panel preloaderPanel = new VerticalPanel();
		preloaderPanel.setStyleName("gdx-preloader");
		final Image logo = new Image(GWT.getModuleBaseURL() + "logo.png");
		logo.setStyleName("logo");		
		preloaderPanel.add(logo);
		final Panel meterPanel = new SimplePanel();
		meterPanel.setStyleName("gdx-meter");
		meterPanel.addStyleName("red");
		final InlineHTML meter = new InlineHTML();
		final Style meterStyle = meter.getElement().getStyle();
		meterStyle.setWidth(0, Unit.PCT);
		meterPanel.add(meter);
		preloaderPanel.add(meterPanel);
		getRootPanel().add(preloaderPanel);
		return new PreloaderCallback() {

			@Override
			public void error (String file) {
				System.out.println("error: " + file);
			}
			
			@Override
			public void update (PreloaderState state) {
				meterStyle.setWidth(100f * state.getProgress(), Unit.PCT);
			}			
			
		};
	}

	@Override
	public Graphics getGraphics () {
		return graphics;
	}

	@Override
	public Audio getAudio () {
		return Gdx.audio;
	}

	@Override
	public Input getInput () {
		return Gdx.input;
	}

	@Override
	public Files getFiles () {
		return Gdx.files;
	}
	
	@Override
	public Net getNet() {
		return Gdx.net;
	}

	private void updateLogLabelSize () {
		if (log != null) {
			if (graphics != null) {
				log.setSize(graphics.getWidth() + "px", "200px");
			} else {
				log.setSize("400px", "200px"); // Should not happen at this point, use dummy value
			}
		}
	}

	@Override
	public void log (String tag, String message) {
		if (logLevel >= LOG_INFO) getApplicationLogger().log(tag, message);
	}

	@Override
	public void log (String tag, String message, Throwable exception) {
		if (logLevel >= LOG_INFO) getApplicationLogger().log(tag, message, exception);
	}

	@Override
	public void error (String tag, String message) {
		if (logLevel >= LOG_ERROR) getApplicationLogger().error(tag, message);
	}

	@Override
	public void error (String tag, String message, Throwable exception) {
		if (logLevel >= LOG_ERROR) getApplicationLogger().error(tag, message, exception);
	}

	@Override
	public void debug (String tag, String message) {
		if (logLevel >= LOG_DEBUG) getApplicationLogger().debug(tag, message);
	}

	@Override
	public void debug (String tag, String message, Throwable exception) {
		if (logLevel >= LOG_DEBUG) getApplicationLogger().debug(tag, message, exception);
	}

	@Override
	public void setLogLevel (int logLevel) {
		this.logLevel = logLevel;
	}

	@Override
	public int getLogLevel() {
		return logLevel;
	}

	@Override
	public void setApplicationLogger (ApplicationLogger applicationLogger) {
		this.applicationLogger = applicationLogger;
	}

	@Override
	public ApplicationLogger getApplicationLogger () {
		return applicationLogger;
	}

	@Override
	public ApplicationType getType () {
		return ApplicationType.WebGL;
	}

	@Override
	public int getVersion () {
		return 0;
	}

	@Override
	public long getJavaHeap () {
		return 0;
	}

	@Override
	public long getNativeHeap () {
		return 0;
	}

	@Override
	public Preferences getPreferences (String name) {
		Preferences pref = prefs.get(name);
		if (pref == null) {
			pref = new GwtPreferences(name);
			prefs.put(name, pref);
		}
		return pref;
	}

	@Override
	public Clipboard getClipboard () {
		return clipboard;
	}
	
	@Override
	public void postRunnable (Runnable runnable) {
		runnables.add(runnable);
	}

	@Override
	public void exit () {
	}

	/** Contains precomputed information on the user-agent. Useful for dealing with browser and OS behavioral differences. Kindly
	 * borrowed from PlayN */
	public static AgentInfo agentInfo () {
		return agentInfo;
	}

	/** kindly borrowed from PlayN **/
	private static native AgentInfo computeAgentInfo () /*-{
																			var userAgent = navigator.userAgent.toLowerCase();
																			return {
																			// browser type flags
																			isFirefox : userAgent.indexOf("firefox") != -1,
																			isChrome : userAgent.indexOf("chrome") != -1,
																			isSafari : userAgent.indexOf("safari") != -1,
																			isOpera : userAgent.indexOf("opera") != -1,
																			isIE : userAgent.indexOf("msie") != -1,
																			// OS type flags
																			isMacOS : userAgent.indexOf("mac") != -1,
																			isLinux : userAgent.indexOf("linux") != -1,
																			isWindows : userAgent.indexOf("win") != -1
																			};
																			}-*/;

	/** Returned by {@link #agentInfo}. Kindly borrowed from PlayN. */
	public static class AgentInfo extends JavaScriptObject {
		public final native boolean isFirefox () /*-{
																return this.isFirefox;
																}-*/;

		public final native boolean isChrome () /*-{
																return this.isChrome;
																}-*/;

		public final native boolean isSafari () /*-{
																return this.isSafari;
																}-*/;

		public final native boolean isOpera () /*-{
															return this.isOpera;
															}-*/;

		public final native boolean isIE () /*-{
														return this.isIE;
														}-*/;

		public final native boolean isMacOS () /*-{
															return this.isMacOS;
															}-*/;

		public final native boolean isLinux () /*-{
															return this.isLinux;
															}-*/;

		public final native boolean isWindows () /*-{
																return this.isWindows;
																}-*/;

		protected AgentInfo () {
		}
	}

	public String getBaseUrl () {
		return preloader.baseUrl;
	}

	public Preloader getPreloader () {
		return preloader;
	}
	
	public CanvasElement getCanvasElement(){
		return graphics.canvas;
	}

	public LoadingListener getLoadingListener () {
		return loadingListener;
	}

	public void setLoadingListener (LoadingListener loadingListener) {
		this.loadingListener = loadingListener;
	}

	@Override
	public void addLifecycleListener (LifecycleListener listener) {
		synchronized(lifecycleListeners) {
			lifecycleListeners.add(listener);
		}
	}

	@Override
	public void removeLifecycleListener (LifecycleListener listener) {
		synchronized(lifecycleListeners) {
			lifecycleListeners.removeValue(listener, true);
		}		
	}
	
	native static public void consoleLog(String message) /*-{
		console.log( "GWT: " + message );
	}-*/;
	
	private native void addEventListeners() /*-{
		var self = this;

		var eventName = null;
		if ("hidden" in $doc) {
			eventName = "visibilitychange"
		} else if ("webkitHidden" in $doc) {
			eventName = "webkitvisibilitychange"
		} else if ("mozHidden" in $doc) {
			eventName = "mozvisibilitychange"
		} else if ("msHidden" in $doc) {
			eventName = "msvisibilitychange"
		}

		if (eventName !== null) {
			$doc.addEventListener(eventName, function(e) {
				self.@com.badlogic.gdx.backends.gwt.GwtApplication::onVisibilityChange(Z)($doc['hidden'] !== true);
			});
		}
	}-*/;

	private void onVisibilityChange (boolean visible) {
		if (visible) {
			for (LifecycleListener listener : lifecycleListeners) {
				listener.resume();
			}
			listener.resume();
		} else {
			for (LifecycleListener listener : lifecycleListeners) {
				listener.pause();
			}
			listener.pause();
		}
	}
	
	/**
	 * LoadingListener interface main purpose is to do some things before or after {@link GwtApplication#setupLoop()}
	 */
	public interface LoadingListener{
		/**
		 * Method called before the setup
		 */
		public void beforeSetup();
		
		/**
		 * Method called after the setup
		 */
		public void afterSetup();
	}
}<|MERGE_RESOLUTION|>--- conflicted
+++ resolved
@@ -210,26 +210,14 @@
 		Gdx.input = this.input;
 		this.net = new GwtNet();
 		Gdx.net = this.net;
-		this.clipboard = new GwtClipboard();
-<<<<<<< HEAD
+		this.clipboard = new GwtClipboard();    
+		updateLogLabelSize();
 		
 		removeAllInjected();
 		if (injectables.size > 0) { // Only inject if injectables are left
 			waitForInjection();
 		} else{
 			createAndStartMainLoop();
-=======
-		updateLogLabelSize();
-
-		// tell listener about app creation
-		try {
-			listener.create();
-			listener.resize(graphics.getWidth(), graphics.getHeight());
-		} catch (Throwable t) {
-			error("GwtApplication", "exception: " + t.getMessage(), t);
-			t.printStackTrace();
-			throw new RuntimeException(t);
->>>>>>> b7644beb
 		}
 	}
 
