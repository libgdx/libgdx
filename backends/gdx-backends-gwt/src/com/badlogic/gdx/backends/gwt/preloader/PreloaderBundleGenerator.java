--- conflicted
+++ resolved
@@ -127,15 +127,10 @@
 				sb.append(asset.file.isDirectory() ? 0 : asset.file.length());
 				sb.append(":");
 				String mimetype = URLConnection.guessContentTypeFromName(asset.file.name());
-<<<<<<< HEAD
-				buffer.append(mimetype == null ? "application/unknown" : mimetype);
-				buffer.append(":");
-				buffer.append(asset.file.isDirectory() || assetFilter.preload(path) ? '1' : '0');
-				buffer.append("\n");
-=======
 				sb.append(mimetype == null ? "application/unknown" : mimetype);
+                sb.append(":");
+                sb.append(asset.file.isDirectory() || assetFilter.preload(path) ? '1' : '0');
 				sb.append("\n");
->>>>>>> bddd8af9
 			}
 			target.child(bundle.getKey() + ".txt").writeString(sb.toString(), false);
 		}
