--- conflicted
+++ resolved
@@ -1,559 +1,534 @@
-/*******************************************************************************
- * Copyright 2011 See AUTHORS file.
- * 
- * Licensed under the Apache License, Version 2.0 (the "License");
- * you may not use this file except in compliance with the License.
- * You may obtain a copy of the License at
- * 
- *   http://www.apache.org/licenses/LICENSE-2.0
- * 
- * Unless required by applicable law or agreed to in writing, software
- * distributed under the License is distributed on an "AS IS" BASIS,
- * WITHOUT WARRANTIES OR CONDITIONS OF ANY KIND, either express or implied.
- * See the License for the specific language governing permissions and
- * limitations under the License.
- ******************************************************************************/
-
-package com.badlogic.gdx.utils;
-
-import java.nio.Buffer;
-import java.nio.ByteBuffer;
-import java.nio.ByteOrder;
-import java.nio.CharBuffer;
-import java.nio.DoubleBuffer;
-import java.nio.FloatBuffer;
-import java.nio.IntBuffer;
-import java.nio.LongBuffer;
-import java.nio.ShortBuffer;
-
-import com.badlogic.gdx.Gdx;
-import com.badlogic.gdx.math.Matrix3;
-import com.badlogic.gdx.math.Matrix4;
-import com.google.gwt.core.client.GWT;
-
-/** Class with static helper methods to increase the speed of array/direct buffer and direct buffer/direct buffer transfers
- * 
- * @author mzechner */
-public final class BufferUtils {
-	/** Copies numFloats floats from src starting at offset to dst. Dst is assumed to be a direct {@link Buffer}. The method will
-	 * crash if that is not the case. The position and limit of the buffer are ignored, the copy is placed at position 0 in the
-	 * buffer. After the copying process the position of the buffer is set to 0 and its limit is set to numFloats * 4 if it is a
-	 * ByteBuffer and numFloats if it is a FloatBuffer. In case the Buffer is neither a ByteBuffer nor a FloatBuffer the limit is
-	 * not set. This is an expert method, use at your own risk.
-	 * 
-	 * @param src the source array
-	 * @param dst the destination buffer, has to be a direct Buffer
-	 * @param numFloats the number of floats to copy
-	 * @param offset the offset in src to start copying from */
-	public static void copy (float[] src, Buffer dst, int numFloats, int offset) {
-		FloatBuffer floatBuffer = asFloatBuffer(dst);
-
-		floatBuffer.clear();
-		dst.position(0);
-		floatBuffer.put(src, offset, numFloats);
-		dst.position(0);
-		if (dst instanceof ByteBuffer)
-			dst.limit(numFloats << 2);
-		else
-			dst.limit(numFloats);
-	}
-
-	/** Copies the contents of src to dst, starting from src[srcOffset], copying numElements elements. The {@link Buffer} instance's
-	 * {@link Buffer#position()} is used to define the offset into the Buffer itself. The position will stay the same, the limit
-	 * will be set to position + numElements. <b>The Buffer must be a direct Buffer with native byte order. No error checking is
-	 * performed</b>.
-	 * 
-	 * @param src the source array.
-	 * @param srcOffset the offset into the source array.
-	 * @param dst the destination Buffer, its position is used as an offset.
-	 * @param numElements the number of elements to copy. */
-	public static void copy (byte[] src, int srcOffset, Buffer dst, int numElements) {
-		if (!(dst instanceof ByteBuffer)) throw new GdxRuntimeException("dst must be a ByteBuffer");
-
-		ByteBuffer byteBuffer = (ByteBuffer)dst;
-		int oldPosition = byteBuffer.position();
-		byteBuffer.put(src, srcOffset, numElements);
-		byteBuffer.position(oldPosition);
-		byteBuffer.limit(oldPosition + numElements);
-	}
-
-	/** Copies the contents of src to dst, starting from src[srcOffset], copying numElements elements. The {@link Buffer} instance's
-	 * {@link Buffer#position()} is used to define the offset into the Buffer itself. The position will stay the same, the limit
-	 * will be set to position + numElements. <b>The Buffer must be a direct Buffer with native byte order. No error checking is
-	 * performed</b>.
-	 * 
-	 * @param src the source array.
-	 * @param srcOffset the offset into the source array.
-	 * @param dst the destination Buffer, its position is used as an offset.
-	 * @param numElements the number of elements to copy. */
-	public static void copy (short[] src, int srcOffset, Buffer dst, int numElements) {
-		ShortBuffer buffer = null;
-		if (dst instanceof ByteBuffer)
-			buffer = ((ByteBuffer)dst).asShortBuffer();
-		else if (dst instanceof ShortBuffer) buffer = (ShortBuffer)dst;
-		if (buffer == null) throw new GdxRuntimeException("dst must be a ByteBuffer or ShortBuffer");
-
-		int oldPosition = buffer.position();
-		buffer.put(src, srcOffset, numElements);
-		buffer.position(oldPosition);
-		buffer.limit(oldPosition + numElements);
-	}
-
-	/** Copies the contents of src to dst, starting from src[srcOffset], copying numElements elements. The {@link Buffer} instance's
-	 * {@link Buffer#position()} is used to define the offset into the Buffer itself. The position will stay the same, the limit
-	 * will be set to position + numElements. <b>The Buffer must be a direct Buffer with native byte order. No error checking is
-	 * performed</b>.
-	 * 
-	 * @param src the source array.
-	 * @param srcOffset the offset into the source array.
-	 * @param dst the destination Buffer, its position is used as an offset.
-	 * @param numElements the number of elements to copy. */
-	public static void copy (char[] src, int srcOffset, Buffer dst, int numElements) {
-		CharBuffer buffer = null;
-		if (dst instanceof ByteBuffer)
-			buffer = ((ByteBuffer)dst).asCharBuffer();
-		else if (dst instanceof CharBuffer) buffer = (CharBuffer)dst;
-		if (buffer == null) throw new GdxRuntimeException("dst must be a ByteBuffer or CharBuffer");
-
-		int oldPosition = buffer.position();
-		buffer.put(src, srcOffset, numElements);
-		buffer.position(oldPosition);
-		buffer.limit(oldPosition + numElements);
-	}
-
-	/** Copies the contents of src to dst, starting from src[srcOffset], copying numElements elements. The {@link Buffer} instance's
-	 * {@link Buffer#position()} is used to define the offset into the Buffer itself. The position will stay the same, the limit
-	 * will be set to position + numElements. <b>The Buffer must be a direct Buffer with native byte order. No error checking is
-	 * performed</b>.
-	 * 
-	 * @param src the source array.
-	 * @param srcOffset the offset into the source array.
-	 * @param dst the destination Buffer, its position is used as an offset.
-	 * @param numElements the number of elements to copy. */
-	public static void copy (int[] src, int srcOffset, Buffer dst, int numElements) {
-		IntBuffer buffer = null;
-		if (dst instanceof ByteBuffer)
-			buffer = ((ByteBuffer)dst).asIntBuffer();
-		else if (dst instanceof IntBuffer) buffer = (IntBuffer)dst;
-		if (buffer == null) throw new GdxRuntimeException("dst must be a ByteBuffer or IntBuffer");
-
-		int oldPosition = buffer.position();
-		buffer.put(src, srcOffset, numElements);
-		buffer.position(oldPosition);
-		buffer.limit(oldPosition + numElements);
-	}
-
-	/** Copies the contents of src to dst, starting from src[srcOffset], copying numElements elements. The {@link Buffer} instance's
-	 * {@link Buffer#position()} is used to define the offset into the Buffer itself. The position will stay the same, the limit
-	 * will be set to position + numElements. <b>The Buffer must be a direct Buffer with native byte order. No error checking is
-	 * performed</b>.
-	 * 
-	 * @param src the source array.
-	 * @param srcOffset the offset into the source array.
-	 * @param dst the destination Buffer, its position is used as an offset.
-	 * @param numElements the number of elements to copy. */
-	public static void copy (long[] src, int srcOffset, Buffer dst, int numElements) {
-		LongBuffer buffer = null;
-		if (dst instanceof ByteBuffer)
-			buffer = ((ByteBuffer)dst).asLongBuffer();
-		else if (dst instanceof LongBuffer) buffer = (LongBuffer)dst;
-		if (buffer == null) throw new GdxRuntimeException("dst must be a ByteBuffer or LongBuffer");
-
-		int oldPosition = buffer.position();
-		buffer.put(src, srcOffset, numElements);
-		buffer.position(oldPosition);
-		buffer.limit(oldPosition + numElements);
-	}
-
-	/** Copies the contents of src to dst, starting from src[srcOffset], copying numElements elements. The {@link Buffer} instance's
-	 * {@link Buffer#position()} is used to define the offset into the Buffer itself. The position will stay the same, the limit
-	 * will be set to position + numElements. <b>The Buffer must be a direct Buffer with native byte order. No error checking is
-	 * performed</b>.
-	 * 
-	 * @param src the source array.
-	 * @param srcOffset the offset into the source array.
-	 * @param dst the destination Buffer, its position is used as an offset.
-	 * @param numElements the number of elements to copy. */
-	public static void copy (float[] src, int srcOffset, Buffer dst, int numElements) {
-		FloatBuffer buffer = asFloatBuffer(dst);
-
-		int oldPosition = buffer.position();
-		buffer.put(src, srcOffset, numElements);
-		buffer.position(oldPosition);
-		buffer.limit(oldPosition + numElements);
-	}
-
-	/** Copies the contents of src to dst, starting from src[srcOffset], copying numElements elements. The {@link Buffer} instance's
-	 * {@link Buffer#position()} is used to define the offset into the Buffer itself. The position will stay the same, the limit
-	 * will be set to position + numElements. <b>The Buffer must be a direct Buffer with native byte order. No error checking is
-	 * performed</b>.
-	 * 
-	 * @param src the source array.
-	 * @param srcOffset the offset into the source array.
-	 * @param dst the destination Buffer, its position is used as an offset.
-	 * @param numElements the number of elements to copy. */
-	public static void copy (double[] src, int srcOffset, Buffer dst, int numElements) {
-		DoubleBuffer buffer = null;
-		if (dst instanceof ByteBuffer)
-			buffer = ((ByteBuffer)dst).asDoubleBuffer();
-		else if (dst instanceof DoubleBuffer) buffer = (DoubleBuffer)dst;
-		if (buffer == null) throw new GdxRuntimeException("dst must be a ByteBuffer or DoubleBuffer");
-
-		int oldPosition = buffer.position();
-		buffer.put(src, srcOffset, numElements);
-		buffer.position(oldPosition);
-		buffer.limit(oldPosition + numElements);
-	}
-	
-	/** Copies the contents of src to dst, starting from src[srcOffset], copying numElements elements. The {@link Buffer} instance's
-	 * {@link Buffer#position()} is used to define the offset into the Buffer itself. The position and limit will stay the same.
-	 * <b>The Buffer must be a direct Buffer with native byte order. No error checking is performed</b>.
-	 * 
-	 * @param src the source array.
-	 * @param srcOffset the offset into the source array.
-	 * @param numElements the number of elements to copy.
-	 * @param dst the destination Buffer, its position is used as an offset. */
-	public static void copy (char[] src, int srcOffset, int numElements, Buffer dst) {
-		CharBuffer buffer = null;
-		if (dst instanceof ByteBuffer)
-			buffer = ((ByteBuffer)dst).asCharBuffer();
-		else if (dst instanceof CharBuffer) buffer = (CharBuffer)dst;
-		if (buffer == null) throw new GdxRuntimeException("dst must be a ByteBuffer or CharBuffer");
-
-		int oldPosition = buffer.position();
-		buffer.put(src, srcOffset, numElements);
-		buffer.position(oldPosition);
-	}
-
-	/** Copies the contents of src to dst, starting from src[srcOffset], copying numElements elements. The {@link Buffer} instance's
-	 * {@link Buffer#position()} is used to define the offset into the Buffer itself. The position and limit will stay the same.
-	 * <b>The Buffer must be a direct Buffer with native byte order. No error checking is performed</b>.
-	 * 
-	 * @param src the source array.
-	 * @param srcOffset the offset into the source array.
-	 * @param numElements the number of elements to copy.
-	 * @param dst the destination Buffer, its position is used as an offset. */
-	public static void copy (int[] src, int srcOffset, int numElements, Buffer dst) {
-		IntBuffer buffer = null;
-		if (dst instanceof ByteBuffer)
-			buffer = ((ByteBuffer)dst).asIntBuffer();
-		else if (dst instanceof IntBuffer) buffer = (IntBuffer)dst;
-		if (buffer == null) throw new GdxRuntimeException("dst must be a ByteBuffer or IntBuffer");
-
-		int oldPosition = buffer.position();
-		buffer.put(src, srcOffset, numElements);
-		buffer.position(oldPosition);
-	}
-
-	/** Copies the contents of src to dst, starting from src[srcOffset], copying numElements elements. The {@link Buffer} instance's
-	 * {@link Buffer#position()} is used to define the offset into the Buffer itself. The position and limit will stay the same.
-	 * <b>The Buffer must be a direct Buffer with native byte order. No error checking is performed</b>.
-	 * 
-	 * @param src the source array.
-	 * @param srcOffset the offset into the source array.
-	 * @param numElements the number of elements to copy.
-	 * @param dst the destination Buffer, its position is used as an offset. */
-	public static void copy (long[] src, int srcOffset, int numElements, Buffer dst) {
-		LongBuffer buffer = null;
-		if (dst instanceof ByteBuffer)
-			buffer = ((ByteBuffer)dst).asLongBuffer();
-		else if (dst instanceof LongBuffer) buffer = (LongBuffer)dst;
-		if (buffer == null) throw new GdxRuntimeException("dst must be a ByteBuffer or LongBuffer");
-
-		int oldPosition = buffer.position();
-		buffer.put(src, srcOffset, numElements);
-		buffer.position(oldPosition);
-	}
-
-	/** Copies the contents of src to dst, starting from src[srcOffset], copying numElements elements. The {@link Buffer} instance's
-	 * {@link Buffer#position()} is used to define the offset into the Buffer itself. The position and limit will stay the same.
-	 * <b>The Buffer must be a direct Buffer with native byte order. No error checking is performed</b>.
-	 * 
-	 * @param src the source array.
-	 * @param srcOffset the offset into the source array.
-	 * @param numElements the number of elements to copy.
-	 * @param dst the destination Buffer, its position is used as an offset. */
-	public static void copy (float[] src, int srcOffset, int numElements, Buffer dst) {
-		FloatBuffer buffer = asFloatBuffer(dst);
-		int oldPosition = buffer.position();
-		buffer.put(src, srcOffset, numElements);
-		buffer.position(oldPosition);
-	}
-
-	/** Copies the contents of src to dst, starting from src[srcOffset], copying numElements elements. The {@link Buffer} instance's
-	 * {@link Buffer#position()} is used to define the offset into the Buffer itself. The position and limit will stay the same.
-	 * <b>The Buffer must be a direct Buffer with native byte order. No error checking is performed</b>.
-	 * 
-	 * @param src the source array.
-	 * @param srcOffset the offset into the source array.
-	 * @param numElements the number of elements to copy.
-	 * @param dst the destination Buffer, its position is used as an offset. */
-	public static void copy (double[] src, int srcOffset, int numElements, Buffer dst) {
-		DoubleBuffer buffer = null;
-		if (dst instanceof ByteBuffer)
-			buffer = ((ByteBuffer)dst).asDoubleBuffer();
-		else if (dst instanceof DoubleBuffer) buffer = (DoubleBuffer)dst;
-		if (buffer == null) throw new GdxRuntimeException("dst must be a ByteBuffer or DoubleBuffer");
-		
-		int oldPosition = buffer.position();
-		buffer.put(src, srcOffset, numElements);
-		buffer.position(oldPosition);
-	}
-
-	/** Copies the contents of src to dst, starting from the current position of src, copying numElements elements (using the data
-	 * type of src, no matter the datatype of dst). The dst {@link Buffer#position()} is used as the writing offset. The position
-	 * of both Buffers will stay the same. The limit of the src Buffer will stay the same. The limit of the dst Buffer will be set
-	 * to dst.position() + numElements, where numElements are translated to the number of elements appropriate for the dst Buffer
-	 * data type. <b>The Buffers must be direct Buffers with native byte order. No error checking is performed</b>.
-	 *
-	 * @param src the source Buffer.
-	 * @param dst the destination Buffer.
-	 * @param numElements the number of elements to copy. */
-	public static void copy (Buffer src, Buffer dst, int numElements) {
-<<<<<<< HEAD
-		int srcLimit = src.limit();
-=======
->>>>>>> 10419286
-		int srcPos = src.position();
-		int dstPos = dst.position();
-		src.limit(src.position() + numElements);
-		final boolean srcIsByte = src instanceof ByteBuffer;
-		final boolean dstIsByte = dst instanceof ByteBuffer;
-<<<<<<< HEAD
-		if (srcIsByte && dstIsByte)
-			((ByteBuffer)dst).put((ByteBuffer)src);
-		else if ((srcIsByte || src instanceof CharBuffer) && (dstIsByte || dst instanceof CharBuffer))
-			(srcIsByte ? ((ByteBuffer)src).asCharBuffer() : (CharBuffer)src).put((dstIsByte ? ((ByteBuffer)dst).asCharBuffer() : (CharBuffer)dst));
-		else if ((srcIsByte || src instanceof ShortBuffer) && (dstIsByte || dst instanceof ShortBuffer))
-			(srcIsByte ? ((ByteBuffer)src).asShortBuffer() : (ShortBuffer)src).put((dstIsByte ? ((ByteBuffer)dst).asShortBuffer() : (ShortBuffer)dst));
-		else if ((srcIsByte || src instanceof IntBuffer) && (dstIsByte || dst instanceof IntBuffer))
-			(srcIsByte ? ((ByteBuffer)src).asIntBuffer() : (IntBuffer)src).put((dstIsByte ? ((ByteBuffer)dst).asIntBuffer() : (IntBuffer)dst));
-		else if ((srcIsByte || src instanceof LongBuffer) && (dstIsByte || dst instanceof LongBuffer))
-			(srcIsByte ? ((ByteBuffer)src).asLongBuffer() : (LongBuffer)src).put((dstIsByte ? ((ByteBuffer)dst).asLongBuffer() : (LongBuffer)dst));
-		else if ((srcIsByte || src instanceof FloatBuffer) && (dstIsByte || dst instanceof FloatBuffer))
-			(srcIsByte ? ((ByteBuffer)src).asFloatBuffer() : (FloatBuffer)src).put((dstIsByte ? ((ByteBuffer)dst).asFloatBuffer() : (FloatBuffer)dst));
-		else if ((srcIsByte || src instanceof DoubleBuffer) && (dstIsByte || dst instanceof DoubleBuffer))
-			(srcIsByte ? ((ByteBuffer)src).asDoubleBuffer() : (DoubleBuffer)src).put((dstIsByte ? ((ByteBuffer)dst).asDoubleBuffer() : (DoubleBuffer)dst));
-		else
-			throw new GdxRuntimeException("Buffers must be of same type or ByteBuffer");
-		src.position(srcPos);
-		src.limit(srcLimit);
-=======
-		dst.limit(dst.capacity());
-		if (srcIsByte && dstIsByte)
-			((ByteBuffer)dst).put((ByteBuffer)src);
-		else if ((srcIsByte || src instanceof CharBuffer) && (dstIsByte || dst instanceof CharBuffer))
-			(dstIsByte ? ((ByteBuffer)dst).asCharBuffer() : (CharBuffer)dst).put((srcIsByte ? ((ByteBuffer)src).asCharBuffer() : (CharBuffer)src));
-		else if ((srcIsByte || src instanceof ShortBuffer) && (dstIsByte || dst instanceof ShortBuffer))
-			(dstIsByte ? ((ByteBuffer)dst).asShortBuffer() : (ShortBuffer)dst).put((srcIsByte ? ((ByteBuffer)src).asShortBuffer() : (ShortBuffer)src));
-		else if ((srcIsByte || src instanceof IntBuffer) && (dstIsByte || dst instanceof IntBuffer))
-			(dstIsByte ? ((ByteBuffer)dst).asIntBuffer() : (IntBuffer)dst).put((srcIsByte ? ((ByteBuffer)src).asIntBuffer() : (IntBuffer)src));
-		else if ((srcIsByte || src instanceof LongBuffer) && (dstIsByte || dst instanceof LongBuffer))
-			(dstIsByte ? ((ByteBuffer)dst).asLongBuffer() : (LongBuffer)dst).put((srcIsByte ? ((ByteBuffer)src).asLongBuffer() : (LongBuffer)src));
-		else if ((srcIsByte || src instanceof FloatBuffer) && (dstIsByte || dst instanceof FloatBuffer))
-			(dstIsByte ? ((ByteBuffer)dst).asFloatBuffer() : (FloatBuffer)dst).put((srcIsByte ? ((ByteBuffer)src).asFloatBuffer() : (FloatBuffer)src));
-		else if ((srcIsByte || src instanceof DoubleBuffer) && (dstIsByte || dst instanceof DoubleBuffer))
-			(dstIsByte ? ((ByteBuffer)dst).asDoubleBuffer() : (DoubleBuffer)dst).put((srcIsByte ? ((ByteBuffer)src).asDoubleBuffer() : (DoubleBuffer)src));
-		else
-			throw new GdxRuntimeException("Buffers must be of same type or ByteBuffer");
-		src.position(srcPos);
-		dst.flip();
->>>>>>> 10419286
-		dst.position(dstPos);
-	}
-	
-	private final static FloatBuffer asFloatBuffer(final Buffer data) {
-		FloatBuffer buffer = null;
-		if (data instanceof ByteBuffer)
-			buffer = ((ByteBuffer)data).asFloatBuffer();
-		else if (data instanceof FloatBuffer) buffer = (FloatBuffer)data;
-		if (buffer == null) throw new GdxRuntimeException("data must be a ByteBuffer or FloatBuffer");
-		return buffer;
-	}
-	
-	private final static float[] asFloatArray(final FloatBuffer buffer) {
-		final int pos = buffer.position();
-		final float[] result = new float[buffer.remaining()];
-		buffer.get(result);
-		buffer.position(pos);
-		return result;
-	}
-	
-	/** Multiply float vector components within the buffer with the specified matrix. The {@link Buffer#position()} is used as
-	 * the offset.
-	 * @param data The buffer to transform.
-	 * @param dimensions The number of components of the vector (2 for xy, 3 for xyz or 4 for xyzw)
-	 * @param strideInBytes The offset between the first and the second vector to transform
-	 * @param count The number of vectors to transform
-	 * @param matrix The matrix to multiply the vector with */
-	public static void transform (Buffer data, int dimensions, int strideInBytes, int count, Matrix4 matrix) {
-		FloatBuffer buffer = asFloatBuffer(data);
-		final int pos = buffer.position();
-		int idx = pos;
-		float[] arr = asFloatArray(buffer);
-		int stride = strideInBytes / 4;
-		float[] m = matrix.val;
-		for (int i = 0; i < count; i++) {
-			idx += stride;
-			final float x = arr[idx    ];
-			final float y = arr[idx + 1];
-			final float z = dimensions >= 3 ? arr[idx + 2] : 0f;
-			final float w = dimensions >= 4 ? arr[idx + 3] : 1f;
-			arr[idx  ] = x * m[ 0] + y * m[ 4] + z * m[ 8] + w * m[12]; 
-			arr[idx+1] = x * m[ 1] + y * m[ 5] + z * m[ 9] + w * m[13];
-			if (dimensions >= 3) {
-				arr[idx+2] = x * m[ 2] + y * m[ 6] + z * m[10] + w * m[14];
-				if (dimensions >= 4)
-					arr[idx+3] = x * m[ 3] + y * m[ 7] + z * m[11] + w * m[15];
-			}
-		}
-		buffer.put(arr);
-		buffer.position(pos);
-	}
-	
-	/** Multiply float vector components within the buffer with the specified matrix. The {@link Buffer#position()} is used as
-	 * the offset.
-	 * @param data The buffer to transform.
-	 * @param dimensions The number of components (x, y, z) of the vector (2 for xy or 3 for xyz)
-	 * @param strideInBytes The offset between the first and the second vector to transform
-	 * @param count The number of vectors to transform
-	 * @param matrix The matrix to multiply the vector with */
-	public static void transform (Buffer data, int dimensions, int strideInBytes, int count, Matrix3 matrix) {
-		FloatBuffer buffer = asFloatBuffer(data);
-		// FIXME untested code:
-		final int pos = buffer.position();
-		int idx = pos;
-		float[] arr = asFloatArray(buffer);
-		int stride = strideInBytes / 4;
-		float[] m = matrix.val;
-		for (int i = 0; i < count; i++) {
-			idx += stride;
-			final float x = arr[idx    ];
-			final float y = arr[idx + 1];
-			final float z = dimensions >= 3 ? arr[idx + 2] : 1f;
-			arr[idx  ] = x * m[ 0] + y * m[ 3] + z * m[ 6]; 
-			arr[idx+1] = x * m[ 1] + y * m[ 4] + z * m[ 7];
-			if (dimensions >= 3)
-				arr[idx+2] = x * m[ 2] + y * m[ 5] + z * m[8];
-		}
-		buffer.put(arr);
-		buffer.position(pos);
-	}
-
-	public static long findFloats(Buffer vertex, int strideInBytes, Buffer vertices, int numVertices) {
-		return findFloats(asFloatArray(asFloatBuffer(vertex)), strideInBytes, asFloatArray(asFloatBuffer(vertices)), numVertices);
-	}
-
-	public static long findFloats(float[] vertex, int strideInBytes, Buffer vertices, int numVertices) {
-		return findFloats(vertex, strideInBytes, asFloatArray(asFloatBuffer(vertices)), numVertices);
-	}
-	
-	public static long findFloats(Buffer vertex, int strideInBytes, float[] vertices, int numVertices) {
-		return findFloats(asFloatArray(asFloatBuffer(vertex)), strideInBytes, vertices, numVertices);
-	}
-	
-	public static long findFloats(float[] vertex, int strideInBytes, float[] vertices, int numVertices) {
-		final int size = strideInBytes / 4;
-		for (int i = 0; i < numVertices; i++) {
-			final int offset = i * size;
-			boolean found = true;
-			for (int j = 0; !found && j < size; j++)
-				if (vertices[offset+j] != vertex[j])
-					found = false;
-			if (found)
-				return (long)i;
-		}
-		return -1;
-	}
-	
-	public static long findFloats(Buffer vertex, int strideInBytes, Buffer vertices, int numVertices, float epsilon) {
-		return findFloats(asFloatArray(asFloatBuffer(vertex)), strideInBytes, asFloatArray(asFloatBuffer(vertices)), numVertices, epsilon);
-	}
-
-	public static long findFloats(float[] vertex, int strideInBytes, Buffer vertices, int numVertices, float epsilon) {
-		return findFloats(vertex, strideInBytes, asFloatArray(asFloatBuffer(vertices)), numVertices, epsilon);
-	}
-	
-	public static long findFloats(Buffer vertex, int strideInBytes, float[] vertices, int numVertices, float epsilon) {
-		return findFloats(asFloatArray(asFloatBuffer(vertex)), strideInBytes, vertices, numVertices, epsilon);
-	}
-	
-	public static long findFloats(float[] vertex, int strideInBytes, float[] vertices, int numVertices, float epsilon) {
-		final int size = strideInBytes / 4;
-		for (int i = 0; i < numVertices; i++) {
-			final int offset = i * size;
-			boolean found = true;
-			for (int j = 0; !found && j < size; j++)
-				if ((vertices[offset+j] > vertex[j] ? vertices[offset+j] - vertex[j] : vertex[j] - vertices[offset+j]) > epsilon)
-					found = false;
-			if (found)
-				return (long)i;
-		}
-		return -1;
-	}
-	
-	public static FloatBuffer newFloatBuffer (int numFloats) {
-		if (GWT.isProdMode()) {
-			ByteBuffer buffer = ByteBuffer.allocateDirect(numFloats * 4);
-			buffer.order(ByteOrder.nativeOrder());
-			return buffer.asFloatBuffer();
-		} else {
-			return FloatBuffer.wrap(new float[numFloats]);
-		}
-	}
-
-	public static DoubleBuffer newDoubleBuffer (int numDoubles) {
-		if (GWT.isProdMode()) {
-			ByteBuffer buffer = ByteBuffer.allocateDirect(numDoubles * 8);
-			buffer.order(ByteOrder.nativeOrder());
-			return buffer.asDoubleBuffer();
-		} else {
-			return DoubleBuffer.wrap(new double[numDoubles]);
-		}
-	}
-
-	public static ByteBuffer newByteBuffer (int numBytes) {
-		if (GWT.isProdMode()) {
-			ByteBuffer buffer = ByteBuffer.allocateDirect(numBytes);
-			buffer.order(ByteOrder.nativeOrder());
-			return buffer;
-		} else {
-			return ByteBuffer.wrap(new byte[numBytes]);
-		}
-	}
-
-	public static ShortBuffer newShortBuffer (int numShorts) {
-		if (GWT.isProdMode()) {
-			ByteBuffer buffer = ByteBuffer.allocateDirect(numShorts * 2);
-			buffer.order(ByteOrder.nativeOrder());
-			return buffer.asShortBuffer();
-		} else {
-			return ShortBuffer.wrap(new short[numShorts]);
-		}
-	}
-
-	public static CharBuffer newCharBuffer (int numChars) {
-		if (GWT.isProdMode()) {
-			ByteBuffer buffer = ByteBuffer.allocateDirect(numChars * 2);
-			buffer.order(ByteOrder.nativeOrder());
-			return buffer.asCharBuffer();
-		} else {
-			return CharBuffer.wrap(new char[numChars]);
-		}
-	}
-
-	public static IntBuffer newIntBuffer (int numInts) {
-		if (GWT.isProdMode()) {
-			ByteBuffer buffer = ByteBuffer.allocateDirect(numInts * 4);
-			buffer.order(ByteOrder.nativeOrder());
-			return buffer.asIntBuffer();
-		} else {
-			return IntBuffer.wrap(new int[numInts]);
-		}
-	}
-
-	public static LongBuffer newLongBuffer (int numLongs) {
-		// FIXME ouch :p
-		return LongBuffer.wrap(new long[numLongs]);
-	}
-}
+/*******************************************************************************
+ * Copyright 2011 See AUTHORS file.
+ * 
+ * Licensed under the Apache License, Version 2.0 (the "License");
+ * you may not use this file except in compliance with the License.
+ * You may obtain a copy of the License at
+ * 
+ *   http://www.apache.org/licenses/LICENSE-2.0
+ * 
+ * Unless required by applicable law or agreed to in writing, software
+ * distributed under the License is distributed on an "AS IS" BASIS,
+ * WITHOUT WARRANTIES OR CONDITIONS OF ANY KIND, either express or implied.
+ * See the License for the specific language governing permissions and
+ * limitations under the License.
+ ******************************************************************************/
+
+package com.badlogic.gdx.utils;
+
+import java.nio.Buffer;
+import java.nio.ByteBuffer;
+import java.nio.ByteOrder;
+import java.nio.CharBuffer;
+import java.nio.DoubleBuffer;
+import java.nio.FloatBuffer;
+import java.nio.IntBuffer;
+import java.nio.LongBuffer;
+import java.nio.ShortBuffer;
+
+import com.badlogic.gdx.Gdx;
+import com.badlogic.gdx.math.Matrix3;
+import com.badlogic.gdx.math.Matrix4;
+import com.google.gwt.core.client.GWT;
+
+/** Class with static helper methods to increase the speed of array/direct buffer and direct buffer/direct buffer transfers
+ * 
+ * @author mzechner */
+public final class BufferUtils {
+	/** Copies numFloats floats from src starting at offset to dst. Dst is assumed to be a direct {@link Buffer}. The method will
+	 * crash if that is not the case. The position and limit of the buffer are ignored, the copy is placed at position 0 in the
+	 * buffer. After the copying process the position of the buffer is set to 0 and its limit is set to numFloats * 4 if it is a
+	 * ByteBuffer and numFloats if it is a FloatBuffer. In case the Buffer is neither a ByteBuffer nor a FloatBuffer the limit is
+	 * not set. This is an expert method, use at your own risk.
+	 * 
+	 * @param src the source array
+	 * @param dst the destination buffer, has to be a direct Buffer
+	 * @param numFloats the number of floats to copy
+	 * @param offset the offset in src to start copying from */
+	public static void copy (float[] src, Buffer dst, int numFloats, int offset) {
+		FloatBuffer floatBuffer = asFloatBuffer(dst);
+
+		floatBuffer.clear();
+		dst.position(0);
+		floatBuffer.put(src, offset, numFloats);
+		dst.position(0);
+		if (dst instanceof ByteBuffer)
+			dst.limit(numFloats << 2);
+		else
+			dst.limit(numFloats);
+	}
+
+	/** Copies the contents of src to dst, starting from src[srcOffset], copying numElements elements. The {@link Buffer} instance's
+	 * {@link Buffer#position()} is used to define the offset into the Buffer itself. The position will stay the same, the limit
+	 * will be set to position + numElements. <b>The Buffer must be a direct Buffer with native byte order. No error checking is
+	 * performed</b>.
+	 * 
+	 * @param src the source array.
+	 * @param srcOffset the offset into the source array.
+	 * @param dst the destination Buffer, its position is used as an offset.
+	 * @param numElements the number of elements to copy. */
+	public static void copy (byte[] src, int srcOffset, Buffer dst, int numElements) {
+		if (!(dst instanceof ByteBuffer)) throw new GdxRuntimeException("dst must be a ByteBuffer");
+
+		ByteBuffer byteBuffer = (ByteBuffer)dst;
+		int oldPosition = byteBuffer.position();
+		byteBuffer.put(src, srcOffset, numElements);
+		byteBuffer.position(oldPosition);
+		byteBuffer.limit(oldPosition + numElements);
+	}
+
+	/** Copies the contents of src to dst, starting from src[srcOffset], copying numElements elements. The {@link Buffer} instance's
+	 * {@link Buffer#position()} is used to define the offset into the Buffer itself. The position will stay the same, the limit
+	 * will be set to position + numElements. <b>The Buffer must be a direct Buffer with native byte order. No error checking is
+	 * performed</b>.
+	 * 
+	 * @param src the source array.
+	 * @param srcOffset the offset into the source array.
+	 * @param dst the destination Buffer, its position is used as an offset.
+	 * @param numElements the number of elements to copy. */
+	public static void copy (short[] src, int srcOffset, Buffer dst, int numElements) {
+		ShortBuffer buffer = null;
+		if (dst instanceof ByteBuffer)
+			buffer = ((ByteBuffer)dst).asShortBuffer();
+		else if (dst instanceof ShortBuffer) buffer = (ShortBuffer)dst;
+		if (buffer == null) throw new GdxRuntimeException("dst must be a ByteBuffer or ShortBuffer");
+
+		int oldPosition = buffer.position();
+		buffer.put(src, srcOffset, numElements);
+		buffer.position(oldPosition);
+		buffer.limit(oldPosition + numElements);
+	}
+
+	/** Copies the contents of src to dst, starting from src[srcOffset], copying numElements elements. The {@link Buffer} instance's
+	 * {@link Buffer#position()} is used to define the offset into the Buffer itself. The position will stay the same, the limit
+	 * will be set to position + numElements. <b>The Buffer must be a direct Buffer with native byte order. No error checking is
+	 * performed</b>.
+	 * 
+	 * @param src the source array.
+	 * @param srcOffset the offset into the source array.
+	 * @param dst the destination Buffer, its position is used as an offset.
+	 * @param numElements the number of elements to copy. */
+	public static void copy (char[] src, int srcOffset, Buffer dst, int numElements) {
+		CharBuffer buffer = null;
+		if (dst instanceof ByteBuffer)
+			buffer = ((ByteBuffer)dst).asCharBuffer();
+		else if (dst instanceof CharBuffer) buffer = (CharBuffer)dst;
+		if (buffer == null) throw new GdxRuntimeException("dst must be a ByteBuffer or CharBuffer");
+
+		int oldPosition = buffer.position();
+		buffer.put(src, srcOffset, numElements);
+		buffer.position(oldPosition);
+		buffer.limit(oldPosition + numElements);
+	}
+
+	/** Copies the contents of src to dst, starting from src[srcOffset], copying numElements elements. The {@link Buffer} instance's
+	 * {@link Buffer#position()} is used to define the offset into the Buffer itself. The position will stay the same, the limit
+	 * will be set to position + numElements. <b>The Buffer must be a direct Buffer with native byte order. No error checking is
+	 * performed</b>.
+	 * 
+	 * @param src the source array.
+	 * @param srcOffset the offset into the source array.
+	 * @param dst the destination Buffer, its position is used as an offset.
+	 * @param numElements the number of elements to copy. */
+	public static void copy (int[] src, int srcOffset, Buffer dst, int numElements) {
+		IntBuffer buffer = null;
+		if (dst instanceof ByteBuffer)
+			buffer = ((ByteBuffer)dst).asIntBuffer();
+		else if (dst instanceof IntBuffer) buffer = (IntBuffer)dst;
+		if (buffer == null) throw new GdxRuntimeException("dst must be a ByteBuffer or IntBuffer");
+
+		int oldPosition = buffer.position();
+		buffer.put(src, srcOffset, numElements);
+		buffer.position(oldPosition);
+		buffer.limit(oldPosition + numElements);
+	}
+
+	/** Copies the contents of src to dst, starting from src[srcOffset], copying numElements elements. The {@link Buffer} instance's
+	 * {@link Buffer#position()} is used to define the offset into the Buffer itself. The position will stay the same, the limit
+	 * will be set to position + numElements. <b>The Buffer must be a direct Buffer with native byte order. No error checking is
+	 * performed</b>.
+	 * 
+	 * @param src the source array.
+	 * @param srcOffset the offset into the source array.
+	 * @param dst the destination Buffer, its position is used as an offset.
+	 * @param numElements the number of elements to copy. */
+	public static void copy (long[] src, int srcOffset, Buffer dst, int numElements) {
+		LongBuffer buffer = null;
+		if (dst instanceof ByteBuffer)
+			buffer = ((ByteBuffer)dst).asLongBuffer();
+		else if (dst instanceof LongBuffer) buffer = (LongBuffer)dst;
+		if (buffer == null) throw new GdxRuntimeException("dst must be a ByteBuffer or LongBuffer");
+
+		int oldPosition = buffer.position();
+		buffer.put(src, srcOffset, numElements);
+		buffer.position(oldPosition);
+		buffer.limit(oldPosition + numElements);
+	}
+
+	/** Copies the contents of src to dst, starting from src[srcOffset], copying numElements elements. The {@link Buffer} instance's
+	 * {@link Buffer#position()} is used to define the offset into the Buffer itself. The position will stay the same, the limit
+	 * will be set to position + numElements. <b>The Buffer must be a direct Buffer with native byte order. No error checking is
+	 * performed</b>.
+	 * 
+	 * @param src the source array.
+	 * @param srcOffset the offset into the source array.
+	 * @param dst the destination Buffer, its position is used as an offset.
+	 * @param numElements the number of elements to copy. */
+	public static void copy (float[] src, int srcOffset, Buffer dst, int numElements) {
+		FloatBuffer buffer = asFloatBuffer(dst);
+
+		int oldPosition = buffer.position();
+		buffer.put(src, srcOffset, numElements);
+		buffer.position(oldPosition);
+		buffer.limit(oldPosition + numElements);
+	}
+
+	/** Copies the contents of src to dst, starting from src[srcOffset], copying numElements elements. The {@link Buffer} instance's
+	 * {@link Buffer#position()} is used to define the offset into the Buffer itself. The position will stay the same, the limit
+	 * will be set to position + numElements. <b>The Buffer must be a direct Buffer with native byte order. No error checking is
+	 * performed</b>.
+	 * 
+	 * @param src the source array.
+	 * @param srcOffset the offset into the source array.
+	 * @param dst the destination Buffer, its position is used as an offset.
+	 * @param numElements the number of elements to copy. */
+	public static void copy (double[] src, int srcOffset, Buffer dst, int numElements) {
+		DoubleBuffer buffer = null;
+		if (dst instanceof ByteBuffer)
+			buffer = ((ByteBuffer)dst).asDoubleBuffer();
+		else if (dst instanceof DoubleBuffer) buffer = (DoubleBuffer)dst;
+		if (buffer == null) throw new GdxRuntimeException("dst must be a ByteBuffer or DoubleBuffer");
+
+		int oldPosition = buffer.position();
+		buffer.put(src, srcOffset, numElements);
+		buffer.position(oldPosition);
+		buffer.limit(oldPosition + numElements);
+	}
+	
+	/** Copies the contents of src to dst, starting from src[srcOffset], copying numElements elements. The {@link Buffer} instance's
+	 * {@link Buffer#position()} is used to define the offset into the Buffer itself. The position and limit will stay the same.
+	 * <b>The Buffer must be a direct Buffer with native byte order. No error checking is performed</b>.
+	 * 
+	 * @param src the source array.
+	 * @param srcOffset the offset into the source array.
+	 * @param numElements the number of elements to copy.
+	 * @param dst the destination Buffer, its position is used as an offset. */
+	public static void copy (char[] src, int srcOffset, int numElements, Buffer dst) {
+		CharBuffer buffer = null;
+		if (dst instanceof ByteBuffer)
+			buffer = ((ByteBuffer)dst).asCharBuffer();
+		else if (dst instanceof CharBuffer) buffer = (CharBuffer)dst;
+		if (buffer == null) throw new GdxRuntimeException("dst must be a ByteBuffer or CharBuffer");
+
+		int oldPosition = buffer.position();
+		buffer.put(src, srcOffset, numElements);
+		buffer.position(oldPosition);
+	}
+
+	/** Copies the contents of src to dst, starting from src[srcOffset], copying numElements elements. The {@link Buffer} instance's
+	 * {@link Buffer#position()} is used to define the offset into the Buffer itself. The position and limit will stay the same.
+	 * <b>The Buffer must be a direct Buffer with native byte order. No error checking is performed</b>.
+	 * 
+	 * @param src the source array.
+	 * @param srcOffset the offset into the source array.
+	 * @param numElements the number of elements to copy.
+	 * @param dst the destination Buffer, its position is used as an offset. */
+	public static void copy (int[] src, int srcOffset, int numElements, Buffer dst) {
+		IntBuffer buffer = null;
+		if (dst instanceof ByteBuffer)
+			buffer = ((ByteBuffer)dst).asIntBuffer();
+		else if (dst instanceof IntBuffer) buffer = (IntBuffer)dst;
+		if (buffer == null) throw new GdxRuntimeException("dst must be a ByteBuffer or IntBuffer");
+
+		int oldPosition = buffer.position();
+		buffer.put(src, srcOffset, numElements);
+		buffer.position(oldPosition);
+	}
+
+	/** Copies the contents of src to dst, starting from src[srcOffset], copying numElements elements. The {@link Buffer} instance's
+	 * {@link Buffer#position()} is used to define the offset into the Buffer itself. The position and limit will stay the same.
+	 * <b>The Buffer must be a direct Buffer with native byte order. No error checking is performed</b>.
+	 * 
+	 * @param src the source array.
+	 * @param srcOffset the offset into the source array.
+	 * @param numElements the number of elements to copy.
+	 * @param dst the destination Buffer, its position is used as an offset. */
+	public static void copy (long[] src, int srcOffset, int numElements, Buffer dst) {
+		LongBuffer buffer = null;
+		if (dst instanceof ByteBuffer)
+			buffer = ((ByteBuffer)dst).asLongBuffer();
+		else if (dst instanceof LongBuffer) buffer = (LongBuffer)dst;
+		if (buffer == null) throw new GdxRuntimeException("dst must be a ByteBuffer or LongBuffer");
+
+		int oldPosition = buffer.position();
+		buffer.put(src, srcOffset, numElements);
+		buffer.position(oldPosition);
+	}
+
+	/** Copies the contents of src to dst, starting from src[srcOffset], copying numElements elements. The {@link Buffer} instance's
+	 * {@link Buffer#position()} is used to define the offset into the Buffer itself. The position and limit will stay the same.
+	 * <b>The Buffer must be a direct Buffer with native byte order. No error checking is performed</b>.
+	 * 
+	 * @param src the source array.
+	 * @param srcOffset the offset into the source array.
+	 * @param numElements the number of elements to copy.
+	 * @param dst the destination Buffer, its position is used as an offset. */
+	public static void copy (float[] src, int srcOffset, int numElements, Buffer dst) {
+		FloatBuffer buffer = asFloatBuffer(dst);
+		int oldPosition = buffer.position();
+		buffer.put(src, srcOffset, numElements);
+		buffer.position(oldPosition);
+	}
+
+	/** Copies the contents of src to dst, starting from src[srcOffset], copying numElements elements. The {@link Buffer} instance's
+	 * {@link Buffer#position()} is used to define the offset into the Buffer itself. The position and limit will stay the same.
+	 * <b>The Buffer must be a direct Buffer with native byte order. No error checking is performed</b>.
+	 * 
+	 * @param src the source array.
+	 * @param srcOffset the offset into the source array.
+	 * @param numElements the number of elements to copy.
+	 * @param dst the destination Buffer, its position is used as an offset. */
+	public static void copy (double[] src, int srcOffset, int numElements, Buffer dst) {
+		DoubleBuffer buffer = null;
+		if (dst instanceof ByteBuffer)
+			buffer = ((ByteBuffer)dst).asDoubleBuffer();
+		else if (dst instanceof DoubleBuffer) buffer = (DoubleBuffer)dst;
+		if (buffer == null) throw new GdxRuntimeException("dst must be a ByteBuffer or DoubleBuffer");
+		
+		int oldPosition = buffer.position();
+		buffer.put(src, srcOffset, numElements);
+		buffer.position(oldPosition);
+	}
+
+	/** Copies the contents of src to dst, starting from the current position of src, copying numElements elements (using the data
+	 * type of src, no matter the datatype of dst). The dst {@link Buffer#position()} is used as the writing offset. The position
+	 * of both Buffers will stay the same. The limit of the src Buffer will stay the same. The limit of the dst Buffer will be set
+	 * to dst.position() + numElements, where numElements are translated to the number of elements appropriate for the dst Buffer
+	 * data type. <b>The Buffers must be direct Buffers with native byte order. No error checking is performed</b>.
+	 *
+	 * @param src the source Buffer.
+	 * @param dst the destination Buffer.
+	 * @param numElements the number of elements to copy. */
+	public static void copy (Buffer src, Buffer dst, int numElements) {
+		int srcPos = src.position();
+		int dstPos = dst.position();
+		src.limit(src.position() + numElements);
+		final boolean srcIsByte = src instanceof ByteBuffer;
+		final boolean dstIsByte = dst instanceof ByteBuffer;
+		dst.limit(dst.capacity());
+		if (srcIsByte && dstIsByte)
+			((ByteBuffer)dst).put((ByteBuffer)src);
+		else if ((srcIsByte || src instanceof CharBuffer) && (dstIsByte || dst instanceof CharBuffer))
+			(dstIsByte ? ((ByteBuffer)dst).asCharBuffer() : (CharBuffer)dst).put((srcIsByte ? ((ByteBuffer)src).asCharBuffer() : (CharBuffer)src));
+		else if ((srcIsByte || src instanceof ShortBuffer) && (dstIsByte || dst instanceof ShortBuffer))
+			(dstIsByte ? ((ByteBuffer)dst).asShortBuffer() : (ShortBuffer)dst).put((srcIsByte ? ((ByteBuffer)src).asShortBuffer() : (ShortBuffer)src));
+		else if ((srcIsByte || src instanceof IntBuffer) && (dstIsByte || dst instanceof IntBuffer))
+			(dstIsByte ? ((ByteBuffer)dst).asIntBuffer() : (IntBuffer)dst).put((srcIsByte ? ((ByteBuffer)src).asIntBuffer() : (IntBuffer)src));
+		else if ((srcIsByte || src instanceof LongBuffer) && (dstIsByte || dst instanceof LongBuffer))
+			(dstIsByte ? ((ByteBuffer)dst).asLongBuffer() : (LongBuffer)dst).put((srcIsByte ? ((ByteBuffer)src).asLongBuffer() : (LongBuffer)src));
+		else if ((srcIsByte || src instanceof FloatBuffer) && (dstIsByte || dst instanceof FloatBuffer))
+			(dstIsByte ? ((ByteBuffer)dst).asFloatBuffer() : (FloatBuffer)dst).put((srcIsByte ? ((ByteBuffer)src).asFloatBuffer() : (FloatBuffer)src));
+		else if ((srcIsByte || src instanceof DoubleBuffer) && (dstIsByte || dst instanceof DoubleBuffer))
+			(dstIsByte ? ((ByteBuffer)dst).asDoubleBuffer() : (DoubleBuffer)dst).put((srcIsByte ? ((ByteBuffer)src).asDoubleBuffer() : (DoubleBuffer)src));
+		else
+			throw new GdxRuntimeException("Buffers must be of same type or ByteBuffer");
+		src.position(srcPos);
+		dst.flip();
+		dst.position(dstPos);
+	}
+	
+	private final static FloatBuffer asFloatBuffer(final Buffer data) {
+		FloatBuffer buffer = null;
+		if (data instanceof ByteBuffer)
+			buffer = ((ByteBuffer)data).asFloatBuffer();
+		else if (data instanceof FloatBuffer) buffer = (FloatBuffer)data;
+		if (buffer == null) throw new GdxRuntimeException("data must be a ByteBuffer or FloatBuffer");
+		return buffer;
+	}
+	
+	private final static float[] asFloatArray(final FloatBuffer buffer) {
+		final int pos = buffer.position();
+		final float[] result = new float[buffer.remaining()];
+		buffer.get(result);
+		buffer.position(pos);
+		return result;
+	}
+	
+	/** Multiply float vector components within the buffer with the specified matrix. The {@link Buffer#position()} is used as
+	 * the offset.
+	 * @param data The buffer to transform.
+	 * @param dimensions The number of components of the vector (2 for xy, 3 for xyz or 4 for xyzw)
+	 * @param strideInBytes The offset between the first and the second vector to transform
+	 * @param count The number of vectors to transform
+	 * @param matrix The matrix to multiply the vector with */
+	public static void transform (Buffer data, int dimensions, int strideInBytes, int count, Matrix4 matrix) {
+		FloatBuffer buffer = asFloatBuffer(data);
+		final int pos = buffer.position();
+		int idx = pos;
+		float[] arr = asFloatArray(buffer);
+		int stride = strideInBytes / 4;
+		float[] m = matrix.val;
+		for (int i = 0; i < count; i++) {
+			idx += stride;
+			final float x = arr[idx    ];
+			final float y = arr[idx + 1];
+			final float z = dimensions >= 3 ? arr[idx + 2] : 0f;
+			final float w = dimensions >= 4 ? arr[idx + 3] : 1f;
+			arr[idx  ] = x * m[ 0] + y * m[ 4] + z * m[ 8] + w * m[12]; 
+			arr[idx+1] = x * m[ 1] + y * m[ 5] + z * m[ 9] + w * m[13];
+			if (dimensions >= 3) {
+				arr[idx+2] = x * m[ 2] + y * m[ 6] + z * m[10] + w * m[14];
+				if (dimensions >= 4)
+					arr[idx+3] = x * m[ 3] + y * m[ 7] + z * m[11] + w * m[15];
+			}
+		}
+		buffer.put(arr);
+		buffer.position(pos);
+	}
+	
+	/** Multiply float vector components within the buffer with the specified matrix. The {@link Buffer#position()} is used as
+	 * the offset.
+	 * @param data The buffer to transform.
+	 * @param dimensions The number of components (x, y, z) of the vector (2 for xy or 3 for xyz)
+	 * @param strideInBytes The offset between the first and the second vector to transform
+	 * @param count The number of vectors to transform
+	 * @param matrix The matrix to multiply the vector with */
+	public static void transform (Buffer data, int dimensions, int strideInBytes, int count, Matrix3 matrix) {
+		FloatBuffer buffer = asFloatBuffer(data);
+		// FIXME untested code:
+		final int pos = buffer.position();
+		int idx = pos;
+		float[] arr = asFloatArray(buffer);
+		int stride = strideInBytes / 4;
+		float[] m = matrix.val;
+		for (int i = 0; i < count; i++) {
+			idx += stride;
+			final float x = arr[idx    ];
+			final float y = arr[idx + 1];
+			final float z = dimensions >= 3 ? arr[idx + 2] : 1f;
+			arr[idx  ] = x * m[ 0] + y * m[ 3] + z * m[ 6]; 
+			arr[idx+1] = x * m[ 1] + y * m[ 4] + z * m[ 7];
+			if (dimensions >= 3)
+				arr[idx+2] = x * m[ 2] + y * m[ 5] + z * m[8];
+		}
+		buffer.put(arr);
+		buffer.position(pos);
+	}
+
+	public static long findFloats(Buffer vertex, int strideInBytes, Buffer vertices, int numVertices) {
+		return findFloats(asFloatArray(asFloatBuffer(vertex)), strideInBytes, asFloatArray(asFloatBuffer(vertices)), numVertices);
+	}
+
+	public static long findFloats(float[] vertex, int strideInBytes, Buffer vertices, int numVertices) {
+		return findFloats(vertex, strideInBytes, asFloatArray(asFloatBuffer(vertices)), numVertices);
+	}
+	
+	public static long findFloats(Buffer vertex, int strideInBytes, float[] vertices, int numVertices) {
+		return findFloats(asFloatArray(asFloatBuffer(vertex)), strideInBytes, vertices, numVertices);
+	}
+	
+	public static long findFloats(float[] vertex, int strideInBytes, float[] vertices, int numVertices) {
+		final int size = strideInBytes / 4;
+		for (int i = 0; i < numVertices; i++) {
+			final int offset = i * size;
+			boolean found = true;
+			for (int j = 0; !found && j < size; j++)
+				if (vertices[offset+j] != vertex[j])
+					found = false;
+			if (found)
+				return (long)i;
+		}
+		return -1;
+	}
+	
+	public static long findFloats(Buffer vertex, int strideInBytes, Buffer vertices, int numVertices, float epsilon) {
+		return findFloats(asFloatArray(asFloatBuffer(vertex)), strideInBytes, asFloatArray(asFloatBuffer(vertices)), numVertices, epsilon);
+	}
+
+	public static long findFloats(float[] vertex, int strideInBytes, Buffer vertices, int numVertices, float epsilon) {
+		return findFloats(vertex, strideInBytes, asFloatArray(asFloatBuffer(vertices)), numVertices, epsilon);
+	}
+	
+	public static long findFloats(Buffer vertex, int strideInBytes, float[] vertices, int numVertices, float epsilon) {
+		return findFloats(asFloatArray(asFloatBuffer(vertex)), strideInBytes, vertices, numVertices, epsilon);
+	}
+	
+	public static long findFloats(float[] vertex, int strideInBytes, float[] vertices, int numVertices, float epsilon) {
+		final int size = strideInBytes / 4;
+		for (int i = 0; i < numVertices; i++) {
+			final int offset = i * size;
+			boolean found = true;
+			for (int j = 0; !found && j < size; j++)
+				if ((vertices[offset+j] > vertex[j] ? vertices[offset+j] - vertex[j] : vertex[j] - vertices[offset+j]) > epsilon)
+					found = false;
+			if (found)
+				return (long)i;
+		}
+		return -1;
+	}
+	
+	public static FloatBuffer newFloatBuffer (int numFloats) {
+		if (GWT.isProdMode()) {
+			ByteBuffer buffer = ByteBuffer.allocateDirect(numFloats * 4);
+			buffer.order(ByteOrder.nativeOrder());
+			return buffer.asFloatBuffer();
+		} else {
+			return FloatBuffer.wrap(new float[numFloats]);
+		}
+	}
+
+	public static DoubleBuffer newDoubleBuffer (int numDoubles) {
+		if (GWT.isProdMode()) {
+			ByteBuffer buffer = ByteBuffer.allocateDirect(numDoubles * 8);
+			buffer.order(ByteOrder.nativeOrder());
+			return buffer.asDoubleBuffer();
+		} else {
+			return DoubleBuffer.wrap(new double[numDoubles]);
+		}
+	}
+
+	public static ByteBuffer newByteBuffer (int numBytes) {
+		if (GWT.isProdMode()) {
+			ByteBuffer buffer = ByteBuffer.allocateDirect(numBytes);
+			buffer.order(ByteOrder.nativeOrder());
+			return buffer;
+		} else {
+			return ByteBuffer.wrap(new byte[numBytes]);
+		}
+	}
+
+	public static ShortBuffer newShortBuffer (int numShorts) {
+		if (GWT.isProdMode()) {
+			ByteBuffer buffer = ByteBuffer.allocateDirect(numShorts * 2);
+			buffer.order(ByteOrder.nativeOrder());
+			return buffer.asShortBuffer();
+		} else {
+			return ShortBuffer.wrap(new short[numShorts]);
+		}
+	}
+
+	public static CharBuffer newCharBuffer (int numChars) {
+		if (GWT.isProdMode()) {
+			ByteBuffer buffer = ByteBuffer.allocateDirect(numChars * 2);
+			buffer.order(ByteOrder.nativeOrder());
+			return buffer.asCharBuffer();
+		} else {
+			return CharBuffer.wrap(new char[numChars]);
+		}
+	}
+
+	public static IntBuffer newIntBuffer (int numInts) {
+		if (GWT.isProdMode()) {
+			ByteBuffer buffer = ByteBuffer.allocateDirect(numInts * 4);
+			buffer.order(ByteOrder.nativeOrder());
+			return buffer.asIntBuffer();
+		} else {
+			return IntBuffer.wrap(new int[numInts]);
+		}
+	}
+
+	public static LongBuffer newLongBuffer (int numLongs) {
+		// FIXME ouch :p
+		return LongBuffer.wrap(new long[numLongs]);
+	}
+}