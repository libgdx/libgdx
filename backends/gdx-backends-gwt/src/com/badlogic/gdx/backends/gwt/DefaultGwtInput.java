/*******************************************************************************
 * Copyright 2011 See AUTHORS file.
 *
 * Licensed under the Apache License, Version 2.0 (the "License");
 * you may not use this file except in compliance with the License.
 * You may obtain a copy of the License at
 *
 *   http://www.apache.org/licenses/LICENSE-2.0
 *
 * Unless required by applicable law or agreed to in writing, software
 * distributed under the License is distributed on an "AS IS" BASIS,
 * WITHOUT WARRANTIES OR CONDITIONS OF ANY KIND, either express or implied.
 * See the License for the specific language governing permissions and
 * limitations under the License.
 ******************************************************************************/

package com.badlogic.gdx.backends.gwt;

import com.badlogic.gdx.Gdx;
import com.badlogic.gdx.InputProcessor;
import com.badlogic.gdx.backends.gwt.widgets.TextInputDialogBox;
import com.badlogic.gdx.backends.gwt.widgets.TextInputDialogBox.TextInputDialogListener;
import com.badlogic.gdx.utils.IntMap;
import com.badlogic.gdx.utils.IntSet;
import com.badlogic.gdx.utils.IntSet.IntSetIterator;
import com.badlogic.gdx.utils.TimeUtils;
import com.google.gwt.core.client.JavaScriptObject;
import com.google.gwt.core.client.JsArray;
import com.google.gwt.dom.client.CanvasElement;
import com.google.gwt.dom.client.Document;
import com.google.gwt.dom.client.NativeEvent;
import com.google.gwt.dom.client.Touch;
import com.google.gwt.event.dom.client.KeyCodes;

public class DefaultGwtInput implements GwtInput {
	static final int MAX_TOUCHES = 20;
	boolean justTouched = false;
	private IntMap<Integer> touchMap = new IntMap<Integer>(20);
	private boolean[] touched = new boolean[MAX_TOUCHES];
	private int[] touchX = new int[MAX_TOUCHES];
	private int[] touchY = new int[MAX_TOUCHES];
	private int[] deltaX = new int[MAX_TOUCHES];
	private int[] deltaY = new int[MAX_TOUCHES];
	IntSet pressedButtons = new IntSet();
	int pressedKeyCount = 0;
	IntSet pressedKeySet = new IntSet();
	boolean[] pressedKeys = new boolean[Keys.MAX_KEYCODE + 1];
	boolean keyJustPressed = false;
	boolean[] justPressedKeys = new boolean[Keys.MAX_KEYCODE + 1];
	boolean[] justPressedButtons = new boolean[5];
	InputProcessor processor;
	long currentEventTimeStamp;
	final CanvasElement canvas;
	final GwtApplicationConfiguration config;
	boolean hasFocus = true;
	GwtAccelerometer accelerometer;
	GwtGyroscope gyroscope;
	private IntSet keysToCatch = new IntSet();

	public DefaultGwtInput (CanvasElement canvas, GwtApplicationConfiguration config) {
		this.canvas = canvas;
		this.config = config;
		if (config.useAccelerometer && GwtFeaturePolicy.allowsFeature(GwtAccelerometer.PERMISSION)) {
			if (GwtApplication.agentInfo().isFirefox()) {
				setupAccelerometer();
			} else {
				GwtPermissions.queryPermission(GwtAccelerometer.PERMISSION, new GwtPermissions.GwtPermissionResult() {
					@Override
					public void granted() {
						setupAccelerometer();
					}

					@Override
					public void denied() {
					}

					@Override
					public void prompt() {
						setupAccelerometer();
					}
				});
			}
		}
		if (config.useGyroscope) {
			if (GwtApplication.agentInfo().isFirefox()) {
				setupGyroscope();
			} else {
				GwtPermissions.queryPermission(GwtGyroscope.PERMISSION, new GwtPermissions.GwtPermissionResult() {
					@Override
					public void granted() {
						setupGyroscope();
					}

					@Override
					public void denied() {
					}

					@Override
					public void prompt() {
						setupGyroscope();
					}
				});
			}
		}
		hookEvents();

		// backwards compatibility: backspace was caught in older versions
		keysToCatch.add(Keys.BACKSPACE);
	}

	@Override
	public void reset () {
		if (justTouched) {
			justTouched = false;
			for (int i = 0; i < justPressedButtons.length; i++) {
				justPressedButtons[i] = false;
			}
		}
		if (keyJustPressed) {
			keyJustPressed = false;
			for (int i = 0; i < justPressedKeys.length; i++) {
				justPressedKeys[i] = false;
			}
		}
	}

	void setupAccelerometer () {
		if (GwtAccelerometer.isSupported() && GwtFeaturePolicy.allowsFeature(GwtAccelerometer.PERMISSION)) {
			if (accelerometer == null) accelerometer = GwtAccelerometer.getInstance();
			if (!accelerometer.activated()) accelerometer.start();
		}
	}

	void setupGyroscope () {
		if (GwtGyroscope.isSupported() && GwtFeaturePolicy.allowsFeature(GwtGyroscope.PERMISSION)) {
			if (gyroscope == null) gyroscope = GwtGyroscope.getInstance();
			if (!gyroscope.activated()) gyroscope.start();
		}
	}

	@Override
	public float getAccelerometerX () {
		return this.accelerometer != null ? (float) this.accelerometer.x() : 0;
	}

	@Override
	public float getAccelerometerY () {
		return this.accelerometer != null ? (float) this.accelerometer.y() : 0;
	}

	@Override
	public float getAccelerometerZ () {
		return this.accelerometer != null ? (float) this.accelerometer.z() : 0;
	}

	private boolean isAccelerometerPresent() {
		return getAccelerometerX() != 0 || getAccelerometerY() != 0 || getAccelerometerZ() != 0;
	}

	@Override
	public float getGyroscopeX () {
		return this.gyroscope != null ? (float) this.gyroscope.x() : 0;
	}

	@Override
	public float getGyroscopeY () {
		return this.gyroscope != null ? (float) this.gyroscope.y() : 0;
	}

	@Override
	public float getGyroscopeZ () {
		return this.gyroscope != null ? (float) this.gyroscope.z() : 0;
	}

	private boolean isGyroscopePresent() {
		return getGyroscopeX() != 0 || getGyroscopeY() != 0 || getGyroscopeZ() != 0;
	}

	@Override
	public int getMaxPointers () {
		return MAX_TOUCHES;
	}

	@Override
	public int getX () {
		return touchX[0];
	}

	@Override
	public int getX (int pointer) {
		return touchX[pointer];
	}

	@Override
	public int getDeltaX () {
		return deltaX[0];
	}

	@Override
	public int getDeltaX (int pointer) {
		return deltaX[pointer];
	}

	@Override
	public int getY () {
		return touchY[0];
	}

	@Override
	public int getY (int pointer) {
		return touchY[pointer];
	}

	@Override
	public int getDeltaY () {
		return deltaY[0];
	}

	@Override
	public int getDeltaY (int pointer) {
		return deltaY[pointer];
	}

	@Override
	public boolean isTouched () {
		for (int pointer = 0; pointer < MAX_TOUCHES; pointer++) {
			if (touched[pointer]) {
				return true;
			}
		}
		return false;
	}

	@Override
	public boolean justTouched () {
		return justTouched;
	}

	@Override
	public boolean isTouched (int pointer) {
		return touched[pointer];
	}

	@Override
	public boolean isButtonPressed (int button) {
		return pressedButtons.contains(button) && touched[0];
	}

	@Override
	public boolean isButtonJustPressed(int button) {
		if(button < 0 || button >= justPressedButtons.length) return false;
		return justPressedButtons[button];
	}

	@Override
	public float getPressure () {
		return getPressure(0);
	}

	@Override
	public float getPressure (int pointer) {
		return isTouched(pointer) ? 1 : 0;
	}

	@Override
	public boolean isKeyPressed (int key) {
		if (key == Keys.ANY_KEY) {
			return pressedKeyCount > 0;
		}
		if (key < 0 || key > 255) {
			return false;
		}
		return pressedKeys[key];
	}

	@Override
	public boolean isKeyJustPressed (int key) {
		if (key == Keys.ANY_KEY) {
			return keyJustPressed;
		}
		if (key < 0 || key > 255) {
			return false;
		}
		return justPressedKeys[key];
	}

	@Override
	public void getTextInput(TextInputListener listener, String title, String text, String hint) {
		getTextInput(listener, title, text, hint, OnscreenKeyboardType.Default);
	}

	@Override
	public void getTextInput (TextInputListener listener, String title, String text, String hint, OnscreenKeyboardType type) {
		TextInputDialogBox dialog = new TextInputDialogBox(title, text, hint);
		final TextInputListener capturedListener = listener;
		dialog.setListener(new TextInputDialogListener() {
			@Override
			public void onPositive (String text) {
				if (capturedListener != null) {
					capturedListener.input(text);
				}
			}

			@Override
			public void onNegative () {
				if (capturedListener != null) {
					capturedListener.canceled();
				}
			}
		});
	}

	@Override
	public void setOnscreenKeyboardVisible (boolean visible) {
	}

	@Override
	public void setOnscreenKeyboardVisible(boolean visible, OnscreenKeyboardType type) {
	}

	@Override
	public void vibrate (int milliseconds) {
	}

	@Override
	public void vibrate (long[] pattern, int repeat) {
	}

	@Override
	public void cancelVibrate () {
	}

	@Override
	public float getAzimuth () {
		return 0;
	}

	@Override
	public float getPitch () {
		return 0;
	}

	@Override
	public float getRoll () {
		return 0;
	}

	@Override
	public void getRotationMatrix (float[] matrix) {
	}

	@Override
	public long getCurrentEventTime () {
		return currentEventTimeStamp;
	}

	@Override
	public void setCatchBackKey (boolean catchBack) {
		setCatchKey(Keys.BACK, catchBack);
	}

	@Override
	public boolean isCatchBackKey () {
		return keysToCatch.contains(Keys.BACK);
	}

	@Override
	public void setCatchMenuKey (boolean catchMenu) {
		setCatchKey(Keys.MENU, catchMenu);
	}

	@Override
	public boolean isCatchMenuKey () {
		return keysToCatch.contains(Keys.MENU);
	}

	@Override
	public void setCatchKey (int keycode, boolean catchKey) {
		if (!catchKey) {
			keysToCatch.remove(keycode);
		} else if (catchKey) {
			keysToCatch.add(keycode);
		}
	}

	@Override
	public boolean isCatchKey (int keycode) {
		return keysToCatch.contains(keycode);
	}

	@Override
	public void setInputProcessor (InputProcessor processor) {
		this.processor = processor;
	}

	@Override
	public InputProcessor getInputProcessor () {
		return processor;
	}

	@Override
	public boolean isPeripheralAvailable (Peripheral peripheral) {
		if (peripheral == Peripheral.Gyroscope) return GwtGyroscope.isSupported() && isGyroscopePresent()
				&& GwtFeaturePolicy.allowsFeature(GwtGyroscope.PERMISSION);
		if (peripheral == Peripheral.Accelerometer) return GwtAccelerometer.isSupported() && isAccelerometerPresent()
				&& GwtFeaturePolicy.allowsFeature(GwtAccelerometer.PERMISSION);
		if (peripheral == Peripheral.Compass) return false;
		if (peripheral == Peripheral.HardwareKeyboard) return !GwtApplication.isMobileDevice();
		if (peripheral == Peripheral.MultitouchScreen) return isTouchScreen();
		if (peripheral == Peripheral.OnscreenKeyboard) return GwtApplication.isMobileDevice();
		if (peripheral == Peripheral.Vibrator) return false;
		return false;
	}

	@Override
	public native int getRotation () /*-{
		if ("screen" in $wnd) {
			// https://www.w3.org/TR/screen-orientation/#angle-attribute-get-orientation-angle
			return ($wnd.screen.orientation || {}).angle || 0;
		}
		return 0;
	}-*/;

	@Override
	public native Orientation getNativeOrientation () /*-{
		if ("screen" in $wnd) {
			var type = $wnd.screen.msOrientation
				|| $wnd.screen.mozOrientation
				|| ($wnd.screen.orientation || {}).type;
			// https://www.w3.org/TR/screen-orientation/#reading-the-screen-orientation
			switch (this.@com.badlogic.gdx.backends.gwt.GwtInput::getRotation()()) {
				case 0:
					if (type === "portrait-primary") {
						return @com.badlogic.gdx.Input.Orientation::Portrait;
					} else {
						return @com.badlogic.gdx.Input.Orientation::Landscape;
					}
				case 180:
					if (type === "portrait-secondary") {
						return @com.badlogic.gdx.Input.Orientation::Portrait;
					} else {
						return @com.badlogic.gdx.Input.Orientation::Landscape;
					}
				case 90:
					if (type === "landscape-primary") {
						return @com.badlogic.gdx.Input.Orientation::Portrait;
					} else {
						return @com.badlogic.gdx.Input.Orientation::Landscape;
					}
				case 270:
					if (type === "landscape-secondary") {
						return @com.badlogic.gdx.Input.Orientation::Portrait;
					} else {
						return @com.badlogic.gdx.Input.Orientation::Landscape;
					}
			}
		}
		return @com.badlogic.gdx.Input.Orientation::Landscape;
	}-*/;

	/** from https://github.com/toji/game-shim/blob/master/game-shim.js
	 * @return is Cursor catched */
	private native boolean isCursorCatchedJSNI (CanvasElement canvas) /*-{
		if (!navigator.pointer) {
			navigator.pointer = navigator.pointer || navigator.webkitPointer || navigator.mozPointer;
		}
		if (navigator.pointer) {
			if (typeof (navigator.pointer.isLocked) === "boolean") {
				// Chrome initially launched with this interface
				return navigator.pointer.isLocked;
			} else if (typeof (navigator.pointer.isLocked) === "function") {
				// Some older builds might provide isLocked as a function
				return navigator.pointer.isLocked();
			} else if (typeof (navigator.pointer.islocked) === "function") {
				// For compatibility with early Firefox build
				return navigator.pointer.islocked();
			}
		}

		if ($doc.pointerLockElement === canvas || $doc.mozPointerLockElement === canvas) {
			return true;
		}

		return false;
	}-*/;

	/** from https://github.com/toji/game-shim/blob/master/game-shim.js
	 * @param element Canvas */
	private native void setCursorCatchedJSNI (CanvasElement element) /*-{
		// Navigator pointer is not the right interface according to spec.
		// Here for backwards compatibility only
		if (!navigator.pointer) {
			navigator.pointer = navigator.pointer || navigator.webkitPointer || navigator.mozPointer;
		}
		// element.requestPointerLock
		if (!element.requestPointerLock) {
			element.requestPointerLock = (function() {
				return element.webkitRequestPointerLock
						|| element.mozRequestPointerLock || function() {
							if (navigator.pointer) {
								navigator.pointer.lock(element);
							}
						};
			})();
		}
		element.requestPointerLock();
	}-*/;

	/** from https://github.com/toji/game-shim/blob/master/game-shim.js */
	private native void exitCursorCatchedJSNI () /*-{
		if (!$doc.exitPointerLock) {
			$doc.exitPointerLock = (function() {
				return $doc.webkitExitPointerLock || $doc.mozExitPointerLock
						|| function() {
							if (navigator.pointer) {
								var elem = this;
								navigator.pointer.unlock();
							}
						};
			})();
		}
	}-*/;

	/** from https://github.com/toji/game-shim/blob/master/game-shim.js
	 * @param event JavaScript Mouse Event
	 * @return movement in x direction */
	private native float getMovementXJSNI (NativeEvent event) /*-{
		return event.movementX || event.webkitMovementX || 0;
	}-*/;

	/** from https://github.com/toji/game-shim/blob/master/game-shim.js
	 * @param event JavaScript Mouse Event
	 * @return movement in y direction */
	private native float getMovementYJSNI (NativeEvent event) /*-{
		return event.movementY || event.webkitMovementY || 0;
	}-*/;

	private native int getKeyLocationJSNI (NativeEvent event) /*-{
		return event.location || 0;
	}-*/;

	private static native boolean isTouchScreen () /*-{
		return (('ontouchstart' in window) || (navigator.msMaxTouchPoints > 0));
	}-*/;

	/** works only for Chrome > Version 18 with enabled Mouse Lock enable in about:flags or start Chrome with the
	 * --enable-pointer-lock flag */
	@Override
	public void setCursorCatched (boolean catched) {
		if (catched)
			setCursorCatchedJSNI(canvas);
		else
			exitCursorCatchedJSNI();
	}

	@Override
	public boolean isCursorCatched () {
		return isCursorCatchedJSNI(canvas);
	}

	@Override
	public void setCursorPosition (int x, int y) {
		// FIXME??
	}

	// kindly borrowed from our dear playn friends...
	static native void addEventListener (JavaScriptObject target, String name, DefaultGwtInput handler, boolean capture) /*-{
		target
				.addEventListener(
						name,
						function(e) {
							handler.@com.badlogic.gdx.backends.gwt.DefaultGwtInput::handleEvent(Lcom/google/gwt/dom/client/NativeEvent;)(e);
						}, capture);
	}-*/;

	private static native float getMouseWheelVelocity (NativeEvent evt) /*-{
		var delta = 0.0;
		var agentInfo = @com.badlogic.gdx.backends.gwt.GwtApplication::agentInfo()();

		if (agentInfo.isFirefox) {
			if (agentInfo.isMacOS) {
				delta = 1.0 * evt.detail;
			} else {
				delta = 1.0 * evt.detail / 3;
			}
		} else if (agentInfo.isOpera) {
			if (agentInfo.isLinux) {
				delta = -1.0 * evt.wheelDelta / 80;
			} else {
				// on mac
				delta = -1.0 * evt.wheelDelta / 40;
			}
		} else if (agentInfo.isChrome || agentInfo.isSafari || agentInfo.isIE) {
			delta = -1.0 * evt.wheelDelta / 120;
			// handle touchpad for chrome
			if (Math.abs(delta) < 1) {
				if (agentInfo.isWindows) {
					delta = -1.0 * evt.wheelDelta;
				} else if (agentInfo.isMacOS) {
					delta = -1.0 * evt.wheelDelta / 3;
				}
			}
		}
		return delta;
	}-*/;

	/** Kindly borrowed from PlayN. **/
	protected static native String getMouseWheelEvent () /*-{
		if (navigator.userAgent.toLowerCase().indexOf('firefox') != -1) {
			return "DOMMouseScroll";
		} else {
			return "mousewheel";
		}
	}-*/;

	/** Kindly borrowed from PlayN. **/
	protected int getRelativeX (NativeEvent e, CanvasElement target) {
		float xScaleRatio = target.getWidth() * 1f / target.getClientWidth(); // Correct for canvas CSS scaling
		return Math.round(xScaleRatio
			* (e.getClientX() - target.getAbsoluteLeft() + target.getScrollLeft() + target.getOwnerDocument().getScrollLeft()));
	}

	/** Kindly borrowed from PlayN. **/
	protected int getRelativeY (NativeEvent e, CanvasElement target) {
		float yScaleRatio = target.getHeight() * 1f / target.getClientHeight(); // Correct for canvas CSS scaling
		return Math.round(yScaleRatio
			* (e.getClientY() - target.getAbsoluteTop() + target.getScrollTop() + target.getOwnerDocument().getScrollTop()));
	}

	protected int getRelativeX (Touch touch, CanvasElement target) {
		float xScaleRatio = target.getWidth() * 1f / target.getClientWidth(); // Correct for canvas CSS scaling
		return Math.round(xScaleRatio * touch.getRelativeX(target));
	}

	protected int getRelativeY (Touch touch, CanvasElement target) {
		float yScaleRatio = target.getHeight() * 1f / target.getClientHeight(); // Correct for canvas CSS scaling
		return Math.round(yScaleRatio * touch.getRelativeY(target));
	}

	private static native JavaScriptObject getWindow () /*-{
		return $wnd;
	}-*/;

	private void hookEvents () {
		addEventListener(canvas, "mousedown", this, true);
		addEventListener(Document.get(), "mousedown", this, true);
		addEventListener(canvas, "mouseup", this, true);
		addEventListener(Document.get(), "mouseup", this, true);
		addEventListener(canvas, "mousemove", this, true);
		addEventListener(Document.get(), "mousemove", this, true);
		addEventListener(canvas, getMouseWheelEvent(), this, true);
		addEventListener(Document.get(), "keydown", this, false);
		addEventListener(Document.get(), "keyup", this, false);
		addEventListener(Document.get(), "keypress", this, false);
		addEventListener(getWindow(), "blur", this, false);

		addEventListener(canvas, "touchstart", this, true);
		addEventListener(canvas, "touchmove", this, true);
		addEventListener(canvas, "touchcancel", this, true);
		addEventListener(canvas, "touchend", this, true);

	}

	private int getButton (int button) {
		if (button == NativeEvent.BUTTON_LEFT) return Buttons.LEFT;
		if (button == NativeEvent.BUTTON_RIGHT) return Buttons.RIGHT;
		if (button == NativeEvent.BUTTON_MIDDLE) return Buttons.MIDDLE;
		return Buttons.LEFT;
	}

	private void handleEvent (NativeEvent e) {
		if (e.getType().equals("mousedown")) {
			if (!e.getEventTarget().equals(canvas) || pressedButtons.contains(getButton(e.getButton()))) {
				float mouseX = getRelativeX(e, canvas);
				float mouseY = getRelativeY(e, canvas);
				if (mouseX < 0 || mouseX > Gdx.graphics.getWidth() || mouseY < 0 || mouseY > Gdx.graphics.getHeight()) {
					hasFocus = false;
				}
				return;
			}
			hasFocus = true;
			this.justTouched = true;
			this.touched[0] = true;
			final int button = getButton(e.getButton());
			this.pressedButtons.add(button);
			justPressedButtons[button] = true;
			this.deltaX[0] = 0;
			this.deltaY[0] = 0;
			if (isCursorCatched()) {
				this.touchX[0] += getMovementXJSNI(e);
				this.touchY[0] += getMovementYJSNI(e);
			} else {
				this.touchX[0] = getRelativeX(e, canvas);
				this.touchY[0] = getRelativeY(e, canvas);
			}
			this.currentEventTimeStamp = TimeUtils.nanoTime();
			if (processor != null) processor.touchDown(touchX[0], touchY[0], 0, getButton(e.getButton()));
		}

		if (e.getType().equals("mousemove")) {
			if (isCursorCatched()) {
				this.deltaX[0] = (int)getMovementXJSNI(e);
				this.deltaY[0] = (int)getMovementYJSNI(e);
				this.touchX[0] += getMovementXJSNI(e);
				this.touchY[0] += getMovementYJSNI(e);
			} else {
				this.deltaX[0] = getRelativeX(e, canvas) - touchX[0];
				this.deltaY[0] = getRelativeY(e, canvas) - touchY[0];
				this.touchX[0] = getRelativeX(e, canvas);
				this.touchY[0] = getRelativeY(e, canvas);
			}
			this.currentEventTimeStamp = TimeUtils.nanoTime();
			if (processor != null) {
				if (touched[0])
					processor.touchDragged(touchX[0], touchY[0], 0);
				else
					processor.mouseMoved(touchX[0], touchY[0]);
			}
		}

		if (e.getType().equals("mouseup")) {
			if (!pressedButtons.contains(getButton(e.getButton()))) return;
			this.pressedButtons.remove(getButton(e.getButton()));
			this.touched[0] = pressedButtons.size > 0;
			if (isCursorCatched()) {
				this.deltaX[0] = (int)getMovementXJSNI(e);
				this.deltaY[0] = (int)getMovementYJSNI(e);
				this.touchX[0] += getMovementXJSNI(e);
				this.touchY[0] += getMovementYJSNI(e);
			} else {
				this.deltaX[0] = getRelativeX(e, canvas) - touchX[0];
				this.deltaY[0] = getRelativeY(e, canvas) - touchY[0];
				this.touchX[0] = getRelativeX(e, canvas);
				this.touchY[0] = getRelativeY(e, canvas);
			}
			this.currentEventTimeStamp = TimeUtils.nanoTime();
			this.touched[0] = false;
			if (processor != null) processor.touchUp(touchX[0], touchY[0], 0, getButton(e.getButton()));
		}
		if (e.getType().equals(getMouseWheelEvent())) {
			if (processor != null) {
				processor.scrolled(0, (int)getMouseWheelVelocity(e));
			}
			this.currentEventTimeStamp = TimeUtils.nanoTime();
			e.preventDefault();
		}

		if (hasFocus && !e.getType().equals("blur")) {
			if (e.getType().equals("keydown")) {
				// Gdx.app.log("DefaultGwtInput", "keydown");
<<<<<<< HEAD
				int code = keyForCode(e.getKeyCode(), getKeyLocationJSNI(e));
				if (code == 67) {
=======
				int code = keyForCode(e.getKeyCode());
				if (isCatchKey(code)) {
>>>>>>> cb37c293
					e.preventDefault();
				}
				if (code == Keys.BACKSPACE) {
					if (processor != null) {
						processor.keyDown(code);
						processor.keyTyped('\b');
					}
				} else {
					if (!pressedKeys[code]) {
						pressedKeySet.add(code);
						pressedKeyCount++;
						pressedKeys[code] = true;
						keyJustPressed = true;
						justPressedKeys[code] = true;
						if (processor != null) {
							processor.keyDown(code);
						}
					}
				}
			}

			if (e.getType().equals("keypress")) {
				// Gdx.app.log("DefaultGwtInput", "keypress");
				char c = (char)e.getCharCode();
				if (processor != null) processor.keyTyped(c);
			}

			if (e.getType().equals("keyup")) {
				// Gdx.app.log("DefaultGwtInput", "keyup");
<<<<<<< HEAD
				int code = keyForCode(e.getKeyCode(), getKeyLocationJSNI(e));
=======
				int code = keyForCode(e.getKeyCode());
				if (isCatchKey(code)) {
					e.preventDefault();
				}
>>>>>>> cb37c293
				if (pressedKeys[code]) {
					pressedKeySet.remove(code);
					pressedKeyCount--;
					pressedKeys[code] = false;
				}
				if (processor != null) {
					processor.keyUp(code);
				}
			}
		}
		else if (pressedKeyCount > 0) {
			// Gdx.app.log("DefaultGwtInput", "unfocused");
			IntSetIterator iterator = pressedKeySet.iterator();

			while (iterator.hasNext) {
				int code = iterator.next();

				if (pressedKeys[code]) {
					pressedKeySet.remove(code);
					pressedKeyCount--;
					pressedKeys[code] = false;
				}
				if (processor != null) {
					processor.keyUp(code);
				}
			}
		}

		if (e.getType().equals("touchstart")) {
			this.justTouched = true;
			JsArray<Touch> touches = e.getChangedTouches();
			for (int i = 0, j = touches.length(); i < j; i++) {
				Touch touch = touches.get(i);
				int real = touch.getIdentifier();
				int touchId;
				touchMap.put(real, touchId = getAvailablePointer());
				touched[touchId] = true;
				touchX[touchId] = getRelativeX(touch, canvas);
				touchY[touchId] = getRelativeY(touch, canvas);
				deltaX[touchId] = 0;
				deltaY[touchId] = 0;
				if (processor != null) {
					processor.touchDown(touchX[touchId], touchY[touchId], touchId, Buttons.LEFT);
				}
			}
			this.currentEventTimeStamp = TimeUtils.nanoTime();
			e.preventDefault();
		}
		if (e.getType().equals("touchmove")) {
			JsArray<Touch> touches = e.getChangedTouches();
			for (int i = 0, j = touches.length(); i < j; i++) {
				Touch touch = touches.get(i);
				int real = touch.getIdentifier();
				int touchId = touchMap.get(real);
				deltaX[touchId] = getRelativeX(touch, canvas) - touchX[touchId];
				deltaY[touchId] = getRelativeY(touch, canvas) - touchY[touchId];
				touchX[touchId] = getRelativeX(touch, canvas);
				touchY[touchId] = getRelativeY(touch, canvas);
				if (processor != null) {
					processor.touchDragged(touchX[touchId], touchY[touchId], touchId);
				}
			}
			this.currentEventTimeStamp = TimeUtils.nanoTime();
			e.preventDefault();
		}
		if (e.getType().equals("touchcancel")) {
			JsArray<Touch> touches = e.getChangedTouches();
			for (int i = 0, j = touches.length(); i < j; i++) {
				Touch touch = touches.get(i);
				int real = touch.getIdentifier();
				int touchId = touchMap.get(real);
				touchMap.remove(real);
				touched[touchId] = false;
				deltaX[touchId] = getRelativeX(touch, canvas) - touchX[touchId];
				deltaY[touchId] = getRelativeY(touch, canvas) - touchY[touchId];
				touchX[touchId] = getRelativeX(touch, canvas);
				touchY[touchId] = getRelativeY(touch, canvas);
				if (processor != null) {
					processor.touchUp(touchX[touchId], touchY[touchId], touchId, Buttons.LEFT);
				}
			}
			this.currentEventTimeStamp = TimeUtils.nanoTime();
			e.preventDefault();
		}
		if (e.getType().equals("touchend")) {
			JsArray<Touch> touches = e.getChangedTouches();
			for (int i = 0, j = touches.length(); i < j; i++) {
				Touch touch = touches.get(i);
				int real = touch.getIdentifier();
				int touchId = touchMap.get(real);
				touchMap.remove(real);
				touched[touchId] = false;
				deltaX[touchId] = getRelativeX(touch, canvas) - touchX[touchId];
				deltaY[touchId] = getRelativeY(touch, canvas) - touchY[touchId];
				touchX[touchId] = getRelativeX(touch, canvas);
				touchY[touchId] = getRelativeY(touch, canvas);
				if (processor != null) {
					processor.touchUp(touchX[touchId], touchY[touchId], touchId, Buttons.LEFT);
				}
			}
			this.currentEventTimeStamp = TimeUtils.nanoTime();
			e.preventDefault();
		}
// if(hasFocus) e.preventDefault();
	}

	private int getAvailablePointer () {
		for (int i = 0; i < MAX_TOUCHES; i++) {
			if (!touchMap.containsValue(i, false)) return i;
		}
		return -1;
	}

	/** borrowed from PlayN, thanks guys **/
<<<<<<< HEAD
	protected int keyForCode (int keyCode, int location) {
=======
	protected int keyForCode (int keyCode) {
>>>>>>> cb37c293
		switch (keyCode) {
		case KeyCodes.KEY_ALT:
			return location == LOCATION_RIGHT ? Keys.ALT_RIGHT : Keys.ALT_LEFT;
		case KeyCodes.KEY_BACKSPACE:
			return Keys.BACKSPACE;
		case KeyCodes.KEY_CTRL:
			return location == LOCATION_RIGHT ? Keys.CONTROL_RIGHT : Keys.CONTROL_LEFT;
		case KeyCodes.KEY_DELETE:
			return Keys.DEL;
		case KeyCodes.KEY_DOWN:
			return Keys.DOWN;
		case KeyCodes.KEY_END:
			return Keys.END;
		case KeyCodes.KEY_ENTER:
			return Keys.ENTER;
		case KeyCodes.KEY_ESCAPE:
			return Keys.ESCAPE;
		case KeyCodes.KEY_HOME:
			return Keys.HOME;
		case KeyCodes.KEY_LEFT:
			return Keys.LEFT;
		case KeyCodes.KEY_PAGEDOWN:
			return Keys.PAGE_DOWN;
		case KeyCodes.KEY_PAGEUP:
			return Keys.PAGE_UP;
		case KeyCodes.KEY_RIGHT:
			return Keys.RIGHT;
		case KeyCodes.KEY_SHIFT:
			return location == LOCATION_RIGHT ? Keys.SHIFT_RIGHT : Keys.SHIFT_LEFT;
		case KeyCodes.KEY_TAB:
			return Keys.TAB;
		case KeyCodes.KEY_UP:
			return Keys.UP;

		case KEY_PAUSE:
			return Keys.UNKNOWN; // FIXME
		case KEY_CAPS_LOCK:
			return Keys.UNKNOWN; // FIXME
		case KEY_SPACE:
			return Keys.SPACE;
		case KEY_INSERT:
			return Keys.INSERT;
		case KEY_0:
			return Keys.NUM_0;
		case KEY_1:
			return Keys.NUM_1;
		case KEY_2:
			return Keys.NUM_2;
		case KEY_3:
			return Keys.NUM_3;
		case KEY_4:
			return Keys.NUM_4;
		case KEY_5:
			return Keys.NUM_5;
		case KEY_6:
			return Keys.NUM_6;
		case KEY_7:
			return Keys.NUM_7;
		case KEY_8:
			return Keys.NUM_8;
		case KEY_9:
			return Keys.NUM_9;
		case KEY_A:
			return Keys.A;
		case KEY_B:
			return Keys.B;
		case KEY_C:
			return Keys.C;
		case KEY_D:
			return Keys.D;
		case KEY_E:
			return Keys.E;
		case KEY_F:
			return Keys.F;
		case KEY_G:
			return Keys.G;
		case KEY_H:
			return Keys.H;
		case KEY_I:
			return Keys.I;
		case KEY_J:
			return Keys.J;
		case KEY_K:
			return Keys.K;
		case KEY_L:
			return Keys.L;
		case KEY_M:
			return Keys.M;
		case KEY_N:
			return Keys.N;
		case KEY_O:
			return Keys.O;
		case KEY_P:
			return Keys.P;
		case KEY_Q:
			return Keys.Q;
		case KEY_R:
			return Keys.R;
		case KEY_S:
			return Keys.S;
		case KEY_T:
			return Keys.T;
		case KEY_U:
			return Keys.U;
		case KEY_V:
			return Keys.V;
		case KEY_W:
			return Keys.W;
		case KEY_X:
			return Keys.X;
		case KEY_Y:
			return Keys.Y;
		case KEY_Z:
			return Keys.Z;
		case KEY_LEFT_WINDOW_KEY:
			return Keys.UNKNOWN; // FIXME
		case KEY_RIGHT_WINDOW_KEY:
			return Keys.UNKNOWN; // FIXME
			// case KEY_SELECT_KEY: return Keys.SELECT_KEY;
		case KEY_NUMPAD0:
			return Keys.NUMPAD_0;
		case KEY_NUMPAD1:
			return Keys.NUMPAD_1;
		case KEY_NUMPAD2:
			return Keys.NUMPAD_2;
		case KEY_NUMPAD3:
			return Keys.NUMPAD_3;
		case KEY_NUMPAD4:
			return Keys.NUMPAD_4;
		case KEY_NUMPAD5:
			return Keys.NUMPAD_5;
		case KEY_NUMPAD6:
			return Keys.NUMPAD_6;
		case KEY_NUMPAD7:
			return Keys.NUMPAD_7;
		case KEY_NUMPAD8:
			return Keys.NUMPAD_8;
		case KEY_NUMPAD9:
			return Keys.NUMPAD_9;
		case KEY_MULTIPLY:
			return Keys.STAR;
		case KEY_ADD:
			return Keys.PLUS;
		case KEY_SUBTRACT:
			return Keys.MINUS;
		case KEY_DECIMAL_POINT_KEY:
			return Keys.PERIOD;
		case KEY_DIVIDE:
			return Keys.SLASH;
		case KEY_F1:
			return Keys.F1;
		case KEY_F2:
			return Keys.F2;
		case KEY_F3:
			return Keys.F3;
		case KEY_F4:
			return Keys.F4;
		case KEY_F5:
			return Keys.F5;
		case KEY_F6:
			return Keys.F6;
		case KEY_F7:
			return Keys.F7;
		case KEY_F8:
			return Keys.F8;
		case KEY_F9:
			return Keys.F9;
		case KEY_F10:
			return Keys.F10;
		case KEY_F11:
			return Keys.F11;
		case KEY_F12:
			return Keys.F12;
		case KEY_NUM_LOCK:
			return Keys.NUM;
		case KEY_SCROLL_LOCK:
			return Keys.UNKNOWN; // FIXME
		case KEY_SEMICOLON:
			return Keys.SEMICOLON;
		case KEY_EQUALS:
			return Keys.EQUALS;
		case KEY_COMMA:
			return Keys.COMMA;
		case KEY_DASH:
			return Keys.MINUS;
		case KEY_PERIOD:
			return Keys.PERIOD;
		case KEY_FORWARD_SLASH:
			return Keys.SLASH;
		case KEY_GRAVE_ACCENT:
			return Keys.UNKNOWN; // FIXME
		case KEY_OPEN_BRACKET:
			return Keys.LEFT_BRACKET;
		case KEY_BACKSLASH:
			return Keys.BACKSLASH;
		case KEY_CLOSE_BRACKET:
			return Keys.RIGHT_BRACKET;
		case KEY_SINGLE_QUOTE:
			return Keys.APOSTROPHE;
		default:
			return Keys.UNKNOWN;
		}
	}

	// these are absent from KeyCodes; we know not why...
	private static final int KEY_PAUSE = 19;
	private static final int KEY_CAPS_LOCK = 20;
	private static final int KEY_SPACE = 32;
	private static final int KEY_INSERT = 45;
	private static final int KEY_0 = 48;
	private static final int KEY_1 = 49;
	private static final int KEY_2 = 50;
	private static final int KEY_3 = 51;
	private static final int KEY_4 = 52;
	private static final int KEY_5 = 53;
	private static final int KEY_6 = 54;
	private static final int KEY_7 = 55;
	private static final int KEY_8 = 56;
	private static final int KEY_9 = 57;
	private static final int KEY_A = 65;
	private static final int KEY_B = 66;
	private static final int KEY_C = 67;
	private static final int KEY_D = 68;
	private static final int KEY_E = 69;
	private static final int KEY_F = 70;
	private static final int KEY_G = 71;
	private static final int KEY_H = 72;
	private static final int KEY_I = 73;
	private static final int KEY_J = 74;
	private static final int KEY_K = 75;
	private static final int KEY_L = 76;
	private static final int KEY_M = 77;
	private static final int KEY_N = 78;
	private static final int KEY_O = 79;
	private static final int KEY_P = 80;
	private static final int KEY_Q = 81;
	private static final int KEY_R = 82;
	private static final int KEY_S = 83;
	private static final int KEY_T = 84;
	private static final int KEY_U = 85;
	private static final int KEY_V = 86;
	private static final int KEY_W = 87;
	private static final int KEY_X = 88;
	private static final int KEY_Y = 89;
	private static final int KEY_Z = 90;
	private static final int KEY_LEFT_WINDOW_KEY = 91;
	private static final int KEY_RIGHT_WINDOW_KEY = 92;
	private static final int KEY_SELECT_KEY = 93;
	private static final int KEY_NUMPAD0 = 96;
	private static final int KEY_NUMPAD1 = 97;
	private static final int KEY_NUMPAD2 = 98;
	private static final int KEY_NUMPAD3 = 99;
	private static final int KEY_NUMPAD4 = 100;
	private static final int KEY_NUMPAD5 = 101;
	private static final int KEY_NUMPAD6 = 102;
	private static final int KEY_NUMPAD7 = 103;
	private static final int KEY_NUMPAD8 = 104;
	private static final int KEY_NUMPAD9 = 105;
	private static final int KEY_MULTIPLY = 106;
	private static final int KEY_ADD = 107;
	private static final int KEY_SUBTRACT = 109;
	private static final int KEY_DECIMAL_POINT_KEY = 110;
	private static final int KEY_DIVIDE = 111;
	private static final int KEY_F1 = 112;
	private static final int KEY_F2 = 113;
	private static final int KEY_F3 = 114;
	private static final int KEY_F4 = 115;
	private static final int KEY_F5 = 116;
	private static final int KEY_F6 = 117;
	private static final int KEY_F7 = 118;
	private static final int KEY_F8 = 119;
	private static final int KEY_F9 = 120;
	private static final int KEY_F10 = 121;
	private static final int KEY_F11 = 122;
	private static final int KEY_F12 = 123;
	private static final int KEY_NUM_LOCK = 144;
	private static final int KEY_SCROLL_LOCK = 145;
	private static final int KEY_SEMICOLON = 186;
	private static final int KEY_EQUALS = 187;
	private static final int KEY_COMMA = 188;
	private static final int KEY_DASH = 189;
	private static final int KEY_PERIOD = 190;
	private static final int KEY_FORWARD_SLASH = 191;
	private static final int KEY_GRAVE_ACCENT = 192;
	private static final int KEY_OPEN_BRACKET = 219;
	private static final int KEY_BACKSLASH = 220;
	private static final int KEY_CLOSE_BRACKET = 221;
	private static final int KEY_SINGLE_QUOTE = 222;

	private static final int LOCATION_STANDARD = 0;
	private static final int LOCATION_LEFT = 1;
	private static final int LOCATION_RIGHT = 2;
	private static final int LOCATION_NUMPAD = 3;
}<|MERGE_RESOLUTION|>--- conflicted
+++ resolved
@@ -748,13 +748,8 @@
 		if (hasFocus && !e.getType().equals("blur")) {
 			if (e.getType().equals("keydown")) {
 				// Gdx.app.log("DefaultGwtInput", "keydown");
-<<<<<<< HEAD
 				int code = keyForCode(e.getKeyCode(), getKeyLocationJSNI(e));
-				if (code == 67) {
-=======
-				int code = keyForCode(e.getKeyCode());
 				if (isCatchKey(code)) {
->>>>>>> cb37c293
 					e.preventDefault();
 				}
 				if (code == Keys.BACKSPACE) {
@@ -784,14 +779,10 @@
 
 			if (e.getType().equals("keyup")) {
 				// Gdx.app.log("DefaultGwtInput", "keyup");
-<<<<<<< HEAD
 				int code = keyForCode(e.getKeyCode(), getKeyLocationJSNI(e));
-=======
-				int code = keyForCode(e.getKeyCode());
 				if (isCatchKey(code)) {
 					e.preventDefault();
 				}
->>>>>>> cb37c293
 				if (pressedKeys[code]) {
 					pressedKeySet.remove(code);
 					pressedKeyCount--;
@@ -906,11 +897,7 @@
 	}
 
 	/** borrowed from PlayN, thanks guys **/
-<<<<<<< HEAD
 	protected int keyForCode (int keyCode, int location) {
-=======
-	protected int keyForCode (int keyCode) {
->>>>>>> cb37c293
 		switch (keyCode) {
 		case KeyCodes.KEY_ALT:
 			return location == LOCATION_RIGHT ? Keys.ALT_RIGHT : Keys.ALT_LEFT;
