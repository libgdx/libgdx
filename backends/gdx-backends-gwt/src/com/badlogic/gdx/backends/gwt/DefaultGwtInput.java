/*******************************************************************************
 * Copyright 2011 See AUTHORS file.
 * 
 * Licensed under the Apache License, Version 2.0 (the "License");
 * you may not use this file except in compliance with the License.
 * You may obtain a copy of the License at
 * 
 *   http://www.apache.org/licenses/LICENSE-2.0
 * 
 * Unless required by applicable law or agreed to in writing, software
 * distributed under the License is distributed on an "AS IS" BASIS,
 * WITHOUT WARRANTIES OR CONDITIONS OF ANY KIND, either express or implied.
 * See the License for the specific language governing permissions and
 * limitations under the License.
 ******************************************************************************/

package com.badlogic.gdx.backends.gwt;

import com.badlogic.gdx.Gdx;
import com.badlogic.gdx.Input;
import com.badlogic.gdx.InputProcessor;
import com.badlogic.gdx.backends.gwt.widgets.TextInputDialogBox;
import com.badlogic.gdx.backends.gwt.widgets.TextInputDialogBox.TextInputDialogListener;
import com.badlogic.gdx.utils.IntMap;
import com.badlogic.gdx.utils.IntSet;
import com.badlogic.gdx.utils.IntSet.IntSetIterator;
import com.badlogic.gdx.utils.TimeUtils;
import com.google.gwt.core.client.JavaScriptObject;
import com.google.gwt.core.client.JsArray;
import com.google.gwt.dom.client.CanvasElement;
import com.google.gwt.dom.client.Document;
import com.google.gwt.dom.client.NativeEvent;
import com.google.gwt.dom.client.Touch;
import com.google.gwt.event.dom.client.KeyCodes;

public class DefaultGwtInput implements GwtInput {
	static final int MAX_TOUCHES = 20;
	boolean justTouched = false;
	private IntMap<Integer> touchMap = new IntMap<Integer>(20);
	private boolean[] touched = new boolean[MAX_TOUCHES];
	private int[] touchX = new int[MAX_TOUCHES];
	private int[] touchY = new int[MAX_TOUCHES];
	private int[] deltaX = new int[MAX_TOUCHES];
	private int[] deltaY = new int[MAX_TOUCHES];
	IntSet pressedButtons = new IntSet();
	int pressedKeyCount = 0;
	IntSet pressedKeySet = new IntSet();
	boolean[] pressedKeys = new boolean[Keys.MAX_KEYCODE + 1];
	boolean keyJustPressed = false;
	boolean[] justPressedKeys = new boolean[Keys.MAX_KEYCODE + 1];
	boolean[] justPressedButtons = new boolean[5];
	InputProcessor processor;
	long currentEventTimeStamp;
	final CanvasElement canvas;
	final GwtApplicationConfiguration config;
	boolean hasFocus = true;
	GwtAccelerometer accelerometer;
	GwtGyroscope gyroscope;

	public DefaultGwtInput (CanvasElement canvas, GwtApplicationConfiguration config) {
		this.canvas = canvas;
		this.config = config;
		if (config.useAccelerometer && GwtFeaturePolicy.allowsFeature(GwtAccelerometer.PERMISSION)) {
			if (GwtApplication.agentInfo().isFirefox()) {
				setupAccelerometer();
			} else {
				GwtPermissions.queryPermission(GwtAccelerometer.PERMISSION, new GwtPermissions.GwtPermissionResult() {
					@Override
					public void granted() {
						setupAccelerometer();
					}

					@Override
					public void denied() {
					}

					@Override
					public void prompt() {
						setupAccelerometer();
					}
				});
			}
		}
		if (config.useGyroscope) {
			if (GwtApplication.agentInfo().isFirefox()) {
				setupGyroscope();
			} else {
				GwtPermissions.queryPermission(GwtGyroscope.PERMISSION, new GwtPermissions.GwtPermissionResult() {
					@Override
					public void granted() {
						setupGyroscope();
					}

					@Override
					public void denied() {
					}

					@Override
					public void prompt() {
						setupGyroscope();
					}
				});
			}
		}
		hookEvents();
	}

	@Override
	public void reset () {
		if (justTouched) {
			justTouched = false;
			for (int i = 0; i < justPressedButtons.length; i++) {
				justPressedButtons[i] = false;
			}
		}
		if (keyJustPressed) {
			keyJustPressed = false;
			for (int i = 0; i < justPressedKeys.length; i++) {
				justPressedKeys[i] = false;
			}
		}
	}

	void setupAccelerometer () {
		if (GwtAccelerometer.isSupported()) {
			if (accelerometer == null) accelerometer = GwtAccelerometer.getInstance();
			if (!accelerometer.activated()) accelerometer.start();
		}
	}

	void setupGyroscope () {
		if (GwtGyroscope.isSupported()) {
			if (gyroscope == null) gyroscope = GwtGyroscope.getInstance();
			if (!gyroscope.activated()) gyroscope.start();
		}
	}

	@Override
	public float getAccelerometerX () {
		return this.accelerometer != null ? (float) this.accelerometer.x() : 0;
	}

	@Override
	public float getAccelerometerY () {
		return this.accelerometer != null ? (float) this.accelerometer.y() : 0;
	}

	@Override
	public float getAccelerometerZ () {
		return this.accelerometer != null ? (float) this.accelerometer.z() : 0;
	}

	private boolean isAccelerometerPresent() {
		return getAccelerometerX() != 0 || getAccelerometerY() != 0 || getAccelerometerZ() != 0;
	}

	@Override
	public float getGyroscopeX () {
		return this.gyroscope != null ? (float) this.gyroscope.x() : 0;
	}

	@Override
	public float getGyroscopeY () {
		return this.gyroscope != null ? (float) this.gyroscope.y() : 0;
	}

	@Override
	public float getGyroscopeZ () {
		return this.gyroscope != null ? (float) this.gyroscope.z() : 0;
	}

	private boolean isGyroscopePresent() {
		return getGyroscopeX() != 0 || getGyroscopeY() != 0 || getGyroscopeZ() != 0;
	}

	@Override
	public int getMaxPointers () {
		return MAX_TOUCHES;
	}

	@Override
	public int getX () {
		return touchX[0];
	}

	@Override
	public int getX (int pointer) {
		return touchX[pointer];
	}

	@Override
	public int getDeltaX () {
		return deltaX[0];
	}

	@Override
	public int getDeltaX (int pointer) {
		return deltaX[pointer];
	}

	@Override
	public int getY () {
		return touchY[0];
	}

	@Override
	public int getY (int pointer) {
		return touchY[pointer];
	}

	@Override
	public int getDeltaY () {
		return deltaY[0];
	}

	@Override
	public int getDeltaY (int pointer) {
		return deltaY[pointer];
	}

	@Override
	public boolean isTouched () {
		for (int pointer = 0; pointer < MAX_TOUCHES; pointer++) {
			if (touched[pointer]) {
				return true;
			}
		}
		return false;
	}

	@Override
	public boolean justTouched () {
		return justTouched;
	}

	@Override
	public boolean isTouched (int pointer) {
		return touched[pointer];
	}

	@Override
	public boolean isButtonPressed (int button) {
		return pressedButtons.contains(button) && touched[0];
	}

	@Override
	public boolean isButtonJustPressed(int button) {
		if(button < 0 || button >= justPressedButtons.length) return false;
		return justPressedButtons[button];
	}

	@Override
	public float getPressure () {
		return getPressure(0);
	}

	@Override
	public float getPressure (int pointer) {
		return isTouched(pointer) ? 1 : 0;
	}

	@Override
	public boolean isKeyPressed (int key) {
		if (key == Keys.ANY_KEY) {
			return pressedKeyCount > 0;
		}
		if (key < 0 || key > 255) {
			return false;
		}
		return pressedKeys[key];
	}

	@Override
	public boolean isKeyJustPressed (int key) {
		if (key == Keys.ANY_KEY) {
			return keyJustPressed;
		}
		if (key < 0 || key > 255) {
			return false;
		}
		return justPressedKeys[key];
	}

	public void getTextInput (TextInputListener listener, String title, String text, String hint) {
		TextInputDialogBox dialog = new TextInputDialogBox(title, text, hint);
		final TextInputListener capturedListener = listener;
		dialog.setListener(new TextInputDialogListener() {
			@Override
			public void onPositive (String text) {
				if (capturedListener != null) {
					capturedListener.input(text);
				}
			}

			@Override
			public void onNegative () {
				if (capturedListener != null) {
					capturedListener.canceled();
				}
			}
		});
	}

	@Override
	public void setOnscreenKeyboardVisible (boolean visible) {
	}

	@Override
	public void vibrate (int milliseconds) {
	}

	@Override
	public void vibrate (long[] pattern, int repeat) {
	}

	@Override
	public void cancelVibrate () {
	}

	@Override
	public float getAzimuth () {
		return 0;
	}

	@Override
	public float getPitch () {
		return 0;
	}

	@Override
	public float getRoll () {
		return 0;
	}

	@Override
	public void getRotationMatrix (float[] matrix) {
	}

	@Override
	public long getCurrentEventTime () {
		return currentEventTimeStamp;
	}

	@Override
	public void setCatchBackKey (boolean catchBack) {
	}

	@Override
	public boolean isCatchBackKey () {
		return false;
	}

	@Override
	public void setCatchMenuKey (boolean catchMenu) {
	}

	@Override
	public boolean isCatchMenuKey () {
		return false;
	}

	@Override
	public void setCatchKey (int keycode, boolean catchKey) {

	}

	@Override
	public boolean isCatchKey (int keycode) {
		return false;
	}

	@Override
	public void setInputProcessor (InputProcessor processor) {
		this.processor = processor;
	}

	@Override
	public InputProcessor getInputProcessor () {
		return processor;
	}

	@Override
	public boolean isPeripheralAvailable (Peripheral peripheral) {
<<<<<<< HEAD
		if (peripheral == Peripheral.Accelerometer) return GwtAccelerometer.isSupported() && isAccelerometerPresent();
		if (peripheral == Peripheral.Gyroscope) return GwtGyroscope.isSupported() && isGyroscopePresent();
=======
		if (peripheral == Peripheral.Accelerometer) return GwtAccelerometer.isSupported() && isAccelerometerPresent()
				&& GwtFeaturePolicy.allowsFeature(GwtAccelerometer.PERMISSION);
>>>>>>> bfc116ac
		if (peripheral == Peripheral.Compass) return false;
		if (peripheral == Peripheral.HardwareKeyboard) return !GwtApplication.isMobileDevice();
		if (peripheral == Peripheral.MultitouchScreen) return isTouchScreen();
		if (peripheral == Peripheral.OnscreenKeyboard) return GwtApplication.isMobileDevice();
		if (peripheral == Peripheral.Vibrator) return false;
		return false;
	}

	@Override
	public int getRotation () {
		return 0;
	}

	@Override
	public Orientation getNativeOrientation () {
		return Orientation.Landscape;
	}

	/** from https://github.com/toji/game-shim/blob/master/game-shim.js
	 * @return is Cursor catched */
	private native boolean isCursorCatchedJSNI (CanvasElement canvas) /*-{
		if (!navigator.pointer) {
			navigator.pointer = navigator.pointer || navigator.webkitPointer || navigator.mozPointer;
		}
		if (navigator.pointer) {
			if (typeof (navigator.pointer.isLocked) === "boolean") {
				// Chrome initially launched with this interface
				return navigator.pointer.isLocked;
			} else if (typeof (navigator.pointer.isLocked) === "function") {
				// Some older builds might provide isLocked as a function
				return navigator.pointer.isLocked();
			} else if (typeof (navigator.pointer.islocked) === "function") {
				// For compatibility with early Firefox build
				return navigator.pointer.islocked();
			}
		}

		if ($doc.pointerLockElement === canvas || $doc.mozPointerLockElement === canvas) {
			return true;
		}

		return false;
	}-*/;

	/** from https://github.com/toji/game-shim/blob/master/game-shim.js
	 * @param element Canvas */
	private native void setCursorCatchedJSNI (CanvasElement element) /*-{
		// Navigator pointer is not the right interface according to spec.
		// Here for backwards compatibility only
		if (!navigator.pointer) {
			navigator.pointer = navigator.pointer || navigator.webkitPointer || navigator.mozPointer;
		}
		// element.requestPointerLock
		if (!element.requestPointerLock) {
			element.requestPointerLock = (function() {
				return element.webkitRequestPointerLock
						|| element.mozRequestPointerLock || function() {
							if (navigator.pointer) {
								navigator.pointer.lock(element);
							}
						};
			})();
		}
		element.requestPointerLock();
	}-*/;

	/** from https://github.com/toji/game-shim/blob/master/game-shim.js */
	private native void exitCursorCatchedJSNI () /*-{
		if (!$doc.exitPointerLock) {
			$doc.exitPointerLock = (function() {
				return $doc.webkitExitPointerLock || $doc.mozExitPointerLock
						|| function() {
							if (navigator.pointer) {
								var elem = this;
								navigator.pointer.unlock();
							}
						};
			})();
		}
	}-*/;

	/** from https://github.com/toji/game-shim/blob/master/game-shim.js
	 * @param event JavaScript Mouse Event
	 * @return movement in x direction */
	private native float getMovementXJSNI (NativeEvent event) /*-{
		return event.movementX || event.webkitMovementX || 0;
	}-*/;

	/** from https://github.com/toji/game-shim/blob/master/game-shim.js
	 * @param event JavaScript Mouse Event
	 * @return movement in y direction */
	private native float getMovementYJSNI (NativeEvent event) /*-{
		return event.movementY || event.webkitMovementY || 0;
	}-*/;

	private static native boolean isTouchScreen () /*-{
		return (('ontouchstart' in window) || (navigator.msMaxTouchPoints > 0));
	}-*/;

	/** works only for Chrome > Version 18 with enabled Mouse Lock enable in about:flags or start Chrome with the
	 * --enable-pointer-lock flag */
	@Override
	public void setCursorCatched (boolean catched) {
		if (catched)
			setCursorCatchedJSNI(canvas);
		else
			exitCursorCatchedJSNI();
	}

	@Override
	public boolean isCursorCatched () {
		return isCursorCatchedJSNI(canvas);
	}

	@Override
	public void setCursorPosition (int x, int y) {
		// FIXME??
	}

	// kindly borrowed from our dear playn friends...
	static native void addEventListener (JavaScriptObject target, String name, DefaultGwtInput handler, boolean capture) /*-{
		target
				.addEventListener(
						name,
						function(e) {
							handler.@com.badlogic.gdx.backends.gwt.DefaultGwtInput::handleEvent(Lcom/google/gwt/dom/client/NativeEvent;)(e);
						}, capture);
	}-*/;

	private static native float getMouseWheelVelocity (NativeEvent evt) /*-{
		var delta = 0.0;
		var agentInfo = @com.badlogic.gdx.backends.gwt.GwtApplication::agentInfo()();

		if (agentInfo.isFirefox) {
			if (agentInfo.isMacOS) {
				delta = 1.0 * evt.detail;
			} else {
				delta = 1.0 * evt.detail / 3;
			}
		} else if (agentInfo.isOpera) {
			if (agentInfo.isLinux) {
				delta = -1.0 * evt.wheelDelta / 80;
			} else {
				// on mac
				delta = -1.0 * evt.wheelDelta / 40;
			}
		} else if (agentInfo.isChrome || agentInfo.isSafari || agentInfo.isIE) {
			delta = -1.0 * evt.wheelDelta / 120;
			// handle touchpad for chrome
			if (Math.abs(delta) < 1) {
				if (agentInfo.isWindows) {
					delta = -1.0 * evt.wheelDelta;
				} else if (agentInfo.isMacOS) {
					delta = -1.0 * evt.wheelDelta / 3;
				}
			}
		}
		return delta;
	}-*/;

	/** Kindly borrowed from PlayN. **/
	protected static native String getMouseWheelEvent () /*-{
		if (navigator.userAgent.toLowerCase().indexOf('firefox') != -1) {
			return "DOMMouseScroll";
		} else {
			return "mousewheel";
		}
	}-*/;

	/** Kindly borrowed from PlayN. **/
	protected int getRelativeX (NativeEvent e, CanvasElement target) {
		float xScaleRatio = target.getWidth() * 1f / target.getClientWidth(); // Correct for canvas CSS scaling
		return Math.round(xScaleRatio
			* (e.getClientX() - target.getAbsoluteLeft() + target.getScrollLeft() + target.getOwnerDocument().getScrollLeft()));
	}

	/** Kindly borrowed from PlayN. **/
	protected int getRelativeY (NativeEvent e, CanvasElement target) {
		float yScaleRatio = target.getHeight() * 1f / target.getClientHeight(); // Correct for canvas CSS scaling
		return Math.round(yScaleRatio
			* (e.getClientY() - target.getAbsoluteTop() + target.getScrollTop() + target.getOwnerDocument().getScrollTop()));
	}

	protected int getRelativeX (Touch touch, CanvasElement target) {
		float xScaleRatio = target.getWidth() * 1f / target.getClientWidth(); // Correct for canvas CSS scaling
		return Math.round(xScaleRatio * touch.getRelativeX(target));
	}

	protected int getRelativeY (Touch touch, CanvasElement target) {
		float yScaleRatio = target.getHeight() * 1f / target.getClientHeight(); // Correct for canvas CSS scaling
		return Math.round(yScaleRatio * touch.getRelativeY(target));
	}

	private static native JavaScriptObject getWindow () /*-{
		return $wnd;
	}-*/;

	private void hookEvents () {
		addEventListener(canvas, "mousedown", this, true);
		addEventListener(Document.get(), "mousedown", this, true);
		addEventListener(canvas, "mouseup", this, true);
		addEventListener(Document.get(), "mouseup", this, true);
		addEventListener(canvas, "mousemove", this, true);
		addEventListener(Document.get(), "mousemove", this, true);
		addEventListener(canvas, getMouseWheelEvent(), this, true);
		addEventListener(Document.get(), "keydown", this, false);
		addEventListener(Document.get(), "keyup", this, false);
		addEventListener(Document.get(), "keypress", this, false);
		addEventListener(getWindow(), "blur", this, false);

		addEventListener(canvas, "touchstart", this, true);
		addEventListener(canvas, "touchmove", this, true);
		addEventListener(canvas, "touchcancel", this, true);
		addEventListener(canvas, "touchend", this, true);

	}

	private int getButton (int button) {
		if (button == NativeEvent.BUTTON_LEFT) return Buttons.LEFT;
		if (button == NativeEvent.BUTTON_RIGHT) return Buttons.RIGHT;
		if (button == NativeEvent.BUTTON_MIDDLE) return Buttons.MIDDLE;
		return Buttons.LEFT;
	}

	private void handleEvent (NativeEvent e) {
		if (e.getType().equals("mousedown")) {
			if (!e.getEventTarget().equals(canvas) || pressedButtons.contains(getButton(e.getButton()))) {
				float mouseX = getRelativeX(e, canvas);
				float mouseY = getRelativeY(e, canvas);
				if (mouseX < 0 || mouseX > Gdx.graphics.getWidth() || mouseY < 0 || mouseY > Gdx.graphics.getHeight()) {
					hasFocus = false;
				}
				return;
			}
			hasFocus = true;
			this.justTouched = true;
			this.touched[0] = true;
			final int button = getButton(e.getButton());
			this.pressedButtons.add(button);
			justPressedButtons[button] = true;
			this.deltaX[0] = 0;
			this.deltaY[0] = 0;
			if (isCursorCatched()) {
				this.touchX[0] += getMovementXJSNI(e);
				this.touchY[0] += getMovementYJSNI(e);
			} else {
				this.touchX[0] = getRelativeX(e, canvas);
				this.touchY[0] = getRelativeY(e, canvas);
			}
			this.currentEventTimeStamp = TimeUtils.nanoTime();
			if (processor != null) processor.touchDown(touchX[0], touchY[0], 0, getButton(e.getButton()));
		}

		if (e.getType().equals("mousemove")) {
			if (isCursorCatched()) {
				this.deltaX[0] = (int)getMovementXJSNI(e);
				this.deltaY[0] = (int)getMovementYJSNI(e);
				this.touchX[0] += getMovementXJSNI(e);
				this.touchY[0] += getMovementYJSNI(e);
			} else {
				this.deltaX[0] = getRelativeX(e, canvas) - touchX[0];
				this.deltaY[0] = getRelativeY(e, canvas) - touchY[0];
				this.touchX[0] = getRelativeX(e, canvas);
				this.touchY[0] = getRelativeY(e, canvas);
			}
			this.currentEventTimeStamp = TimeUtils.nanoTime();
			if (processor != null) {
				if (touched[0])
					processor.touchDragged(touchX[0], touchY[0], 0);
				else
					processor.mouseMoved(touchX[0], touchY[0]);
			}
		}

		if (e.getType().equals("mouseup")) {
			if (!pressedButtons.contains(getButton(e.getButton()))) return;
			this.pressedButtons.remove(getButton(e.getButton()));
			this.touched[0] = pressedButtons.size > 0;
			if (isCursorCatched()) {
				this.deltaX[0] = (int)getMovementXJSNI(e);
				this.deltaY[0] = (int)getMovementYJSNI(e);
				this.touchX[0] += getMovementXJSNI(e);
				this.touchY[0] += getMovementYJSNI(e);
			} else {
				this.deltaX[0] = getRelativeX(e, canvas) - touchX[0];
				this.deltaY[0] = getRelativeY(e, canvas) - touchY[0];
				this.touchX[0] = getRelativeX(e, canvas);
				this.touchY[0] = getRelativeY(e, canvas);
			}
			this.currentEventTimeStamp = TimeUtils.nanoTime();
			this.touched[0] = false;
			if (processor != null) processor.touchUp(touchX[0], touchY[0], 0, getButton(e.getButton()));
		}
		if (e.getType().equals(getMouseWheelEvent())) {
			if (processor != null) {
				processor.scrolled((int)getMouseWheelVelocity(e));
			}
			this.currentEventTimeStamp = TimeUtils.nanoTime();
			e.preventDefault();
		}

		if (hasFocus && !e.getType().equals("blur")) {
			if (e.getType().equals("keydown")) {
				// Gdx.app.log("DefaultGwtInput", "keydown");
				int code = keyForCode(e.getKeyCode());
				if (code == 67) {
					e.preventDefault();
					if (processor != null) {
						processor.keyDown(code);
						processor.keyTyped('\b');
					}
				} else {
					if (!pressedKeys[code]) {
						pressedKeySet.add(code);
						pressedKeyCount++;
						pressedKeys[code] = true;
						keyJustPressed = true;
						justPressedKeys[code] = true;
						if (processor != null) {
							processor.keyDown(code);
						}
					}
				}
			}

			if (e.getType().equals("keypress")) {
				// Gdx.app.log("DefaultGwtInput", "keypress");
				char c = (char)e.getCharCode();
				if (processor != null) processor.keyTyped(c);
			}

			if (e.getType().equals("keyup")) {
				// Gdx.app.log("DefaultGwtInput", "keyup");
				int code = keyForCode(e.getKeyCode());
				if (pressedKeys[code]) {
					pressedKeySet.remove(code);
					pressedKeyCount--;
					pressedKeys[code] = false;
				}
				if (processor != null) {
					processor.keyUp(code);
				}
			}
		}
		else if (pressedKeyCount > 0) {
			// Gdx.app.log("DefaultGwtInput", "unfocused");
			IntSetIterator iterator = pressedKeySet.iterator();

			while (iterator.hasNext) {
				int code = iterator.next();

				if (pressedKeys[code]) {
					pressedKeySet.remove(code);
					pressedKeyCount--;
					pressedKeys[code] = false;
				}
				if (processor != null) {
					processor.keyUp(code);
				}
			}
		}

		if (e.getType().equals("touchstart")) {
			this.justTouched = true;
			JsArray<Touch> touches = e.getChangedTouches();
			for (int i = 0, j = touches.length(); i < j; i++) {
				Touch touch = touches.get(i);
				int real = touch.getIdentifier();
				int touchId;
				touchMap.put(real, touchId = getAvailablePointer());
				touched[touchId] = true;
				touchX[touchId] = getRelativeX(touch, canvas);
				touchY[touchId] = getRelativeY(touch, canvas);
				deltaX[touchId] = 0;
				deltaY[touchId] = 0;
				if (processor != null) {
					processor.touchDown(touchX[touchId], touchY[touchId], touchId, Buttons.LEFT);
				}
			}
			this.currentEventTimeStamp = TimeUtils.nanoTime();
			e.preventDefault();
		}
		if (e.getType().equals("touchmove")) {
			JsArray<Touch> touches = e.getChangedTouches();
			for (int i = 0, j = touches.length(); i < j; i++) {
				Touch touch = touches.get(i);
				int real = touch.getIdentifier();
				int touchId = touchMap.get(real);
				deltaX[touchId] = getRelativeX(touch, canvas) - touchX[touchId];
				deltaY[touchId] = getRelativeY(touch, canvas) - touchY[touchId];
				touchX[touchId] = getRelativeX(touch, canvas);
				touchY[touchId] = getRelativeY(touch, canvas);
				if (processor != null) {
					processor.touchDragged(touchX[touchId], touchY[touchId], touchId);
				}
			}
			this.currentEventTimeStamp = TimeUtils.nanoTime();
			e.preventDefault();
		}
		if (e.getType().equals("touchcancel")) {
			JsArray<Touch> touches = e.getChangedTouches();
			for (int i = 0, j = touches.length(); i < j; i++) {
				Touch touch = touches.get(i);
				int real = touch.getIdentifier();
				int touchId = touchMap.get(real);
				touchMap.remove(real);
				touched[touchId] = false;
				deltaX[touchId] = getRelativeX(touch, canvas) - touchX[touchId];
				deltaY[touchId] = getRelativeY(touch, canvas) - touchY[touchId];
				touchX[touchId] = getRelativeX(touch, canvas);
				touchY[touchId] = getRelativeY(touch, canvas);
				if (processor != null) {
					processor.touchUp(touchX[touchId], touchY[touchId], touchId, Buttons.LEFT);
				}
			}
			this.currentEventTimeStamp = TimeUtils.nanoTime();
			e.preventDefault();
		}
		if (e.getType().equals("touchend")) {
			JsArray<Touch> touches = e.getChangedTouches();
			for (int i = 0, j = touches.length(); i < j; i++) {
				Touch touch = touches.get(i);
				int real = touch.getIdentifier();
				int touchId = touchMap.get(real);
				touchMap.remove(real);
				touched[touchId] = false;
				deltaX[touchId] = getRelativeX(touch, canvas) - touchX[touchId];
				deltaY[touchId] = getRelativeY(touch, canvas) - touchY[touchId];
				touchX[touchId] = getRelativeX(touch, canvas);
				touchY[touchId] = getRelativeY(touch, canvas);
				if (processor != null) {
					processor.touchUp(touchX[touchId], touchY[touchId], touchId, Buttons.LEFT);
				}
			}
			this.currentEventTimeStamp = TimeUtils.nanoTime();
			e.preventDefault();
		}
// if(hasFocus) e.preventDefault();
	}

	private int getAvailablePointer () {
		for (int i = 0; i < MAX_TOUCHES; i++) {
			if (!touchMap.containsValue(i, false)) return i;
		}
		return -1;
	}

	/** borrowed from PlayN, thanks guys **/
	private static int keyForCode (int keyCode) {
		switch (keyCode) {
		case KeyCodes.KEY_ALT:
			return Keys.ALT_LEFT;
		case KeyCodes.KEY_BACKSPACE:
			return Keys.BACKSPACE;
		case KeyCodes.KEY_CTRL:
			return Keys.CONTROL_LEFT;
		case KeyCodes.KEY_DELETE:
			return Keys.DEL;
		case KeyCodes.KEY_DOWN:
			return Keys.DOWN;
		case KeyCodes.KEY_END:
			return Keys.END;
		case KeyCodes.KEY_ENTER:
			return Keys.ENTER;
		case KeyCodes.KEY_ESCAPE:
			return Keys.ESCAPE;
		case KeyCodes.KEY_HOME:
			return Keys.HOME;
		case KeyCodes.KEY_LEFT:
			return Keys.LEFT;
		case KeyCodes.KEY_PAGEDOWN:
			return Keys.PAGE_DOWN;
		case KeyCodes.KEY_PAGEUP:
			return Keys.PAGE_UP;
		case KeyCodes.KEY_RIGHT:
			return Keys.RIGHT;
		case KeyCodes.KEY_SHIFT:
			return Keys.SHIFT_LEFT;
		case KeyCodes.KEY_TAB:
			return Keys.TAB;
		case KeyCodes.KEY_UP:
			return Keys.UP;

		case KEY_PAUSE:
			return Keys.UNKNOWN; // FIXME
		case KEY_CAPS_LOCK:
			return Keys.UNKNOWN; // FIXME
		case KEY_SPACE:
			return Keys.SPACE;
		case KEY_INSERT:
			return Keys.INSERT;
		case KEY_0:
			return Keys.NUM_0;
		case KEY_1:
			return Keys.NUM_1;
		case KEY_2:
			return Keys.NUM_2;
		case KEY_3:
			return Keys.NUM_3;
		case KEY_4:
			return Keys.NUM_4;
		case KEY_5:
			return Keys.NUM_5;
		case KEY_6:
			return Keys.NUM_6;
		case KEY_7:
			return Keys.NUM_7;
		case KEY_8:
			return Keys.NUM_8;
		case KEY_9:
			return Keys.NUM_9;
		case KEY_A:
			return Keys.A;
		case KEY_B:
			return Keys.B;
		case KEY_C:
			return Keys.C;
		case KEY_D:
			return Keys.D;
		case KEY_E:
			return Keys.E;
		case KEY_F:
			return Keys.F;
		case KEY_G:
			return Keys.G;
		case KEY_H:
			return Keys.H;
		case KEY_I:
			return Keys.I;
		case KEY_J:
			return Keys.J;
		case KEY_K:
			return Keys.K;
		case KEY_L:
			return Keys.L;
		case KEY_M:
			return Keys.M;
		case KEY_N:
			return Keys.N;
		case KEY_O:
			return Keys.O;
		case KEY_P:
			return Keys.P;
		case KEY_Q:
			return Keys.Q;
		case KEY_R:
			return Keys.R;
		case KEY_S:
			return Keys.S;
		case KEY_T:
			return Keys.T;
		case KEY_U:
			return Keys.U;
		case KEY_V:
			return Keys.V;
		case KEY_W:
			return Keys.W;
		case KEY_X:
			return Keys.X;
		case KEY_Y:
			return Keys.Y;
		case KEY_Z:
			return Keys.Z;
		case KEY_LEFT_WINDOW_KEY:
			return Keys.UNKNOWN; // FIXME
		case KEY_RIGHT_WINDOW_KEY:
			return Keys.UNKNOWN; // FIXME
			// case KEY_SELECT_KEY: return Keys.SELECT_KEY;
		case KEY_NUMPAD0:
			return Keys.NUMPAD_0;
		case KEY_NUMPAD1:
			return Keys.NUMPAD_1;
		case KEY_NUMPAD2:
			return Keys.NUMPAD_2;
		case KEY_NUMPAD3:
			return Keys.NUMPAD_3;
		case KEY_NUMPAD4:
			return Keys.NUMPAD_4;
		case KEY_NUMPAD5:
			return Keys.NUMPAD_5;
		case KEY_NUMPAD6:
			return Keys.NUMPAD_6;
		case KEY_NUMPAD7:
			return Keys.NUMPAD_7;
		case KEY_NUMPAD8:
			return Keys.NUMPAD_8;
		case KEY_NUMPAD9:
			return Keys.NUMPAD_9;
		case KEY_MULTIPLY:
			return Keys.UNKNOWN; // FIXME
		case KEY_ADD:
			return Keys.PLUS;
		case KEY_SUBTRACT:
			return Keys.MINUS;
		case KEY_DECIMAL_POINT_KEY:
			return Keys.PERIOD;
		case KEY_DIVIDE:
			return Keys.UNKNOWN; // FIXME
		case KEY_F1:
			return Keys.F1;
		case KEY_F2:
			return Keys.F2;
		case KEY_F3:
			return Keys.F3;
		case KEY_F4:
			return Keys.F4;
		case KEY_F5:
			return Keys.F5;
		case KEY_F6:
			return Keys.F6;
		case KEY_F7:
			return Keys.F7;
		case KEY_F8:
			return Keys.F8;
		case KEY_F9:
			return Keys.F9;
		case KEY_F10:
			return Keys.F10;
		case KEY_F11:
			return Keys.F11;
		case KEY_F12:
			return Keys.F12;
		case KEY_NUM_LOCK:
			return Keys.NUM;
		case KEY_SCROLL_LOCK:
			return Keys.UNKNOWN; // FIXME
		case KEY_SEMICOLON:
			return Keys.SEMICOLON;
		case KEY_EQUALS:
			return Keys.EQUALS;
		case KEY_COMMA:
			return Keys.COMMA;
		case KEY_DASH:
			return Keys.MINUS;
		case KEY_PERIOD:
			return Keys.PERIOD;
		case KEY_FORWARD_SLASH:
			return Keys.SLASH;
		case KEY_GRAVE_ACCENT:
			return Keys.UNKNOWN; // FIXME
		case KEY_OPEN_BRACKET:
			return Keys.LEFT_BRACKET;
		case KEY_BACKSLASH:
			return Keys.BACKSLASH;
		case KEY_CLOSE_BRACKET:
			return Keys.RIGHT_BRACKET;
		case KEY_SINGLE_QUOTE:
			return Keys.APOSTROPHE;
		default:
			return Keys.UNKNOWN;
		}
	}

	// these are absent from KeyCodes; we know not why...
	private static final int KEY_PAUSE = 19;
	private static final int KEY_CAPS_LOCK = 20;
	private static final int KEY_SPACE = 32;
	private static final int KEY_INSERT = 45;
	private static final int KEY_0 = 48;
	private static final int KEY_1 = 49;
	private static final int KEY_2 = 50;
	private static final int KEY_3 = 51;
	private static final int KEY_4 = 52;
	private static final int KEY_5 = 53;
	private static final int KEY_6 = 54;
	private static final int KEY_7 = 55;
	private static final int KEY_8 = 56;
	private static final int KEY_9 = 57;
	private static final int KEY_A = 65;
	private static final int KEY_B = 66;
	private static final int KEY_C = 67;
	private static final int KEY_D = 68;
	private static final int KEY_E = 69;
	private static final int KEY_F = 70;
	private static final int KEY_G = 71;
	private static final int KEY_H = 72;
	private static final int KEY_I = 73;
	private static final int KEY_J = 74;
	private static final int KEY_K = 75;
	private static final int KEY_L = 76;
	private static final int KEY_M = 77;
	private static final int KEY_N = 78;
	private static final int KEY_O = 79;
	private static final int KEY_P = 80;
	private static final int KEY_Q = 81;
	private static final int KEY_R = 82;
	private static final int KEY_S = 83;
	private static final int KEY_T = 84;
	private static final int KEY_U = 85;
	private static final int KEY_V = 86;
	private static final int KEY_W = 87;
	private static final int KEY_X = 88;
	private static final int KEY_Y = 89;
	private static final int KEY_Z = 90;
	private static final int KEY_LEFT_WINDOW_KEY = 91;
	private static final int KEY_RIGHT_WINDOW_KEY = 92;
	private static final int KEY_SELECT_KEY = 93;
	private static final int KEY_NUMPAD0 = 96;
	private static final int KEY_NUMPAD1 = 97;
	private static final int KEY_NUMPAD2 = 98;
	private static final int KEY_NUMPAD3 = 99;
	private static final int KEY_NUMPAD4 = 100;
	private static final int KEY_NUMPAD5 = 101;
	private static final int KEY_NUMPAD6 = 102;
	private static final int KEY_NUMPAD7 = 103;
	private static final int KEY_NUMPAD8 = 104;
	private static final int KEY_NUMPAD9 = 105;
	private static final int KEY_MULTIPLY = 106;
	private static final int KEY_ADD = 107;
	private static final int KEY_SUBTRACT = 109;
	private static final int KEY_DECIMAL_POINT_KEY = 110;
	private static final int KEY_DIVIDE = 111;
	private static final int KEY_F1 = 112;
	private static final int KEY_F2 = 113;
	private static final int KEY_F3 = 114;
	private static final int KEY_F4 = 115;
	private static final int KEY_F5 = 116;
	private static final int KEY_F6 = 117;
	private static final int KEY_F7 = 118;
	private static final int KEY_F8 = 119;
	private static final int KEY_F9 = 120;
	private static final int KEY_F10 = 121;
	private static final int KEY_F11 = 122;
	private static final int KEY_F12 = 123;
	private static final int KEY_NUM_LOCK = 144;
	private static final int KEY_SCROLL_LOCK = 145;
	private static final int KEY_SEMICOLON = 186;
	private static final int KEY_EQUALS = 187;
	private static final int KEY_COMMA = 188;
	private static final int KEY_DASH = 189;
	private static final int KEY_PERIOD = 190;
	private static final int KEY_FORWARD_SLASH = 191;
	private static final int KEY_GRAVE_ACCENT = 192;
	private static final int KEY_OPEN_BRACKET = 219;
	private static final int KEY_BACKSLASH = 220;
	private static final int KEY_CLOSE_BRACKET = 221;
	private static final int KEY_SINGLE_QUOTE = 222;

}<|MERGE_RESOLUTION|>--- conflicted
+++ resolved
@@ -381,13 +381,10 @@
 
 	@Override
 	public boolean isPeripheralAvailable (Peripheral peripheral) {
-<<<<<<< HEAD
-		if (peripheral == Peripheral.Accelerometer) return GwtAccelerometer.isSupported() && isAccelerometerPresent();
-		if (peripheral == Peripheral.Gyroscope) return GwtGyroscope.isSupported() && isGyroscopePresent();
-=======
+		if (peripheral == Peripheral.Gyroscope) return GwtGyroscope.isSupported() && isGyroscopePresent()
+				&& GwtFeaturePolicy.allowsFeature(GwtGyroscope.PERMISSION);
 		if (peripheral == Peripheral.Accelerometer) return GwtAccelerometer.isSupported() && isAccelerometerPresent()
 				&& GwtFeaturePolicy.allowsFeature(GwtAccelerometer.PERMISSION);
->>>>>>> bfc116ac
 		if (peripheral == Peripheral.Compass) return false;
 		if (peripheral == Peripheral.HardwareKeyboard) return !GwtApplication.isMobileDevice();
 		if (peripheral == Peripheral.MultitouchScreen) return isTouchScreen();
