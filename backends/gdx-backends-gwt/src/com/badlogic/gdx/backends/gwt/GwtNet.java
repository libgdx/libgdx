/*******************************************************************************
 * Copyright 2011 See AUTHORS file.
 * 
 * Licensed under the Apache License, Version 2.0 (the "License");
 * you may not use this file except in compliance with the License.
 * You may obtain a copy of the License at
 * 
 *   http://www.apache.org/licenses/LICENSE-2.0
 * 
 * Unless required by applicable law or agreed to in writing, software
 * distributed under the License is distributed on an "AS IS" BASIS,
 * WITHOUT WARRANTIES OR CONDITIONS OF ANY KIND, either express or implied.
 * See the License for the specific language governing permissions and
 * limitations under the License.
 ******************************************************************************/

package com.badlogic.gdx.backends.gwt;

import java.io.InputStream;
import java.util.ArrayList;
import java.util.HashMap;
import java.util.List;
import java.util.Map;
import java.util.Set;

import com.badlogic.gdx.Gdx;
import com.badlogic.gdx.Net;
import com.badlogic.gdx.Net.HttpRequest;
import com.badlogic.gdx.net.HttpStatus;
import com.badlogic.gdx.net.ServerSocket;
import com.badlogic.gdx.net.ServerSocketHints;
import com.badlogic.gdx.net.Socket;
import com.badlogic.gdx.net.SocketHints;
import com.badlogic.gdx.utils.GdxRuntimeException;
import com.badlogic.gdx.utils.ObjectMap;
import com.google.gwt.core.client.EntryPoint;
import com.google.gwt.http.client.Header;
import com.google.gwt.http.client.Request;
import com.google.gwt.http.client.RequestBuilder;
import com.google.gwt.http.client.RequestCallback;
import com.google.gwt.http.client.RequestException;
import com.google.gwt.http.client.RequestTimeoutException;
import com.google.gwt.http.client.Response;
import com.google.gwt.user.client.Window;

public class GwtNet implements Net {

	private ObjectMap<HttpRequest, Request> requests;
	private ObjectMap<HttpRequest, HttpResponseListener> listeners;

	private final class HttpClientResponse implements HttpResponse {

		private Response response;
		private HttpStatus status;

		public HttpClientResponse (Response response) {
			this.response = response;
			this.status = new HttpStatus(response.getStatusCode());
		}

		@Override
		public byte[] getResult () {
			return null;
		}

		@Override
		public String getResultAsString () {
			return response.getText();
		}

		@Override
		public InputStream getResultAsStream () {
			return null;
		}

		@Override
		public HttpStatus getStatus () {
			return status;
		}

		@Override
		public Map<String, List<String>> getHeaders () {
			Map<String, List<String>> headers = new HashMap<String, List<String>>();
			Header[] responseHeaders = response.getHeaders();
			for (int i = 0; i < responseHeaders.length; i++) {
				String headerName = responseHeaders[i].getName();
				List<String> headerValues = headers.get(headerName);
				if (headerValues == null) {
					headerValues = new ArrayList<String>();
					headers.put(headerName, headerValues);
				}
				headerValues.add(responseHeaders[i].getValue());
			}
			return headers;
		}

		@Override
		public String getHeader (String name) {
			return response.getHeader(name);
		}
	}

	public GwtNet () {
		requests = new ObjectMap<HttpRequest, Request>();
		listeners = new ObjectMap<HttpRequest, HttpResponseListener>();
	}

	@Override
	public void sendHttpRequest (HttpRequest httpRequest, final HttpResponseListener httpResultListener) {
		if (httpRequest.getUrl() == null) {
			httpResultListener.failed(new GdxRuntimeException("can't process a HTTP request without URL set"));
			return;
		}

		final boolean is_get = (httpRequest.getMethod() == HttpMethods.GET);
		final String value = httpRequest.getContent();

		final RequestBuilder builder = is_get ? new RequestBuilder(RequestBuilder.GET, httpRequest.getUrl() + "?" + value)
			: new RequestBuilder(RequestBuilder.POST, httpRequest.getUrl());

		Map<String, String> content = httpRequest.getHeaders();
		Set<String> keySet = content.keySet();
		for (String name : keySet) {
			builder.setHeader(name, content.get(name));
		}

		builder.setTimeoutMillis(httpRequest.getTimeOut());

		try {
			Request request = builder.sendRequest(is_get ? null : value, new RequestCallback() {

				@Override
				public void onResponseReceived (Request request, Response response) {
					HttpRequest httpRequest = requests.findKey(requests, true);

					if (httpRequest != null) {
						httpResultListener.handleHttpResponse(new HttpClientResponse(response));
						requests.remove(httpRequest);
						listeners.remove(httpRequest);
					}
				}

				@Override
				public void onError (Request request, Throwable exception) {
					HttpRequest httpRequest = requests.findKey(requests, true);

					if (httpRequest != null) {
						httpResultListener.failed(exception);
						requests.remove(httpRequest);
						listeners.remove(httpRequest);
					}
				}
			});

			requests.put(httpRequest, request);
			listeners.put(httpRequest, httpResultListener);

		} catch (RequestException e) {
			httpResultListener.failed(e);
		}

	}

	@Override
	public void cancelHttpRequest (HttpRequest httpRequest) {
		HttpResponseListener httpResponseListener = listeners.get(httpRequest);
		Request request = requests.get(httpRequest);
<<<<<<< HEAD
		
=======

>>>>>>> df29b6b8
		if (httpResponseListener != null && request != null) {
			request.cancel();
			httpResponseListener.cancelled();
			requests.remove(httpRequest);
			listeners.remove(httpRequest);
		}
	}

	@Override
	public ServerSocket newServerSocket (Protocol protocol, int port, ServerSocketHints hints) {
		throw new UnsupportedOperationException("Not implemented");
	}

	@Override
	public Socket newClientSocket (Protocol protocol, String host, int port, SocketHints hints) {
		throw new UnsupportedOperationException("Not implemented");
	}

	@Override
	public void openURI (String URI) {
		Window.open(URI, "_blank", null);
	}
}<|MERGE_RESOLUTION|>--- conflicted
+++ resolved
@@ -165,11 +165,7 @@
 	public void cancelHttpRequest (HttpRequest httpRequest) {
 		HttpResponseListener httpResponseListener = listeners.get(httpRequest);
 		Request request = requests.get(httpRequest);
-<<<<<<< HEAD
-		
-=======
 
->>>>>>> df29b6b8
 		if (httpResponseListener != null && request != null) {
 			request.cancel();
 			httpResponseListener.cancelled();
