/*******************************************************************************
 * Copyright 2011 See AUTHORS file.
 *
 * Licensed under the Apache License, Version 2.0 (the "License");
 * you may not use this file except in compliance with the License.
 * You may obtain a copy of the License at
 *
 *   http://www.apache.org/licenses/LICENSE-2.0
 *
 * Unless required by applicable law or agreed to in writing, software
 * distributed under the License is distributed on an "AS IS" BASIS,
 * WITHOUT WARRANTIES OR CONDITIONS OF ANY KIND, either express or implied.
 * See the License for the specific language governing permissions and
 * limitations under the License.
 ******************************************************************************/

package com.badlogic.gdx.backends.android;

import android.opengl.GLSurfaceView;
import android.opengl.GLSurfaceView.EGLConfigChooser;
import android.opengl.GLSurfaceView.Renderer;
import android.os.Build;
import android.util.DisplayMetrics;
import android.view.Display;
import android.view.DisplayCutout;
import android.view.View;
import android.view.WindowManager.LayoutParams;
import com.badlogic.gdx.Application;
import com.badlogic.gdx.Gdx;
import com.badlogic.gdx.Graphics;
import com.badlogic.gdx.LifecycleListener;
import com.badlogic.gdx.backends.android.surfaceview.*;
import com.badlogic.gdx.backends.android.textureview.GLTextureView;
import com.badlogic.gdx.graphics.*;
import com.badlogic.gdx.graphics.Cursor.SystemCursor;
import com.badlogic.gdx.graphics.glutils.FrameBuffer;
import com.badlogic.gdx.graphics.glutils.GLVersion;
import com.badlogic.gdx.graphics.glutils.ShaderProgram;
import com.badlogic.gdx.math.WindowedMean;
import com.badlogic.gdx.utils.GdxRuntimeException;
import com.badlogic.gdx.utils.SnapshotArray;

import javax.microedition.khronos.egl.EGL10;
import javax.microedition.khronos.egl.EGLConfig;
import javax.microedition.khronos.egl.EGLContext;
import javax.microedition.khronos.egl.EGLDisplay;
import javax.microedition.khronos.opengles.GL10;

/** An implementation of {@link Graphics} for Android.
 *
 * @author mzechner */
public class AndroidGraphics implements Graphics, Renderer {

	private static final String LOG_TAG = "AndroidGraphics";

	/** When {@link AndroidFragmentApplication#onPause()} or {@link AndroidApplication#onPause()} call
	 * {@link AndroidGraphics#pause()} they <b>MUST</b> enforce continuous rendering. If not, {@link #onDrawFrame(GL10)} will not
	 * be called in the GLThread while {@link #pause()} is sleeping in the Android UI Thread which will cause the
	 * {@link AndroidGraphics#pause} variable never be set to false. As a result, the {@link AndroidGraphics#pause()} method will
	 * kill the current process to avoid ANR */
	static volatile boolean enforceContinuousRendering = false;

	final GLSurfaceView20 view;
	int width;
	int height;
	int safeInsetLeft, safeInsetTop, safeInsetBottom, safeInsetRight;
	AndroidApplicationBase app;
	GL20 gl20;
	GL30 gl30;
	EGLContext eglContext;
	GLVersion glVersion;
	String extensions;

	protected long lastFrameTime = System.nanoTime();
	protected float deltaTime = 0;
	protected long frameStart = System.nanoTime();
	protected long frameId = -1;
	protected int frames = 0;
	protected int fps;
	protected WindowedMean mean = new WindowedMean(5);

	volatile boolean created = false;
	volatile boolean running = false;
	volatile boolean pause = false;
	volatile boolean resume = false;
	volatile boolean destroy = false;

	private float ppiX = 0;
	private float ppiY = 0;
	private float ppcX = 0;
	private float ppcY = 0;
	private float density = 1;

	protected final AndroidApplicationConfiguration config;
	private BufferFormat bufferFormat = new BufferFormat(5, 6, 5, 0, 16, 0, 0, false);
	private boolean isContinuous = true;

	public AndroidGraphics (AndroidApplicationBase application, AndroidApplicationConfiguration config,
		ResolutionStrategy resolutionStrategy) {
		this(application, config, resolutionStrategy, true);
	}

	public AndroidGraphics (AndroidApplicationBase application, AndroidApplicationConfiguration config,
		ResolutionStrategy resolutionStrategy, boolean focusableView) {
		this.config = config;
		this.app = application;
		view = createGLSurfaceView(application, resolutionStrategy);
		preserveEGLContextOnPause();
		if (focusableView) {
			view.setFocusable(true);
			view.setFocusableInTouchMode(true);
		}
	}

	protected void preserveEGLContextOnPause () {
<<<<<<< HEAD
		int sdkVersion = android.os.Build.VERSION.SDK_INT;
		if (sdkVersion >= 11 && view instanceof GLSurfaceView20) ((GLSurfaceView20) view).setPreserveEGLContextOnPause(true);
		if (view instanceof GLSurfaceView20API18) ((GLSurfaceView20API18) view).setPreserveEGLContextOnPause(true);
		if (view instanceof GLTextureView) ((GLTextureView) view).setPreserveEGLContextOnPause(true);
=======
		view.setPreserveEGLContextOnPause(true);
>>>>>>> db21cd5f
	}

	protected GLSurfaceView20 createGLSurfaceView (AndroidApplicationBase application, final ResolutionStrategy resolutionStrategy) {
		if (!checkGL20()) throw new GdxRuntimeException("Libgdx requires OpenGL ES 2.0");

		EGLConfigChooser configChooser = getEglConfigChooser();
<<<<<<< HEAD
		int sdkVersion = android.os.Build.VERSION.SDK_INT;
		if (sdkVersion <= 10 && config.useGLSurfaceView20API18) {
			GLSurfaceView20API18 view = new GLSurfaceView20API18(application.getContext(), resolutionStrategy);
			if (configChooser != null)
				view.setEGLConfigChooser(configChooser);
			else
				view.setEGLConfigChooser(config.r, config.g, config.b, config.a, config.depth, config.stencil);
			view.setRenderer(this);
			return view;
		} else if (config.useTextureView) {
			GLTextureView view = new GLTextureView(application.getContext(), resolutionStrategy, this.config.useGL30 ? 3 : 2);
			if (configChooser != null) {
				view.setEGLConfigChooser(configChooser);
			} else {
				view.setEGLConfigChooser(this.config.r, this.config.g, this.config.b, this.config.a, this.config.depth, this.config.stencil);
			}

			view.setOpaque(false);
			view.setRenderer(this);
			return view;
		} else {
			GLSurfaceView20 view = new GLSurfaceView20(application.getContext(), resolutionStrategy, config.useGL30 ? 3 : 2);
			if (configChooser != null)
				view.setEGLConfigChooser(configChooser);
			else
				view.setEGLConfigChooser(config.r, config.g, config.b, config.a, config.depth, config.stencil);
			view.setRenderer(this);
			return view;
		}
=======
		GLSurfaceView20 view = new GLSurfaceView20(application.getContext(), resolutionStrategy, config.useGL30 ? 3 : 2);
		if (configChooser != null)
			view.setEGLConfigChooser(configChooser);
		else
			view.setEGLConfigChooser(config.r, config.g, config.b, config.a, config.depth, config.stencil);
		view.setRenderer(this);
		return view;
>>>>>>> db21cd5f
	}

	public void onPauseGLSurfaceView () {
		if (view != null) {
<<<<<<< HEAD
			if (view instanceof GLSurfaceViewAPI18) ((GLSurfaceViewAPI18)view).onPause();
			if (view instanceof GLSurfaceView) ((GLSurfaceView)view).onPause();
			if (view instanceof GLTextureView) ((GLTextureView) view).onPause();
=======
			view.onPause();
>>>>>>> db21cd5f
		}
	}

	public void onResumeGLSurfaceView () {
		if (view != null) {
<<<<<<< HEAD
			if (view instanceof GLSurfaceViewAPI18) ((GLSurfaceViewAPI18)view).onResume();
			if (view instanceof GLSurfaceView) ((GLSurfaceView)view).onResume();
			if (view instanceof GLTextureView) ((GLTextureView) view).onResume();
=======
			view.onResume();
>>>>>>> db21cd5f
		}
	}

	protected EGLConfigChooser getEglConfigChooser () {
		return new GdxEglConfigChooser(config.r, config.g, config.b, config.a, config.depth, config.stencil, config.numSamples);
	}

	protected void updatePpi () {
		DisplayMetrics metrics = new DisplayMetrics();
		app.getWindowManager().getDefaultDisplay().getMetrics(metrics);

		ppiX = metrics.xdpi;
		ppiY = metrics.ydpi;
		ppcX = metrics.xdpi / 2.54f;
		ppcY = metrics.ydpi / 2.54f;
		density = metrics.density;
	}

	protected boolean checkGL20 () {
		EGL10 egl = (EGL10)EGLContext.getEGL();
		EGLDisplay display = egl.eglGetDisplay(EGL10.EGL_DEFAULT_DISPLAY);

		int[] version = new int[2];
		egl.eglInitialize(display, version);

		int EGL_OPENGL_ES2_BIT = 4;
		int[] configAttribs = {EGL10.EGL_RED_SIZE, 4, EGL10.EGL_GREEN_SIZE, 4, EGL10.EGL_BLUE_SIZE, 4, EGL10.EGL_RENDERABLE_TYPE,
			EGL_OPENGL_ES2_BIT, EGL10.EGL_NONE};

		EGLConfig[] configs = new EGLConfig[10];
		int[] num_config = new int[1];
		egl.eglChooseConfig(display, configAttribs, configs, 10, num_config);
		egl.eglTerminate(display);
		return num_config[0] > 0;
	}

	/** {@inheritDoc} */
	@Override
	public GL20 getGL20 () {
		return gl20;
	}

	/** {@inheritDoc} */
	@Override
	public void setGL20 (GL20 gl20) {
		this.gl20 = gl20;
		if (gl30 == null) {
			Gdx.gl = gl20;
			Gdx.gl20 = gl20;
		}
	}

	/** {@inheritDoc} */
	@Override
	public boolean isGL30Available () {
		return gl30 != null;
	}

	/** {@inheritDoc} */
	@Override
	public GL30 getGL30 () {
		return gl30;
	}

	/** {@inheritDoc} */
	@Override
	public void setGL30 (GL30 gl30) {
		this.gl30 = gl30;
		if (gl30 != null) {
			this.gl20 = gl30;

			Gdx.gl = gl20;
			Gdx.gl20 = gl20;
			Gdx.gl30 = gl30;
		}
	}

	/** {@inheritDoc} */
	@Override
	public int getHeight () {
		return height;
	}

	/** {@inheritDoc} */
	@Override
	public int getWidth () {
		return width;
	}

	@Override
	public int getBackBufferWidth () {
		return width;
	}

	@Override
	public int getBackBufferHeight () {
		return height;
	}

	/** This instantiates the GL10, GL11 and GL20 instances. Includes the check for certain devices that pretend to support GL11 but
	 * fuck up vertex buffer objects. This includes the pixelflinger which segfaults when buffers are deleted as well as the
	 * Motorola CLIQ and the Samsung Behold II.
	 *
	 * @param gl */
	protected void setupGL (javax.microedition.khronos.opengles.GL10 gl) {
		String versionString = gl.glGetString(GL10.GL_VERSION);
		String vendorString = gl.glGetString(GL10.GL_VENDOR);
		String rendererString = gl.glGetString(GL10.GL_RENDERER);
		glVersion = new GLVersion(Application.ApplicationType.Android, versionString, vendorString, rendererString);
		if (config.useGL30 && glVersion.getMajorVersion() > 2) {
			if (gl30 != null) return;
			gl20 = gl30 = new AndroidGL30();

			Gdx.gl = gl30;
			Gdx.gl20 = gl30;
			Gdx.gl30 = gl30;
		} else {
			if (gl20 != null) return;
			gl20 = new AndroidGL20();

			Gdx.gl = gl20;
			Gdx.gl20 = gl20;
		}

		Gdx.app.log(LOG_TAG, "OGL renderer: " + gl.glGetString(GL10.GL_RENDERER));
		Gdx.app.log(LOG_TAG, "OGL vendor: " + gl.glGetString(GL10.GL_VENDOR));
		Gdx.app.log(LOG_TAG, "OGL version: " + gl.glGetString(GL10.GL_VERSION));
		Gdx.app.log(LOG_TAG, "OGL extensions: " + gl.glGetString(GL10.GL_EXTENSIONS));
	}

	@Override
	public void onSurfaceChanged (javax.microedition.khronos.opengles.GL10 gl, int width, int height) {
		this.width = width;
		this.height = height;
		updatePpi();
		updateSafeAreaInsets();
		gl.glViewport(0, 0, this.width, this.height);
		if (created == false) {
			app.getApplicationListener().create();
			created = true;
			synchronized (this) {
				running = true;
			}
		}
		app.getApplicationListener().resize(width, height);
	}

	@Override
	public void onSurfaceCreated (javax.microedition.khronos.opengles.GL10 gl, EGLConfig config) {
		eglContext = ((EGL10)EGLContext.getEGL()).eglGetCurrentContext();
		setupGL(gl);
		logConfig(config);
		updatePpi();
		updateSafeAreaInsets();

		Mesh.invalidateAllMeshes(app);
		Texture.invalidateAllTextures(app);
		Cubemap.invalidateAllCubemaps(app);
		TextureArray.invalidateAllTextureArrays(app);
		ShaderProgram.invalidateAllShaderPrograms(app);
		FrameBuffer.invalidateAllFrameBuffers(app);

		logManagedCachesStatus();

		Display display = app.getWindowManager().getDefaultDisplay();
		this.width = display.getWidth();
		this.height = display.getHeight();
		this.mean = new WindowedMean(5);
		this.lastFrameTime = System.nanoTime();

		gl.glViewport(0, 0, this.width, this.height);
	}

	protected void logConfig (EGLConfig config) {
		EGL10 egl = (EGL10)EGLContext.getEGL();
		EGLDisplay display = egl.eglGetDisplay(EGL10.EGL_DEFAULT_DISPLAY);
		int r = getAttrib(egl, display, config, EGL10.EGL_RED_SIZE, 0);
		int g = getAttrib(egl, display, config, EGL10.EGL_GREEN_SIZE, 0);
		int b = getAttrib(egl, display, config, EGL10.EGL_BLUE_SIZE, 0);
		int a = getAttrib(egl, display, config, EGL10.EGL_ALPHA_SIZE, 0);
		int d = getAttrib(egl, display, config, EGL10.EGL_DEPTH_SIZE, 0);
		int s = getAttrib(egl, display, config, EGL10.EGL_STENCIL_SIZE, 0);
		int samples = Math.max(getAttrib(egl, display, config, EGL10.EGL_SAMPLES, 0),
			getAttrib(egl, display, config, GdxEglConfigChooser.EGL_COVERAGE_SAMPLES_NV, 0));
		boolean coverageSample = getAttrib(egl, display, config, GdxEglConfigChooser.EGL_COVERAGE_SAMPLES_NV, 0) != 0;

		Gdx.app.log(LOG_TAG, "framebuffer: (" + r + ", " + g + ", " + b + ", " + a + ")");
		Gdx.app.log(LOG_TAG, "depthbuffer: (" + d + ")");
		Gdx.app.log(LOG_TAG, "stencilbuffer: (" + s + ")");
		Gdx.app.log(LOG_TAG, "samples: (" + samples + ")");
		Gdx.app.log(LOG_TAG, "coverage sampling: (" + coverageSample + ")");

		bufferFormat = new BufferFormat(r, g, b, a, d, s, samples, coverageSample);
	}

	int[] value = new int[1];

	private int getAttrib (EGL10 egl, EGLDisplay display, EGLConfig config, int attrib, int defValue) {
		if (egl.eglGetConfigAttrib(display, config, attrib, value)) {
			return value[0];
		}
		return defValue;
	}

	Object synch = new Object();

	void resume () {
		synchronized (synch) {
			running = true;
			resume = true;
		}
	}

	void pause () {
		synchronized (synch) {
			if (!running) return;
			running = false;
			pause = true;
			while (pause) {
				try {
					// TODO: fix deadlock race condition with quick resume/pause.
					// Temporary workaround:
					// Android ANR time is 5 seconds, so wait up to 4 seconds before assuming
					// deadlock and killing process. This can easily be triggered by opening the
					// Recent Apps list and then double-tapping the Recent Apps button with
					// ~500ms between taps.
					synch.wait(4000);
					if (pause) {
						// pause will never go false if onDrawFrame is never called by the GLThread
						// when entering this method, we MUST enforce continuous rendering
						Gdx.app.error(LOG_TAG, "waiting for pause synchronization took too long; assuming deadlock and killing");
						android.os.Process.killProcess(android.os.Process.myPid());
					}
				} catch (InterruptedException ignored) {
					Gdx.app.log(LOG_TAG, "waiting for pause synchronization failed!");
				}
			}
		}
	}

	void destroy () {
		synchronized (synch) {
			running = false;
			destroy = true;

			while (destroy) {
				try {
					synch.wait();
				} catch (InterruptedException ex) {
					Gdx.app.log(LOG_TAG, "waiting for destroy synchronization failed!");
				}
			}
		}
	}

	@Override
	public void onDrawFrame (javax.microedition.khronos.opengles.GL10 gl) {
		long time = System.nanoTime();
		deltaTime = (time - lastFrameTime) / 1000000000.0f;
		lastFrameTime = time;

		// After pause deltaTime can have somewhat huge value that destabilizes the mean, so let's cut it off
		if (!resume) {
			mean.addValue(deltaTime);
		} else {
			deltaTime = 0;
		}

		boolean lrunning = false;
		boolean lpause = false;
		boolean ldestroy = false;
		boolean lresume = false;

		synchronized (synch) {
			lrunning = running;
			lpause = pause;
			ldestroy = destroy;
			lresume = resume;

			if (resume) {
				resume = false;
			}

			if (pause) {
				pause = false;
				synch.notifyAll();
			}

			if (destroy) {
				destroy = false;
				synch.notifyAll();
			}
		}

		if (lresume) {
			SnapshotArray<LifecycleListener> lifecycleListeners = app.getLifecycleListeners();
			synchronized (lifecycleListeners) {
				LifecycleListener[] listeners = lifecycleListeners.begin();
				for (int i = 0, n = lifecycleListeners.size; i < n; ++i) {
					listeners[i].resume();
				}
				lifecycleListeners.end();
			}
			app.getApplicationListener().resume();
			Gdx.app.log(LOG_TAG, "resumed");
		}

		if (lrunning) {
			synchronized (app.getRunnables()) {
				app.getExecutedRunnables().clear();
				app.getExecutedRunnables().addAll(app.getRunnables());
				app.getRunnables().clear();
			}

			for (int i = 0; i < app.getExecutedRunnables().size; i++) {
				try {
					app.getExecutedRunnables().get(i).run();
				} catch (Throwable t) {
					t.printStackTrace();
				}
			}
			app.getInput().processEvents();
			frameId++;
			app.getApplicationListener().render();
		}

		if (lpause) {
			SnapshotArray<LifecycleListener> lifecycleListeners = app.getLifecycleListeners();
			synchronized (lifecycleListeners) {
				LifecycleListener[] listeners = lifecycleListeners.begin();
				for (int i = 0, n = lifecycleListeners.size; i < n; ++i) {
					listeners[i].pause();
				}
			}
			app.getApplicationListener().pause();
			Gdx.app.log(LOG_TAG, "paused");
		}

		if (ldestroy) {
			SnapshotArray<LifecycleListener> lifecycleListeners = app.getLifecycleListeners();
			synchronized (lifecycleListeners) {
				LifecycleListener[] listeners = lifecycleListeners.begin();
				for (int i = 0, n = lifecycleListeners.size; i < n; ++i) {
					listeners[i].dispose();
				}
			}
			app.getApplicationListener().dispose();
			Gdx.app.log(LOG_TAG, "destroyed");
		}

		if (time - frameStart > 1000000000) {
			fps = frames;
			frames = 0;
			frameStart = time;
		}
		frames++;
	}

	@Override
	public long getFrameId () {
		return frameId;
	}

	/** {@inheritDoc} */
	@Override
	public float getDeltaTime () {
		return mean.getMean() == 0 ? deltaTime : mean.getMean();
	}

	@Override
	public float getRawDeltaTime () {
		return deltaTime;
	}

	/** {@inheritDoc} */
	@Override
	public GraphicsType getType () {
		return GraphicsType.AndroidGL;
	}

	/** {@inheritDoc} */
	@Override
	public GLVersion getGLVersion () {
		return glVersion;
	}

	/** {@inheritDoc} */
	@Override
	public int getFramesPerSecond () {
		return fps;
	}

	public void clearManagedCaches () {
		Mesh.clearAllMeshes(app);
		Texture.clearAllTextures(app);
		Cubemap.clearAllCubemaps(app);
		TextureArray.clearAllTextureArrays(app);
		ShaderProgram.clearAllShaderPrograms(app);
		FrameBuffer.clearAllFrameBuffers(app);

		logManagedCachesStatus();
	}

	protected void logManagedCachesStatus () {
		Gdx.app.log(LOG_TAG, Mesh.getManagedStatus());
		Gdx.app.log(LOG_TAG, Texture.getManagedStatus());
		Gdx.app.log(LOG_TAG, Cubemap.getManagedStatus());
		Gdx.app.log(LOG_TAG, ShaderProgram.getManagedStatus());
		Gdx.app.log(LOG_TAG, FrameBuffer.getManagedStatus());
	}

	public View getView () {
		return view;
	}

	@Override
	public float getPpiX () {
		return ppiX;
	}

	@Override
	public float getPpiY () {
		return ppiY;
	}

	@Override
	public float getPpcX () {
		return ppcX;
	}

	@Override
	public float getPpcY () {
		return ppcY;
	}

	@Override
	public float getDensity () {
		return density;
	}

	@Override
	public boolean supportsDisplayModeChange () {
		return false;
	}

	@Override
	public boolean setFullscreenMode (DisplayMode displayMode) {
		return false;
	}

	@Override
	public Monitor getPrimaryMonitor () {
		return new AndroidMonitor(0, 0, "Primary Monitor");
	}

	@Override
	public Monitor getMonitor () {
		return getPrimaryMonitor();
	}

	@Override
	public Monitor[] getMonitors () {
		return new Monitor[] { getPrimaryMonitor() };
	}

	@Override
	public DisplayMode[] getDisplayModes (Monitor monitor) {
		return getDisplayModes();
	}

	@Override
	public DisplayMode getDisplayMode (Monitor monitor) {
		return getDisplayMode();
	}

	@Override
	public DisplayMode[] getDisplayModes () {
		return new DisplayMode[] {getDisplayMode()};
	}

	protected void updateSafeAreaInsets() {
		safeInsetLeft = 0;
		safeInsetTop = 0;
		safeInsetRight = 0;
		safeInsetBottom = 0;

		if (Build.VERSION.SDK_INT >= Build.VERSION_CODES.P) {
			try {
				DisplayCutout displayCutout = app.getApplicationWindow().getDecorView().getRootWindowInsets().getDisplayCutout();
				if (displayCutout != null) {
					safeInsetRight = displayCutout.getSafeInsetRight();
					safeInsetBottom = displayCutout.getSafeInsetBottom();
					safeInsetTop = displayCutout.getSafeInsetTop();
					safeInsetLeft = displayCutout.getSafeInsetLeft();
				}
			} // Some Application implementations (such as Live Wallpapers) do not implement Application#getApplicationWindow()
			catch (UnsupportedOperationException e) {
				Gdx.app.log("AndroidGraphics", "Unable to get safe area insets");
			}
		}
	}

	@Override
	public int getSafeInsetLeft() {
		return safeInsetLeft;
	}

	@Override
	public int getSafeInsetTop() {
		return safeInsetTop;
	}

	@Override
	public int getSafeInsetBottom() {
		return safeInsetBottom;
	}

	@Override
	public int getSafeInsetRight() {
		return safeInsetRight;
	}

	@Override
	public boolean setWindowedMode (int width, int height) {
		return false;
	}

	@Override
	public void setTitle (String title) {

	}

	@Override
	public void setUndecorated (boolean undecorated) {
		final int mask = (undecorated) ? 1 : 0;
		app.getApplicationWindow().setFlags(LayoutParams.FLAG_FULLSCREEN, mask);
	}

	@Override
	public void setResizable (boolean resizable) {

	}

	@Override
	public DisplayMode getDisplayMode () {
		DisplayMetrics metrics = new DisplayMetrics();
		app.getWindowManager().getDefaultDisplay().getMetrics(metrics);
		return new AndroidDisplayMode(metrics.widthPixels, metrics.heightPixels, 0, 0);
	}

	@Override
	public BufferFormat getBufferFormat () {
		return bufferFormat;
	}

	@Override
	public void setVSync (boolean vsync) {
	}

	@Override
	public boolean supportsExtension (String extension) {
		if (extensions == null) extensions = Gdx.gl.glGetString(GL10.GL_EXTENSIONS);
		return extensions.contains(extension);
	}

	@Override
	public void setContinuousRendering (boolean isContinuous) {
		if (view != null) {
			// ignore setContinuousRendering(false) while pausing
			this.isContinuous = enforceContinuousRendering || isContinuous;
			int renderMode = this.isContinuous ? GLSurfaceView.RENDERMODE_CONTINUOUSLY : GLSurfaceView.RENDERMODE_WHEN_DIRTY;
<<<<<<< HEAD
			if (view instanceof GLSurfaceViewAPI18) ((GLSurfaceViewAPI18)view).setRenderMode(renderMode);
			if (view instanceof GLSurfaceView) ((GLSurfaceView)view).setRenderMode(renderMode);
			if (view instanceof GLTextureView) ((GLTextureView)view).setRenderMode(renderMode);
=======
			view.setRenderMode(renderMode);
>>>>>>> db21cd5f
			mean.clear();
		}
	}

	@Override
	public boolean isContinuousRendering () {
		return isContinuous;
	}

	@Override
	public void requestRendering () {
		if (view != null) {
<<<<<<< HEAD
			if (view instanceof GLSurfaceViewAPI18) ((GLSurfaceViewAPI18)view).requestRender();
			if (view instanceof GLSurfaceView) ((GLSurfaceView)view).requestRender();
			if (view instanceof GLTextureView) ((GLTextureView)view).requestRender();
=======
			view.requestRender();
>>>>>>> db21cd5f
		}
	}

	@Override
	public boolean isFullscreen () {
		return true;
	}


	@Override
	public Cursor newCursor (Pixmap pixmap, int xHotspot, int yHotspot) {
		return null;
	}

	@Override
	public void setCursor (Cursor cursor) {
	}

	@Override
	public void setSystemCursor (SystemCursor systemCursor) {
	}

	private class AndroidDisplayMode extends DisplayMode {
		protected AndroidDisplayMode (int width, int height, int refreshRate, int bitsPerPixel) {
			super(width, height, refreshRate, bitsPerPixel);
		}
	}

	private class AndroidMonitor extends Monitor {
		public AndroidMonitor (int virtualX, int virtualY, String name) {
			super(virtualX, virtualY, name);
		}
	}
}<|MERGE_RESOLUTION|>--- conflicted
+++ resolved
@@ -60,7 +60,7 @@
 	 * kill the current process to avoid ANR */
 	static volatile boolean enforceContinuousRendering = false;
 
-	final GLSurfaceView20 view;
+	final View view;
 	int width;
 	int height;
 	int safeInsetLeft, safeInsetTop, safeInsetBottom, safeInsetRight;
@@ -113,82 +113,47 @@
 	}
 
 	protected void preserveEGLContextOnPause () {
-<<<<<<< HEAD
-		int sdkVersion = android.os.Build.VERSION.SDK_INT;
-		if (sdkVersion >= 11 && view instanceof GLSurfaceView20) ((GLSurfaceView20) view).setPreserveEGLContextOnPause(true);
-		if (view instanceof GLSurfaceView20API18) ((GLSurfaceView20API18) view).setPreserveEGLContextOnPause(true);
+		if (view instanceof GLSurfaceView20) ((GLSurfaceView20) view).setPreserveEGLContextOnPause(true);
 		if (view instanceof GLTextureView) ((GLTextureView) view).setPreserveEGLContextOnPause(true);
-=======
-		view.setPreserveEGLContextOnPause(true);
->>>>>>> db21cd5f
-	}
-
-	protected GLSurfaceView20 createGLSurfaceView (AndroidApplicationBase application, final ResolutionStrategy resolutionStrategy) {
+	}
+
+	protected View createGLSurfaceView (AndroidApplicationBase application, final ResolutionStrategy resolutionStrategy) {
 		if (!checkGL20()) throw new GdxRuntimeException("Libgdx requires OpenGL ES 2.0");
 
 		EGLConfigChooser configChooser = getEglConfigChooser();
-<<<<<<< HEAD
-		int sdkVersion = android.os.Build.VERSION.SDK_INT;
-		if (sdkVersion <= 10 && config.useGLSurfaceView20API18) {
-			GLSurfaceView20API18 view = new GLSurfaceView20API18(application.getContext(), resolutionStrategy);
+		if (config.useTextureView) {
+			GLTextureView view = new GLTextureView(application.getContext(), resolutionStrategy, this.config.useGL30 ? 3 : 2);
+			if (configChooser != null) {
+				view.setEGLConfigChooser(configChooser);
+			} else {
+				view.setEGLConfigChooser(this.config.r, this.config.g, this.config.b, this.config.a, this.config.depth, this.config.stencil);
+			}
+
+			view.setOpaque(false);
+			view.setRenderer(this);
+			return view;
+		} else {
+			GLSurfaceView view = new GLSurfaceView20(application.getContext(), resolutionStrategy, config.useGL30 ? 3 : 2);
 			if (configChooser != null)
 				view.setEGLConfigChooser(configChooser);
 			else
 				view.setEGLConfigChooser(config.r, config.g, config.b, config.a, config.depth, config.stencil);
 			view.setRenderer(this);
 			return view;
-		} else if (config.useTextureView) {
-			GLTextureView view = new GLTextureView(application.getContext(), resolutionStrategy, this.config.useGL30 ? 3 : 2);
-			if (configChooser != null) {
-				view.setEGLConfigChooser(configChooser);
-			} else {
-				view.setEGLConfigChooser(this.config.r, this.config.g, this.config.b, this.config.a, this.config.depth, this.config.stencil);
-			}
-
-			view.setOpaque(false);
-			view.setRenderer(this);
-			return view;
-		} else {
-			GLSurfaceView20 view = new GLSurfaceView20(application.getContext(), resolutionStrategy, config.useGL30 ? 3 : 2);
-			if (configChooser != null)
-				view.setEGLConfigChooser(configChooser);
-			else
-				view.setEGLConfigChooser(config.r, config.g, config.b, config.a, config.depth, config.stencil);
-			view.setRenderer(this);
-			return view;
-		}
-=======
-		GLSurfaceView20 view = new GLSurfaceView20(application.getContext(), resolutionStrategy, config.useGL30 ? 3 : 2);
-		if (configChooser != null)
-			view.setEGLConfigChooser(configChooser);
-		else
-			view.setEGLConfigChooser(config.r, config.g, config.b, config.a, config.depth, config.stencil);
-		view.setRenderer(this);
-		return view;
->>>>>>> db21cd5f
+		}
 	}
 
 	public void onPauseGLSurfaceView () {
 		if (view != null) {
-<<<<<<< HEAD
-			if (view instanceof GLSurfaceViewAPI18) ((GLSurfaceViewAPI18)view).onPause();
 			if (view instanceof GLSurfaceView) ((GLSurfaceView)view).onPause();
-			if (view instanceof GLTextureView) ((GLTextureView) view).onPause();
-=======
-			view.onPause();
->>>>>>> db21cd5f
+			if (view instanceof GLTextureView) ((GLTextureView)view).onPause();
 		}
 	}
 
 	public void onResumeGLSurfaceView () {
 		if (view != null) {
-<<<<<<< HEAD
-			if (view instanceof GLSurfaceViewAPI18) ((GLSurfaceViewAPI18)view).onResume();
 			if (view instanceof GLSurfaceView) ((GLSurfaceView)view).onResume();
-			if (view instanceof GLTextureView) ((GLTextureView) view).onResume();
-=======
-			view.onResume();
->>>>>>> db21cd5f
+			if (view instanceof GLTextureView) ((GLTextureView)view).onResume();
 		}
 	}
 
@@ -760,13 +725,8 @@
 			// ignore setContinuousRendering(false) while pausing
 			this.isContinuous = enforceContinuousRendering || isContinuous;
 			int renderMode = this.isContinuous ? GLSurfaceView.RENDERMODE_CONTINUOUSLY : GLSurfaceView.RENDERMODE_WHEN_DIRTY;
-<<<<<<< HEAD
-			if (view instanceof GLSurfaceViewAPI18) ((GLSurfaceViewAPI18)view).setRenderMode(renderMode);
 			if (view instanceof GLSurfaceView) ((GLSurfaceView)view).setRenderMode(renderMode);
-			if (view instanceof GLTextureView) ((GLTextureView)view).setRenderMode(renderMode);
-=======
-			view.setRenderMode(renderMode);
->>>>>>> db21cd5f
+            if (view instanceof GLTextureView) ((GLTextureView)view).setRenderMode(renderMode);
 			mean.clear();
 		}
 	}
@@ -779,13 +739,8 @@
 	@Override
 	public void requestRendering () {
 		if (view != null) {
-<<<<<<< HEAD
-			if (view instanceof GLSurfaceViewAPI18) ((GLSurfaceViewAPI18)view).requestRender();
 			if (view instanceof GLSurfaceView) ((GLSurfaceView)view).requestRender();
-			if (view instanceof GLTextureView) ((GLTextureView)view).requestRender();
-=======
-			view.requestRender();
->>>>>>> db21cd5f
+            if (view instanceof GLTextureView) ((GLTextureView)view).requestRender();
 		}
 	}
 
