--- conflicted
+++ resolved
@@ -1,654 +1,649 @@
-/*
- * Copyright 2013 Jaroslaw Wisniewski <j.wisniewski@appsisle.com>
- * 
- * Licensed under the Apache License, Version 2.0 (the "License"); you may not use this file except in compliance with the
- * License. You may obtain a copy of the License at
- * 
- * http://www.apache.org/licenses/LICENSE-2.0
- * 
- * Unless required by applicable law or agreed to in writing, software distributed under the License is distributed on an "AS IS"
- * BASIS, WITHOUT WARRANTIES OR CONDITIONS OF ANY KIND, either express or implied. See the License for the specific language
- * governing permissions and limitations under the License.
- *
- */
-
-package com.badlogic.gdx.backends.android;
-
-import android.content.Context;
-import android.os.Bundle;
-import android.service.wallpaper.WallpaperService;
-import android.util.Log;
-import android.view.MotionEvent;
-import android.view.SurfaceHolder;
-import android.view.WindowManager;
-
-import com.badlogic.gdx.Application;
-import com.badlogic.gdx.ApplicationListener;
-import com.badlogic.gdx.Gdx;
-import com.badlogic.gdx.Graphics;
-<<<<<<< HEAD
-import com.badlogic.gdx.graphics.GL10;
-import com.badlogic.gdx.graphics.GL11;
-=======
->>>>>>> 377ca82b
-import com.badlogic.gdx.utils.GdxNativesLoader;
-
-
-/** 
- * An implementation of the {@link Application} interface dedicated for android live wallpapers.
- * 
- * Derive from this class. In the {@link AndroidLiveWallpaperService#onCreateApplication} method call the {@link AndroidLiveWallpaperService#initialize(ApplicationListener, boolean)} 
- * method specifying the configuration for the GLSurfaceView. You can also use {@link AndroidWallpaperListener} 
- * along with {@link ApplicationListener} to respond for wallpaper specific events in your app listener:
- * 
- * MyAppListener implements ApplicationListener, AndroidWallpaperListener
- * 
- * Notice:
- * Following methods are not called for live wallpapers:
- * {@link ApplicationListener#pause()}
- * {@link ApplicationListener#dispose()}
- * TODO add callbacks to AndroidWallpaperListener allowing to notify app listener about changed visibility
- * state of live wallpaper but called from main thread, not from GL thread:
- * for example:
- * AndroidWallpaperListener.visibilityChanged(boolean)
- * 
- * //obsoleted:
- * //Notice!
- * //You have to kill all not daemon threads you created in {@link ApplicationListener#pause()} method.
- * //{@link ApplicationListener#dispose()} is never called!
- * //If you leave live non daemon threads, wallpaper service wouldn't be able to close, 
- * //this can cause problems with wallpaper lifecycle.
- * 
- * Notice #2!
- * On some devices wallpaper service is not killed immediately after exiting from preview. Service object 
- * is destroyed (onDestroy called) but process on which it runs remains alive. When user comes back to wallpaper
- * preview, new wallpaper service object is created, but in the same process. It is important if you plan to
- * use static variables / objects - they will be shared between living instances of wallpaper services'!
- * And depending on your implementation - it can cause problems you were not prepared to.
- * 
- * @author Jaroslaw Wisniewski <j.wisniewski@appsisle.com>
- */
-public abstract class AndroidLiveWallpaperService extends WallpaperService {
-	static {
-		GdxNativesLoader.load();
-	}
-	
-	static final String TAG = "WallpaperService";
-	static boolean DEBUG	= false;	// TODO remember to disable this
-
-	
-	// instance of libGDX Application, acts as singleton - one instance per application (per WallpaperService)
-	protected volatile AndroidLiveWallpaper app = null;	// can be accessed from GL render thread
-	protected SurfaceHolder.Callback view = null;
-	
-	// current format of surface (one GLSurfaceView is shared between all engines)
-	protected int viewFormat;
-	protected int viewWidth;
-	protected int viewHeight;
-	
-	// app is initialized when engines == 1 first time, app is destroyed in WallpaperService.onDestroy, but ApplicationListener.dispose is not called for wallpapers
-	protected int engines = 0;
-	protected int visibleEngines = 0;
-	
-	// engine currently associated with app instance, linked engine serves surface handler for GLSurfaceView
-	protected volatile AndroidWallpaperEngine linkedEngine = null;		// can be accessed from GL render thread by getSurfaceHolder
-	
-	protected void setLinkedEngine (AndroidWallpaperEngine linkedEngine) {
-		synchronized (sync) {
-			this.linkedEngine = linkedEngine;
-		}
-	}
-	
-	
-	// if preview state notified ever
-	protected volatile boolean isPreviewNotified = false;
-	
-	// the value of last preview state notified to app listener
-	protected volatile boolean notifiedPreviewState = false;
-
-
-	volatile int[] sync = new int[0];
-	//volatile ReentrantLock lock = new ReentrantLock();
-	
-	
-	// lifecycle methods - the order of calling (flow) is maintained ///////////////
-	
-	public AndroidLiveWallpaperService () {
-		super();
-	}
-
-	
-	/**
-	 * Service is starting, libGDX application is shutdown now
-	 */
-	@Override
-	public void onCreate () {
-		if (DEBUG) Log.d(TAG, " > AndroidLiveWallpaperService - onCreate() " + hashCode());
-		Log.i(TAG, "service created");
-
-		super.onCreate();		
-	}
-	
-	
-	/**
-	 * One of wallpaper engines is starting. 
-	 * Do not override this method, service manages them internally.
-	 */
-	@Override
-	public Engine onCreateEngine () {
-		if (DEBUG) Log.d(TAG, " > AndroidLiveWallpaperService - onCreateEngine()");
-		Log.i(TAG, "engine created");
-		
-		return new AndroidWallpaperEngine();
-	}
-	
-	
-	/**
-	 * libGDX application is starting, it occurs after first wallpaper engine had started.
-	 * Override this method an invoke {@link AndroidLiveWallpaperService#initialize(ApplicationListener, AndroidApplicationConfiguration)} from there.
-	 */
-	public void onCreateApplication () {
-		if (DEBUG) Log.d(TAG, " > AndroidLiveWallpaperService - onCreateApplication()");
-	}
-	
-	
-	/** 
-	 * Look at {@link AndroidLiveWallpaperService#initialize(ApplicationListener, AndroidApplicationConfiguration)}}
-	 * @param listener
-	 */
-	public void initialize (ApplicationListener listener) {
-		AndroidApplicationConfiguration config = new AndroidApplicationConfiguration();
-		initialize(listener, config);
-	}
-
-	/** 
-	 * This method has to be called in the {@link AndroidLiveWallpaperService#onCreateApplication} method. It sets up all the things necessary to get
-	 * input, render via OpenGL and so on. If config.useGL20 is set the AndroidApplication will try to create an OpenGL ES 2.0
-	 * context which can then be used via {@link Graphics#getGL20()}. The {@link GL10} and {@link GL11} interfaces should not be
-	 * used when OpenGL ES 2.0 is enabled. To query whether enabling OpenGL ES 2.0 was successful use the
-	 * {@link Graphics#isGL20Available()} method. You can configure other aspects of the application with the rest of the fields in
-	 * the {@link AndroidApplicationConfiguration} instance.
-	 * 
-	 * @param listener the {@link ApplicationListener} implementing the program logic
-	 * @param config the {@link AndroidApplicationConfiguration}, defining various settings of the application (use accelerometer,
-	 *           etc.). Do not change contents of this object after passing to this method!
-	 */
-	public void initialize (ApplicationListener listener, AndroidApplicationConfiguration config) {
-		if (DEBUG) Log.d(TAG, " > AndroidLiveWallpaperService - initialize()");
-		
-		app.initialize(listener, config);
-		
-		if (config.getTouchEventsForLiveWallpaper)
-			linkedEngine.setTouchEventsEnabled(true);
-		
-		//onResume(); do not call it there
-	}
-	
-	
-	/**
-	 * Getter for SurfaceHolder object, surface holder is required to restore gl context in GLSurfaceView
-	 */
-	public SurfaceHolder getSurfaceHolder() {
-		if (DEBUG) Log.d(TAG, " > AndroidLiveWallpaperService - getSurfaceHolder()");
-		
-		synchronized (sync) {
-			if (linkedEngine == null)
-				return null;
-			else 
-				return linkedEngine.getSurfaceHolder();
-		}
-	}
-	
-	
-	// engines live there
-	
-	
-	/**
-	 * Called when the last engine is ending its live, it can occur when:
-	 * 1. service is dying
-	 * 2. service is switching from one engine to another
-	 * 3. [only my assumption] when wallpaper is not visible and system is going to restore some memory 
-	 * 	for foreground processing by disposing not used wallpaper engine
-	 * We can't destroy app there, because:
-	 * 1. in won't work - gl context is disposed right now and after app.onDestroy() app would stuck somewhere in gl thread synchronizing code
-	 * 2. we don't know if service create more engines, app is shared between them and should stay initialized waiting for new engines
-	 */
-	public void onDeepPauseApplication () {
-		if (DEBUG) Log.d(TAG, " > AndroidLiveWallpaperService - onDeepPauseApplication()");
-		
-		// free native resources consuming runtime memory, note that it can cause some lag when resuming wallpaper
-		if (app != null) {
-			app.graphics.clearManagedCaches();
-		}
-	}
-	
-	
-	/**
-	 * Service is dying, and will not be used again.
-	 * You have to finish execution off all living threads there or short after there, 
-	 * besides the new wallpaper service wouldn't be able to start.
-	 */
-	@Override
-	public void onDestroy () {
-		if (DEBUG) Log.d(TAG, " > AndroidLiveWallpaperService - onDestroy() " + hashCode());
-		Log.i(TAG, "service destroyed");
-		
-		super.onDestroy();	// can call engine.onSurfaceDestroyed, must be before bellow code:
-		
-		if (app != null) {
-			app.onDestroy();
-			
-			app = null;
-			view = null;
-		}
-	}
-	
-	
-	@Override
-	protected void finalize () throws Throwable {
-		Log.i(TAG, "service finalized");
-		super.finalize();
-	}
-	
-	// end of lifecycle methods ////////////////////////////////////////////////////////
-	
-	
-	
-	public AndroidLiveWallpaper getLiveWallpaper() {
-		return app;
-	}
-	
-	
-	public WindowManager getWindowManager() {
-		return (WindowManager)getSystemService(Context.WINDOW_SERVICE);
-	}
-	
-	
-	/**
-	 * Bridge between surface on which wallpaper is rendered and the wallpaper service. 
-	 * The problem is that there can be a group of Engines at one time and we must share libGDX application between them.
-	 * 
-	 * @author libGDX team and Jaroslaw Wisniewski <j.wisniewski@appsisle.com>
-	 *
-	 */
-	public class AndroidWallpaperEngine extends Engine {
-
-		protected boolean engineIsVisible = false;
-		
-		// destination format of surface when this engine is active (updated in onSurfaceChanged)
-		protected int engineFormat;
-		protected int engineWidth;
-		protected int engineHeight;
-		
-		
-		// lifecycle methods - the order of calling (flow) is maintained /////////////////
-		
-		public AndroidWallpaperEngine () {
-			if (DEBUG) Log.d(TAG, " > AndroidWallpaperEngine() " + hashCode());
-		}
-
-		
-		@Override
-		public void onCreate (final SurfaceHolder surfaceHolder) {
-			if (DEBUG) Log.d(TAG, " > AndroidWallpaperEngine - onCreate() " + hashCode() + " running: " + engines + ", linked: " + (linkedEngine == this) + ", thread: " + Thread.currentThread().toString());
-			super.onCreate(surfaceHolder);
-		}
-		
-		
-		/**
-		 * Called before surface holder callbacks (ex for GLSurfaceView)!
-		 * This is called immediately after the surface is first created. Implementations of this should start 
-		 * up whatever rendering code they desire. Note that only one thread can ever draw into a Surface, 
-		 * so you should not draw into the Surface here if your normal rendering will be in another thread.
-		 */
-		@Override
-		public void onSurfaceCreated (final SurfaceHolder holder) {
-			engines ++;
-			setLinkedEngine(this);
-			
-			if (DEBUG) Log.d(TAG, " > AndroidWallpaperEngine - onSurfaceCreated() " + hashCode() + ", running: " + engines + ", linked: " + (linkedEngine == this));
-			Log.i(TAG, "engine surface created");
-			
-			super.onSurfaceCreated(holder);
-	
-			if (engines == 1) {
-				// safeguard: recover attributes that could suffered by unexpected surfaceDestroy event
-				visibleEngines = 0;
-			}
-			
-			if (engines == 1 && app == null) {
-				viewFormat = 0;	// must be initialized with zeroes
-				viewWidth = 0;
-				viewHeight = 0;
-				
-				app = new AndroidLiveWallpaper(AndroidLiveWallpaperService.this);
-				
-				onCreateApplication();
-				if (app.graphics == null)
-					throw new Error("You must override 'AndroidLiveWallpaperService.onCreateApplication' method and call 'initialize' from its body.");
-			}
-
-			view = (SurfaceHolder.Callback)app.graphics.view;
-			this.getSurfaceHolder().removeCallback(view);	// we are going to call this events manually
-
-			// inherit format from shared surface view
-			engineFormat = viewFormat;
-			engineWidth = viewWidth;
-			engineHeight = viewHeight;
-
-			if (engines == 1) {
-				view.surfaceCreated(holder);
-			}
-			else {
-				// this combination of methods is described in AndroidWallpaperEngine.onResume
-				view.surfaceDestroyed(holder);
-				notifySurfaceChanged(engineFormat, engineWidth, engineHeight, false);
-				view.surfaceCreated(holder);
-			}
-			
-			notifyPreviewState();
-			notifyOffsetsChanged();
-			if (!Gdx.graphics.isContinuousRendering()) {
-				Gdx.graphics.requestRendering();
-			}
-		}
-		
-		
-		/**
-		 * This is called immediately after any structural changes (format or size) have been made to the surface. 
-		 * You should at this point update the imagery in the surface. This method is always called at least once, 
-		 * after surfaceCreated(SurfaceHolder).
-		 */
-		@Override
-		public void onSurfaceChanged (final SurfaceHolder holder, final int format, final int width, final int height) {
-			if (DEBUG) Log.d(TAG, " > AndroidWallpaperEngine - onSurfaceChanged() isPreview: " + isPreview() + ", " + hashCode() + ", running: " + engines + ", linked: " + (linkedEngine == this) + ", sufcace valid: " + getSurfaceHolder().getSurface().isValid());
-			Log.i(TAG, "engine surface changed");
-			
-			super.onSurfaceChanged(holder, format, width, height);
-			
-			notifySurfaceChanged(format, width, height, true);
-			
-			// it shouldn't be required there (as I understand android.service.wallpaper.WallpaperService impl)
-			//notifyPreviewState();
-		}
-
-		
-		/**
-		 * Notifies shared GLSurfaceView about changed surface format.
-		 * @param format
-		 * @param width
-		 * @param height
-		 * @param forceUpdate if false, surface view will be notified only if currently contains expired information
-		 */
-		private void notifySurfaceChanged(final int format, final int width, final int height, boolean forceUpdate)
-		{
-			if (!forceUpdate && format == viewFormat && width == viewWidth && height == viewHeight) {
-				// skip if didn't changed
-				if (DEBUG) Log.d(TAG, " > surface is current, skipping surfaceChanged event");
-			}
-			else {
-				// update engine desired surface format
-				engineFormat = format;
-				engineWidth = width;
-				engineHeight = height;
-				
-				// update surface view if engine is linked with it already
-				if (linkedEngine == this) {
-					viewFormat = engineFormat;
-					viewWidth = engineWidth;
-					viewHeight = engineHeight;
-					view.surfaceChanged(this.getSurfaceHolder(), viewFormat, viewWidth, viewHeight);
-				}
-				else {
-					if (DEBUG) Log.d(TAG, " > engine is not active, skipping surfaceChanged event");
-				}
-			}
-		}
-		
-
-		/**
-		 * Called to inform you of the wallpaper becoming visible or hidden. It is very important that 
-		 * a wallpaper only use CPU while it is visible..
-		 */
-		@Override
-		public void onVisibilityChanged (final boolean visible) {
-			boolean reportedVisible = isVisible();
-
-			if (DEBUG) Log.d(TAG, " > AndroidWallpaperEngine - onVisibilityChanged(paramVisible: " + visible + " reportedVisible: " + reportedVisible + ") " + hashCode()  + ", sufcace valid: " + getSurfaceHolder().getSurface().isValid());
-			super.onVisibilityChanged(visible);
-
-			// Android WallpaperService sends fake visibility changed events to force some buggy live wallpapers to shut down after onSurfaceChanged when they aren't visible, it can cause problems in current implementation and it is not necessary
-			if (reportedVisible == false && visible == true) {
-				if (DEBUG) Log.d(TAG, " > fake visibilityChanged event! Android WallpaperService likes do that!");
-				return;
-			}
-
-			notifyVisibilityChanged(visible);
-		}
-
-		
-		private void notifyVisibilityChanged(final boolean visible)
-		{
-			if (this.engineIsVisible != visible) {
-				this.engineIsVisible = visible;
-				
-				if (this.engineIsVisible)
-					onResume();
-				else
-					onPause();
-			}
-			else {
-				if (DEBUG) Log.d(TAG, " > visible state is current, skipping visibilityChanged event!");
-			}
-		}
-		
-		
-		public void onResume () {
-			visibleEngines ++;
-			if (DEBUG) Log.d(TAG, " > AndroidWallpaperEngine - onResume() " + hashCode() + ", running: " + engines + ", linked: " + (linkedEngine == this) + ", visible: " + visibleEngines);
-			Log.i(TAG, "engine resumed");
-			
-			if (linkedEngine != null) {
-				if (linkedEngine != this) {
-					setLinkedEngine(this);
-					
-					// disconnect surface view from previous window
-					view.surfaceDestroyed(this.getSurfaceHolder());	// force gl surface reload, new instance will be created on current surface holder
-					
-					// resize surface to match window associated with current engine
-					notifySurfaceChanged(engineFormat, engineWidth, engineHeight, false);
-
-					// connect surface view to current engine
-					view.surfaceCreated(this.getSurfaceHolder());
-				}
-				else {
-					// update if surface changed when engine wasn't active
-					notifySurfaceChanged(engineFormat, engineWidth, engineHeight, false);
-				}
-				
-				if (visibleEngines == 1)
-					app.onResume();
-
-				notifyPreviewState();
-				notifyOffsetsChanged();
-				if (!Gdx.graphics.isContinuousRendering()) {
-					Gdx.graphics.requestRendering();
-				}
-			}
-		}
-		
-		
-		public void onPause () {
-			visibleEngines --;
-			if (DEBUG) Log.d(TAG, " > AndroidWallpaperEngine - onPause() " + hashCode() + ", running: " + engines + ", linked: " + (linkedEngine == this) + ", visible: " + visibleEngines);
-			Log.i(TAG, "engine paused");
-			
-			// this shouldn't never happen, but if it will.. live wallpaper will not be stopped when device will pause and lwp will drain battery.. shortly!
-			if (visibleEngines >= engines) {
-				Log.e(AndroidLiveWallpaperService.TAG, "wallpaper lifecycle error, counted too many visible engines! repairing..");
-				visibleEngines = Math.max(engines - 1, 0);
-			}
-			
-			if (linkedEngine != null) {
-				if (visibleEngines == 0)
-					app.onPause();
-			}
-			
-			if (DEBUG) Log.d(TAG, " > AndroidWallpaperEngine - onPause() done!");
-		}
-
-		
-		/**
-		 * Called after surface holder callbacks (ex for GLSurfaceView)!
-		 * This is called immediately before a surface is being destroyed. After returning from this call, 
-		 * you should no longer try to access this surface. If you have a rendering thread that directly 
-		 * accesses the surface, you must ensure that thread is no longer touching the Surface before 
-		 * returning from this function.
-		 * 
-		 * Attention!
-		 * In some cases GL context may be shutdown right now! and SurfaceHolder.Surface.isVaild = false
-		 */
-		@Override
-		public void onSurfaceDestroyed (final SurfaceHolder holder) {
-			engines --;
-			if (DEBUG) Log.d(TAG, " > AndroidWallpaperEngine - onSurfaceDestroyed() " + hashCode()  + ", running: " + engines + " ,linked: " + (linkedEngine == this) + ", isVisible: " + engineIsVisible);
-			Log.i(TAG, "engine surface destroyed");
-			
-			// application can be in resumed state at this moment if app surface had been lost just after it was created (wallpaper selected too fast from preview mode etc)
-			// it is too late probably - calling on pause causes deadlock
-			//notifyVisibilityChanged(false);
-			
-			// it is too late to call app.onDispose, just free native resources
-			if (engines == 0)
-				onDeepPauseApplication();
-			
-			// free surface if it belongs to this engine and if it was initialized
-			if (linkedEngine == this && view != null)
-				view.surfaceDestroyed(holder);
-		
-			//waitingSurfaceChangedEvent = null;
-			engineFormat = 0;
-			engineWidth = 0;
-			engineHeight = 0;
-			
-			// safeguard for other engine callbacks
-			if (engines == 0)
-				linkedEngine = null;
-			
-			super.onSurfaceDestroyed(holder);
-		}
-		
-		
-		@Override
-		public void onDestroy () {
-			super.onDestroy();
-		}
-
-		// end of lifecycle methods ////////////////////////////////////////////////////////
-		
-		
-		// input
-		
-		@Override
-		public Bundle onCommand (final String pAction, final int pX, final int pY, final int pZ, final Bundle pExtras,
-			final boolean pResultRequested) {
-			if (DEBUG) Log.d(TAG, " > AndroidWallpaperEngine - onCommand(" + pAction + " " + pX + " " + pY + " " + pZ + " " + pExtras + " " + pResultRequested + ")" + ", linked: " + (linkedEngine == this));
-			
-			return super.onCommand(pAction, pX, pY, pZ, pExtras, pResultRequested);
-		}
-		
-		
-		@Override
-		public void onTouchEvent (MotionEvent event) {
-			if (linkedEngine == this) {
-				app.input.onTouch(null, event);
-			}
-		}
-		
-		
-		// offsets from last onOffsetsChanged
-		boolean offsetsConsumed = true;
-		float xOffset = 0.0f;
-		float yOffset = 0.0f;
-		float xOffsetStep = 0.0f;
-		float yOffsetStep = 0.0f;
-		int xPixelOffset = 0;
-		int yPixelOffset = 0;
-
-		@Override
-		public void onOffsetsChanged (final float xOffset, final float yOffset, final float xOffsetStep, final float yOffsetStep, final int xPixelOffset,
-			final int yPixelOffset) {
-
-			// it spawns too frequent on some devices - its annoying!
-			//if (DEBUG)
-			//	Log.d(TAG, " > AndroidWallpaperEngine - onOffsetChanged(" + xOffset + " " + yOffset + " " + xOffsetStep + " "
-			//		+ yOffsetStep + " " + xPixelOffset + " " + yPixelOffset + ") " + hashCode() + ", linkedApp: " + (linkedApp != null));
-
-			this.offsetsConsumed = false;
-			this.xOffset = xOffset;
-			this.yOffset = yOffset;
-			this.xOffsetStep = xOffsetStep;
-			this.yOffsetStep = yOffsetStep;
-			this.xPixelOffset = xPixelOffset;
-			this.yPixelOffset = yPixelOffset;
-			
-			// can fail if linkedApp == null, so we repeat it in Engine.onResume
-			notifyOffsetsChanged();
-			if (!Gdx.graphics.isContinuousRendering()) {
-				Gdx.graphics.requestRendering();
-			}
-			
-			super.onOffsetsChanged(xOffset, yOffset, xOffsetStep, yOffsetStep, xPixelOffset, yPixelOffset);
-		}
-		
-		
-		protected void notifyOffsetsChanged()
-		{
-			if (linkedEngine == this && app.listener instanceof AndroidWallpaperListener) {
-				if (!offsetsConsumed) {		// no need for more sophisticated synchronization - offsetsChanged can be called multiple times and with various patterns on various devices - user application must be prepared for that
-					offsetsConsumed = true;
-					
-					app.postRunnable(new Runnable() {
-						@Override
-						public void run () {
-							boolean isCurrent = false;
-							synchronized (sync) {
-								isCurrent = (linkedEngine == AndroidWallpaperEngine.this);		// without this app can crash when fast switching between engines (tested!)
-							}
-							if (isCurrent)
-								((AndroidWallpaperListener)app.listener).offsetChange(xOffset, yOffset, xOffsetStep, yOffsetStep, xPixelOffset, yPixelOffset);	
-						}
-					});
-				}
-			}
-		}
-		
-		
-		protected void notifyPreviewState()
-		{
-			// notify preview state to app listener
-			if (linkedEngine == this && app.listener instanceof AndroidWallpaperListener) {
-				final boolean currentPreviewState = linkedEngine.isPreview();
-				app.postRunnable(new Runnable() {
-					@Override
-					public void run () {
-						boolean shouldNotify = false;
-						synchronized (sync) {
-							if (!isPreviewNotified || notifiedPreviewState != currentPreviewState) {
-								notifiedPreviewState = currentPreviewState;
-								isPreviewNotified = true;
-								shouldNotify = true;
-							}
-						}
-						
-						if (shouldNotify) {
-							AndroidLiveWallpaper currentApp = app;		// without this app can crash when fast switching between engines (tested!)
-							if (currentApp != null)
-								((AndroidWallpaperListener)currentApp.listener).previewStateChange(currentPreviewState);
-						}
-					}
-				});
-			}
-		}
-	}	
-}
+/*
+ * Copyright 2013 Jaroslaw Wisniewski <j.wisniewski@appsisle.com>
+ * 
+ * Licensed under the Apache License, Version 2.0 (the "License"); you may not use this file except in compliance with the
+ * License. You may obtain a copy of the License at
+ * 
+ * http://www.apache.org/licenses/LICENSE-2.0
+ * 
+ * Unless required by applicable law or agreed to in writing, software distributed under the License is distributed on an "AS IS"
+ * BASIS, WITHOUT WARRANTIES OR CONDITIONS OF ANY KIND, either express or implied. See the License for the specific language
+ * governing permissions and limitations under the License.
+ *
+ */
+
+package com.badlogic.gdx.backends.android;
+
+import android.content.Context;
+import android.os.Bundle;
+import android.service.wallpaper.WallpaperService;
+import android.util.Log;
+import android.view.MotionEvent;
+import android.view.SurfaceHolder;
+import android.view.WindowManager;
+
+import com.badlogic.gdx.Application;
+import com.badlogic.gdx.ApplicationListener;
+import com.badlogic.gdx.Gdx;
+import com.badlogic.gdx.Graphics;
+import com.badlogic.gdx.utils.GdxNativesLoader;
+
+
+/** 
+ * An implementation of the {@link Application} interface dedicated for android live wallpapers.
+ * 
+ * Derive from this class. In the {@link AndroidLiveWallpaperService#onCreateApplication} method call the {@link AndroidLiveWallpaperService#initialize(ApplicationListener, boolean)} 
+ * method specifying the configuration for the GLSurfaceView. You can also use {@link AndroidWallpaperListener} 
+ * along with {@link ApplicationListener} to respond for wallpaper specific events in your app listener:
+ * 
+ * MyAppListener implements ApplicationListener, AndroidWallpaperListener
+ * 
+ * Notice:
+ * Following methods are not called for live wallpapers:
+ * {@link ApplicationListener#pause()}
+ * {@link ApplicationListener#dispose()}
+ * TODO add callbacks to AndroidWallpaperListener allowing to notify app listener about changed visibility
+ * state of live wallpaper but called from main thread, not from GL thread:
+ * for example:
+ * AndroidWallpaperListener.visibilityChanged(boolean)
+ * 
+ * //obsoleted:
+ * //Notice!
+ * //You have to kill all not daemon threads you created in {@link ApplicationListener#pause()} method.
+ * //{@link ApplicationListener#dispose()} is never called!
+ * //If you leave live non daemon threads, wallpaper service wouldn't be able to close, 
+ * //this can cause problems with wallpaper lifecycle.
+ * 
+ * Notice #2!
+ * On some devices wallpaper service is not killed immediately after exiting from preview. Service object 
+ * is destroyed (onDestroy called) but process on which it runs remains alive. When user comes back to wallpaper
+ * preview, new wallpaper service object is created, but in the same process. It is important if you plan to
+ * use static variables / objects - they will be shared between living instances of wallpaper services'!
+ * And depending on your implementation - it can cause problems you were not prepared to.
+ * 
+ * @author Jaroslaw Wisniewski <j.wisniewski@appsisle.com>
+ */
+public abstract class AndroidLiveWallpaperService extends WallpaperService {
+	static {
+		GdxNativesLoader.load();
+	}
+	
+	static final String TAG = "WallpaperService";
+	static boolean DEBUG	= false;	// TODO remember to disable this
+
+	
+	// instance of libGDX Application, acts as singleton - one instance per application (per WallpaperService)
+	protected volatile AndroidLiveWallpaper app = null;	// can be accessed from GL render thread
+	protected SurfaceHolder.Callback view = null;
+	
+	// current format of surface (one GLSurfaceView is shared between all engines)
+	protected int viewFormat;
+	protected int viewWidth;
+	protected int viewHeight;
+	
+	// app is initialized when engines == 1 first time, app is destroyed in WallpaperService.onDestroy, but ApplicationListener.dispose is not called for wallpapers
+	protected int engines = 0;
+	protected int visibleEngines = 0;
+	
+	// engine currently associated with app instance, linked engine serves surface handler for GLSurfaceView
+	protected volatile AndroidWallpaperEngine linkedEngine = null;		// can be accessed from GL render thread by getSurfaceHolder
+	
+	protected void setLinkedEngine (AndroidWallpaperEngine linkedEngine) {
+		synchronized (sync) {
+			this.linkedEngine = linkedEngine;
+		}
+	}
+	
+	
+	// if preview state notified ever
+	protected volatile boolean isPreviewNotified = false;
+	
+	// the value of last preview state notified to app listener
+	protected volatile boolean notifiedPreviewState = false;
+
+
+	volatile int[] sync = new int[0];
+	//volatile ReentrantLock lock = new ReentrantLock();
+	
+	
+	// lifecycle methods - the order of calling (flow) is maintained ///////////////
+	
+	public AndroidLiveWallpaperService () {
+		super();
+	}
+
+	
+	/**
+	 * Service is starting, libGDX application is shutdown now
+	 */
+	@Override
+	public void onCreate () {
+		if (DEBUG) Log.d(TAG, " > AndroidLiveWallpaperService - onCreate() " + hashCode());
+		Log.i(TAG, "service created");
+
+		super.onCreate();		
+	}
+	
+	
+	/**
+	 * One of wallpaper engines is starting. 
+	 * Do not override this method, service manages them internally.
+	 */
+	@Override
+	public Engine onCreateEngine () {
+		if (DEBUG) Log.d(TAG, " > AndroidLiveWallpaperService - onCreateEngine()");
+		Log.i(TAG, "engine created");
+		
+		return new AndroidWallpaperEngine();
+	}
+	
+	
+	/**
+	 * libGDX application is starting, it occurs after first wallpaper engine had started.
+	 * Override this method an invoke {@link AndroidLiveWallpaperService#initialize(ApplicationListener, AndroidApplicationConfiguration)} from there.
+	 */
+	public void onCreateApplication () {
+		if (DEBUG) Log.d(TAG, " > AndroidLiveWallpaperService - onCreateApplication()");
+	}
+	
+	
+	/** 
+	 * Look at {@link AndroidLiveWallpaperService#initialize(ApplicationListener, AndroidApplicationConfiguration)}}
+	 * @param listener
+	 */
+	public void initialize (ApplicationListener listener) {
+		AndroidApplicationConfiguration config = new AndroidApplicationConfiguration();
+		initialize(listener, config);
+	}
+
+	/** 
+	 * This method has to be called in the {@link AndroidLiveWallpaperService#onCreateApplication} method. It sets up all the things necessary to get
+	 * input, render via OpenGL and so on. If config.useGL20 is set the AndroidApplication will try to create an OpenGL ES 2.0
+	 * context which can then be used via {@link Graphics#getGL20()}. The {@link GL10} and {@link GL11} interfaces should not be
+	 * used when OpenGL ES 2.0 is enabled. To query whether enabling OpenGL ES 2.0 was successful use the
+	 * {@link Graphics#isGL20Available()} method. You can configure other aspects of the application with the rest of the fields in
+	 * the {@link AndroidApplicationConfiguration} instance.
+	 * 
+	 * @param listener the {@link ApplicationListener} implementing the program logic
+	 * @param config the {@link AndroidApplicationConfiguration}, defining various settings of the application (use accelerometer,
+	 *           etc.). Do not change contents of this object after passing to this method!
+	 */
+	public void initialize (ApplicationListener listener, AndroidApplicationConfiguration config) {
+		if (DEBUG) Log.d(TAG, " > AndroidLiveWallpaperService - initialize()");
+		
+		app.initialize(listener, config);
+		
+		if (config.getTouchEventsForLiveWallpaper)
+			linkedEngine.setTouchEventsEnabled(true);
+		
+		//onResume(); do not call it there
+	}
+	
+	
+	/**
+	 * Getter for SurfaceHolder object, surface holder is required to restore gl context in GLSurfaceView
+	 */
+	public SurfaceHolder getSurfaceHolder() {
+		if (DEBUG) Log.d(TAG, " > AndroidLiveWallpaperService - getSurfaceHolder()");
+		
+		synchronized (sync) {
+			if (linkedEngine == null)
+				return null;
+			else 
+				return linkedEngine.getSurfaceHolder();
+		}
+	}
+	
+	
+	// engines live there
+	
+	
+	/**
+	 * Called when the last engine is ending its live, it can occur when:
+	 * 1. service is dying
+	 * 2. service is switching from one engine to another
+	 * 3. [only my assumption] when wallpaper is not visible and system is going to restore some memory 
+	 * 	for foreground processing by disposing not used wallpaper engine
+	 * We can't destroy app there, because:
+	 * 1. in won't work - gl context is disposed right now and after app.onDestroy() app would stuck somewhere in gl thread synchronizing code
+	 * 2. we don't know if service create more engines, app is shared between them and should stay initialized waiting for new engines
+	 */
+	public void onDeepPauseApplication () {
+		if (DEBUG) Log.d(TAG, " > AndroidLiveWallpaperService - onDeepPauseApplication()");
+		
+		// free native resources consuming runtime memory, note that it can cause some lag when resuming wallpaper
+		if (app != null) {
+			app.graphics.clearManagedCaches();
+		}
+	}
+	
+	
+	/**
+	 * Service is dying, and will not be used again.
+	 * You have to finish execution off all living threads there or short after there, 
+	 * besides the new wallpaper service wouldn't be able to start.
+	 */
+	@Override
+	public void onDestroy () {
+		if (DEBUG) Log.d(TAG, " > AndroidLiveWallpaperService - onDestroy() " + hashCode());
+		Log.i(TAG, "service destroyed");
+		
+		super.onDestroy();	// can call engine.onSurfaceDestroyed, must be before bellow code:
+		
+		if (app != null) {
+			app.onDestroy();
+			
+			app = null;
+			view = null;
+		}
+	}
+	
+	
+	@Override
+	protected void finalize () throws Throwable {
+		Log.i(TAG, "service finalized");
+		super.finalize();
+	}
+	
+	// end of lifecycle methods ////////////////////////////////////////////////////////
+	
+	
+	
+	public AndroidLiveWallpaper getLiveWallpaper() {
+		return app;
+	}
+	
+	
+	public WindowManager getWindowManager() {
+		return (WindowManager)getSystemService(Context.WINDOW_SERVICE);
+	}
+	
+	
+	/**
+	 * Bridge between surface on which wallpaper is rendered and the wallpaper service. 
+	 * The problem is that there can be a group of Engines at one time and we must share libGDX application between them.
+	 * 
+	 * @author libGDX team and Jaroslaw Wisniewski <j.wisniewski@appsisle.com>
+	 *
+	 */
+	public class AndroidWallpaperEngine extends Engine {
+
+		protected boolean engineIsVisible = false;
+		
+		// destination format of surface when this engine is active (updated in onSurfaceChanged)
+		protected int engineFormat;
+		protected int engineWidth;
+		protected int engineHeight;
+		
+		
+		// lifecycle methods - the order of calling (flow) is maintained /////////////////
+		
+		public AndroidWallpaperEngine () {
+			if (DEBUG) Log.d(TAG, " > AndroidWallpaperEngine() " + hashCode());
+		}
+
+		
+		@Override
+		public void onCreate (final SurfaceHolder surfaceHolder) {
+			if (DEBUG) Log.d(TAG, " > AndroidWallpaperEngine - onCreate() " + hashCode() + " running: " + engines + ", linked: " + (linkedEngine == this) + ", thread: " + Thread.currentThread().toString());
+			super.onCreate(surfaceHolder);
+		}
+		
+		
+		/**
+		 * Called before surface holder callbacks (ex for GLSurfaceView)!
+		 * This is called immediately after the surface is first created. Implementations of this should start 
+		 * up whatever rendering code they desire. Note that only one thread can ever draw into a Surface, 
+		 * so you should not draw into the Surface here if your normal rendering will be in another thread.
+		 */
+		@Override
+		public void onSurfaceCreated (final SurfaceHolder holder) {
+			engines ++;
+			setLinkedEngine(this);
+			
+			if (DEBUG) Log.d(TAG, " > AndroidWallpaperEngine - onSurfaceCreated() " + hashCode() + ", running: " + engines + ", linked: " + (linkedEngine == this));
+			Log.i(TAG, "engine surface created");
+			
+			super.onSurfaceCreated(holder);
+	
+			if (engines == 1) {
+				// safeguard: recover attributes that could suffered by unexpected surfaceDestroy event
+				visibleEngines = 0;
+			}
+			
+			if (engines == 1 && app == null) {
+				viewFormat = 0;	// must be initialized with zeroes
+				viewWidth = 0;
+				viewHeight = 0;
+				
+				app = new AndroidLiveWallpaper(AndroidLiveWallpaperService.this);
+				
+				onCreateApplication();
+				if (app.graphics == null)
+					throw new Error("You must override 'AndroidLiveWallpaperService.onCreateApplication' method and call 'initialize' from its body.");
+			}
+
+			view = (SurfaceHolder.Callback)app.graphics.view;
+			this.getSurfaceHolder().removeCallback(view);	// we are going to call this events manually
+
+			// inherit format from shared surface view
+			engineFormat = viewFormat;
+			engineWidth = viewWidth;
+			engineHeight = viewHeight;
+
+			if (engines == 1) {
+				view.surfaceCreated(holder);
+			}
+			else {
+				// this combination of methods is described in AndroidWallpaperEngine.onResume
+				view.surfaceDestroyed(holder);
+				notifySurfaceChanged(engineFormat, engineWidth, engineHeight, false);
+				view.surfaceCreated(holder);
+			}
+			
+			notifyPreviewState();
+			notifyOffsetsChanged();
+			if (!Gdx.graphics.isContinuousRendering()) {
+				Gdx.graphics.requestRendering();
+			}
+		}
+		
+		
+		/**
+		 * This is called immediately after any structural changes (format or size) have been made to the surface. 
+		 * You should at this point update the imagery in the surface. This method is always called at least once, 
+		 * after surfaceCreated(SurfaceHolder).
+		 */
+		@Override
+		public void onSurfaceChanged (final SurfaceHolder holder, final int format, final int width, final int height) {
+			if (DEBUG) Log.d(TAG, " > AndroidWallpaperEngine - onSurfaceChanged() isPreview: " + isPreview() + ", " + hashCode() + ", running: " + engines + ", linked: " + (linkedEngine == this) + ", sufcace valid: " + getSurfaceHolder().getSurface().isValid());
+			Log.i(TAG, "engine surface changed");
+			
+			super.onSurfaceChanged(holder, format, width, height);
+			
+			notifySurfaceChanged(format, width, height, true);
+			
+			// it shouldn't be required there (as I understand android.service.wallpaper.WallpaperService impl)
+			//notifyPreviewState();
+		}
+
+		
+		/**
+		 * Notifies shared GLSurfaceView about changed surface format.
+		 * @param format
+		 * @param width
+		 * @param height
+		 * @param forceUpdate if false, surface view will be notified only if currently contains expired information
+		 */
+		private void notifySurfaceChanged(final int format, final int width, final int height, boolean forceUpdate)
+		{
+			if (!forceUpdate && format == viewFormat && width == viewWidth && height == viewHeight) {
+				// skip if didn't changed
+				if (DEBUG) Log.d(TAG, " > surface is current, skipping surfaceChanged event");
+			}
+			else {
+				// update engine desired surface format
+				engineFormat = format;
+				engineWidth = width;
+				engineHeight = height;
+				
+				// update surface view if engine is linked with it already
+				if (linkedEngine == this) {
+					viewFormat = engineFormat;
+					viewWidth = engineWidth;
+					viewHeight = engineHeight;
+					view.surfaceChanged(this.getSurfaceHolder(), viewFormat, viewWidth, viewHeight);
+				}
+				else {
+					if (DEBUG) Log.d(TAG, " > engine is not active, skipping surfaceChanged event");
+				}
+			}
+		}
+		
+
+		/**
+		 * Called to inform you of the wallpaper becoming visible or hidden. It is very important that 
+		 * a wallpaper only use CPU while it is visible..
+		 */
+		@Override
+		public void onVisibilityChanged (final boolean visible) {
+			boolean reportedVisible = isVisible();
+
+			if (DEBUG) Log.d(TAG, " > AndroidWallpaperEngine - onVisibilityChanged(paramVisible: " + visible + " reportedVisible: " + reportedVisible + ") " + hashCode()  + ", sufcace valid: " + getSurfaceHolder().getSurface().isValid());
+			super.onVisibilityChanged(visible);
+
+			// Android WallpaperService sends fake visibility changed events to force some buggy live wallpapers to shut down after onSurfaceChanged when they aren't visible, it can cause problems in current implementation and it is not necessary
+			if (reportedVisible == false && visible == true) {
+				if (DEBUG) Log.d(TAG, " > fake visibilityChanged event! Android WallpaperService likes do that!");
+				return;
+			}
+
+			notifyVisibilityChanged(visible);
+		}
+
+		
+		private void notifyVisibilityChanged(final boolean visible)
+		{
+			if (this.engineIsVisible != visible) {
+				this.engineIsVisible = visible;
+				
+				if (this.engineIsVisible)
+					onResume();
+				else
+					onPause();
+			}
+			else {
+				if (DEBUG) Log.d(TAG, " > visible state is current, skipping visibilityChanged event!");
+			}
+		}
+		
+		
+		public void onResume () {
+			visibleEngines ++;
+			if (DEBUG) Log.d(TAG, " > AndroidWallpaperEngine - onResume() " + hashCode() + ", running: " + engines + ", linked: " + (linkedEngine == this) + ", visible: " + visibleEngines);
+			Log.i(TAG, "engine resumed");
+			
+			if (linkedEngine != null) {
+				if (linkedEngine != this) {
+					setLinkedEngine(this);
+					
+					// disconnect surface view from previous window
+					view.surfaceDestroyed(this.getSurfaceHolder());	// force gl surface reload, new instance will be created on current surface holder
+					
+					// resize surface to match window associated with current engine
+					notifySurfaceChanged(engineFormat, engineWidth, engineHeight, false);
+
+					// connect surface view to current engine
+					view.surfaceCreated(this.getSurfaceHolder());
+				}
+				else {
+					// update if surface changed when engine wasn't active
+					notifySurfaceChanged(engineFormat, engineWidth, engineHeight, false);
+				}
+				
+				if (visibleEngines == 1)
+					app.onResume();
+
+				notifyPreviewState();
+				notifyOffsetsChanged();
+				if (!Gdx.graphics.isContinuousRendering()) {
+					Gdx.graphics.requestRendering();
+				}
+			}
+		}
+		
+		
+		public void onPause () {
+			visibleEngines --;
+			if (DEBUG) Log.d(TAG, " > AndroidWallpaperEngine - onPause() " + hashCode() + ", running: " + engines + ", linked: " + (linkedEngine == this) + ", visible: " + visibleEngines);
+			Log.i(TAG, "engine paused");
+			
+			// this shouldn't never happen, but if it will.. live wallpaper will not be stopped when device will pause and lwp will drain battery.. shortly!
+			if (visibleEngines >= engines) {
+				Log.e(AndroidLiveWallpaperService.TAG, "wallpaper lifecycle error, counted too many visible engines! repairing..");
+				visibleEngines = Math.max(engines - 1, 0);
+			}
+			
+			if (linkedEngine != null) {
+				if (visibleEngines == 0)
+					app.onPause();
+			}
+			
+			if (DEBUG) Log.d(TAG, " > AndroidWallpaperEngine - onPause() done!");
+		}
+
+		
+		/**
+		 * Called after surface holder callbacks (ex for GLSurfaceView)!
+		 * This is called immediately before a surface is being destroyed. After returning from this call, 
+		 * you should no longer try to access this surface. If you have a rendering thread that directly 
+		 * accesses the surface, you must ensure that thread is no longer touching the Surface before 
+		 * returning from this function.
+		 * 
+		 * Attention!
+		 * In some cases GL context may be shutdown right now! and SurfaceHolder.Surface.isVaild = false
+		 */
+		@Override
+		public void onSurfaceDestroyed (final SurfaceHolder holder) {
+			engines --;
+			if (DEBUG) Log.d(TAG, " > AndroidWallpaperEngine - onSurfaceDestroyed() " + hashCode()  + ", running: " + engines + " ,linked: " + (linkedEngine == this) + ", isVisible: " + engineIsVisible);
+			Log.i(TAG, "engine surface destroyed");
+			
+			// application can be in resumed state at this moment if app surface had been lost just after it was created (wallpaper selected too fast from preview mode etc)
+			// it is too late probably - calling on pause causes deadlock
+			//notifyVisibilityChanged(false);
+			
+			// it is too late to call app.onDispose, just free native resources
+			if (engines == 0)
+				onDeepPauseApplication();
+			
+			// free surface if it belongs to this engine and if it was initialized
+			if (linkedEngine == this && view != null)
+				view.surfaceDestroyed(holder);
+		
+			//waitingSurfaceChangedEvent = null;
+			engineFormat = 0;
+			engineWidth = 0;
+			engineHeight = 0;
+			
+			// safeguard for other engine callbacks
+			if (engines == 0)
+				linkedEngine = null;
+			
+			super.onSurfaceDestroyed(holder);
+		}
+		
+		
+		@Override
+		public void onDestroy () {
+			super.onDestroy();
+		}
+
+		// end of lifecycle methods ////////////////////////////////////////////////////////
+		
+		
+		// input
+		
+		@Override
+		public Bundle onCommand (final String pAction, final int pX, final int pY, final int pZ, final Bundle pExtras,
+			final boolean pResultRequested) {
+			if (DEBUG) Log.d(TAG, " > AndroidWallpaperEngine - onCommand(" + pAction + " " + pX + " " + pY + " " + pZ + " " + pExtras + " " + pResultRequested + ")" + ", linked: " + (linkedEngine == this));
+			
+			return super.onCommand(pAction, pX, pY, pZ, pExtras, pResultRequested);
+		}
+		
+		
+		@Override
+		public void onTouchEvent (MotionEvent event) {
+			if (linkedEngine == this) {
+				app.input.onTouch(null, event);
+			}
+		}
+		
+		
+		// offsets from last onOffsetsChanged
+		boolean offsetsConsumed = true;
+		float xOffset = 0.0f;
+		float yOffset = 0.0f;
+		float xOffsetStep = 0.0f;
+		float yOffsetStep = 0.0f;
+		int xPixelOffset = 0;
+		int yPixelOffset = 0;
+
+		@Override
+		public void onOffsetsChanged (final float xOffset, final float yOffset, final float xOffsetStep, final float yOffsetStep, final int xPixelOffset,
+			final int yPixelOffset) {
+
+			// it spawns too frequent on some devices - its annoying!
+			//if (DEBUG)
+			//	Log.d(TAG, " > AndroidWallpaperEngine - onOffsetChanged(" + xOffset + " " + yOffset + " " + xOffsetStep + " "
+			//		+ yOffsetStep + " " + xPixelOffset + " " + yPixelOffset + ") " + hashCode() + ", linkedApp: " + (linkedApp != null));
+
+			this.offsetsConsumed = false;
+			this.xOffset = xOffset;
+			this.yOffset = yOffset;
+			this.xOffsetStep = xOffsetStep;
+			this.yOffsetStep = yOffsetStep;
+			this.xPixelOffset = xPixelOffset;
+			this.yPixelOffset = yPixelOffset;
+			
+			// can fail if linkedApp == null, so we repeat it in Engine.onResume
+			notifyOffsetsChanged();
+			if (!Gdx.graphics.isContinuousRendering()) {
+				Gdx.graphics.requestRendering();
+			}
+			
+			super.onOffsetsChanged(xOffset, yOffset, xOffsetStep, yOffsetStep, xPixelOffset, yPixelOffset);
+		}
+		
+		
+		protected void notifyOffsetsChanged()
+		{
+			if (linkedEngine == this && app.listener instanceof AndroidWallpaperListener) {
+				if (!offsetsConsumed) {		// no need for more sophisticated synchronization - offsetsChanged can be called multiple times and with various patterns on various devices - user application must be prepared for that
+					offsetsConsumed = true;
+					
+					app.postRunnable(new Runnable() {
+						@Override
+						public void run () {
+							boolean isCurrent = false;
+							synchronized (sync) {
+								isCurrent = (linkedEngine == AndroidWallpaperEngine.this);		// without this app can crash when fast switching between engines (tested!)
+							}
+							if (isCurrent)
+								((AndroidWallpaperListener)app.listener).offsetChange(xOffset, yOffset, xOffsetStep, yOffsetStep, xPixelOffset, yPixelOffset);	
+						}
+					});
+				}
+			}
+		}
+		
+		
+		protected void notifyPreviewState()
+		{
+			// notify preview state to app listener
+			if (linkedEngine == this && app.listener instanceof AndroidWallpaperListener) {
+				final boolean currentPreviewState = linkedEngine.isPreview();
+				app.postRunnable(new Runnable() {
+					@Override
+					public void run () {
+						boolean shouldNotify = false;
+						synchronized (sync) {
+							if (!isPreviewNotified || notifiedPreviewState != currentPreviewState) {
+								notifiedPreviewState = currentPreviewState;
+								isPreviewNotified = true;
+								shouldNotify = true;
+							}
+						}
+						
+						if (shouldNotify) {
+							AndroidLiveWallpaper currentApp = app;		// without this app can crash when fast switching between engines (tested!)
+							if (currentApp != null)
+								((AndroidWallpaperListener)currentApp.listener).previewStateChange(currentPreviewState);
+						}
+					}
+				});
+			}
+		}
+	}	
+}