/*******************************************************************************
 * Copyright 2011 See AUTHORS file.
 * 
 * Licensed under the Apache License, Version 2.0 (the "License");
 * you may not use this file except in compliance with the License.
 * You may obtain a copy of the License at
 * 
 *   http://www.apache.org/licenses/LICENSE-2.0
 * 
 * Unless required by applicable law or agreed to in writing, software
 * distributed under the License is distributed on an "AS IS" BASIS,
 * WITHOUT WARRANTIES OR CONDITIONS OF ANY KIND, either express or implied.
 * See the License for the specific language governing permissions and
 * limitations under the License.
 ******************************************************************************/

package com.badlogic.gdx.backends.lwjgl;

import java.awt.Canvas;
import java.awt.Cursor;
import java.awt.Dimension;
import java.awt.EventQueue;
import java.util.ArrayList;
import java.util.HashMap;
import java.util.List;
import java.util.Map;

import org.lwjgl.opengl.Display;

import com.badlogic.gdx.Application;
import com.badlogic.gdx.ApplicationListener;
import com.badlogic.gdx.Audio;
import com.badlogic.gdx.Files;
import com.badlogic.gdx.Gdx;
import com.badlogic.gdx.Graphics;
import com.badlogic.gdx.Input;
import com.badlogic.gdx.Preferences;
import com.badlogic.gdx.backends.openal.OpenALAudio;
import com.badlogic.gdx.utils.Clipboard;
import com.badlogic.gdx.utils.D;
import com.badlogic.gdx.utils.GdxRuntimeException;

/** An OpenGL surface on an AWT Canvas, allowing OpenGL to be embedded in a Swing application. All OpenGL calls are done on the
 * EDT. This is slightly less efficient then a dedicated thread, but greatly simplifies synchronization. Note that you may need to
 * call {@link #stop()} or a Swing application may deadlock on System.exit due to how LWJGL and/or Swing deal with shutdown hooks.
 * @author Nathan Sweet */
public class LwjglCanvas implements Application {
	final LwjglGraphics graphics;
	final OpenALAudio audio;
	final LwjglFiles files;
	final LwjglInput input;
	final ApplicationListener listener;
	final Canvas canvas;
	final List<Runnable> runnables = new ArrayList();
	final List<Runnable> executedRunnables = new ArrayList();
	boolean running = true;
	int logLevel = LOG_INFO;
	Cursor cursor;

	public LwjglCanvas (ApplicationListener listener, boolean useGL2) {
		LwjglNativesLoader.load();

		canvas = new Canvas() {
			private final Dimension minSize = new Dimension(0, 0);

			public final void addNotify () {
				super.addNotify();
				EventQueue.invokeLater(new Runnable() {
					public void run () {
						start();
					}
				});
			}

			public final void removeNotify () {
				stop();
				super.removeNotify();
			}

			public Dimension getMinimumSize () {
				return minSize;
			}
		};
		canvas.setIgnoreRepaint(true);

		graphics = new LwjglGraphics(canvas, useGL2) {
			public void setTitle (String title) {
				super.setTitle(title);
				LwjglCanvas.this.setTitle(title);
			}

			public boolean setDisplayMode (int width, int height, boolean fullscreen) {
				if (!super.setDisplayMode(width, height, fullscreen)) return false;
				if (!fullscreen) LwjglCanvas.this.setDisplayMode(width, height);
				return true;
			}

			public boolean setDisplayMode (DisplayMode displayMode) {
				if (!super.setDisplayMode(displayMode)) return false;
				LwjglCanvas.this.setDisplayMode(displayMode.width, displayMode.height);
				return true;
			}
		};
		graphics.setVSync(true);
		audio = new OpenALAudio();
		files = new LwjglFiles();
		input = new LwjglInput();
		this.listener = listener;

		Gdx.app = this;
		Gdx.graphics = graphics;
		Gdx.audio = audio;
		Gdx.files = files;
		Gdx.input = input;
	}

	protected void setDisplayMode (int width, int height) {
	}

	protected void setTitle (String title) {
	}

	public Canvas getCanvas () {
		return canvas;
	}

	@Override
	public Audio getAudio () {
		return audio;
	}

	@Override
	public Files getFiles () {
		return files;
	}

	@Override
	public Graphics getGraphics () {
		return graphics;
	}

	@Override
	public Input getInput () {
		return input;
	}

	@Override
	public ApplicationType getType () {
		return ApplicationType.Desktop;
	}

	@Override
	public int getVersion () {
		return 0;
	}

	void start () {
		try {
			graphics.setupDisplay();

			listener.create();
			listener.resize(Math.max(1, graphics.getWidth()), Math.max(1, graphics.getHeight()));
		} catch (Exception ex) {
			stopped();
			throw new GdxRuntimeException(ex);
		}

		EventQueue.invokeLater(new Runnable() {
			int lastWidth = Math.max(1, graphics.getWidth());
			int lastHeight = Math.max(1, graphics.getHeight());

			public void run () {
				if (!running) return;
				graphics.updateTime();
				synchronized (runnables) {
					executedRunnables.clear();
					executedRunnables.addAll(runnables);
					runnables.clear();

					for (int i = 0; i < executedRunnables.size(); i++) {
						try {
							executedRunnables.get(i).run();
						} catch (Throwable t) {
							t.printStackTrace();
						}
					}
				}
				input.update();

				int width = Math.max(1, graphics.getWidth());
				int height = Math.max(1, graphics.getHeight());
				if (lastWidth != width || lastHeight != height) {
					lastWidth = width;
					lastHeight = height;
					Gdx.gl.glViewport(0, 0, lastWidth, lastHeight);
					resize(width, height);
					listener.resize(width, height);
				}
				input.processEvents();
				if (running) {
					listener.render();
					audio.update();
					Display.update();
					canvas.setCursor(cursor);
					if (graphics.vsync) Display.sync(60);
				}
				if (running && !Display.isCloseRequested())
					EventQueue.invokeLater(this);
				else
					stopped();
			}
		});
	}

	protected void resize (int width, int height) {
	}

	protected void stopped () {
	}

	public void stop () {
		if (!running) return;
		running = false;
		try {
			Display.destroy();
			audio.dispose();
		} catch (Throwable ignored) {
		}
		EventQueue.invokeLater(new Runnable() {
			public void run () {
				listener.pause();
				listener.dispose();
			}
		});
	}

	@Override
	public long getJavaHeap () {
		return Runtime.getRuntime().totalMemory() - Runtime.getRuntime().freeMemory();
	}

	@Override
	public long getNativeHeap () {
		return getJavaHeap();
	}

	Map<String, Preferences> preferences = new HashMap<String, Preferences>();

	@Override
	public Preferences getPreferences (String name) {
		if (preferences.containsKey(name)) {
			return preferences.get(name);
		} else {
			Preferences prefs = new LwjglPreferences(name);
			preferences.put(name, prefs);
			return prefs;
		}
	}

	@Override
	public Clipboard getClipboard () {
		return new LwjglClipboard();
	}

	@Override
	public void postRunnable (Runnable runnable) {
		synchronized (runnables) {
			runnables.add(runnable);
		}
	}

	@Override
	public void debug (String tag, String message) {
		if (logLevel >= LOG_DEBUG) {
			System.out.println(tag + ": " + message);
		}
	}

	@Override
	public void debug (String tag, String message, Throwable exception) {
		if (logLevel >= LOG_DEBUG) {
			System.out.println(tag + ": " + message);
			exception.printStackTrace(System.out);
		}
	}

	public void log (String tag, String message) {
		if (logLevel >= LOG_INFO) {
			System.out.println(tag + ": " + message);
		}
	}

	@Override
	public void log (String tag, String message, Exception exception) {
		if (logLevel >= LOG_INFO) {
			System.out.println(tag + ": " + message);
			exception.printStackTrace(System.out);
		}
	}

	@Override
	public void error (String tag, String message) {
		if (logLevel >= LOG_ERROR) {
			System.err.println(tag + ": " + message);
		}
	}

	@Override
	public void error (String tag, String message, Throwable exception) {
		if (logLevel >= LOG_ERROR) {
			System.err.println(tag + ": " + message);
			exception.printStackTrace(System.err);
		}
	}

	@Override
	public void setLogLevel (int logLevel) {
		this.logLevel = logLevel;
	}

	@Override
	public void exit () {
		postRunnable(new Runnable() {
			@Override
			public void run () {
				LwjglCanvas.this.listener.pause();
				LwjglCanvas.this.listener.dispose();
				System.exit(-1);
			}
		});
	}

<<<<<<< HEAD
}
=======
	/** @param cursor May be null. */
	public void setCursor (Cursor cursor) {
		this.cursor = cursor;
	}
}

>>>>>>> 24ecb142
<|MERGE_RESOLUTION|>--- conflicted
+++ resolved
@@ -1,342 +1,337 @@
-/*******************************************************************************
- * Copyright 2011 See AUTHORS file.
- * 
- * Licensed under the Apache License, Version 2.0 (the "License");
- * you may not use this file except in compliance with the License.
- * You may obtain a copy of the License at
- * 
- *   http://www.apache.org/licenses/LICENSE-2.0
- * 
- * Unless required by applicable law or agreed to in writing, software
- * distributed under the License is distributed on an "AS IS" BASIS,
- * WITHOUT WARRANTIES OR CONDITIONS OF ANY KIND, either express or implied.
- * See the License for the specific language governing permissions and
- * limitations under the License.
- ******************************************************************************/
-
-package com.badlogic.gdx.backends.lwjgl;
-
-import java.awt.Canvas;
-import java.awt.Cursor;
-import java.awt.Dimension;
-import java.awt.EventQueue;
-import java.util.ArrayList;
-import java.util.HashMap;
-import java.util.List;
-import java.util.Map;
-
-import org.lwjgl.opengl.Display;
-
-import com.badlogic.gdx.Application;
-import com.badlogic.gdx.ApplicationListener;
-import com.badlogic.gdx.Audio;
-import com.badlogic.gdx.Files;
-import com.badlogic.gdx.Gdx;
-import com.badlogic.gdx.Graphics;
-import com.badlogic.gdx.Input;
-import com.badlogic.gdx.Preferences;
-import com.badlogic.gdx.backends.openal.OpenALAudio;
-import com.badlogic.gdx.utils.Clipboard;
-import com.badlogic.gdx.utils.D;
-import com.badlogic.gdx.utils.GdxRuntimeException;
-
-/** An OpenGL surface on an AWT Canvas, allowing OpenGL to be embedded in a Swing application. All OpenGL calls are done on the
- * EDT. This is slightly less efficient then a dedicated thread, but greatly simplifies synchronization. Note that you may need to
- * call {@link #stop()} or a Swing application may deadlock on System.exit due to how LWJGL and/or Swing deal with shutdown hooks.
- * @author Nathan Sweet */
-public class LwjglCanvas implements Application {
-	final LwjglGraphics graphics;
-	final OpenALAudio audio;
-	final LwjglFiles files;
-	final LwjglInput input;
-	final ApplicationListener listener;
-	final Canvas canvas;
-	final List<Runnable> runnables = new ArrayList();
-	final List<Runnable> executedRunnables = new ArrayList();
-	boolean running = true;
-	int logLevel = LOG_INFO;
-	Cursor cursor;
-
-	public LwjglCanvas (ApplicationListener listener, boolean useGL2) {
-		LwjglNativesLoader.load();
-
-		canvas = new Canvas() {
-			private final Dimension minSize = new Dimension(0, 0);
-
-			public final void addNotify () {
-				super.addNotify();
-				EventQueue.invokeLater(new Runnable() {
-					public void run () {
-						start();
-					}
-				});
-			}
-
-			public final void removeNotify () {
-				stop();
-				super.removeNotify();
-			}
-
-			public Dimension getMinimumSize () {
-				return minSize;
-			}
-		};
-		canvas.setIgnoreRepaint(true);
-
-		graphics = new LwjglGraphics(canvas, useGL2) {
-			public void setTitle (String title) {
-				super.setTitle(title);
-				LwjglCanvas.this.setTitle(title);
-			}
-
-			public boolean setDisplayMode (int width, int height, boolean fullscreen) {
-				if (!super.setDisplayMode(width, height, fullscreen)) return false;
-				if (!fullscreen) LwjglCanvas.this.setDisplayMode(width, height);
-				return true;
-			}
-
-			public boolean setDisplayMode (DisplayMode displayMode) {
-				if (!super.setDisplayMode(displayMode)) return false;
-				LwjglCanvas.this.setDisplayMode(displayMode.width, displayMode.height);
-				return true;
-			}
-		};
-		graphics.setVSync(true);
-		audio = new OpenALAudio();
-		files = new LwjglFiles();
-		input = new LwjglInput();
-		this.listener = listener;
-
-		Gdx.app = this;
-		Gdx.graphics = graphics;
-		Gdx.audio = audio;
-		Gdx.files = files;
-		Gdx.input = input;
-	}
-
-	protected void setDisplayMode (int width, int height) {
-	}
-
-	protected void setTitle (String title) {
-	}
-
-	public Canvas getCanvas () {
-		return canvas;
-	}
-
-	@Override
-	public Audio getAudio () {
-		return audio;
-	}
-
-	@Override
-	public Files getFiles () {
-		return files;
-	}
-
-	@Override
-	public Graphics getGraphics () {
-		return graphics;
-	}
-
-	@Override
-	public Input getInput () {
-		return input;
-	}
-
-	@Override
-	public ApplicationType getType () {
-		return ApplicationType.Desktop;
-	}
-
-	@Override
-	public int getVersion () {
-		return 0;
-	}
-
-	void start () {
-		try {
-			graphics.setupDisplay();
-
-			listener.create();
-			listener.resize(Math.max(1, graphics.getWidth()), Math.max(1, graphics.getHeight()));
-		} catch (Exception ex) {
-			stopped();
-			throw new GdxRuntimeException(ex);
-		}
-
-		EventQueue.invokeLater(new Runnable() {
-			int lastWidth = Math.max(1, graphics.getWidth());
-			int lastHeight = Math.max(1, graphics.getHeight());
-
-			public void run () {
-				if (!running) return;
-				graphics.updateTime();
-				synchronized (runnables) {
-					executedRunnables.clear();
-					executedRunnables.addAll(runnables);
-					runnables.clear();
-
-					for (int i = 0; i < executedRunnables.size(); i++) {
-						try {
-							executedRunnables.get(i).run();
-						} catch (Throwable t) {
-							t.printStackTrace();
-						}
-					}
-				}
-				input.update();
-
-				int width = Math.max(1, graphics.getWidth());
-				int height = Math.max(1, graphics.getHeight());
-				if (lastWidth != width || lastHeight != height) {
-					lastWidth = width;
-					lastHeight = height;
-					Gdx.gl.glViewport(0, 0, lastWidth, lastHeight);
-					resize(width, height);
-					listener.resize(width, height);
-				}
-				input.processEvents();
-				if (running) {
-					listener.render();
-					audio.update();
-					Display.update();
-					canvas.setCursor(cursor);
-					if (graphics.vsync) Display.sync(60);
-				}
-				if (running && !Display.isCloseRequested())
-					EventQueue.invokeLater(this);
-				else
-					stopped();
-			}
-		});
-	}
-
-	protected void resize (int width, int height) {
-	}
-
-	protected void stopped () {
-	}
-
-	public void stop () {
-		if (!running) return;
-		running = false;
-		try {
-			Display.destroy();
-			audio.dispose();
-		} catch (Throwable ignored) {
-		}
-		EventQueue.invokeLater(new Runnable() {
-			public void run () {
-				listener.pause();
-				listener.dispose();
-			}
-		});
-	}
-
-	@Override
-	public long getJavaHeap () {
-		return Runtime.getRuntime().totalMemory() - Runtime.getRuntime().freeMemory();
-	}
-
-	@Override
-	public long getNativeHeap () {
-		return getJavaHeap();
-	}
-
-	Map<String, Preferences> preferences = new HashMap<String, Preferences>();
-
-	@Override
-	public Preferences getPreferences (String name) {
-		if (preferences.containsKey(name)) {
-			return preferences.get(name);
-		} else {
-			Preferences prefs = new LwjglPreferences(name);
-			preferences.put(name, prefs);
-			return prefs;
-		}
-	}
-
-	@Override
-	public Clipboard getClipboard () {
-		return new LwjglClipboard();
-	}
-
-	@Override
-	public void postRunnable (Runnable runnable) {
-		synchronized (runnables) {
-			runnables.add(runnable);
-		}
-	}
-
-	@Override
-	public void debug (String tag, String message) {
-		if (logLevel >= LOG_DEBUG) {
-			System.out.println(tag + ": " + message);
-		}
-	}
-
-	@Override
-	public void debug (String tag, String message, Throwable exception) {
-		if (logLevel >= LOG_DEBUG) {
-			System.out.println(tag + ": " + message);
-			exception.printStackTrace(System.out);
-		}
-	}
-
-	public void log (String tag, String message) {
-		if (logLevel >= LOG_INFO) {
-			System.out.println(tag + ": " + message);
-		}
-	}
-
-	@Override
-	public void log (String tag, String message, Exception exception) {
-		if (logLevel >= LOG_INFO) {
-			System.out.println(tag + ": " + message);
-			exception.printStackTrace(System.out);
-		}
-	}
-
-	@Override
-	public void error (String tag, String message) {
-		if (logLevel >= LOG_ERROR) {
-			System.err.println(tag + ": " + message);
-		}
-	}
-
-	@Override
-	public void error (String tag, String message, Throwable exception) {
-		if (logLevel >= LOG_ERROR) {
-			System.err.println(tag + ": " + message);
-			exception.printStackTrace(System.err);
-		}
-	}
-
-	@Override
-	public void setLogLevel (int logLevel) {
-		this.logLevel = logLevel;
-	}
-
-	@Override
-	public void exit () {
-		postRunnable(new Runnable() {
-			@Override
-			public void run () {
-				LwjglCanvas.this.listener.pause();
-				LwjglCanvas.this.listener.dispose();
-				System.exit(-1);
-			}
-		});
-	}
-
-<<<<<<< HEAD
-}
-=======
-	/** @param cursor May be null. */
-	public void setCursor (Cursor cursor) {
-		this.cursor = cursor;
-	}
-}
-
->>>>>>> 24ecb142
+/*******************************************************************************
+ * Copyright 2011 See AUTHORS file.
+ * 
+ * Licensed under the Apache License, Version 2.0 (the "License");
+ * you may not use this file except in compliance with the License.
+ * You may obtain a copy of the License at
+ * 
+ *   http://www.apache.org/licenses/LICENSE-2.0
+ * 
+ * Unless required by applicable law or agreed to in writing, software
+ * distributed under the License is distributed on an "AS IS" BASIS,
+ * WITHOUT WARRANTIES OR CONDITIONS OF ANY KIND, either express or implied.
+ * See the License for the specific language governing permissions and
+ * limitations under the License.
+ ******************************************************************************/
+
+package com.badlogic.gdx.backends.lwjgl;
+
+import java.awt.Canvas;
+import java.awt.Cursor;
+import java.awt.Dimension;
+import java.awt.EventQueue;
+import java.util.ArrayList;
+import java.util.HashMap;
+import java.util.List;
+import java.util.Map;
+
+import org.lwjgl.opengl.Display;
+
+import com.badlogic.gdx.Application;
+import com.badlogic.gdx.ApplicationListener;
+import com.badlogic.gdx.Audio;
+import com.badlogic.gdx.Files;
+import com.badlogic.gdx.Gdx;
+import com.badlogic.gdx.Graphics;
+import com.badlogic.gdx.Input;
+import com.badlogic.gdx.Preferences;
+import com.badlogic.gdx.backends.openal.OpenALAudio;
+import com.badlogic.gdx.utils.Clipboard;
+import com.badlogic.gdx.utils.D;
+import com.badlogic.gdx.utils.GdxRuntimeException;
+
+/** An OpenGL surface on an AWT Canvas, allowing OpenGL to be embedded in a Swing application. All OpenGL calls are done on the
+ * EDT. This is slightly less efficient then a dedicated thread, but greatly simplifies synchronization. Note that you may need to
+ * call {@link #stop()} or a Swing application may deadlock on System.exit due to how LWJGL and/or Swing deal with shutdown hooks.
+ * @author Nathan Sweet */
+public class LwjglCanvas implements Application {
+	final LwjglGraphics graphics;
+	final OpenALAudio audio;
+	final LwjglFiles files;
+	final LwjglInput input;
+	final ApplicationListener listener;
+	final Canvas canvas;
+	final List<Runnable> runnables = new ArrayList();
+	final List<Runnable> executedRunnables = new ArrayList();
+	boolean running = true;
+	int logLevel = LOG_INFO;
+	Cursor cursor;
+
+	public LwjglCanvas (ApplicationListener listener, boolean useGL2) {
+		LwjglNativesLoader.load();
+
+		canvas = new Canvas() {
+			private final Dimension minSize = new Dimension(0, 0);
+
+			public final void addNotify () {
+				super.addNotify();
+				EventQueue.invokeLater(new Runnable() {
+					public void run () {
+						start();
+					}
+				});
+			}
+
+			public final void removeNotify () {
+				stop();
+				super.removeNotify();
+			}
+
+			public Dimension getMinimumSize () {
+				return minSize;
+			}
+		};
+		canvas.setIgnoreRepaint(true);
+
+		graphics = new LwjglGraphics(canvas, useGL2) {
+			public void setTitle (String title) {
+				super.setTitle(title);
+				LwjglCanvas.this.setTitle(title);
+			}
+
+			public boolean setDisplayMode (int width, int height, boolean fullscreen) {
+				if (!super.setDisplayMode(width, height, fullscreen)) return false;
+				if (!fullscreen) LwjglCanvas.this.setDisplayMode(width, height);
+				return true;
+			}
+
+			public boolean setDisplayMode (DisplayMode displayMode) {
+				if (!super.setDisplayMode(displayMode)) return false;
+				LwjglCanvas.this.setDisplayMode(displayMode.width, displayMode.height);
+				return true;
+			}
+		};
+		graphics.setVSync(true);
+		audio = new OpenALAudio();
+		files = new LwjglFiles();
+		input = new LwjglInput();
+		this.listener = listener;
+
+		Gdx.app = this;
+		Gdx.graphics = graphics;
+		Gdx.audio = audio;
+		Gdx.files = files;
+		Gdx.input = input;
+	}
+
+	protected void setDisplayMode (int width, int height) {
+	}
+
+	protected void setTitle (String title) {
+	}
+
+	public Canvas getCanvas () {
+		return canvas;
+	}
+
+	@Override
+	public Audio getAudio () {
+		return audio;
+	}
+
+	@Override
+	public Files getFiles () {
+		return files;
+	}
+
+	@Override
+	public Graphics getGraphics () {
+		return graphics;
+	}
+
+	@Override
+	public Input getInput () {
+		return input;
+	}
+
+	@Override
+	public ApplicationType getType () {
+		return ApplicationType.Desktop;
+	}
+
+	@Override
+	public int getVersion () {
+		return 0;
+	}
+
+	void start () {
+		try {
+			graphics.setupDisplay();
+
+			listener.create();
+			listener.resize(Math.max(1, graphics.getWidth()), Math.max(1, graphics.getHeight()));
+		} catch (Exception ex) {
+			stopped();
+			throw new GdxRuntimeException(ex);
+		}
+
+		EventQueue.invokeLater(new Runnable() {
+			int lastWidth = Math.max(1, graphics.getWidth());
+			int lastHeight = Math.max(1, graphics.getHeight());
+
+			public void run () {
+				if (!running) return;
+				graphics.updateTime();
+				synchronized (runnables) {
+					executedRunnables.clear();
+					executedRunnables.addAll(runnables);
+					runnables.clear();
+
+					for (int i = 0; i < executedRunnables.size(); i++) {
+						try {
+							executedRunnables.get(i).run();
+						} catch (Throwable t) {
+							t.printStackTrace();
+						}
+					}
+				}
+				input.update();
+
+				int width = Math.max(1, graphics.getWidth());
+				int height = Math.max(1, graphics.getHeight());
+				if (lastWidth != width || lastHeight != height) {
+					lastWidth = width;
+					lastHeight = height;
+					Gdx.gl.glViewport(0, 0, lastWidth, lastHeight);
+					resize(width, height);
+					listener.resize(width, height);
+				}
+				input.processEvents();
+				if (running) {
+					listener.render();
+					audio.update();
+					Display.update();
+					canvas.setCursor(cursor);
+					if (graphics.vsync) Display.sync(60);
+				}
+				if (running && !Display.isCloseRequested())
+					EventQueue.invokeLater(this);
+				else
+					stopped();
+			}
+		});
+	}
+
+	protected void resize (int width, int height) {
+	}
+
+	protected void stopped () {
+	}
+
+	public void stop () {
+		if (!running) return;
+		running = false;
+		try {
+			Display.destroy();
+			audio.dispose();
+		} catch (Throwable ignored) {
+		}
+		EventQueue.invokeLater(new Runnable() {
+			public void run () {
+				listener.pause();
+				listener.dispose();
+			}
+		});
+	}
+
+	@Override
+	public long getJavaHeap () {
+		return Runtime.getRuntime().totalMemory() - Runtime.getRuntime().freeMemory();
+	}
+
+	@Override
+	public long getNativeHeap () {
+		return getJavaHeap();
+	}
+
+	Map<String, Preferences> preferences = new HashMap<String, Preferences>();
+
+	@Override
+	public Preferences getPreferences (String name) {
+		if (preferences.containsKey(name)) {
+			return preferences.get(name);
+		} else {
+			Preferences prefs = new LwjglPreferences(name);
+			preferences.put(name, prefs);
+			return prefs;
+		}
+	}
+
+	@Override
+	public Clipboard getClipboard () {
+		return new LwjglClipboard();
+	}
+
+	@Override
+	public void postRunnable (Runnable runnable) {
+		synchronized (runnables) {
+			runnables.add(runnable);
+		}
+	}
+
+	@Override
+	public void debug (String tag, String message) {
+		if (logLevel >= LOG_DEBUG) {
+			System.out.println(tag + ": " + message);
+		}
+	}
+
+	@Override
+	public void debug (String tag, String message, Throwable exception) {
+		if (logLevel >= LOG_DEBUG) {
+			System.out.println(tag + ": " + message);
+			exception.printStackTrace(System.out);
+		}
+	}
+
+	public void log (String tag, String message) {
+		if (logLevel >= LOG_INFO) {
+			System.out.println(tag + ": " + message);
+		}
+	}
+
+	@Override
+	public void log (String tag, String message, Exception exception) {
+		if (logLevel >= LOG_INFO) {
+			System.out.println(tag + ": " + message);
+			exception.printStackTrace(System.out);
+		}
+	}
+
+	@Override
+	public void error (String tag, String message) {
+		if (logLevel >= LOG_ERROR) {
+			System.err.println(tag + ": " + message);
+		}
+	}
+
+	@Override
+	public void error (String tag, String message, Throwable exception) {
+		if (logLevel >= LOG_ERROR) {
+			System.err.println(tag + ": " + message);
+			exception.printStackTrace(System.err);
+		}
+	}
+
+	@Override
+	public void setLogLevel (int logLevel) {
+		this.logLevel = logLevel;
+	}
+
+	@Override
+	public void exit () {
+		postRunnable(new Runnable() {
+			@Override
+			public void run () {
+				LwjglCanvas.this.listener.pause();
+				LwjglCanvas.this.listener.dispose();
+				System.exit(-1);
+			}
+		});
+	}
+
+	/** @param cursor May be null. */
+	public void setCursor (Cursor cursor) {
+		this.cursor = cursor;
+	}
+}