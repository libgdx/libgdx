/*******************************************************************************
 * Copyright 2011 See AUTHORS file.
 * 
 * Licensed under the Apache License, Version 2.0 (the "License");
 * you may not use this file except in compliance with the License.
 * You may obtain a copy of the License at
 * 
 *   http://www.apache.org/licenses/LICENSE-2.0
 * 
 * Unless required by applicable law or agreed to in writing, software
 * distributed under the License is distributed on an "AS IS" BASIS,
 * WITHOUT WARRANTIES OR CONDITIONS OF ANY KIND, either express or implied.
 * See the License for the specific language governing permissions and
 * limitations under the License.
 ******************************************************************************/

package com.badlogic.gdx.backends.lwjgl;

import com.badlogic.gdx.Input;
<<<<<<< HEAD
import com.badlogic.gdx.InputProcessor;
import com.badlogic.gdx.utils.Pool;

/** An implementation of the {@link Input} interface hooking a LWJGL panel for input.
 * 
 * @author mzechner */
final public class LwjglInput implements Input {
	static public float keyRepeatInitialTime = 0.4f;
	static public float keyRepeatTime = 0.1f;

	List<KeyEvent> keyEvents = new ArrayList<KeyEvent>();
	List<TouchEvent> touchEvents = new ArrayList<TouchEvent>();
	boolean mousePressed = false;
	int mouseX, mouseY;
	int deltaX, deltaY;
	int pressedKeys = 0;
	boolean keyJustPressed = false;
	boolean[] justPressedKeys = new boolean[256];
	boolean justTouched = false;
	IntSet pressedButtons = new IntSet();
	InputProcessor processor;
	char lastKeyCharPressed;
	float keyRepeatTimer;
	long currentEventTimeStamp;
	float deltaTime;
	long lastTime;

	Pool<KeyEvent> usedKeyEvents = new Pool<KeyEvent>(16, 1000) {
		protected KeyEvent newObject () {
			return new KeyEvent();
		}
	};

	Pool<TouchEvent> usedTouchEvents = new Pool<TouchEvent>(16, 1000) {
		protected TouchEvent newObject () {
			return new TouchEvent();
		}
	};

	public LwjglInput () {
		Keyboard.enableRepeatEvents(false);
		Mouse.setClipMouseCoordinatesToWindow(false);
	}

	public float getAccelerometerX () {
		return 0;
	}

	public float getAccelerometerY () {
		return 0;
	}

	public float getAccelerometerZ () {
		return 0;
	}
	
	public float getGyroscopeX () {
		return 0;
	}

	public float getGyroscopeY () {
		return 0;
	}

	public float getGyroscopeZ () {
		return 0;
	}

	public void getTextInput (final TextInputListener listener, final String title, final String text, final String hint) {
		SwingUtilities.invokeLater(new Runnable() {
			@Override
			public void run () {
				JPanel panel = new JPanel(new FlowLayout());

				JPanel textPanel = new JPanel() {
					public boolean isOptimizedDrawingEnabled () {
						return false;
					};
				};

				textPanel.setLayout(new OverlayLayout(textPanel));
				panel.add(textPanel);

				final JTextField textField = new JTextField(20);
				textField.setText(text);
				textField.setAlignmentX(0.0f);
				textPanel.add(textField);

				final JLabel placeholderLabel = new JLabel(hint);
				placeholderLabel.setForeground(Color.GRAY);
				placeholderLabel.setAlignmentX(0.0f);
				textPanel.add(placeholderLabel, 0);

				textField.getDocument().addDocumentListener(new DocumentListener() {

					@Override
					public void removeUpdate (DocumentEvent arg0) {
						this.updated();
					}

					@Override
					public void insertUpdate (DocumentEvent arg0) {
						this.updated();
					}

					@Override
					public void changedUpdate (DocumentEvent arg0) {
						this.updated();
					}

					private void updated () {
						if (textField.getText().length() == 0)
							placeholderLabel.setVisible(true);
						else
							placeholderLabel.setVisible(false);
					}
				});

				JOptionPane pane = new JOptionPane(panel, JOptionPane.QUESTION_MESSAGE, JOptionPane.OK_CANCEL_OPTION, null, null,
					null);

				pane.setInitialValue(null);
				pane.setComponentOrientation(JOptionPane.getRootFrame().getComponentOrientation());

				Border border = textField.getBorder();
				placeholderLabel.setBorder(new EmptyBorder(border.getBorderInsets(textField)));

				JDialog dialog = pane.createDialog(null, title);
				pane.selectInitialValue();

				dialog.addWindowFocusListener(new WindowFocusListener() {

					@Override
					public void windowLostFocus (WindowEvent arg0) {
					}

					@Override
					public void windowGainedFocus (WindowEvent arg0) {
						textField.requestFocusInWindow();
					}
				});

				dialog.setVisible(true);
				dialog.dispose();

				Object selectedValue = pane.getValue();

				if (selectedValue != null && (selectedValue instanceof Integer)
					&& ((Integer)selectedValue).intValue() == JOptionPane.OK_OPTION) {
					listener.input(textField.getText());
				} else {
					listener.canceled();
				}

			}
		});
	}

	public int getX () {
		return (int)(Mouse.getX() * Display.getPixelScaleFactor());
	}

	public int getY () {
		return Gdx.graphics.getHeight() - 1 - (int)(Mouse.getY() * Display.getPixelScaleFactor());
	}

	public boolean isAccelerometerAvailable () {
		return false;
	}
	
	public boolean isGyroscopeAvailable () {
		return false;
	}

	public boolean isKeyPressed (int key) {
		if (!Keyboard.isCreated()) return false;

		if (key == Input.Keys.ANY_KEY)
			return pressedKeys > 0;
		else
			return Keyboard.isKeyDown(getLwjglKeyCode(key));
	}

	@Override
	public boolean isKeyJustPressed (int key) {
		if (key == Input.Keys.ANY_KEY) {
			return keyJustPressed;
		}
		if (key < 0 || key > 255) {
			return false;
		}
		return justPressedKeys[key];
	}

	public boolean isTouched () {
		boolean button = Mouse.isButtonDown(0) || Mouse.isButtonDown(1) || Mouse.isButtonDown(2);
		return button;
	}

	public int getX (int pointer) {
		if (pointer > 0)
			return 0;
		else
			return getX();
	}

	public int getY (int pointer) {
		if (pointer > 0)
			return 0;
		else
			return getY();
	}

	public boolean isTouched (int pointer) {
		if (pointer > 0)
			return false;
		else
			return isTouched();
	}

	public boolean supportsMultitouch () {
		return false;
	}

	@Override
	public void setOnscreenKeyboardVisible (boolean visible) {

	}

	@Override
	public void setCatchBackKey (boolean catchBack) {

	}

	@Override
	public boolean isCatchBackKey () {
		return false;
	}	

	@Override
	public void setCatchMenuKey (boolean catchMenu) {
		
	}
	
	@Override
	public boolean isCatchMenuKey () {
		return false;
	}

	void processEvents () {
		synchronized (this) {
			if (processor != null) {
				InputProcessor processor = this.processor;
				int len = keyEvents.size();
				for (int i = 0; i < len; i++) {
					KeyEvent e = keyEvents.get(i);
					currentEventTimeStamp = e.timeStamp;
					switch (e.type) {
					case KeyEvent.KEY_DOWN:
						processor.keyDown(e.keyCode);
						break;
					case KeyEvent.KEY_UP:
						processor.keyUp(e.keyCode);
						break;
					case KeyEvent.KEY_TYPED:
						processor.keyTyped(e.keyChar);
					}
					usedKeyEvents.free(e);
				}

				len = touchEvents.size();
				for (int i = 0; i < len; i++) {
					TouchEvent e = touchEvents.get(i);
					currentEventTimeStamp = e.timeStamp;
					switch (e.type) {
					case TouchEvent.TOUCH_DOWN:
						processor.touchDown(e.x, e.y, e.pointer, e.button);
						break;
					case TouchEvent.TOUCH_UP:
						processor.touchUp(e.x, e.y, e.pointer, e.button);
						break;
					case TouchEvent.TOUCH_DRAGGED:
						processor.touchDragged(e.x, e.y, e.pointer);
						break;
					case TouchEvent.TOUCH_MOVED:
						processor.mouseMoved(e.x, e.y);
						break;
					case TouchEvent.TOUCH_SCROLLED:
						processor.scrolled(e.scrollAmount);
					}
					usedTouchEvents.free(e);
				}
			} else {
				int len = touchEvents.size();
				for (int i = 0; i < len; i++) {
					usedTouchEvents.free(touchEvents.get(i));
				}

				len = keyEvents.size();
				for (int i = 0; i < len; i++) {
					usedKeyEvents.free(keyEvents.get(i));
				}
			}

			keyEvents.clear();
			touchEvents.clear();
		}
	}

	public static int getGdxKeyCode (int lwjglKeyCode) {
		switch (lwjglKeyCode) {
		case Keyboard.KEY_LBRACKET:
			return Input.Keys.LEFT_BRACKET;
		case Keyboard.KEY_RBRACKET:
			return Input.Keys.RIGHT_BRACKET;
		case Keyboard.KEY_GRAVE:
			return Input.Keys.GRAVE;
		case Keyboard.KEY_MULTIPLY:
			return Input.Keys.NUMPAD_MULTIPLY;
		case Keyboard.KEY_NUMLOCK:
			return Input.Keys.NUM;
		case Keyboard.KEY_DECIMAL:
			return Input.Keys.NUMPAD_DOT;
		case Keyboard.KEY_DIVIDE:
			return Input.Keys.NUMPAD_DIVIDE;
		case Keyboard.KEY_LMETA:
			return Input.Keys.SYM;
		case Keyboard.KEY_RMETA:
			return Input.Keys.SYM;
		case Keyboard.KEY_NUMPADEQUALS:
			return Input.Keys.NUMPAD_EQUALS;
		case Keyboard.KEY_AT:
			return Input.Keys.AT;
		case Keyboard.KEY_EQUALS:
			return Input.Keys.EQUALS;
		case Keyboard.KEY_NUMPADCOMMA:
			return Input.Keys.NUMPAD_COMMA;
		case Keyboard.KEY_NUMPADENTER:
			return Input.Keys.NUMPAD_ENTER;
		case Keyboard.KEY_0:
			return Input.Keys.NUM_0;
		case Keyboard.KEY_1:
			return Input.Keys.NUM_1;
		case Keyboard.KEY_2:
			return Input.Keys.NUM_2;
		case Keyboard.KEY_3:
			return Input.Keys.NUM_3;
		case Keyboard.KEY_4:
			return Input.Keys.NUM_4;
		case Keyboard.KEY_5:
			return Input.Keys.NUM_5;
		case Keyboard.KEY_6:
			return Input.Keys.NUM_6;
		case Keyboard.KEY_7:
			return Input.Keys.NUM_7;
		case Keyboard.KEY_8:
			return Input.Keys.NUM_8;
		case Keyboard.KEY_9:
			return Input.Keys.NUM_9;
		case Keyboard.KEY_A:
			return Input.Keys.A;
		case Keyboard.KEY_B:
			return Input.Keys.B;
		case Keyboard.KEY_C:
			return Input.Keys.C;
		case Keyboard.KEY_D:
			return Input.Keys.D;
		case Keyboard.KEY_E:
			return Input.Keys.E;
		case Keyboard.KEY_F:
			return Input.Keys.F;
		case Keyboard.KEY_G:
			return Input.Keys.G;
		case Keyboard.KEY_H:
			return Input.Keys.H;
		case Keyboard.KEY_I:
			return Input.Keys.I;
		case Keyboard.KEY_J:
			return Input.Keys.J;
		case Keyboard.KEY_K:
			return Input.Keys.K;
		case Keyboard.KEY_L:
			return Input.Keys.L;
		case Keyboard.KEY_M:
			return Input.Keys.M;
		case Keyboard.KEY_N:
			return Input.Keys.N;
		case Keyboard.KEY_O:
			return Input.Keys.O;
		case Keyboard.KEY_P:
			return Input.Keys.P;
		case Keyboard.KEY_Q:
			return Input.Keys.Q;
		case Keyboard.KEY_R:
			return Input.Keys.R;
		case Keyboard.KEY_S:
			return Input.Keys.S;
		case Keyboard.KEY_T:
			return Input.Keys.T;
		case Keyboard.KEY_U:
			return Input.Keys.U;
		case Keyboard.KEY_V:
			return Input.Keys.V;
		case Keyboard.KEY_W:
			return Input.Keys.W;
		case Keyboard.KEY_X:
			return Input.Keys.X;
		case Keyboard.KEY_Y:
			return Input.Keys.Y;
		case Keyboard.KEY_Z:
			return Input.Keys.Z;
		case Keyboard.KEY_LMENU:
			return Input.Keys.ALT_LEFT;
		case Keyboard.KEY_RMENU:
			return Input.Keys.ALT_RIGHT;
		case Keyboard.KEY_BACKSLASH:
			return Input.Keys.BACKSLASH;
		case Keyboard.KEY_COMMA:
			return Input.Keys.COMMA;
		case Keyboard.KEY_DELETE:
			return Input.Keys.FORWARD_DEL;
		case Keyboard.KEY_LEFT:
			return Input.Keys.DPAD_LEFT;
		case Keyboard.KEY_RIGHT:
			return Input.Keys.DPAD_RIGHT;
		case Keyboard.KEY_UP:
			return Input.Keys.DPAD_UP;
		case Keyboard.KEY_DOWN:
			return Input.Keys.DPAD_DOWN;
		case Keyboard.KEY_RETURN:
			return Input.Keys.ENTER;
		case Keyboard.KEY_HOME:
			return Input.Keys.HOME;
		case Keyboard.KEY_MINUS:
			return Input.Keys.MINUS;
		case Keyboard.KEY_PERIOD:
			return Input.Keys.PERIOD;
		case Keyboard.KEY_ADD:
			return Input.Keys.NUMPAD_ADD;
		case Keyboard.KEY_SEMICOLON:
			return Input.Keys.SEMICOLON;
		case Keyboard.KEY_LSHIFT:
			return Input.Keys.SHIFT_LEFT;
		case Keyboard.KEY_RSHIFT:
			return Input.Keys.SHIFT_RIGHT;
		case Keyboard.KEY_SLASH:
			return Input.Keys.SLASH;
		case Keyboard.KEY_SPACE:
			return Input.Keys.SPACE;
		case Keyboard.KEY_TAB:
			return Input.Keys.TAB;
		case Keyboard.KEY_LCONTROL:
			return Input.Keys.CONTROL_LEFT;
		case Keyboard.KEY_RCONTROL:
			return Input.Keys.CONTROL_RIGHT;
		case Keyboard.KEY_NEXT:
			return Input.Keys.PAGE_DOWN;
		case Keyboard.KEY_PRIOR:
			return Input.Keys.PAGE_UP;
		case Keyboard.KEY_ESCAPE:
			return Input.Keys.ESCAPE;
		case Keyboard.KEY_END:
			return Input.Keys.END;
		case Keyboard.KEY_INSERT:
			return Input.Keys.INSERT;
		case Keyboard.KEY_BACK:
			return Input.Keys.DEL;
		case Keyboard.KEY_SUBTRACT:
			return Input.Keys.NUMPAD_SUBTRACT;
		case Keyboard.KEY_APOSTROPHE:
			return Input.Keys.APOSTROPHE;
		case Keyboard.KEY_F1:
			return Input.Keys.F1;
		case Keyboard.KEY_F2:
			return Input.Keys.F2;
		case Keyboard.KEY_F3:
			return Input.Keys.F3;
		case Keyboard.KEY_F4:
			return Input.Keys.F4;
		case Keyboard.KEY_F5:
			return Input.Keys.F5;
		case Keyboard.KEY_F6:
			return Input.Keys.F6;
		case Keyboard.KEY_F7:
			return Input.Keys.F7;
		case Keyboard.KEY_F8:
			return Input.Keys.F8;
		case Keyboard.KEY_F9:
			return Input.Keys.F9;
		case Keyboard.KEY_F10:
			return Input.Keys.F10;
		case Keyboard.KEY_F11:
			return Input.Keys.F11;
		case Keyboard.KEY_F12:
			return Input.Keys.F12;
		case Keyboard.KEY_COLON:
			return Input.Keys.COLON;
		case Keyboard.KEY_NUMPAD0:
			return Input.Keys.NUMPAD_0;
		case Keyboard.KEY_NUMPAD1:
			return Input.Keys.NUMPAD_1;
		case Keyboard.KEY_NUMPAD2:
			return Input.Keys.NUMPAD_2;
		case Keyboard.KEY_NUMPAD3:
			return Input.Keys.NUMPAD_3;
		case Keyboard.KEY_NUMPAD4:
			return Input.Keys.NUMPAD_4;
		case Keyboard.KEY_NUMPAD5:
			return Input.Keys.NUMPAD_5;
		case Keyboard.KEY_NUMPAD6:
			return Input.Keys.NUMPAD_6;
		case Keyboard.KEY_NUMPAD7:
			return Input.Keys.NUMPAD_7;
		case Keyboard.KEY_NUMPAD8:
			return Input.Keys.NUMPAD_8;
		case Keyboard.KEY_NUMPAD9:
			return Input.Keys.NUMPAD_9;
		default:
			return Input.Keys.UNKNOWN;
		}
	}

	public static int getLwjglKeyCode (int gdxKeyCode) {
		switch (gdxKeyCode) {
		case Input.Keys.APOSTROPHE:
			return Keyboard.KEY_APOSTROPHE;
		case Input.Keys.LEFT_BRACKET:
			return Keyboard.KEY_LBRACKET;
		case Input.Keys.RIGHT_BRACKET:
			return Keyboard.KEY_RBRACKET;
		case Input.Keys.GRAVE:
			return Keyboard.KEY_GRAVE;
		case Input.Keys.NUMPAD_MULTIPLY:
		case Input.Keys.STAR:
			return Keyboard.KEY_MULTIPLY;
		case Input.Keys.NUM:
			return Keyboard.KEY_NUMLOCK;
		case Input.Keys.AT:
			return Keyboard.KEY_AT;
		case Input.Keys.EQUALS:
			return Keyboard.KEY_EQUALS;
		case Input.Keys.SYM:
			return Keyboard.KEY_LMETA;
		case Input.Keys.NUM_0:
			return Keyboard.KEY_0;
		case Input.Keys.NUM_1:
			return Keyboard.KEY_1;
		case Input.Keys.NUM_2:
			return Keyboard.KEY_2;
		case Input.Keys.NUM_3:
			return Keyboard.KEY_3;
		case Input.Keys.NUM_4:
			return Keyboard.KEY_4;
		case Input.Keys.NUM_5:
			return Keyboard.KEY_5;
		case Input.Keys.NUM_6:
			return Keyboard.KEY_6;
		case Input.Keys.NUM_7:
			return Keyboard.KEY_7;
		case Input.Keys.NUM_8:
			return Keyboard.KEY_8;
		case Input.Keys.NUM_9:
			return Keyboard.KEY_9;
		case Input.Keys.A:
			return Keyboard.KEY_A;
		case Input.Keys.B:
			return Keyboard.KEY_B;
		case Input.Keys.C:
			return Keyboard.KEY_C;
		case Input.Keys.D:
			return Keyboard.KEY_D;
		case Input.Keys.E:
			return Keyboard.KEY_E;
		case Input.Keys.F:
			return Keyboard.KEY_F;
		case Input.Keys.G:
			return Keyboard.KEY_G;
		case Input.Keys.H:
			return Keyboard.KEY_H;
		case Input.Keys.I:
			return Keyboard.KEY_I;
		case Input.Keys.J:
			return Keyboard.KEY_J;
		case Input.Keys.K:
			return Keyboard.KEY_K;
		case Input.Keys.L:
			return Keyboard.KEY_L;
		case Input.Keys.M:
			return Keyboard.KEY_M;
		case Input.Keys.N:
			return Keyboard.KEY_N;
		case Input.Keys.O:
			return Keyboard.KEY_O;
		case Input.Keys.P:
			return Keyboard.KEY_P;
		case Input.Keys.Q:
			return Keyboard.KEY_Q;
		case Input.Keys.R:
			return Keyboard.KEY_R;
		case Input.Keys.S:
			return Keyboard.KEY_S;
		case Input.Keys.T:
			return Keyboard.KEY_T;
		case Input.Keys.U:
			return Keyboard.KEY_U;
		case Input.Keys.V:
			return Keyboard.KEY_V;
		case Input.Keys.W:
			return Keyboard.KEY_W;
		case Input.Keys.X:
			return Keyboard.KEY_X;
		case Input.Keys.Y:
			return Keyboard.KEY_Y;
		case Input.Keys.Z:
			return Keyboard.KEY_Z;
		case Input.Keys.ALT_LEFT:
			return Keyboard.KEY_LMENU;
		case Input.Keys.ALT_RIGHT:
			return Keyboard.KEY_RMENU;
		case Input.Keys.BACKSLASH:
			return Keyboard.KEY_BACKSLASH;
		case Input.Keys.COMMA:
			return Keyboard.KEY_COMMA;
		case Input.Keys.FORWARD_DEL:
			return Keyboard.KEY_DELETE;
		case Input.Keys.DPAD_LEFT:
			return Keyboard.KEY_LEFT;
		case Input.Keys.DPAD_RIGHT:
			return Keyboard.KEY_RIGHT;
		case Input.Keys.DPAD_UP:
			return Keyboard.KEY_UP;
		case Input.Keys.DPAD_DOWN:
			return Keyboard.KEY_DOWN;
		case Input.Keys.ENTER:
			return Keyboard.KEY_RETURN;
		case Input.Keys.HOME:
			return Keyboard.KEY_HOME;
		case Input.Keys.END:
			return Keyboard.KEY_END;
		case Input.Keys.PAGE_DOWN:
			return Keyboard.KEY_NEXT;
		case Input.Keys.PAGE_UP:
			return Keyboard.KEY_PRIOR;
		case Input.Keys.INSERT:
			return Keyboard.KEY_INSERT;
		case Input.Keys.MINUS:
			return Keyboard.KEY_MINUS;
		case Input.Keys.PERIOD:
			return Keyboard.KEY_PERIOD;
		case Input.Keys.PLUS:
		case Input.Keys.NUMPAD_ADD:
			return Keyboard.KEY_ADD;
		case Input.Keys.SEMICOLON:
			return Keyboard.KEY_SEMICOLON;
		case Input.Keys.SHIFT_LEFT:
			return Keyboard.KEY_LSHIFT;
		case Input.Keys.SHIFT_RIGHT:
			return Keyboard.KEY_RSHIFT;
		case Input.Keys.SLASH:
			return Keyboard.KEY_SLASH;
		case Input.Keys.SPACE:
			return Keyboard.KEY_SPACE;
		case Input.Keys.TAB:
			return Keyboard.KEY_TAB;
		case Input.Keys.DEL:
			return Keyboard.KEY_BACK;
		case Input.Keys.CONTROL_LEFT:
			return Keyboard.KEY_LCONTROL;
		case Input.Keys.CONTROL_RIGHT:
			return Keyboard.KEY_RCONTROL;
		case Input.Keys.ESCAPE:
			return Keyboard.KEY_ESCAPE;
		case Input.Keys.F1:
			return Keyboard.KEY_F1;
		case Input.Keys.F2:
			return Keyboard.KEY_F2;
		case Input.Keys.F3:
			return Keyboard.KEY_F3;
		case Input.Keys.F4:
			return Keyboard.KEY_F4;
		case Input.Keys.F5:
			return Keyboard.KEY_F5;
		case Input.Keys.F6:
			return Keyboard.KEY_F6;
		case Input.Keys.F7:
			return Keyboard.KEY_F7;
		case Input.Keys.F8:
			return Keyboard.KEY_F8;
		case Input.Keys.F9:
			return Keyboard.KEY_F9;
		case Input.Keys.F10:
			return Keyboard.KEY_F10;
		case Input.Keys.F11:
			return Keyboard.KEY_F11;
		case Input.Keys.F12:
			return Keyboard.KEY_F12;
		case Input.Keys.COLON:
			return Keyboard.KEY_COLON;
		case Input.Keys.NUMPAD_0:
			return Keyboard.KEY_NUMPAD0;
		case Input.Keys.NUMPAD_1:
			return Keyboard.KEY_NUMPAD1;
		case Input.Keys.NUMPAD_2:
			return Keyboard.KEY_NUMPAD2;
		case Input.Keys.NUMPAD_3:
			return Keyboard.KEY_NUMPAD3;
		case Input.Keys.NUMPAD_4:
			return Keyboard.KEY_NUMPAD4;
		case Input.Keys.NUMPAD_5:
			return Keyboard.KEY_NUMPAD5;
		case Input.Keys.NUMPAD_6:
			return Keyboard.KEY_NUMPAD6;
		case Input.Keys.NUMPAD_7:
			return Keyboard.KEY_NUMPAD7;
		case Input.Keys.NUMPAD_8:
			return Keyboard.KEY_NUMPAD8;
		case Input.Keys.NUMPAD_9:
			return Keyboard.KEY_NUMPAD9;
		case Input.Keys.NUMPAD_ENTER:
			return Keyboard.KEY_NUMPADENTER;
		case Input.Keys.NUMPAD_DOT:
			return Keyboard.KEY_DECIMAL;
		case Input.Keys.NUMPAD_COMMA:
			return Keyboard.KEY_NUMPADCOMMA;
		case Input.Keys.NUMPAD_SUBTRACT:
			return Keyboard.KEY_SUBTRACT;
		case Input.Keys.NUMPAD_DIVIDE:
			return Keyboard.KEY_DIVIDE;
		case Input.Keys.NUMPAD_EQUALS:
			return Keyboard.KEY_NUMPADEQUALS;
		default:
			return Keyboard.KEY_NONE;
		}
	}

	public void update () {
		updateTime();
		updateMouse();
		updateKeyboard();
	}

	private int toGdxButton (int button) {
		if (button == 0) return Buttons.LEFT;
		if (button == 1) return Buttons.RIGHT;
		if (button == 2) return Buttons.MIDDLE;
		if (button == 3) return Buttons.BACK;
		if (button == 4) return Buttons.FORWARD;
		return -1;
	}

	void updateTime () {
		long thisTime = System.nanoTime();
		deltaTime = (thisTime - lastTime) / 1000000000.0f;
		lastTime = thisTime;
	}

	void updateMouse () {
		justTouched = false;
		if (Mouse.isCreated()) {
			int events = 0;
			while (Mouse.next()) {
				events++;
				int x = (int)(Mouse.getEventX() * Display.getPixelScaleFactor());
				int y = Gdx.graphics.getHeight() - (int)(Mouse.getEventY() * Display.getPixelScaleFactor()) - 1;
				int button = Mouse.getEventButton();
				int gdxButton = toGdxButton(button);
				if (button != -1 && gdxButton == -1) continue; // Ignore unknown button.

				TouchEvent event = usedTouchEvents.obtain();
				event.x = x;
				event.y = y;
				event.button = gdxButton;
				event.pointer = 0;
				event.timeStamp = Mouse.getEventNanoseconds();

				// could be drag, scroll or move
				if (button == -1) {
					if (Mouse.getEventDWheel() != 0) {
						event.type = TouchEvent.TOUCH_SCROLLED;
						event.scrollAmount = (int)-Math.signum(Mouse.getEventDWheel());
					} else if (pressedButtons.size > 0) {
						event.type = TouchEvent.TOUCH_DRAGGED;
					} else {
						event.type = TouchEvent.TOUCH_MOVED;
					}
				} else {
					// nope, it's a down or up event.
					if (Mouse.getEventButtonState()) {
						event.type = TouchEvent.TOUCH_DOWN;
						pressedButtons.add(event.button);
						justTouched = true;
					} else {
						event.type = TouchEvent.TOUCH_UP;
						pressedButtons.remove(event.button);
					}
				}

				touchEvents.add(event);
				mouseX = event.x;
				mouseY = event.y;
				deltaX = (int)(Mouse.getEventDX() * Display.getPixelScaleFactor());
				deltaY = (int)(Mouse.getEventDY() * Display.getPixelScaleFactor());
			}

			if (events == 0) {
				deltaX = 0;
				deltaY = 0;
			} else {
				Gdx.graphics.requestRendering();
			}
		}
	}

	void updateKeyboard () {
		if (keyJustPressed) {
			keyJustPressed = false;
			for (int i = 0; i < justPressedKeys.length; i++) {
				justPressedKeys[i] = false;
			}
		}
		if (lastKeyCharPressed != 0) {
			keyRepeatTimer -= deltaTime;
			if (keyRepeatTimer < 0) {
				keyRepeatTimer = keyRepeatTime;

				KeyEvent event = usedKeyEvents.obtain();
				event.keyCode = 0;
				event.keyChar = lastKeyCharPressed;
				event.type = KeyEvent.KEY_TYPED;
				event.timeStamp = System.nanoTime(); // FIXME this should use the repeat time plus the timestamp of the original
				keyEvents.add(event);
				Gdx.graphics.requestRendering();
			}
		}

		if (Keyboard.isCreated()) {
			while (Keyboard.next()) {
				int keyCode = getGdxKeyCode(Keyboard.getEventKey());
				char keyChar = Keyboard.getEventCharacter();
				if (Keyboard.getEventKeyState() || (keyCode == 0 && keyChar != 0 && Character.isDefined(keyChar))) {
					long timeStamp = Keyboard.getEventNanoseconds();

					switch (keyCode) {
					case Keys.DEL:
						keyChar = 8;
						break;
					case Keys.FORWARD_DEL:
						keyChar = 127;
						break;
					}

					if (keyCode != 0) {
						KeyEvent event = usedKeyEvents.obtain();
						event.keyCode = keyCode;
						event.keyChar = 0;
						event.type = KeyEvent.KEY_DOWN;
						event.timeStamp = timeStamp;
						keyEvents.add(event);

						pressedKeys++;
						keyJustPressed = true;
						justPressedKeys[keyCode] = true;
						lastKeyCharPressed = keyChar;
						keyRepeatTimer = keyRepeatInitialTime;
					}

					KeyEvent event = usedKeyEvents.obtain();
					event.keyCode = 0;
					event.keyChar = keyChar;
					event.type = KeyEvent.KEY_TYPED;
					event.timeStamp = timeStamp;
					keyEvents.add(event);
				} else {
					KeyEvent event = usedKeyEvents.obtain();
					event.keyCode = keyCode;
					event.keyChar = 0;
					event.type = KeyEvent.KEY_UP;
					event.timeStamp = Keyboard.getEventNanoseconds();
					keyEvents.add(event);

					pressedKeys--;
					lastKeyCharPressed = 0;
				}
				Gdx.graphics.requestRendering();
			}
		}
	}

	@Override
	public void setInputProcessor (InputProcessor processor) {
		this.processor = processor;
	}

	@Override
	public InputProcessor getInputProcessor () {
		return this.processor;
	}

	@Override
	public void vibrate (int milliseconds) {
	}

	@Override
	public boolean justTouched () {
		return justTouched;
	}

	private int toLwjglButton (int button) {
		switch (button) {
		case Buttons.LEFT:
			return 0;
		case Buttons.RIGHT:
			return 1;
		case Buttons.MIDDLE:
			return 2;
		case Buttons.BACK:
			return 3;
		case Buttons.FORWARD:
			return 4;
		}
		return 0;
	}

	@Override
	public boolean isButtonPressed (int button) {
		return Mouse.isButtonDown(toLwjglButton(button));
	}

	@Override
	public void vibrate (long[] pattern, int repeat) {
	}

	@Override
	public void cancelVibrate () {
	}

	@Override
	public float getAzimuth () {
		return 0;
	}

	@Override
	public float getPitch () {
		return 0;
	}

	@Override
	public float getRoll () {
		return 0;
	}

	@Override
	public boolean isPeripheralAvailable (Peripheral peripheral) {
		if (peripheral == Peripheral.HardwareKeyboard) return true;
		return false;
	}

	@Override
	public int getRotation () {
		return 0;
	}

	@Override
	public Orientation getNativeOrientation () {
		return Orientation.Landscape;
	}

	@Override
	public void setCursorCatched (boolean catched) {
		Mouse.setGrabbed(catched);
	}

	@Override
	public boolean isCursorCatched () {
		return Mouse.isGrabbed();
	}

	@Override
	public int getDeltaX () {
		return deltaX;
	}

	@Override
	public int getDeltaX (int pointer) {
		if (pointer == 0)
			return deltaX;
		else
			return 0;
	}

	@Override
	public int getDeltaY () {
		return -deltaY;
	}

	@Override
	public int getDeltaY (int pointer) {
		if (pointer == 0)
			return -deltaY;
		else
			return 0;
	}

	@Override
	public void setCursorPosition (int x, int y) {
		Mouse.setCursorPosition(x, Gdx.graphics.getHeight() - 1 - y);
	}

	@Override
	public long getCurrentEventTime () {
		return currentEventTimeStamp;
	}

	@Override
	public void getRotationMatrix (float[] matrix) {
		// TODO Auto-generated method stub

	}

	class KeyEvent {
		static final int KEY_DOWN = 0;
		static final int KEY_UP = 1;
		static final int KEY_TYPED = 2;

		long timeStamp;
		int type;
		int keyCode;
		char keyChar;
	}
=======
>>>>>>> cc4c786d

public interface LwjglInput extends Input {

	/** Records input events such as mouse and keyboard (usually called every frame by the {@link LwjglApplication})  */
	void update();

	/** Process all recorded input events (usually called every frame by the {@link LwjglApplication})  */
	void processEvents();
}
<|MERGE_RESOLUTION|>--- conflicted
+++ resolved
@@ -1,1060 +1,28 @@
-/*******************************************************************************
- * Copyright 2011 See AUTHORS file.
- * 
- * Licensed under the Apache License, Version 2.0 (the "License");
- * you may not use this file except in compliance with the License.
- * You may obtain a copy of the License at
- * 
- *   http://www.apache.org/licenses/LICENSE-2.0
- * 
- * Unless required by applicable law or agreed to in writing, software
- * distributed under the License is distributed on an "AS IS" BASIS,
- * WITHOUT WARRANTIES OR CONDITIONS OF ANY KIND, either express or implied.
- * See the License for the specific language governing permissions and
- * limitations under the License.
- ******************************************************************************/
-
-package com.badlogic.gdx.backends.lwjgl;
-
-import com.badlogic.gdx.Input;
-<<<<<<< HEAD
-import com.badlogic.gdx.InputProcessor;
-import com.badlogic.gdx.utils.Pool;
-
-/** An implementation of the {@link Input} interface hooking a LWJGL panel for input.
- * 
- * @author mzechner */
-final public class LwjglInput implements Input {
-	static public float keyRepeatInitialTime = 0.4f;
-	static public float keyRepeatTime = 0.1f;
-
-	List<KeyEvent> keyEvents = new ArrayList<KeyEvent>();
-	List<TouchEvent> touchEvents = new ArrayList<TouchEvent>();
-	boolean mousePressed = false;
-	int mouseX, mouseY;
-	int deltaX, deltaY;
-	int pressedKeys = 0;
-	boolean keyJustPressed = false;
-	boolean[] justPressedKeys = new boolean[256];
-	boolean justTouched = false;
-	IntSet pressedButtons = new IntSet();
-	InputProcessor processor;
-	char lastKeyCharPressed;
-	float keyRepeatTimer;
-	long currentEventTimeStamp;
-	float deltaTime;
-	long lastTime;
-
-	Pool<KeyEvent> usedKeyEvents = new Pool<KeyEvent>(16, 1000) {
-		protected KeyEvent newObject () {
-			return new KeyEvent();
-		}
-	};
-
-	Pool<TouchEvent> usedTouchEvents = new Pool<TouchEvent>(16, 1000) {
-		protected TouchEvent newObject () {
-			return new TouchEvent();
-		}
-	};
-
-	public LwjglInput () {
-		Keyboard.enableRepeatEvents(false);
-		Mouse.setClipMouseCoordinatesToWindow(false);
-	}
-
-	public float getAccelerometerX () {
-		return 0;
-	}
-
-	public float getAccelerometerY () {
-		return 0;
-	}
-
-	public float getAccelerometerZ () {
-		return 0;
-	}
-	
-	public float getGyroscopeX () {
-		return 0;
-	}
-
-	public float getGyroscopeY () {
-		return 0;
-	}
-
-	public float getGyroscopeZ () {
-		return 0;
-	}
-
-	public void getTextInput (final TextInputListener listener, final String title, final String text, final String hint) {
-		SwingUtilities.invokeLater(new Runnable() {
-			@Override
-			public void run () {
-				JPanel panel = new JPanel(new FlowLayout());
-
-				JPanel textPanel = new JPanel() {
-					public boolean isOptimizedDrawingEnabled () {
-						return false;
-					};
-				};
-
-				textPanel.setLayout(new OverlayLayout(textPanel));
-				panel.add(textPanel);
-
-				final JTextField textField = new JTextField(20);
-				textField.setText(text);
-				textField.setAlignmentX(0.0f);
-				textPanel.add(textField);
-
-				final JLabel placeholderLabel = new JLabel(hint);
-				placeholderLabel.setForeground(Color.GRAY);
-				placeholderLabel.setAlignmentX(0.0f);
-				textPanel.add(placeholderLabel, 0);
-
-				textField.getDocument().addDocumentListener(new DocumentListener() {
-
-					@Override
-					public void removeUpdate (DocumentEvent arg0) {
-						this.updated();
-					}
-
-					@Override
-					public void insertUpdate (DocumentEvent arg0) {
-						this.updated();
-					}
-
-					@Override
-					public void changedUpdate (DocumentEvent arg0) {
-						this.updated();
-					}
-
-					private void updated () {
-						if (textField.getText().length() == 0)
-							placeholderLabel.setVisible(true);
-						else
-							placeholderLabel.setVisible(false);
-					}
-				});
-
-				JOptionPane pane = new JOptionPane(panel, JOptionPane.QUESTION_MESSAGE, JOptionPane.OK_CANCEL_OPTION, null, null,
-					null);
-
-				pane.setInitialValue(null);
-				pane.setComponentOrientation(JOptionPane.getRootFrame().getComponentOrientation());
-
-				Border border = textField.getBorder();
-				placeholderLabel.setBorder(new EmptyBorder(border.getBorderInsets(textField)));
-
-				JDialog dialog = pane.createDialog(null, title);
-				pane.selectInitialValue();
-
-				dialog.addWindowFocusListener(new WindowFocusListener() {
-
-					@Override
-					public void windowLostFocus (WindowEvent arg0) {
-					}
-
-					@Override
-					public void windowGainedFocus (WindowEvent arg0) {
-						textField.requestFocusInWindow();
-					}
-				});
-
-				dialog.setVisible(true);
-				dialog.dispose();
-
-				Object selectedValue = pane.getValue();
-
-				if (selectedValue != null && (selectedValue instanceof Integer)
-					&& ((Integer)selectedValue).intValue() == JOptionPane.OK_OPTION) {
-					listener.input(textField.getText());
-				} else {
-					listener.canceled();
-				}
-
-			}
-		});
-	}
-
-	public int getX () {
-		return (int)(Mouse.getX() * Display.getPixelScaleFactor());
-	}
-
-	public int getY () {
-		return Gdx.graphics.getHeight() - 1 - (int)(Mouse.getY() * Display.getPixelScaleFactor());
-	}
-
-	public boolean isAccelerometerAvailable () {
-		return false;
-	}
-	
-	public boolean isGyroscopeAvailable () {
-		return false;
-	}
-
-	public boolean isKeyPressed (int key) {
-		if (!Keyboard.isCreated()) return false;
-
-		if (key == Input.Keys.ANY_KEY)
-			return pressedKeys > 0;
-		else
-			return Keyboard.isKeyDown(getLwjglKeyCode(key));
-	}
-
-	@Override
-	public boolean isKeyJustPressed (int key) {
-		if (key == Input.Keys.ANY_KEY) {
-			return keyJustPressed;
-		}
-		if (key < 0 || key > 255) {
-			return false;
-		}
-		return justPressedKeys[key];
-	}
-
-	public boolean isTouched () {
-		boolean button = Mouse.isButtonDown(0) || Mouse.isButtonDown(1) || Mouse.isButtonDown(2);
-		return button;
-	}
-
-	public int getX (int pointer) {
-		if (pointer > 0)
-			return 0;
-		else
-			return getX();
-	}
-
-	public int getY (int pointer) {
-		if (pointer > 0)
-			return 0;
-		else
-			return getY();
-	}
-
-	public boolean isTouched (int pointer) {
-		if (pointer > 0)
-			return false;
-		else
-			return isTouched();
-	}
-
-	public boolean supportsMultitouch () {
-		return false;
-	}
-
-	@Override
-	public void setOnscreenKeyboardVisible (boolean visible) {
-
-	}
-
-	@Override
-	public void setCatchBackKey (boolean catchBack) {
-
-	}
-
-	@Override
-	public boolean isCatchBackKey () {
-		return false;
-	}	
-
-	@Override
-	public void setCatchMenuKey (boolean catchMenu) {
-		
-	}
-	
-	@Override
-	public boolean isCatchMenuKey () {
-		return false;
-	}
-
-	void processEvents () {
-		synchronized (this) {
-			if (processor != null) {
-				InputProcessor processor = this.processor;
-				int len = keyEvents.size();
-				for (int i = 0; i < len; i++) {
-					KeyEvent e = keyEvents.get(i);
-					currentEventTimeStamp = e.timeStamp;
-					switch (e.type) {
-					case KeyEvent.KEY_DOWN:
-						processor.keyDown(e.keyCode);
-						break;
-					case KeyEvent.KEY_UP:
-						processor.keyUp(e.keyCode);
-						break;
-					case KeyEvent.KEY_TYPED:
-						processor.keyTyped(e.keyChar);
-					}
-					usedKeyEvents.free(e);
-				}
-
-				len = touchEvents.size();
-				for (int i = 0; i < len; i++) {
-					TouchEvent e = touchEvents.get(i);
-					currentEventTimeStamp = e.timeStamp;
-					switch (e.type) {
-					case TouchEvent.TOUCH_DOWN:
-						processor.touchDown(e.x, e.y, e.pointer, e.button);
-						break;
-					case TouchEvent.TOUCH_UP:
-						processor.touchUp(e.x, e.y, e.pointer, e.button);
-						break;
-					case TouchEvent.TOUCH_DRAGGED:
-						processor.touchDragged(e.x, e.y, e.pointer);
-						break;
-					case TouchEvent.TOUCH_MOVED:
-						processor.mouseMoved(e.x, e.y);
-						break;
-					case TouchEvent.TOUCH_SCROLLED:
-						processor.scrolled(e.scrollAmount);
-					}
-					usedTouchEvents.free(e);
-				}
-			} else {
-				int len = touchEvents.size();
-				for (int i = 0; i < len; i++) {
-					usedTouchEvents.free(touchEvents.get(i));
-				}
-
-				len = keyEvents.size();
-				for (int i = 0; i < len; i++) {
-					usedKeyEvents.free(keyEvents.get(i));
-				}
-			}
-
-			keyEvents.clear();
-			touchEvents.clear();
-		}
-	}
-
-	public static int getGdxKeyCode (int lwjglKeyCode) {
-		switch (lwjglKeyCode) {
-		case Keyboard.KEY_LBRACKET:
-			return Input.Keys.LEFT_BRACKET;
-		case Keyboard.KEY_RBRACKET:
-			return Input.Keys.RIGHT_BRACKET;
-		case Keyboard.KEY_GRAVE:
-			return Input.Keys.GRAVE;
-		case Keyboard.KEY_MULTIPLY:
-			return Input.Keys.NUMPAD_MULTIPLY;
-		case Keyboard.KEY_NUMLOCK:
-			return Input.Keys.NUM;
-		case Keyboard.KEY_DECIMAL:
-			return Input.Keys.NUMPAD_DOT;
-		case Keyboard.KEY_DIVIDE:
-			return Input.Keys.NUMPAD_DIVIDE;
-		case Keyboard.KEY_LMETA:
-			return Input.Keys.SYM;
-		case Keyboard.KEY_RMETA:
-			return Input.Keys.SYM;
-		case Keyboard.KEY_NUMPADEQUALS:
-			return Input.Keys.NUMPAD_EQUALS;
-		case Keyboard.KEY_AT:
-			return Input.Keys.AT;
-		case Keyboard.KEY_EQUALS:
-			return Input.Keys.EQUALS;
-		case Keyboard.KEY_NUMPADCOMMA:
-			return Input.Keys.NUMPAD_COMMA;
-		case Keyboard.KEY_NUMPADENTER:
-			return Input.Keys.NUMPAD_ENTER;
-		case Keyboard.KEY_0:
-			return Input.Keys.NUM_0;
-		case Keyboard.KEY_1:
-			return Input.Keys.NUM_1;
-		case Keyboard.KEY_2:
-			return Input.Keys.NUM_2;
-		case Keyboard.KEY_3:
-			return Input.Keys.NUM_3;
-		case Keyboard.KEY_4:
-			return Input.Keys.NUM_4;
-		case Keyboard.KEY_5:
-			return Input.Keys.NUM_5;
-		case Keyboard.KEY_6:
-			return Input.Keys.NUM_6;
-		case Keyboard.KEY_7:
-			return Input.Keys.NUM_7;
-		case Keyboard.KEY_8:
-			return Input.Keys.NUM_8;
-		case Keyboard.KEY_9:
-			return Input.Keys.NUM_9;
-		case Keyboard.KEY_A:
-			return Input.Keys.A;
-		case Keyboard.KEY_B:
-			return Input.Keys.B;
-		case Keyboard.KEY_C:
-			return Input.Keys.C;
-		case Keyboard.KEY_D:
-			return Input.Keys.D;
-		case Keyboard.KEY_E:
-			return Input.Keys.E;
-		case Keyboard.KEY_F:
-			return Input.Keys.F;
-		case Keyboard.KEY_G:
-			return Input.Keys.G;
-		case Keyboard.KEY_H:
-			return Input.Keys.H;
-		case Keyboard.KEY_I:
-			return Input.Keys.I;
-		case Keyboard.KEY_J:
-			return Input.Keys.J;
-		case Keyboard.KEY_K:
-			return Input.Keys.K;
-		case Keyboard.KEY_L:
-			return Input.Keys.L;
-		case Keyboard.KEY_M:
-			return Input.Keys.M;
-		case Keyboard.KEY_N:
-			return Input.Keys.N;
-		case Keyboard.KEY_O:
-			return Input.Keys.O;
-		case Keyboard.KEY_P:
-			return Input.Keys.P;
-		case Keyboard.KEY_Q:
-			return Input.Keys.Q;
-		case Keyboard.KEY_R:
-			return Input.Keys.R;
-		case Keyboard.KEY_S:
-			return Input.Keys.S;
-		case Keyboard.KEY_T:
-			return Input.Keys.T;
-		case Keyboard.KEY_U:
-			return Input.Keys.U;
-		case Keyboard.KEY_V:
-			return Input.Keys.V;
-		case Keyboard.KEY_W:
-			return Input.Keys.W;
-		case Keyboard.KEY_X:
-			return Input.Keys.X;
-		case Keyboard.KEY_Y:
-			return Input.Keys.Y;
-		case Keyboard.KEY_Z:
-			return Input.Keys.Z;
-		case Keyboard.KEY_LMENU:
-			return Input.Keys.ALT_LEFT;
-		case Keyboard.KEY_RMENU:
-			return Input.Keys.ALT_RIGHT;
-		case Keyboard.KEY_BACKSLASH:
-			return Input.Keys.BACKSLASH;
-		case Keyboard.KEY_COMMA:
-			return Input.Keys.COMMA;
-		case Keyboard.KEY_DELETE:
-			return Input.Keys.FORWARD_DEL;
-		case Keyboard.KEY_LEFT:
-			return Input.Keys.DPAD_LEFT;
-		case Keyboard.KEY_RIGHT:
-			return Input.Keys.DPAD_RIGHT;
-		case Keyboard.KEY_UP:
-			return Input.Keys.DPAD_UP;
-		case Keyboard.KEY_DOWN:
-			return Input.Keys.DPAD_DOWN;
-		case Keyboard.KEY_RETURN:
-			return Input.Keys.ENTER;
-		case Keyboard.KEY_HOME:
-			return Input.Keys.HOME;
-		case Keyboard.KEY_MINUS:
-			return Input.Keys.MINUS;
-		case Keyboard.KEY_PERIOD:
-			return Input.Keys.PERIOD;
-		case Keyboard.KEY_ADD:
-			return Input.Keys.NUMPAD_ADD;
-		case Keyboard.KEY_SEMICOLON:
-			return Input.Keys.SEMICOLON;
-		case Keyboard.KEY_LSHIFT:
-			return Input.Keys.SHIFT_LEFT;
-		case Keyboard.KEY_RSHIFT:
-			return Input.Keys.SHIFT_RIGHT;
-		case Keyboard.KEY_SLASH:
-			return Input.Keys.SLASH;
-		case Keyboard.KEY_SPACE:
-			return Input.Keys.SPACE;
-		case Keyboard.KEY_TAB:
-			return Input.Keys.TAB;
-		case Keyboard.KEY_LCONTROL:
-			return Input.Keys.CONTROL_LEFT;
-		case Keyboard.KEY_RCONTROL:
-			return Input.Keys.CONTROL_RIGHT;
-		case Keyboard.KEY_NEXT:
-			return Input.Keys.PAGE_DOWN;
-		case Keyboard.KEY_PRIOR:
-			return Input.Keys.PAGE_UP;
-		case Keyboard.KEY_ESCAPE:
-			return Input.Keys.ESCAPE;
-		case Keyboard.KEY_END:
-			return Input.Keys.END;
-		case Keyboard.KEY_INSERT:
-			return Input.Keys.INSERT;
-		case Keyboard.KEY_BACK:
-			return Input.Keys.DEL;
-		case Keyboard.KEY_SUBTRACT:
-			return Input.Keys.NUMPAD_SUBTRACT;
-		case Keyboard.KEY_APOSTROPHE:
-			return Input.Keys.APOSTROPHE;
-		case Keyboard.KEY_F1:
-			return Input.Keys.F1;
-		case Keyboard.KEY_F2:
-			return Input.Keys.F2;
-		case Keyboard.KEY_F3:
-			return Input.Keys.F3;
-		case Keyboard.KEY_F4:
-			return Input.Keys.F4;
-		case Keyboard.KEY_F5:
-			return Input.Keys.F5;
-		case Keyboard.KEY_F6:
-			return Input.Keys.F6;
-		case Keyboard.KEY_F7:
-			return Input.Keys.F7;
-		case Keyboard.KEY_F8:
-			return Input.Keys.F8;
-		case Keyboard.KEY_F9:
-			return Input.Keys.F9;
-		case Keyboard.KEY_F10:
-			return Input.Keys.F10;
-		case Keyboard.KEY_F11:
-			return Input.Keys.F11;
-		case Keyboard.KEY_F12:
-			return Input.Keys.F12;
-		case Keyboard.KEY_COLON:
-			return Input.Keys.COLON;
-		case Keyboard.KEY_NUMPAD0:
-			return Input.Keys.NUMPAD_0;
-		case Keyboard.KEY_NUMPAD1:
-			return Input.Keys.NUMPAD_1;
-		case Keyboard.KEY_NUMPAD2:
-			return Input.Keys.NUMPAD_2;
-		case Keyboard.KEY_NUMPAD3:
-			return Input.Keys.NUMPAD_3;
-		case Keyboard.KEY_NUMPAD4:
-			return Input.Keys.NUMPAD_4;
-		case Keyboard.KEY_NUMPAD5:
-			return Input.Keys.NUMPAD_5;
-		case Keyboard.KEY_NUMPAD6:
-			return Input.Keys.NUMPAD_6;
-		case Keyboard.KEY_NUMPAD7:
-			return Input.Keys.NUMPAD_7;
-		case Keyboard.KEY_NUMPAD8:
-			return Input.Keys.NUMPAD_8;
-		case Keyboard.KEY_NUMPAD9:
-			return Input.Keys.NUMPAD_9;
-		default:
-			return Input.Keys.UNKNOWN;
-		}
-	}
-
-	public static int getLwjglKeyCode (int gdxKeyCode) {
-		switch (gdxKeyCode) {
-		case Input.Keys.APOSTROPHE:
-			return Keyboard.KEY_APOSTROPHE;
-		case Input.Keys.LEFT_BRACKET:
-			return Keyboard.KEY_LBRACKET;
-		case Input.Keys.RIGHT_BRACKET:
-			return Keyboard.KEY_RBRACKET;
-		case Input.Keys.GRAVE:
-			return Keyboard.KEY_GRAVE;
-		case Input.Keys.NUMPAD_MULTIPLY:
-		case Input.Keys.STAR:
-			return Keyboard.KEY_MULTIPLY;
-		case Input.Keys.NUM:
-			return Keyboard.KEY_NUMLOCK;
-		case Input.Keys.AT:
-			return Keyboard.KEY_AT;
-		case Input.Keys.EQUALS:
-			return Keyboard.KEY_EQUALS;
-		case Input.Keys.SYM:
-			return Keyboard.KEY_LMETA;
-		case Input.Keys.NUM_0:
-			return Keyboard.KEY_0;
-		case Input.Keys.NUM_1:
-			return Keyboard.KEY_1;
-		case Input.Keys.NUM_2:
-			return Keyboard.KEY_2;
-		case Input.Keys.NUM_3:
-			return Keyboard.KEY_3;
-		case Input.Keys.NUM_4:
-			return Keyboard.KEY_4;
-		case Input.Keys.NUM_5:
-			return Keyboard.KEY_5;
-		case Input.Keys.NUM_6:
-			return Keyboard.KEY_6;
-		case Input.Keys.NUM_7:
-			return Keyboard.KEY_7;
-		case Input.Keys.NUM_8:
-			return Keyboard.KEY_8;
-		case Input.Keys.NUM_9:
-			return Keyboard.KEY_9;
-		case Input.Keys.A:
-			return Keyboard.KEY_A;
-		case Input.Keys.B:
-			return Keyboard.KEY_B;
-		case Input.Keys.C:
-			return Keyboard.KEY_C;
-		case Input.Keys.D:
-			return Keyboard.KEY_D;
-		case Input.Keys.E:
-			return Keyboard.KEY_E;
-		case Input.Keys.F:
-			return Keyboard.KEY_F;
-		case Input.Keys.G:
-			return Keyboard.KEY_G;
-		case Input.Keys.H:
-			return Keyboard.KEY_H;
-		case Input.Keys.I:
-			return Keyboard.KEY_I;
-		case Input.Keys.J:
-			return Keyboard.KEY_J;
-		case Input.Keys.K:
-			return Keyboard.KEY_K;
-		case Input.Keys.L:
-			return Keyboard.KEY_L;
-		case Input.Keys.M:
-			return Keyboard.KEY_M;
-		case Input.Keys.N:
-			return Keyboard.KEY_N;
-		case Input.Keys.O:
-			return Keyboard.KEY_O;
-		case Input.Keys.P:
-			return Keyboard.KEY_P;
-		case Input.Keys.Q:
-			return Keyboard.KEY_Q;
-		case Input.Keys.R:
-			return Keyboard.KEY_R;
-		case Input.Keys.S:
-			return Keyboard.KEY_S;
-		case Input.Keys.T:
-			return Keyboard.KEY_T;
-		case Input.Keys.U:
-			return Keyboard.KEY_U;
-		case Input.Keys.V:
-			return Keyboard.KEY_V;
-		case Input.Keys.W:
-			return Keyboard.KEY_W;
-		case Input.Keys.X:
-			return Keyboard.KEY_X;
-		case Input.Keys.Y:
-			return Keyboard.KEY_Y;
-		case Input.Keys.Z:
-			return Keyboard.KEY_Z;
-		case Input.Keys.ALT_LEFT:
-			return Keyboard.KEY_LMENU;
-		case Input.Keys.ALT_RIGHT:
-			return Keyboard.KEY_RMENU;
-		case Input.Keys.BACKSLASH:
-			return Keyboard.KEY_BACKSLASH;
-		case Input.Keys.COMMA:
-			return Keyboard.KEY_COMMA;
-		case Input.Keys.FORWARD_DEL:
-			return Keyboard.KEY_DELETE;
-		case Input.Keys.DPAD_LEFT:
-			return Keyboard.KEY_LEFT;
-		case Input.Keys.DPAD_RIGHT:
-			return Keyboard.KEY_RIGHT;
-		case Input.Keys.DPAD_UP:
-			return Keyboard.KEY_UP;
-		case Input.Keys.DPAD_DOWN:
-			return Keyboard.KEY_DOWN;
-		case Input.Keys.ENTER:
-			return Keyboard.KEY_RETURN;
-		case Input.Keys.HOME:
-			return Keyboard.KEY_HOME;
-		case Input.Keys.END:
-			return Keyboard.KEY_END;
-		case Input.Keys.PAGE_DOWN:
-			return Keyboard.KEY_NEXT;
-		case Input.Keys.PAGE_UP:
-			return Keyboard.KEY_PRIOR;
-		case Input.Keys.INSERT:
-			return Keyboard.KEY_INSERT;
-		case Input.Keys.MINUS:
-			return Keyboard.KEY_MINUS;
-		case Input.Keys.PERIOD:
-			return Keyboard.KEY_PERIOD;
-		case Input.Keys.PLUS:
-		case Input.Keys.NUMPAD_ADD:
-			return Keyboard.KEY_ADD;
-		case Input.Keys.SEMICOLON:
-			return Keyboard.KEY_SEMICOLON;
-		case Input.Keys.SHIFT_LEFT:
-			return Keyboard.KEY_LSHIFT;
-		case Input.Keys.SHIFT_RIGHT:
-			return Keyboard.KEY_RSHIFT;
-		case Input.Keys.SLASH:
-			return Keyboard.KEY_SLASH;
-		case Input.Keys.SPACE:
-			return Keyboard.KEY_SPACE;
-		case Input.Keys.TAB:
-			return Keyboard.KEY_TAB;
-		case Input.Keys.DEL:
-			return Keyboard.KEY_BACK;
-		case Input.Keys.CONTROL_LEFT:
-			return Keyboard.KEY_LCONTROL;
-		case Input.Keys.CONTROL_RIGHT:
-			return Keyboard.KEY_RCONTROL;
-		case Input.Keys.ESCAPE:
-			return Keyboard.KEY_ESCAPE;
-		case Input.Keys.F1:
-			return Keyboard.KEY_F1;
-		case Input.Keys.F2:
-			return Keyboard.KEY_F2;
-		case Input.Keys.F3:
-			return Keyboard.KEY_F3;
-		case Input.Keys.F4:
-			return Keyboard.KEY_F4;
-		case Input.Keys.F5:
-			return Keyboard.KEY_F5;
-		case Input.Keys.F6:
-			return Keyboard.KEY_F6;
-		case Input.Keys.F7:
-			return Keyboard.KEY_F7;
-		case Input.Keys.F8:
-			return Keyboard.KEY_F8;
-		case Input.Keys.F9:
-			return Keyboard.KEY_F9;
-		case Input.Keys.F10:
-			return Keyboard.KEY_F10;
-		case Input.Keys.F11:
-			return Keyboard.KEY_F11;
-		case Input.Keys.F12:
-			return Keyboard.KEY_F12;
-		case Input.Keys.COLON:
-			return Keyboard.KEY_COLON;
-		case Input.Keys.NUMPAD_0:
-			return Keyboard.KEY_NUMPAD0;
-		case Input.Keys.NUMPAD_1:
-			return Keyboard.KEY_NUMPAD1;
-		case Input.Keys.NUMPAD_2:
-			return Keyboard.KEY_NUMPAD2;
-		case Input.Keys.NUMPAD_3:
-			return Keyboard.KEY_NUMPAD3;
-		case Input.Keys.NUMPAD_4:
-			return Keyboard.KEY_NUMPAD4;
-		case Input.Keys.NUMPAD_5:
-			return Keyboard.KEY_NUMPAD5;
-		case Input.Keys.NUMPAD_6:
-			return Keyboard.KEY_NUMPAD6;
-		case Input.Keys.NUMPAD_7:
-			return Keyboard.KEY_NUMPAD7;
-		case Input.Keys.NUMPAD_8:
-			return Keyboard.KEY_NUMPAD8;
-		case Input.Keys.NUMPAD_9:
-			return Keyboard.KEY_NUMPAD9;
-		case Input.Keys.NUMPAD_ENTER:
-			return Keyboard.KEY_NUMPADENTER;
-		case Input.Keys.NUMPAD_DOT:
-			return Keyboard.KEY_DECIMAL;
-		case Input.Keys.NUMPAD_COMMA:
-			return Keyboard.KEY_NUMPADCOMMA;
-		case Input.Keys.NUMPAD_SUBTRACT:
-			return Keyboard.KEY_SUBTRACT;
-		case Input.Keys.NUMPAD_DIVIDE:
-			return Keyboard.KEY_DIVIDE;
-		case Input.Keys.NUMPAD_EQUALS:
-			return Keyboard.KEY_NUMPADEQUALS;
-		default:
-			return Keyboard.KEY_NONE;
-		}
-	}
-
-	public void update () {
-		updateTime();
-		updateMouse();
-		updateKeyboard();
-	}
-
-	private int toGdxButton (int button) {
-		if (button == 0) return Buttons.LEFT;
-		if (button == 1) return Buttons.RIGHT;
-		if (button == 2) return Buttons.MIDDLE;
-		if (button == 3) return Buttons.BACK;
-		if (button == 4) return Buttons.FORWARD;
-		return -1;
-	}
-
-	void updateTime () {
-		long thisTime = System.nanoTime();
-		deltaTime = (thisTime - lastTime) / 1000000000.0f;
-		lastTime = thisTime;
-	}
-
-	void updateMouse () {
-		justTouched = false;
-		if (Mouse.isCreated()) {
-			int events = 0;
-			while (Mouse.next()) {
-				events++;
-				int x = (int)(Mouse.getEventX() * Display.getPixelScaleFactor());
-				int y = Gdx.graphics.getHeight() - (int)(Mouse.getEventY() * Display.getPixelScaleFactor()) - 1;
-				int button = Mouse.getEventButton();
-				int gdxButton = toGdxButton(button);
-				if (button != -1 && gdxButton == -1) continue; // Ignore unknown button.
-
-				TouchEvent event = usedTouchEvents.obtain();
-				event.x = x;
-				event.y = y;
-				event.button = gdxButton;
-				event.pointer = 0;
-				event.timeStamp = Mouse.getEventNanoseconds();
-
-				// could be drag, scroll or move
-				if (button == -1) {
-					if (Mouse.getEventDWheel() != 0) {
-						event.type = TouchEvent.TOUCH_SCROLLED;
-						event.scrollAmount = (int)-Math.signum(Mouse.getEventDWheel());
-					} else if (pressedButtons.size > 0) {
-						event.type = TouchEvent.TOUCH_DRAGGED;
-					} else {
-						event.type = TouchEvent.TOUCH_MOVED;
-					}
-				} else {
-					// nope, it's a down or up event.
-					if (Mouse.getEventButtonState()) {
-						event.type = TouchEvent.TOUCH_DOWN;
-						pressedButtons.add(event.button);
-						justTouched = true;
-					} else {
-						event.type = TouchEvent.TOUCH_UP;
-						pressedButtons.remove(event.button);
-					}
-				}
-
-				touchEvents.add(event);
-				mouseX = event.x;
-				mouseY = event.y;
-				deltaX = (int)(Mouse.getEventDX() * Display.getPixelScaleFactor());
-				deltaY = (int)(Mouse.getEventDY() * Display.getPixelScaleFactor());
-			}
-
-			if (events == 0) {
-				deltaX = 0;
-				deltaY = 0;
-			} else {
-				Gdx.graphics.requestRendering();
-			}
-		}
-	}
-
-	void updateKeyboard () {
-		if (keyJustPressed) {
-			keyJustPressed = false;
-			for (int i = 0; i < justPressedKeys.length; i++) {
-				justPressedKeys[i] = false;
-			}
-		}
-		if (lastKeyCharPressed != 0) {
-			keyRepeatTimer -= deltaTime;
-			if (keyRepeatTimer < 0) {
-				keyRepeatTimer = keyRepeatTime;
-
-				KeyEvent event = usedKeyEvents.obtain();
-				event.keyCode = 0;
-				event.keyChar = lastKeyCharPressed;
-				event.type = KeyEvent.KEY_TYPED;
-				event.timeStamp = System.nanoTime(); // FIXME this should use the repeat time plus the timestamp of the original
-				keyEvents.add(event);
-				Gdx.graphics.requestRendering();
-			}
-		}
-
-		if (Keyboard.isCreated()) {
-			while (Keyboard.next()) {
-				int keyCode = getGdxKeyCode(Keyboard.getEventKey());
-				char keyChar = Keyboard.getEventCharacter();
-				if (Keyboard.getEventKeyState() || (keyCode == 0 && keyChar != 0 && Character.isDefined(keyChar))) {
-					long timeStamp = Keyboard.getEventNanoseconds();
-
-					switch (keyCode) {
-					case Keys.DEL:
-						keyChar = 8;
-						break;
-					case Keys.FORWARD_DEL:
-						keyChar = 127;
-						break;
-					}
-
-					if (keyCode != 0) {
-						KeyEvent event = usedKeyEvents.obtain();
-						event.keyCode = keyCode;
-						event.keyChar = 0;
-						event.type = KeyEvent.KEY_DOWN;
-						event.timeStamp = timeStamp;
-						keyEvents.add(event);
-
-						pressedKeys++;
-						keyJustPressed = true;
-						justPressedKeys[keyCode] = true;
-						lastKeyCharPressed = keyChar;
-						keyRepeatTimer = keyRepeatInitialTime;
-					}
-
-					KeyEvent event = usedKeyEvents.obtain();
-					event.keyCode = 0;
-					event.keyChar = keyChar;
-					event.type = KeyEvent.KEY_TYPED;
-					event.timeStamp = timeStamp;
-					keyEvents.add(event);
-				} else {
-					KeyEvent event = usedKeyEvents.obtain();
-					event.keyCode = keyCode;
-					event.keyChar = 0;
-					event.type = KeyEvent.KEY_UP;
-					event.timeStamp = Keyboard.getEventNanoseconds();
-					keyEvents.add(event);
-
-					pressedKeys--;
-					lastKeyCharPressed = 0;
-				}
-				Gdx.graphics.requestRendering();
-			}
-		}
-	}
-
-	@Override
-	public void setInputProcessor (InputProcessor processor) {
-		this.processor = processor;
-	}
-
-	@Override
-	public InputProcessor getInputProcessor () {
-		return this.processor;
-	}
-
-	@Override
-	public void vibrate (int milliseconds) {
-	}
-
-	@Override
-	public boolean justTouched () {
-		return justTouched;
-	}
-
-	private int toLwjglButton (int button) {
-		switch (button) {
-		case Buttons.LEFT:
-			return 0;
-		case Buttons.RIGHT:
-			return 1;
-		case Buttons.MIDDLE:
-			return 2;
-		case Buttons.BACK:
-			return 3;
-		case Buttons.FORWARD:
-			return 4;
-		}
-		return 0;
-	}
-
-	@Override
-	public boolean isButtonPressed (int button) {
-		return Mouse.isButtonDown(toLwjglButton(button));
-	}
-
-	@Override
-	public void vibrate (long[] pattern, int repeat) {
-	}
-
-	@Override
-	public void cancelVibrate () {
-	}
-
-	@Override
-	public float getAzimuth () {
-		return 0;
-	}
-
-	@Override
-	public float getPitch () {
-		return 0;
-	}
-
-	@Override
-	public float getRoll () {
-		return 0;
-	}
-
-	@Override
-	public boolean isPeripheralAvailable (Peripheral peripheral) {
-		if (peripheral == Peripheral.HardwareKeyboard) return true;
-		return false;
-	}
-
-	@Override
-	public int getRotation () {
-		return 0;
-	}
-
-	@Override
-	public Orientation getNativeOrientation () {
-		return Orientation.Landscape;
-	}
-
-	@Override
-	public void setCursorCatched (boolean catched) {
-		Mouse.setGrabbed(catched);
-	}
-
-	@Override
-	public boolean isCursorCatched () {
-		return Mouse.isGrabbed();
-	}
-
-	@Override
-	public int getDeltaX () {
-		return deltaX;
-	}
-
-	@Override
-	public int getDeltaX (int pointer) {
-		if (pointer == 0)
-			return deltaX;
-		else
-			return 0;
-	}
-
-	@Override
-	public int getDeltaY () {
-		return -deltaY;
-	}
-
-	@Override
-	public int getDeltaY (int pointer) {
-		if (pointer == 0)
-			return -deltaY;
-		else
-			return 0;
-	}
-
-	@Override
-	public void setCursorPosition (int x, int y) {
-		Mouse.setCursorPosition(x, Gdx.graphics.getHeight() - 1 - y);
-	}
-
-	@Override
-	public long getCurrentEventTime () {
-		return currentEventTimeStamp;
-	}
-
-	@Override
-	public void getRotationMatrix (float[] matrix) {
-		// TODO Auto-generated method stub
-
-	}
-
-	class KeyEvent {
-		static final int KEY_DOWN = 0;
-		static final int KEY_UP = 1;
-		static final int KEY_TYPED = 2;
-
-		long timeStamp;
-		int type;
-		int keyCode;
-		char keyChar;
-	}
-=======
->>>>>>> cc4c786d
-
-public interface LwjglInput extends Input {
-
-	/** Records input events such as mouse and keyboard (usually called every frame by the {@link LwjglApplication})  */
-	void update();
-
-	/** Process all recorded input events (usually called every frame by the {@link LwjglApplication})  */
-	void processEvents();
-}
+/*******************************************************************************
+ * Copyright 2011 See AUTHORS file.
+ * 
+ * Licensed under the Apache License, Version 2.0 (the "License");
+ * you may not use this file except in compliance with the License.
+ * You may obtain a copy of the License at
+ * 
+ *   http://www.apache.org/licenses/LICENSE-2.0
+ * 
+ * Unless required by applicable law or agreed to in writing, software
+ * distributed under the License is distributed on an "AS IS" BASIS,
+ * WITHOUT WARRANTIES OR CONDITIONS OF ANY KIND, either express or implied.
+ * See the License for the specific language governing permissions and
+ * limitations under the License.
+ ******************************************************************************/
+
+package com.badlogic.gdx.backends.lwjgl;
+
+import com.badlogic.gdx.Input;
+
+public interface LwjglInput extends Input {
+
+	/** Records input events such as mouse and keyboard (usually called every frame by the {@link LwjglApplication})  */
+	void update();
+
+	/** Process all recorded input events (usually called every frame by the {@link LwjglApplication})  */
+	void processEvents();
+}