/*******************************************************************************
 * Copyright 2011 See AUTHORS file.
 * 
 * Licensed under the Apache License, Version 2.0 (the "License");
 * you may not use this file except in compliance with the License.
 * You may obtain a copy of the License at
 * 
 *   http://www.apache.org/licenses/LICENSE-2.0
 * 
 * Unless required by applicable law or agreed to in writing, software
 * distributed under the License is distributed on an "AS IS" BASIS,
 * WITHOUT WARRANTIES OR CONDITIONS OF ANY KIND, either express or implied.
 * See the License for the specific language governing permissions and
 * limitations under the License.
 ******************************************************************************/

package com.badlogic.gdx.backends.lwjgl3;

import java.nio.IntBuffer;

<<<<<<< HEAD
import com.badlogic.gdx.utils.Os;
=======
import com.badlogic.gdx.*;
>>>>>>> 8b52a713
import org.lwjgl.BufferUtils;
import org.lwjgl.glfw.GLFW;
import org.lwjgl.glfw.GLFWDropCallback;
import org.lwjgl.glfw.GLFWImage;
import org.lwjgl.glfw.GLFWWindowCloseCallback;
import org.lwjgl.glfw.GLFWWindowFocusCallback;
import org.lwjgl.glfw.GLFWWindowIconifyCallback;
import org.lwjgl.glfw.GLFWWindowMaximizeCallback;
import org.lwjgl.glfw.GLFWWindowRefreshCallback;

import com.badlogic.gdx.graphics.Pixmap;
import com.badlogic.gdx.utils.Array;
import com.badlogic.gdx.utils.Disposable;
import com.badlogic.gdx.utils.SharedLibraryLoader;

public class Lwjgl3Window implements Disposable {
	private long windowHandle;
	final ApplicationListener listener;
	private final Array<LifecycleListener> lifecycleListeners;
	final Lwjgl3ApplicationBase application;
	private boolean listenerInitialized = false;
	Lwjgl3WindowListener windowListener;
	private Lwjgl3Graphics graphics;
	private Lwjgl3Input input;
	private final Lwjgl3ApplicationConfiguration config;
	private final Array<Runnable> runnables = new Array<Runnable>();
	private final Array<Runnable> executedRunnables = new Array<Runnable>();
	private final IntBuffer tmpBuffer;
	private final IntBuffer tmpBuffer2;
	boolean iconified = false;
	boolean focused = false;
	private boolean requestRendering = false;

	private final GLFWWindowFocusCallback focusCallback = new GLFWWindowFocusCallback() {
		@Override
		public void invoke (long windowHandle, final boolean focused) {
			postRunnable(new Runnable() {
				@Override
				public void run () {
					if (windowListener != null) {
						if (focused) {
							if (config.pauseWhenLostFocus) {
								synchronized (lifecycleListeners) {
									for (LifecycleListener lifecycleListener : lifecycleListeners) {
										lifecycleListener.resume();
									}
								}
							}
							windowListener.focusGained();
						} else {
							windowListener.focusLost();
							if (config.pauseWhenLostFocus) {
								synchronized (lifecycleListeners) {
									for (LifecycleListener lifecycleListener : lifecycleListeners) {
										lifecycleListener.pause();
									}
								}
								listener.pause();
							}
						}
						Lwjgl3Window.this.focused = focused;
					}
				}
			});
		}
	};

	private final GLFWWindowIconifyCallback iconifyCallback = new GLFWWindowIconifyCallback() {
		@Override
		public void invoke (long windowHandle, final boolean iconified) {
			postRunnable(new Runnable() {
				@Override
				public void run () {
					if (windowListener != null) {
						windowListener.iconified(iconified);
					}
					Lwjgl3Window.this.iconified = iconified;
					if (iconified) {
						if (config.pauseWhenMinimized) {
							synchronized (lifecycleListeners) {
								for (LifecycleListener lifecycleListener : lifecycleListeners) {
									lifecycleListener.pause();
								}
							}
							listener.pause();
						}
					} else {
						if (config.pauseWhenMinimized) {
							synchronized (lifecycleListeners) {
								for (LifecycleListener lifecycleListener : lifecycleListeners) {
									lifecycleListener.resume();
								}
							}
							listener.resume();
						}
					}
				}
			});
		}
	};

	private final GLFWWindowMaximizeCallback maximizeCallback = new GLFWWindowMaximizeCallback() {
		@Override
		public void invoke (long windowHandle, final boolean maximized) {
			postRunnable(new Runnable() {
				@Override
				public void run () {
					if (windowListener != null) {
						windowListener.maximized(maximized);
					}
				}
			});
		}

	};

	private final GLFWWindowCloseCallback closeCallback = new GLFWWindowCloseCallback() {
		@Override
		public void invoke (final long windowHandle) {
			postRunnable(new Runnable() {
				@Override
				public void run () {
					if (windowListener != null) {
						if (!windowListener.closeRequested()) {
							GLFW.glfwSetWindowShouldClose(windowHandle, false);
						}
					}
				}
			});
		}
	};

	private final GLFWDropCallback dropCallback = new GLFWDropCallback() {
		@Override
		public void invoke (final long windowHandle, final int count, final long names) {
			final String[] files = new String[count];
			for (int i = 0; i < count; i++) {
				files[i] = getName(names, i);
			}
			postRunnable(new Runnable() {
				@Override
				public void run () {
					if (windowListener != null) {
						windowListener.filesDropped(files);
					}
				}
			});
		}
	};

	private final GLFWWindowRefreshCallback refreshCallback = new GLFWWindowRefreshCallback() {
		@Override
		public void invoke (long windowHandle) {
			postRunnable(new Runnable() {
				@Override
				public void run () {
					if (windowListener != null) {
						windowListener.refreshRequested();
					}
				}
			});
		}
	};

	Lwjgl3Window (ApplicationListener listener, Array<LifecycleListener> lifecycleListeners, Lwjgl3ApplicationConfiguration config,
		Lwjgl3ApplicationBase application) {
		this.listener = listener;
		this.lifecycleListeners = lifecycleListeners;
		this.windowListener = config.windowListener;
		this.config = config;
		this.application = application;
		this.tmpBuffer = BufferUtils.createIntBuffer(1);
		this.tmpBuffer2 = BufferUtils.createIntBuffer(1);
	}

	void create (long windowHandle) {
		this.windowHandle = windowHandle;
		this.input = application.createInput(this);
		this.graphics = new Lwjgl3Graphics(this);

		GLFW.glfwSetWindowFocusCallback(windowHandle, focusCallback);
		GLFW.glfwSetWindowIconifyCallback(windowHandle, iconifyCallback);
		GLFW.glfwSetWindowMaximizeCallback(windowHandle, maximizeCallback);
		GLFW.glfwSetWindowCloseCallback(windowHandle, closeCallback);
		GLFW.glfwSetDropCallback(windowHandle, dropCallback);
		GLFW.glfwSetWindowRefreshCallback(windowHandle, refreshCallback);

		if (windowListener != null) {
			windowListener.created(this);
		}
	}

	/** @return the {@link ApplicationListener} associated with this window **/
	public ApplicationListener getListener () {
		return listener;
	}

	/** @return the {@link Lwjgl3WindowListener} set on this window **/
	public Lwjgl3WindowListener getWindowListener () {
		return windowListener;
	}

	public void setWindowListener (Lwjgl3WindowListener listener) {
		this.windowListener = listener;
	}

	/** Post a {@link Runnable} to this window's event queue. Use this if you access statics like {@link Gdx#graphics} in your
	 * runnable instead of {@link Application#postRunnable(Runnable)}. */
	public void postRunnable (Runnable runnable) {
		synchronized (runnables) {
			runnables.add(runnable);
		}
	}

	/** Sets the position of the window in logical coordinates. All monitors span a virtual surface together. The coordinates are
	 * relative to the first monitor in the virtual surface. **/
	public void setPosition (int x, int y) {
		GLFW.glfwSetWindowPos(windowHandle, x, y);
	}

	/** @return the window position in logical coordinates. All monitors span a virtual surface together. The coordinates are
	 *         relative to the first monitor in the virtual surface. **/
	public int getPositionX () {
		GLFW.glfwGetWindowPos(windowHandle, tmpBuffer, tmpBuffer2);
		return tmpBuffer.get(0);
	}

	/** @return the window position in logical coordinates. All monitors span a virtual surface together. The coordinates are
	 *         relative to the first monitor in the virtual surface. **/
	public int getPositionY () {
		GLFW.glfwGetWindowPos(windowHandle, tmpBuffer, tmpBuffer2);
		return tmpBuffer2.get(0);
	}

	/** Sets the visibility of the window. Invisible windows will still call their {@link ApplicationListener} */
	public void setVisible (boolean visible) {
		if (visible) {
			GLFW.glfwShowWindow(windowHandle);
		} else {
			GLFW.glfwHideWindow(windowHandle);
		}
	}

	/** Closes this window and pauses and disposes the associated {@link ApplicationListener}. */
	public void closeWindow () {
		GLFW.glfwSetWindowShouldClose(windowHandle, true);
	}

	/** Minimizes (iconifies) the window. Iconified windows do not call their {@link ApplicationListener} until the window is
	 * restored. */
	public void iconifyWindow () {
		GLFW.glfwIconifyWindow(windowHandle);
	}

	/** Whether the window is iconfieid */
	public boolean isIconified () {
		return iconified;
	}

	/** De-minimizes (de-iconifies) and de-maximizes the window. */
	public void restoreWindow () {
		GLFW.glfwRestoreWindow(windowHandle);
	}

	/** Maximizes the window. */
	public void maximizeWindow () {
		GLFW.glfwMaximizeWindow(windowHandle);
	}

	/** Brings the window to front and sets input focus. The window should already be visible and not iconified. */
	public void focusWindow () {
		GLFW.glfwFocusWindow(windowHandle);
	}

	public boolean isFocused () {
		return focused;
	}

	/** Sets the icon that will be used in the window's title bar. Has no effect in macOS, which doesn't use window icons.
	 * @param image One or more images. The one closest to the system's desired size will be scaled. Good sizes include 16x16,
	 *           32x32 and 48x48. Pixmap format {@link com.badlogic.gdx.graphics.Pixmap.Format#RGBA8888 RGBA8888} is preferred so
	 *           the images will not have to be copied and converted. The chosen image is copied, and the provided Pixmaps are not
	 *           disposed. */
	public void setIcon (Pixmap... image) {
		setIcon(windowHandle, image);
	}

	static void setIcon (long windowHandle, String[] imagePaths, Files.FileType imageFileType) {
		if (SharedLibraryLoader.os == Os.MacOsX) return;

		Pixmap[] pixmaps = new Pixmap[imagePaths.length];
		for (int i = 0; i < imagePaths.length; i++) {
			pixmaps[i] = new Pixmap(Gdx.files.getFileHandle(imagePaths[i], imageFileType));
		}

		setIcon(windowHandle, pixmaps);

		for (Pixmap pixmap : pixmaps) {
			pixmap.dispose();
		}
	}

	static void setIcon (long windowHandle, Pixmap[] images) {
		if (SharedLibraryLoader.os == Os.MacOsX) return;

		GLFWImage.Buffer buffer = GLFWImage.malloc(images.length);
		Pixmap[] tmpPixmaps = new Pixmap[images.length];

		for (int i = 0; i < images.length; i++) {
			Pixmap pixmap = images[i];

			if (pixmap.getFormat() != Pixmap.Format.RGBA8888) {
				Pixmap rgba = new Pixmap(pixmap.getWidth(), pixmap.getHeight(), Pixmap.Format.RGBA8888);
				rgba.setBlending(Pixmap.Blending.None);
				rgba.drawPixmap(pixmap, 0, 0);
				tmpPixmaps[i] = rgba;
				pixmap = rgba;
			}

			GLFWImage icon = GLFWImage.malloc();
			icon.set(pixmap.getWidth(), pixmap.getHeight(), pixmap.getPixels());
			buffer.put(icon);

			icon.free();
		}

		buffer.position(0);
		GLFW.glfwSetWindowIcon(windowHandle, buffer);

		buffer.free();
		for (Pixmap pixmap : tmpPixmaps) {
			if (pixmap != null) {
				pixmap.dispose();
			}
		}

	}

	public void setTitle (CharSequence title) {
		GLFW.glfwSetWindowTitle(windowHandle, title);
	}

	/** Sets minimum and maximum size limits for the window. If the window is full screen or not resizable, these limits are
	 * ignored. Use -1 to indicate an unrestricted dimension. */
	public void setSizeLimits (int minWidth, int minHeight, int maxWidth, int maxHeight) {
		setSizeLimits(windowHandle, minWidth, minHeight, maxWidth, maxHeight);
	}

	static void setSizeLimits (long windowHandle, int minWidth, int minHeight, int maxWidth, int maxHeight) {
		GLFW.glfwSetWindowSizeLimits(windowHandle, minWidth > -1 ? minWidth : GLFW.GLFW_DONT_CARE,
			minHeight > -1 ? minHeight : GLFW.GLFW_DONT_CARE, maxWidth > -1 ? maxWidth : GLFW.GLFW_DONT_CARE,
			maxHeight > -1 ? maxHeight : GLFW.GLFW_DONT_CARE);
	}

	Lwjgl3Graphics getGraphics () {
		return graphics;
	}

	Lwjgl3Input getInput () {
		return input;
	}

	public long getWindowHandle () {
		return windowHandle;
	}

	void windowHandleChanged (long windowHandle) {
		this.windowHandle = windowHandle;
		input.windowHandleChanged(windowHandle);
	}

	boolean update () {
		if (!listenerInitialized) {
			initializeListener();
		}
		synchronized (runnables) {
			executedRunnables.addAll(runnables);
			runnables.clear();
		}
		for (Runnable runnable : executedRunnables) {
			runnable.run();
		}
		boolean shouldRender = executedRunnables.size > 0 || graphics.isContinuousRendering();
		executedRunnables.clear();

		if (!iconified) input.update();

		synchronized (this) {
			shouldRender |= requestRendering && !iconified;
			requestRendering = false;
		}

		if (shouldRender) {
			graphics.update();
			listener.render();
			GLFW.glfwSwapBuffers(windowHandle);
		}

		if (!iconified) input.prepareNext();

		return shouldRender;
	}

	void requestRendering () {
		synchronized (this) {
			this.requestRendering = true;
		}
	}

	boolean shouldClose () {
		return GLFW.glfwWindowShouldClose(windowHandle);
	}

	Lwjgl3ApplicationConfiguration getConfig () {
		return config;
	}

	boolean isListenerInitialized () {
		return listenerInitialized;
	}

	void initializeListener () {
		if (!listenerInitialized) {
			listener.create();
			listener.resize(graphics.getWidth(), graphics.getHeight());
			listenerInitialized = true;
		}
	}

	void makeCurrent () {
		Gdx.graphics = graphics;
		Gdx.gl32 = graphics.getGL32();
		Gdx.gl31 = Gdx.gl32 != null ? Gdx.gl32 : graphics.getGL31();
		Gdx.gl30 = Gdx.gl31 != null ? Gdx.gl31 : graphics.getGL30();
		Gdx.gl20 = Gdx.gl30 != null ? Gdx.gl30 : graphics.getGL20();
		Gdx.gl = Gdx.gl20;
		Gdx.input = input;

		GLFW.glfwMakeContextCurrent(windowHandle);
	}

	@Override
	public void dispose () {
		listener.pause();
		listener.dispose();
		Lwjgl3Cursor.dispose(this);
		graphics.dispose();
		input.dispose();
		GLFW.glfwSetWindowFocusCallback(windowHandle, null);
		GLFW.glfwSetWindowIconifyCallback(windowHandle, null);
		GLFW.glfwSetWindowCloseCallback(windowHandle, null);
		GLFW.glfwSetDropCallback(windowHandle, null);
		GLFW.glfwDestroyWindow(windowHandle);

		focusCallback.free();
		iconifyCallback.free();
		maximizeCallback.free();
		closeCallback.free();
		dropCallback.free();
		refreshCallback.free();
	}

	@Override
	public int hashCode () {
		final int prime = 31;
		int result = 1;
		result = prime * result + (int)(windowHandle ^ (windowHandle >>> 32));
		return result;
	}

	@Override
	public boolean equals (Object obj) {
		if (this == obj) return true;
		if (obj == null) return false;
		if (getClass() != obj.getClass()) return false;
		Lwjgl3Window other = (Lwjgl3Window)obj;
		if (windowHandle != other.windowHandle) return false;
		return true;
	}

	public void flash () {
		GLFW.glfwRequestWindowAttention(windowHandle);
	}
}<|MERGE_RESOLUTION|>--- conflicted
+++ resolved
@@ -1,12 +1,12 @@
 /*******************************************************************************
  * Copyright 2011 See AUTHORS file.
- * 
+ *
  * Licensed under the Apache License, Version 2.0 (the "License");
  * you may not use this file except in compliance with the License.
  * You may obtain a copy of the License at
- * 
+ *
  *   http://www.apache.org/licenses/LICENSE-2.0
- * 
+ *
  * Unless required by applicable law or agreed to in writing, software
  * distributed under the License is distributed on an "AS IS" BASIS,
  * WITHOUT WARRANTIES OR CONDITIONS OF ANY KIND, either express or implied.
@@ -18,11 +18,8 @@
 
 import java.nio.IntBuffer;
 
-<<<<<<< HEAD
+import com.badlogic.gdx.*;
 import com.badlogic.gdx.utils.Os;
-=======
-import com.badlogic.gdx.*;
->>>>>>> 8b52a713
 import org.lwjgl.BufferUtils;
 import org.lwjgl.glfw.GLFW;
 import org.lwjgl.glfw.GLFWDropCallback;
