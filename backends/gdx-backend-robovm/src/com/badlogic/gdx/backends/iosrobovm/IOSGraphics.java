/*******************************************************************************
 * Copyright 2011 See AUTHORS file.
 * 
 * Licensed under the Apache License, Version 2.0 (the "License");
 * you may not use this file except in compliance with the License.
 * You may obtain a copy of the License at
 * 
 *   http://www.apache.org/licenses/LICENSE-2.0
 * 
 * Unless required by applicable law or agreed to in writing, software
 * distributed under the License is distributed on an "AS IS" BASIS,
 * WITHOUT WARRANTIES OR CONDITIONS OF ANY KIND, either express or implied.
 * See the License for the specific language governing permissions and
 * limitations under the License.
<<<<<<< HEAD
 ******************************************************************************/

package com.badlogic.gdx.backends.iosrobovm;

=======
 ******************************************************************************/

package com.badlogic.gdx.backends.iosrobovm;

>>>>>>> ec0abea1
import org.robovm.cocoatouch.coregraphics.CGPoint;
import org.robovm.cocoatouch.coregraphics.CGRect;
import org.robovm.cocoatouch.coregraphics.CGSize;
import org.robovm.cocoatouch.foundation.NSObject;
import org.robovm.cocoatouch.foundation.NSSet;
import org.robovm.cocoatouch.glkit.GLKView;
import org.robovm.cocoatouch.glkit.GLKViewController;
import org.robovm.cocoatouch.glkit.GLKViewControllerDelegate;
import org.robovm.cocoatouch.glkit.GLKViewDelegate;
import org.robovm.cocoatouch.glkit.GLKViewDrawableColorFormat;
import org.robovm.cocoatouch.glkit.GLKViewDrawableDepthFormat;
import org.robovm.cocoatouch.glkit.GLKViewDrawableMultisample;
import org.robovm.cocoatouch.glkit.GLKViewDrawableStencilFormat;
import org.robovm.cocoatouch.opengles.EAGLContext;
import org.robovm.cocoatouch.opengles.EAGLRenderingAPI;
import org.robovm.cocoatouch.uikit.UIDevice;
import org.robovm.cocoatouch.uikit.UIEvent;
import org.robovm.cocoatouch.uikit.UIInterfaceOrientation;
import org.robovm.cocoatouch.uikit.UIScreen;
import org.robovm.cocoatouch.uikit.UIUserInterfaceIdiom;
import org.robovm.objc.Selector;
import org.robovm.objc.annotation.BindSelector;
import org.robovm.rt.bro.annotation.Callback;

import com.badlogic.gdx.Gdx;
import com.badlogic.gdx.Graphics;
import com.badlogic.gdx.LifecycleListener;
import com.badlogic.gdx.graphics.GL10;
import com.badlogic.gdx.graphics.GL11;
import com.badlogic.gdx.graphics.GL20;
<<<<<<< HEAD
import com.badlogic.gdx.graphics.GL30;
import com.badlogic.gdx.graphics.GLCommon;
import com.badlogic.gdx.utils.Array;

// FIXME add GL 1.x support by ripping Android's classes
public class IOSGraphics extends NSObject implements Graphics, GLKViewDelegate,
		GLKViewControllerDelegate {

	private static final String tag = "IOSGraphics";

	static class IOSUIViewController extends GLKViewController {
		final IOSApplication app;
		final IOSGraphics graphics;
		boolean created = false;

		IOSUIViewController(IOSApplication app, IOSGraphics graphics) {
			this.app = app;
			this.graphics = graphics;
		}

		@Override
		public void didRotate(UIInterfaceOrientation orientation) {
			super.didRotate(orientation);
			// get the view size and update graphics
			// FIXME: supporting BOTH (landscape+portrait at same time) is
			// currently not working correctly (needs fix)
			// FIXME screen orientation needs to be stored for
			// Input#getNativeOrientation
			CGSize bounds = app.getBounds(this);
			graphics.width = (int) bounds.width();
			graphics.height = (int) bounds.height();
			graphics.makeCurrent();
			app.listener.resize(graphics.width, graphics.height);
		}

		public boolean shouldAutorotateToInterfaceOrientation(
				UIInterfaceOrientation orientation) {
			// we return "true" if we support the orientation
			switch (orientation) {
			case LandscapeLeft:
			case LandscapeRight:
				return app.config.orientationLandscape;
			default:
				// assume portrait
				return app.config.orientationPortrait;
			}
		}

		@Callback
		@BindSelector("shouldAutorotateToInterfaceOrientation:")
		private static boolean shouldAutorotateToInterfaceOrientation(
				IOSUIViewController self, Selector sel,
				UIInterfaceOrientation orientation) {
			return self.shouldAutorotateToInterfaceOrientation(orientation);
		}
	}

	static class IOSUIView extends GLKView {

		public IOSUIView(CGRect frame, EAGLContext context) {
			super(frame, context);
		}
	}

	IOSApplication app;
	IOSInput input;
	GL20 gl20;
	int width;
	int height;
	long lastFrameTime;
	float deltaTime;
	long framesStart;
	int frames;
	int fps;
	BufferFormat bufferFormat;
	String extensions;

	private float ppiX = 0;
	private float ppiY = 0;
	private float ppcX = 0;
	private float ppcY = 0;
	private float density = 1;

	volatile boolean paused;
	boolean wasPaused;

	IOSApplicationConfiguration config;
	EAGLContext context;
	GLKView view;
	IOSUIViewController viewController;

	public IOSGraphics(CGSize bounds, IOSApplication app, IOSApplicationConfiguration config, IOSInput input, GL20 gl20) {
		this.config = config;
		// setup view and OpenGL
		width = (int) bounds.width();
		height = (int) bounds.height();
		app.debug(tag, bounds.width() + "x" + bounds.height() + ", " + UIScreen.getMainScreen().getScale());
		this.gl20 = gl20;

		context = new EAGLContext(EAGLRenderingAPI.OpenGLES2);

		view = new GLKView(new CGRect(new CGPoint(0, 0), bounds), context) {
			@Override
			public void touchesBegan(NSSet touches, UIEvent event) {
				super.touchesBegan(touches, event);
				IOSGraphics.this.input.touchDown(touches, event);
			}

			@Override
			public void touchesCancelled(NSSet touches, UIEvent event) {
				super.touchesCancelled(touches, event);
				IOSGraphics.this.input.touchUp(touches, event);
			}

			@Override
			public void touchesEnded(NSSet touches, UIEvent event) {
				super.touchesEnded(touches, event);
				IOSGraphics.this.input.touchUp(touches, event);
			}

			@Override
			public void touchesMoved(NSSet touches, UIEvent event) {
				super.touchesMoved(touches, event);
				IOSGraphics.this.input.touchMoved(touches, event);
			}

			@Override
			public void draw(CGRect rect) {
				IOSGraphics.this.draw(this, rect);
			}

		};
		view.setDelegate(this);
		view.setDrawableColorFormat(config.colorFormat);
		view.setDrawableDepthFormat(config.depthFormat);
		view.setDrawableStencilFormat(config.stencilFormat);
		view.setDrawableMultisample(config.multisample);
		view.setMultipleTouchEnabled(true);

		viewController = new IOSUIViewController(app, this);
		viewController.setView(view);
		viewController.setDelegate(this);
		viewController.setPreferredFramesPerSecond(config.preferredFramesPerSecond);

		this.app = app;
		this.input = input;

		// FIXME fix this if we add rgba/depth/stencil flags to
		// IOSApplicationConfiguration
		int r = 0, g = 0, b = 0, a = 0, depth = 0, stencil = 0, samples = 0;
		if(config.colorFormat == GLKViewDrawableColorFormat.RGB565) {
			r = 5; g = 6; b = 5; a = 0;
		} else {
			r = g = b = a = 8;
		}
		if(config.depthFormat == GLKViewDrawableDepthFormat.Format16) {
			depth = 16;
		} else if (config.depthFormat == GLKViewDrawableDepthFormat.Format24) {
			depth = 24;
		} else {
			depth = 0;
		}
		if(config.stencilFormat == GLKViewDrawableStencilFormat.Format8) {
			stencil = 8;
		}
		if(config.multisample == GLKViewDrawableMultisample.Sample4X) {
			samples = 4;
		}
		bufferFormat = new BufferFormat(r, g, b, a, depth, stencil, samples, false);
		this.gl20 = gl20;

		// determine display density and PPI (PPI values via Wikipedia!)
		density = 1f;

		// if ((UIScreen.getMainScreen().respondsToSelector(new
		// Selector("scale")))) {
		float scale = UIScreen.getMainScreen().getScale();
		app.debug(tag, "Calculating density, UIScreen.mainScreen.scale: " + scale);
		if (scale == 2f) density = 2f;

		int ppi;
		if (UIDevice.getCurrentDevice().getUserInterfaceIdiom() == UIUserInterfaceIdiom.Pad) {
			// iPad
			ppi = Math.round(density * 132);
		} else {
			// iPhone or iPodTouch
			ppi = Math.round(density * 163);
		}
		ppiX = ppi;
		ppiY = ppi;
		ppcX = ppiX / 2.54f;
		ppcY = ppiY / 2.54f;
		app.debug(tag, "Display: ppi=" + ppi + ", density=" + density);

		// time + FPS
		lastFrameTime = System.nanoTime();
		framesStart = lastFrameTime;

		paused = false;
		wasPaused = true;
	}

	public void resume() {
		paused = false;
	}

	public void pause() {
		paused = true;
	}

	boolean created = false;
	@Override
	public void draw(GLKView view, CGRect rect) {
		if(!created) {
			app.graphics.makeCurrent();
			app.listener.create();
			app.listener.resize(width, height);
			created = true;
		}
		if (paused) {
			if (!wasPaused) {
				Array<LifecycleListener> listeners = app.lifecycleListeners;
				synchronized (listeners) {
					for (LifecycleListener listener : listeners) {
						listener.pause();
					}
				}
				app.listener.pause();
				wasPaused = true;
			}
			return;
		} else {
			if (wasPaused) {
				Array<LifecycleListener> listeners = app.lifecycleListeners;
				synchronized (listeners) {
					for (LifecycleListener listener : listeners) {
						listener.resume();
					}
				}
				app.listener.resume();
				wasPaused = false;
			}
		}

		long time = System.nanoTime();
		deltaTime = (time - lastFrameTime) / 1000000000.0f;
		lastFrameTime = time;

		frames++;
		if (time - framesStart >= 1000000000l) {
			framesStart = time;
			fps = frames;
			frames = 0;
		}

		makeCurrent();
		input.processEvents();
		app.listener.render();
	}

	void makeCurrent() {
		EAGLContext.setCurrentContext(context);
	}

	@Override
	public void update(GLKViewController controller) {
		makeCurrent();
		app.processRunnables();
	}

	@Override
	public void willPause(GLKViewController controller, boolean pause) {
		if (pause) {
			pause();
		} else {
			resume();
		}
	}

	@Override
	public boolean isGL11Available() {
		return false;
	}

	@Override
	public boolean isGL20Available() {
		return true;
	}

	@Override
	public GLCommon getGLCommon() {
		return gl20;
	}

	@Override
	public GL10 getGL10() {
		return null;
	}

	@Override
	public GL11 getGL11() {
		return null;
	}

	@Override
	public GL20 getGL20() {
		return gl20;
	}

	@Override
	public GL30 getGL30() {
		return null;
	}

	@Override
	public int getWidth() {
		return width;
	}

	@Override
	public int getHeight() {
		return height;
	}

	@Override
	public float getDeltaTime() {
		return deltaTime;
	}

	@Override
	public float getRawDeltaTime() {
		return deltaTime;
	}

	@Override
	public int getFramesPerSecond() {
		return fps;
	}

	@Override
	public GraphicsType getType() {
		return GraphicsType.iOSGL;
	}

	@Override
	public float getPpiX() {
		return ppiX;
	}

	@Override
	public float getPpiY() {
		return ppiY;
	}

	@Override
	public float getPpcX() {
		return ppcX;
	}

	@Override
	public float getPpcY() {
		return ppcY;
	}

	/**
	 * Returns the display density.
	 * 
	 * @return 1.0f for non-retina devices, 2.0f for retina devices.
	 */
	@Override
	public float getDensity() {
		return density;
	}

	@Override
	public boolean supportsDisplayModeChange() {
		return false;
	}

	@Override
	public DisplayMode[] getDisplayModes() {
		return new DisplayMode[] { getDesktopDisplayMode() };
	}

	@Override
	public DisplayMode getDesktopDisplayMode() {
		return new IOSDisplayMode(getWidth(), getHeight(), config.preferredFramesPerSecond, bufferFormat.r + bufferFormat.g + bufferFormat.b + bufferFormat.a);
	}

	private class IOSDisplayMode extends DisplayMode {
		protected IOSDisplayMode(int width, int height, int refreshRate,
				int bitsPerPixel) {
			super(width, height, refreshRate, bitsPerPixel);
		}
	}

	@Override
	public boolean setDisplayMode(DisplayMode displayMode) {
		return false;
	}

	@Override
	public boolean setDisplayMode(int width, int height, boolean fullscreen) {
		return false;
	}

	@Override
	public void setTitle(String title) {
	}

	@Override
	public void setVSync(boolean vsync) {
	}

	@Override
	public BufferFormat getBufferFormat() {
		return bufferFormat;
	}

	@Override
	public boolean supportsExtension(String extension) {
		if (extensions == null)
			extensions = Gdx.gl.glGetString(GL10.GL_EXTENSIONS);
		return extensions.contains(extension);
	}

	@Override
	public void setContinuousRendering(boolean isContinuous) {
		// FIXME implement this if possible
	}

	@Override
	public boolean isContinuousRendering() {
		// FIXME implement this if possible
		return true;
	}

	@Override
	public void requestRendering() {
		// FIXME implement this if possible
	}

	@Override
	public boolean isFullscreen() {
		return true;
	}
}
=======
import com.badlogic.gdx.graphics.GLCommon;
import com.badlogic.gdx.utils.Array;

// FIXME add GL 1.x support by ripping Android's classes
public class IOSGraphics extends NSObject implements Graphics, GLKViewDelegate, GLKViewControllerDelegate {

	private static final String tag = "IOSGraphics";

	static class IOSUIViewController extends GLKViewController {
		final IOSApplication app;
		final IOSGraphics graphics;
		boolean created = false;

		IOSUIViewController (IOSApplication app, IOSGraphics graphics) {
			this.app = app;
			this.graphics = graphics;
		}

		@Override
		public void didRotate (UIInterfaceOrientation orientation) {
			super.didRotate(orientation);
			// get the view size and update graphics
			// FIXME: supporting BOTH (landscape+portrait at same time) is
			// currently not working correctly (needs fix)
			// FIXME screen orientation needs to be stored for
			// Input#getNativeOrientation
			CGSize bounds = app.getBounds(this);
			graphics.width = (int)bounds.width();
			graphics.height = (int)bounds.height();
			graphics.makeCurrent();
			app.listener.resize(graphics.width, graphics.height);
		}

		public boolean shouldAutorotateToInterfaceOrientation (UIInterfaceOrientation orientation) {
			// we return "true" if we support the orientation
			switch (orientation) {
			case LandscapeLeft:
			case LandscapeRight:
				return app.config.orientationLandscape;
			default:
				// assume portrait
				return app.config.orientationPortrait;
			}
		}

		@Callback
		@BindSelector("shouldAutorotateToInterfaceOrientation:")
		private static boolean shouldAutorotateToInterfaceOrientation (IOSUIViewController self, Selector sel,
			UIInterfaceOrientation orientation) {
			return self.shouldAutorotateToInterfaceOrientation(orientation);
		}
	}

	static class IOSUIView extends GLKView {

		public IOSUIView (CGRect frame, EAGLContext context) {
			super(frame, context);
		}
	}

	IOSApplication app;
	IOSInput input;
	GL20 gl20;
	int width;
	int height;
	long lastFrameTime;
	float deltaTime;
	long framesStart;
	int frames;
	int fps;
	BufferFormat bufferFormat;
	String extensions;

	private float ppiX = 0;
	private float ppiY = 0;
	private float ppcX = 0;
	private float ppcY = 0;
	private float density = 1;

	volatile boolean paused;

	IOSApplicationConfiguration config;
	EAGLContext context;
	GLKView view;
	IOSUIViewController viewController;

	public IOSGraphics (CGSize bounds, IOSApplication app, IOSApplicationConfiguration config, IOSInput input, GL20 gl20) {
		this.config = config;
		// setup view and OpenGL
		width = (int)bounds.width();
		height = (int)bounds.height();
		app.debug(tag, bounds.width() + "x" + bounds.height() + ", " + UIScreen.getMainScreen().getScale());
		this.gl20 = gl20;

		context = new EAGLContext(EAGLRenderingAPI.OpenGLES2);

		view = new GLKView(new CGRect(new CGPoint(0, 0), bounds), context) {
			@Override
			public void touchesBegan (NSSet touches, UIEvent event) {
				super.touchesBegan(touches, event);
				IOSGraphics.this.input.touchDown(touches, event);
			}

			@Override
			public void touchesCancelled (NSSet touches, UIEvent event) {
				super.touchesCancelled(touches, event);
				IOSGraphics.this.input.touchUp(touches, event);
			}

			@Override
			public void touchesEnded (NSSet touches, UIEvent event) {
				super.touchesEnded(touches, event);
				IOSGraphics.this.input.touchUp(touches, event);
			}

			@Override
			public void touchesMoved (NSSet touches, UIEvent event) {
				super.touchesMoved(touches, event);
				IOSGraphics.this.input.touchMoved(touches, event);
			}

			@Override
			public void draw (CGRect rect) {
				IOSGraphics.this.draw(this, rect);
			}

		};
		view.setDelegate(this);
		view.setDrawableColorFormat(config.colorFormat);
		view.setDrawableDepthFormat(config.depthFormat);
		view.setDrawableStencilFormat(config.stencilFormat);
		view.setDrawableMultisample(config.multisample);
		view.setMultipleTouchEnabled(true);

		viewController = new IOSUIViewController(app, this);
		viewController.setView(view);
		viewController.setDelegate(this);
		viewController.setPreferredFramesPerSecond(config.preferredFramesPerSecond);

		this.app = app;
		this.input = input;

		// FIXME fix this if we add rgba/depth/stencil flags to
		// IOSApplicationConfiguration
		int r = 0, g = 0, b = 0, a = 0, depth = 0, stencil = 0, samples = 0;
		if (config.colorFormat == GLKViewDrawableColorFormat.RGB565) {
			r = 5;
			g = 6;
			b = 5;
			a = 0;
		} else {
			r = g = b = a = 8;
		}
		if (config.depthFormat == GLKViewDrawableDepthFormat.Format16) {
			depth = 16;
		} else if (config.depthFormat == GLKViewDrawableDepthFormat.Format24) {
			depth = 24;
		} else {
			depth = 0;
		}
		if (config.stencilFormat == GLKViewDrawableStencilFormat.Format8) {
			stencil = 8;
		}
		if (config.multisample == GLKViewDrawableMultisample.Sample4X) {
			samples = 4;
		}
		bufferFormat = new BufferFormat(r, g, b, a, depth, stencil, samples, false);
		this.gl20 = gl20;

		// determine display density and PPI (PPI values via Wikipedia!)
		density = 1f;

		// if ((UIScreen.getMainScreen().respondsToSelector(new
		// Selector("scale")))) {
		float scale = UIScreen.getMainScreen().getScale();
		app.debug(tag, "Calculating density, UIScreen.mainScreen.scale: " + scale);
		if (scale == 2f) density = 2f;

		int ppi;
		if (UIDevice.getCurrentDevice().getUserInterfaceIdiom() == UIUserInterfaceIdiom.Pad) {
			// iPad
			ppi = Math.round(density * 132);
		} else {
			// iPhone or iPodTouch
			ppi = Math.round(density * 163);
		}
		ppiX = ppi;
		ppiY = ppi;
		ppcX = ppiX / 2.54f;
		ppcY = ppiY / 2.54f;
		app.debug(tag, "Display: ppi=" + ppi + ", density=" + density);

		// time + FPS
		lastFrameTime = System.nanoTime();
		framesStart = lastFrameTime;

		paused = false;
	}

	public void resume () {
		if (!paused) return;
		paused = false;

		Array<LifecycleListener> listeners = app.lifecycleListeners;
		synchronized (listeners) {
			for (LifecycleListener listener : listeners) {
				listener.resume();
			}
		}
		app.listener.resume();
	}

	public void pause () {
		if (paused) return;
		paused = true;
		
		Array<LifecycleListener> listeners = app.lifecycleListeners;
		synchronized (listeners) {
			for (LifecycleListener listener : listeners) {
				listener.pause();
			}
		}
		app.listener.pause();
	}

	boolean created = false;

	@Override
	public void draw (GLKView view, CGRect rect) {
		if (!created) {
			app.graphics.makeCurrent();
			app.listener.create();
			app.listener.resize(width, height);
			created = true;
		}
		if (paused) {
			return;
		}

		long time = System.nanoTime();
		deltaTime = (time - lastFrameTime) / 1000000000.0f;
		lastFrameTime = time;

		frames++;
		if (time - framesStart >= 1000000000l) {
			framesStart = time;
			fps = frames;
			frames = 0;
		}

		makeCurrent();
		input.processEvents();
		app.listener.render();
	}

	void makeCurrent () {
		EAGLContext.setCurrentContext(context);
	}

	@Override
	public void update (GLKViewController controller) {
		makeCurrent();
		app.processRunnables();
	}

	@Override
	public void willPause (GLKViewController controller, boolean pause) {
		if (pause) {
			if (paused) return;
			pause();
		} else {
			if (!paused) return;
			resume();
		}
	}

	@Override
	public boolean isGL11Available () {
		return false;
	}

	@Override
	public boolean isGL20Available () {
		return true;
	}

	@Override
	public GLCommon getGLCommon () {
		return gl20;
	}

	@Override
	public GL10 getGL10 () {
		return null;
	}

	@Override
	public GL11 getGL11 () {
		return null;
	}

	@Override
	public GL20 getGL20 () {
		return gl20;
	}

	@Override
	public int getWidth () {
		return width;
	}

	@Override
	public int getHeight () {
		return height;
	}

	@Override
	public float getDeltaTime () {
		return deltaTime;
	}

	@Override
	public float getRawDeltaTime () {
		return deltaTime;
	}

	@Override
	public int getFramesPerSecond () {
		return fps;
	}

	@Override
	public GraphicsType getType () {
		return GraphicsType.iOSGL;
	}

	@Override
	public float getPpiX () {
		return ppiX;
	}

	@Override
	public float getPpiY () {
		return ppiY;
	}

	@Override
	public float getPpcX () {
		return ppcX;
	}

	@Override
	public float getPpcY () {
		return ppcY;
	}

	/** Returns the display density.
	 * 
	 * @return 1.0f for non-retina devices, 2.0f for retina devices. */
	@Override
	public float getDensity () {
		return density;
	}

	@Override
	public boolean supportsDisplayModeChange () {
		return false;
	}

	@Override
	public DisplayMode[] getDisplayModes () {
		return new DisplayMode[] {getDesktopDisplayMode()};
	}

	@Override
	public DisplayMode getDesktopDisplayMode () {
		return new IOSDisplayMode(getWidth(), getHeight(), config.preferredFramesPerSecond, bufferFormat.r + bufferFormat.g
			+ bufferFormat.b + bufferFormat.a);
	}

	private class IOSDisplayMode extends DisplayMode {
		protected IOSDisplayMode (int width, int height, int refreshRate, int bitsPerPixel) {
			super(width, height, refreshRate, bitsPerPixel);
		}
	}

	@Override
	public boolean setDisplayMode (DisplayMode displayMode) {
		return false;
	}

	@Override
	public boolean setDisplayMode (int width, int height, boolean fullscreen) {
		return false;
	}

	@Override
	public void setTitle (String title) {
	}

	@Override
	public void setVSync (boolean vsync) {
	}

	@Override
	public BufferFormat getBufferFormat () {
		return bufferFormat;
	}

	@Override
	public boolean supportsExtension (String extension) {
		if (extensions == null) extensions = Gdx.gl.glGetString(GL10.GL_EXTENSIONS);
		return extensions.contains(extension);
	}

	@Override
	public void setContinuousRendering (boolean isContinuous) {
		// FIXME implement this if possible
	}

	@Override
	public boolean isContinuousRendering () {
		// FIXME implement this if possible
		return true;
	}

	@Override
	public void requestRendering () {
		// FIXME implement this if possible
	}

	@Override
	public boolean isFullscreen () {
		return true;
	}
}

>>>>>>> ec0abea1
<|MERGE_RESOLUTION|>--- conflicted
+++ resolved
@@ -1,942 +1,484 @@
-/*******************************************************************************
- * Copyright 2011 See AUTHORS file.
- * 
- * Licensed under the Apache License, Version 2.0 (the "License");
- * you may not use this file except in compliance with the License.
- * You may obtain a copy of the License at
- * 
- *   http://www.apache.org/licenses/LICENSE-2.0
- * 
- * Unless required by applicable law or agreed to in writing, software
- * distributed under the License is distributed on an "AS IS" BASIS,
- * WITHOUT WARRANTIES OR CONDITIONS OF ANY KIND, either express or implied.
- * See the License for the specific language governing permissions and
- * limitations under the License.
-<<<<<<< HEAD
- ******************************************************************************/
-
-package com.badlogic.gdx.backends.iosrobovm;
-
-=======
- ******************************************************************************/
-
-package com.badlogic.gdx.backends.iosrobovm;
-
->>>>>>> ec0abea1
-import org.robovm.cocoatouch.coregraphics.CGPoint;
-import org.robovm.cocoatouch.coregraphics.CGRect;
-import org.robovm.cocoatouch.coregraphics.CGSize;
-import org.robovm.cocoatouch.foundation.NSObject;
-import org.robovm.cocoatouch.foundation.NSSet;
-import org.robovm.cocoatouch.glkit.GLKView;
-import org.robovm.cocoatouch.glkit.GLKViewController;
-import org.robovm.cocoatouch.glkit.GLKViewControllerDelegate;
-import org.robovm.cocoatouch.glkit.GLKViewDelegate;
-import org.robovm.cocoatouch.glkit.GLKViewDrawableColorFormat;
-import org.robovm.cocoatouch.glkit.GLKViewDrawableDepthFormat;
-import org.robovm.cocoatouch.glkit.GLKViewDrawableMultisample;
-import org.robovm.cocoatouch.glkit.GLKViewDrawableStencilFormat;
-import org.robovm.cocoatouch.opengles.EAGLContext;
-import org.robovm.cocoatouch.opengles.EAGLRenderingAPI;
-import org.robovm.cocoatouch.uikit.UIDevice;
-import org.robovm.cocoatouch.uikit.UIEvent;
-import org.robovm.cocoatouch.uikit.UIInterfaceOrientation;
-import org.robovm.cocoatouch.uikit.UIScreen;
-import org.robovm.cocoatouch.uikit.UIUserInterfaceIdiom;
-import org.robovm.objc.Selector;
-import org.robovm.objc.annotation.BindSelector;
-import org.robovm.rt.bro.annotation.Callback;
-
-import com.badlogic.gdx.Gdx;
-import com.badlogic.gdx.Graphics;
-import com.badlogic.gdx.LifecycleListener;
-import com.badlogic.gdx.graphics.GL10;
-import com.badlogic.gdx.graphics.GL11;
-import com.badlogic.gdx.graphics.GL20;
-<<<<<<< HEAD
-import com.badlogic.gdx.graphics.GL30;
-import com.badlogic.gdx.graphics.GLCommon;
-import com.badlogic.gdx.utils.Array;
-
-// FIXME add GL 1.x support by ripping Android's classes
-public class IOSGraphics extends NSObject implements Graphics, GLKViewDelegate,
-		GLKViewControllerDelegate {
-
-	private static final String tag = "IOSGraphics";
-
-	static class IOSUIViewController extends GLKViewController {
-		final IOSApplication app;
-		final IOSGraphics graphics;
-		boolean created = false;
-
-		IOSUIViewController(IOSApplication app, IOSGraphics graphics) {
-			this.app = app;
-			this.graphics = graphics;
-		}
-
-		@Override
-		public void didRotate(UIInterfaceOrientation orientation) {
-			super.didRotate(orientation);
-			// get the view size and update graphics
-			// FIXME: supporting BOTH (landscape+portrait at same time) is
-			// currently not working correctly (needs fix)
-			// FIXME screen orientation needs to be stored for
-			// Input#getNativeOrientation
-			CGSize bounds = app.getBounds(this);
-			graphics.width = (int) bounds.width();
-			graphics.height = (int) bounds.height();
-			graphics.makeCurrent();
-			app.listener.resize(graphics.width, graphics.height);
-		}
-
-		public boolean shouldAutorotateToInterfaceOrientation(
-				UIInterfaceOrientation orientation) {
-			// we return "true" if we support the orientation
-			switch (orientation) {
-			case LandscapeLeft:
-			case LandscapeRight:
-				return app.config.orientationLandscape;
-			default:
-				// assume portrait
-				return app.config.orientationPortrait;
-			}
-		}
-
-		@Callback
-		@BindSelector("shouldAutorotateToInterfaceOrientation:")
-		private static boolean shouldAutorotateToInterfaceOrientation(
-				IOSUIViewController self, Selector sel,
-				UIInterfaceOrientation orientation) {
-			return self.shouldAutorotateToInterfaceOrientation(orientation);
-		}
-	}
-
-	static class IOSUIView extends GLKView {
-
-		public IOSUIView(CGRect frame, EAGLContext context) {
-			super(frame, context);
-		}
-	}
-
-	IOSApplication app;
-	IOSInput input;
-	GL20 gl20;
-	int width;
-	int height;
-	long lastFrameTime;
-	float deltaTime;
-	long framesStart;
-	int frames;
-	int fps;
-	BufferFormat bufferFormat;
-	String extensions;
-
-	private float ppiX = 0;
-	private float ppiY = 0;
-	private float ppcX = 0;
-	private float ppcY = 0;
-	private float density = 1;
-
-	volatile boolean paused;
-	boolean wasPaused;
-
-	IOSApplicationConfiguration config;
-	EAGLContext context;
-	GLKView view;
-	IOSUIViewController viewController;
-
-	public IOSGraphics(CGSize bounds, IOSApplication app, IOSApplicationConfiguration config, IOSInput input, GL20 gl20) {
-		this.config = config;
-		// setup view and OpenGL
-		width = (int) bounds.width();
-		height = (int) bounds.height();
-		app.debug(tag, bounds.width() + "x" + bounds.height() + ", " + UIScreen.getMainScreen().getScale());
-		this.gl20 = gl20;
-
-		context = new EAGLContext(EAGLRenderingAPI.OpenGLES2);
-
-		view = new GLKView(new CGRect(new CGPoint(0, 0), bounds), context) {
-			@Override
-			public void touchesBegan(NSSet touches, UIEvent event) {
-				super.touchesBegan(touches, event);
-				IOSGraphics.this.input.touchDown(touches, event);
-			}
-
-			@Override
-			public void touchesCancelled(NSSet touches, UIEvent event) {
-				super.touchesCancelled(touches, event);
-				IOSGraphics.this.input.touchUp(touches, event);
-			}
-
-			@Override
-			public void touchesEnded(NSSet touches, UIEvent event) {
-				super.touchesEnded(touches, event);
-				IOSGraphics.this.input.touchUp(touches, event);
-			}
-
-			@Override
-			public void touchesMoved(NSSet touches, UIEvent event) {
-				super.touchesMoved(touches, event);
-				IOSGraphics.this.input.touchMoved(touches, event);
-			}
-
-			@Override
-			public void draw(CGRect rect) {
-				IOSGraphics.this.draw(this, rect);
-			}
-
-		};
-		view.setDelegate(this);
-		view.setDrawableColorFormat(config.colorFormat);
-		view.setDrawableDepthFormat(config.depthFormat);
-		view.setDrawableStencilFormat(config.stencilFormat);
-		view.setDrawableMultisample(config.multisample);
-		view.setMultipleTouchEnabled(true);
-
-		viewController = new IOSUIViewController(app, this);
-		viewController.setView(view);
-		viewController.setDelegate(this);
-		viewController.setPreferredFramesPerSecond(config.preferredFramesPerSecond);
-
-		this.app = app;
-		this.input = input;
-
-		// FIXME fix this if we add rgba/depth/stencil flags to
-		// IOSApplicationConfiguration
-		int r = 0, g = 0, b = 0, a = 0, depth = 0, stencil = 0, samples = 0;
-		if(config.colorFormat == GLKViewDrawableColorFormat.RGB565) {
-			r = 5; g = 6; b = 5; a = 0;
-		} else {
-			r = g = b = a = 8;
-		}
-		if(config.depthFormat == GLKViewDrawableDepthFormat.Format16) {
-			depth = 16;
-		} else if (config.depthFormat == GLKViewDrawableDepthFormat.Format24) {
-			depth = 24;
-		} else {
-			depth = 0;
-		}
-		if(config.stencilFormat == GLKViewDrawableStencilFormat.Format8) {
-			stencil = 8;
-		}
-		if(config.multisample == GLKViewDrawableMultisample.Sample4X) {
-			samples = 4;
-		}
-		bufferFormat = new BufferFormat(r, g, b, a, depth, stencil, samples, false);
-		this.gl20 = gl20;
-
-		// determine display density and PPI (PPI values via Wikipedia!)
-		density = 1f;
-
-		// if ((UIScreen.getMainScreen().respondsToSelector(new
-		// Selector("scale")))) {
-		float scale = UIScreen.getMainScreen().getScale();
-		app.debug(tag, "Calculating density, UIScreen.mainScreen.scale: " + scale);
-		if (scale == 2f) density = 2f;
-
-		int ppi;
-		if (UIDevice.getCurrentDevice().getUserInterfaceIdiom() == UIUserInterfaceIdiom.Pad) {
-			// iPad
-			ppi = Math.round(density * 132);
-		} else {
-			// iPhone or iPodTouch
-			ppi = Math.round(density * 163);
-		}
-		ppiX = ppi;
-		ppiY = ppi;
-		ppcX = ppiX / 2.54f;
-		ppcY = ppiY / 2.54f;
-		app.debug(tag, "Display: ppi=" + ppi + ", density=" + density);
-
-		// time + FPS
-		lastFrameTime = System.nanoTime();
-		framesStart = lastFrameTime;
-
-		paused = false;
-		wasPaused = true;
-	}
-
-	public void resume() {
-		paused = false;
-	}
-
-	public void pause() {
-		paused = true;
-	}
-
-	boolean created = false;
-	@Override
-	public void draw(GLKView view, CGRect rect) {
-		if(!created) {
-			app.graphics.makeCurrent();
-			app.listener.create();
-			app.listener.resize(width, height);
-			created = true;
-		}
-		if (paused) {
-			if (!wasPaused) {
-				Array<LifecycleListener> listeners = app.lifecycleListeners;
-				synchronized (listeners) {
-					for (LifecycleListener listener : listeners) {
-						listener.pause();
-					}
-				}
-				app.listener.pause();
-				wasPaused = true;
-			}
-			return;
-		} else {
-			if (wasPaused) {
-				Array<LifecycleListener> listeners = app.lifecycleListeners;
-				synchronized (listeners) {
-					for (LifecycleListener listener : listeners) {
-						listener.resume();
-					}
-				}
-				app.listener.resume();
-				wasPaused = false;
-			}
-		}
-
-		long time = System.nanoTime();
-		deltaTime = (time - lastFrameTime) / 1000000000.0f;
-		lastFrameTime = time;
-
-		frames++;
-		if (time - framesStart >= 1000000000l) {
-			framesStart = time;
-			fps = frames;
-			frames = 0;
-		}
-
-		makeCurrent();
-		input.processEvents();
-		app.listener.render();
-	}
-
-	void makeCurrent() {
-		EAGLContext.setCurrentContext(context);
-	}
-
-	@Override
-	public void update(GLKViewController controller) {
-		makeCurrent();
-		app.processRunnables();
-	}
-
-	@Override
-	public void willPause(GLKViewController controller, boolean pause) {
-		if (pause) {
-			pause();
-		} else {
-			resume();
-		}
-	}
-
-	@Override
-	public boolean isGL11Available() {
-		return false;
-	}
-
-	@Override
-	public boolean isGL20Available() {
-		return true;
-	}
-
-	@Override
-	public GLCommon getGLCommon() {
-		return gl20;
-	}
-
-	@Override
-	public GL10 getGL10() {
-		return null;
-	}
-
-	@Override
-	public GL11 getGL11() {
-		return null;
-	}
-
-	@Override
-	public GL20 getGL20() {
-		return gl20;
-	}
-
-	@Override
-	public GL30 getGL30() {
-		return null;
-	}
-
-	@Override
-	public int getWidth() {
-		return width;
-	}
-
-	@Override
-	public int getHeight() {
-		return height;
-	}
-
-	@Override
-	public float getDeltaTime() {
-		return deltaTime;
-	}
-
-	@Override
-	public float getRawDeltaTime() {
-		return deltaTime;
-	}
-
-	@Override
-	public int getFramesPerSecond() {
-		return fps;
-	}
-
-	@Override
-	public GraphicsType getType() {
-		return GraphicsType.iOSGL;
-	}
-
-	@Override
-	public float getPpiX() {
-		return ppiX;
-	}
-
-	@Override
-	public float getPpiY() {
-		return ppiY;
-	}
-
-	@Override
-	public float getPpcX() {
-		return ppcX;
-	}
-
-	@Override
-	public float getPpcY() {
-		return ppcY;
-	}
-
-	/**
-	 * Returns the display density.
-	 * 
-	 * @return 1.0f for non-retina devices, 2.0f for retina devices.
-	 */
-	@Override
-	public float getDensity() {
-		return density;
-	}
-
-	@Override
-	public boolean supportsDisplayModeChange() {
-		return false;
-	}
-
-	@Override
-	public DisplayMode[] getDisplayModes() {
-		return new DisplayMode[] { getDesktopDisplayMode() };
-	}
-
-	@Override
-	public DisplayMode getDesktopDisplayMode() {
-		return new IOSDisplayMode(getWidth(), getHeight(), config.preferredFramesPerSecond, bufferFormat.r + bufferFormat.g + bufferFormat.b + bufferFormat.a);
-	}
-
-	private class IOSDisplayMode extends DisplayMode {
-		protected IOSDisplayMode(int width, int height, int refreshRate,
-				int bitsPerPixel) {
-			super(width, height, refreshRate, bitsPerPixel);
-		}
-	}
-
-	@Override
-	public boolean setDisplayMode(DisplayMode displayMode) {
-		return false;
-	}
-
-	@Override
-	public boolean setDisplayMode(int width, int height, boolean fullscreen) {
-		return false;
-	}
-
-	@Override
-	public void setTitle(String title) {
-	}
-
-	@Override
-	public void setVSync(boolean vsync) {
-	}
-
-	@Override
-	public BufferFormat getBufferFormat() {
-		return bufferFormat;
-	}
-
-	@Override
-	public boolean supportsExtension(String extension) {
-		if (extensions == null)
-			extensions = Gdx.gl.glGetString(GL10.GL_EXTENSIONS);
-		return extensions.contains(extension);
-	}
-
-	@Override
-	public void setContinuousRendering(boolean isContinuous) {
-		// FIXME implement this if possible
-	}
-
-	@Override
-	public boolean isContinuousRendering() {
-		// FIXME implement this if possible
-		return true;
-	}
-
-	@Override
-	public void requestRendering() {
-		// FIXME implement this if possible
-	}
-
-	@Override
-	public boolean isFullscreen() {
-		return true;
-	}
-}
-=======
-import com.badlogic.gdx.graphics.GLCommon;
-import com.badlogic.gdx.utils.Array;
-
-// FIXME add GL 1.x support by ripping Android's classes
-public class IOSGraphics extends NSObject implements Graphics, GLKViewDelegate, GLKViewControllerDelegate {
-
-	private static final String tag = "IOSGraphics";
-
-	static class IOSUIViewController extends GLKViewController {
-		final IOSApplication app;
-		final IOSGraphics graphics;
-		boolean created = false;
-
-		IOSUIViewController (IOSApplication app, IOSGraphics graphics) {
-			this.app = app;
-			this.graphics = graphics;
-		}
-
-		@Override
-		public void didRotate (UIInterfaceOrientation orientation) {
-			super.didRotate(orientation);
-			// get the view size and update graphics
-			// FIXME: supporting BOTH (landscape+portrait at same time) is
-			// currently not working correctly (needs fix)
-			// FIXME screen orientation needs to be stored for
-			// Input#getNativeOrientation
-			CGSize bounds = app.getBounds(this);
-			graphics.width = (int)bounds.width();
-			graphics.height = (int)bounds.height();
-			graphics.makeCurrent();
-			app.listener.resize(graphics.width, graphics.height);
-		}
-
-		public boolean shouldAutorotateToInterfaceOrientation (UIInterfaceOrientation orientation) {
-			// we return "true" if we support the orientation
-			switch (orientation) {
-			case LandscapeLeft:
-			case LandscapeRight:
-				return app.config.orientationLandscape;
-			default:
-				// assume portrait
-				return app.config.orientationPortrait;
-			}
-		}
-
-		@Callback
-		@BindSelector("shouldAutorotateToInterfaceOrientation:")
-		private static boolean shouldAutorotateToInterfaceOrientation (IOSUIViewController self, Selector sel,
-			UIInterfaceOrientation orientation) {
-			return self.shouldAutorotateToInterfaceOrientation(orientation);
-		}
-	}
-
-	static class IOSUIView extends GLKView {
-
-		public IOSUIView (CGRect frame, EAGLContext context) {
-			super(frame, context);
-		}
-	}
-
-	IOSApplication app;
-	IOSInput input;
-	GL20 gl20;
-	int width;
-	int height;
-	long lastFrameTime;
-	float deltaTime;
-	long framesStart;
-	int frames;
-	int fps;
-	BufferFormat bufferFormat;
-	String extensions;
-
-	private float ppiX = 0;
-	private float ppiY = 0;
-	private float ppcX = 0;
-	private float ppcY = 0;
-	private float density = 1;
-
-	volatile boolean paused;
-
-	IOSApplicationConfiguration config;
-	EAGLContext context;
-	GLKView view;
-	IOSUIViewController viewController;
-
-	public IOSGraphics (CGSize bounds, IOSApplication app, IOSApplicationConfiguration config, IOSInput input, GL20 gl20) {
-		this.config = config;
-		// setup view and OpenGL
-		width = (int)bounds.width();
-		height = (int)bounds.height();
-		app.debug(tag, bounds.width() + "x" + bounds.height() + ", " + UIScreen.getMainScreen().getScale());
-		this.gl20 = gl20;
-
-		context = new EAGLContext(EAGLRenderingAPI.OpenGLES2);
-
-		view = new GLKView(new CGRect(new CGPoint(0, 0), bounds), context) {
-			@Override
-			public void touchesBegan (NSSet touches, UIEvent event) {
-				super.touchesBegan(touches, event);
-				IOSGraphics.this.input.touchDown(touches, event);
-			}
-
-			@Override
-			public void touchesCancelled (NSSet touches, UIEvent event) {
-				super.touchesCancelled(touches, event);
-				IOSGraphics.this.input.touchUp(touches, event);
-			}
-
-			@Override
-			public void touchesEnded (NSSet touches, UIEvent event) {
-				super.touchesEnded(touches, event);
-				IOSGraphics.this.input.touchUp(touches, event);
-			}
-
-			@Override
-			public void touchesMoved (NSSet touches, UIEvent event) {
-				super.touchesMoved(touches, event);
-				IOSGraphics.this.input.touchMoved(touches, event);
-			}
-
-			@Override
-			public void draw (CGRect rect) {
-				IOSGraphics.this.draw(this, rect);
-			}
-
-		};
-		view.setDelegate(this);
-		view.setDrawableColorFormat(config.colorFormat);
-		view.setDrawableDepthFormat(config.depthFormat);
-		view.setDrawableStencilFormat(config.stencilFormat);
-		view.setDrawableMultisample(config.multisample);
-		view.setMultipleTouchEnabled(true);
-
-		viewController = new IOSUIViewController(app, this);
-		viewController.setView(view);
-		viewController.setDelegate(this);
-		viewController.setPreferredFramesPerSecond(config.preferredFramesPerSecond);
-
-		this.app = app;
-		this.input = input;
-
-		// FIXME fix this if we add rgba/depth/stencil flags to
-		// IOSApplicationConfiguration
-		int r = 0, g = 0, b = 0, a = 0, depth = 0, stencil = 0, samples = 0;
-		if (config.colorFormat == GLKViewDrawableColorFormat.RGB565) {
-			r = 5;
-			g = 6;
-			b = 5;
-			a = 0;
-		} else {
-			r = g = b = a = 8;
-		}
-		if (config.depthFormat == GLKViewDrawableDepthFormat.Format16) {
-			depth = 16;
-		} else if (config.depthFormat == GLKViewDrawableDepthFormat.Format24) {
-			depth = 24;
-		} else {
-			depth = 0;
-		}
-		if (config.stencilFormat == GLKViewDrawableStencilFormat.Format8) {
-			stencil = 8;
-		}
-		if (config.multisample == GLKViewDrawableMultisample.Sample4X) {
-			samples = 4;
-		}
-		bufferFormat = new BufferFormat(r, g, b, a, depth, stencil, samples, false);
-		this.gl20 = gl20;
-
-		// determine display density and PPI (PPI values via Wikipedia!)
-		density = 1f;
-
-		// if ((UIScreen.getMainScreen().respondsToSelector(new
-		// Selector("scale")))) {
-		float scale = UIScreen.getMainScreen().getScale();
-		app.debug(tag, "Calculating density, UIScreen.mainScreen.scale: " + scale);
-		if (scale == 2f) density = 2f;
-
-		int ppi;
-		if (UIDevice.getCurrentDevice().getUserInterfaceIdiom() == UIUserInterfaceIdiom.Pad) {
-			// iPad
-			ppi = Math.round(density * 132);
-		} else {
-			// iPhone or iPodTouch
-			ppi = Math.round(density * 163);
-		}
-		ppiX = ppi;
-		ppiY = ppi;
-		ppcX = ppiX / 2.54f;
-		ppcY = ppiY / 2.54f;
-		app.debug(tag, "Display: ppi=" + ppi + ", density=" + density);
-
-		// time + FPS
-		lastFrameTime = System.nanoTime();
-		framesStart = lastFrameTime;
-
-		paused = false;
-	}
-
-	public void resume () {
-		if (!paused) return;
-		paused = false;
-
-		Array<LifecycleListener> listeners = app.lifecycleListeners;
-		synchronized (listeners) {
-			for (LifecycleListener listener : listeners) {
-				listener.resume();
-			}
-		}
-		app.listener.resume();
-	}
-
-	public void pause () {
-		if (paused) return;
-		paused = true;
-		
-		Array<LifecycleListener> listeners = app.lifecycleListeners;
-		synchronized (listeners) {
-			for (LifecycleListener listener : listeners) {
-				listener.pause();
-			}
-		}
-		app.listener.pause();
-	}
-
-	boolean created = false;
-
-	@Override
-	public void draw (GLKView view, CGRect rect) {
-		if (!created) {
-			app.graphics.makeCurrent();
-			app.listener.create();
-			app.listener.resize(width, height);
-			created = true;
-		}
-		if (paused) {
-			return;
-		}
-
-		long time = System.nanoTime();
-		deltaTime = (time - lastFrameTime) / 1000000000.0f;
-		lastFrameTime = time;
-
-		frames++;
-		if (time - framesStart >= 1000000000l) {
-			framesStart = time;
-			fps = frames;
-			frames = 0;
-		}
-
-		makeCurrent();
-		input.processEvents();
-		app.listener.render();
-	}
-
-	void makeCurrent () {
-		EAGLContext.setCurrentContext(context);
-	}
-
-	@Override
-	public void update (GLKViewController controller) {
-		makeCurrent();
-		app.processRunnables();
-	}
-
-	@Override
-	public void willPause (GLKViewController controller, boolean pause) {
-		if (pause) {
-			if (paused) return;
-			pause();
-		} else {
-			if (!paused) return;
-			resume();
-		}
-	}
-
-	@Override
-	public boolean isGL11Available () {
-		return false;
-	}
-
-	@Override
-	public boolean isGL20Available () {
-		return true;
-	}
-
-	@Override
-	public GLCommon getGLCommon () {
-		return gl20;
-	}
-
-	@Override
-	public GL10 getGL10 () {
-		return null;
-	}
-
-	@Override
-	public GL11 getGL11 () {
-		return null;
-	}
-
-	@Override
-	public GL20 getGL20 () {
-		return gl20;
-	}
-
-	@Override
-	public int getWidth () {
-		return width;
-	}
-
-	@Override
-	public int getHeight () {
-		return height;
-	}
-
-	@Override
-	public float getDeltaTime () {
-		return deltaTime;
-	}
-
-	@Override
-	public float getRawDeltaTime () {
-		return deltaTime;
-	}
-
-	@Override
-	public int getFramesPerSecond () {
-		return fps;
-	}
-
-	@Override
-	public GraphicsType getType () {
-		return GraphicsType.iOSGL;
-	}
-
-	@Override
-	public float getPpiX () {
-		return ppiX;
-	}
-
-	@Override
-	public float getPpiY () {
-		return ppiY;
-	}
-
-	@Override
-	public float getPpcX () {
-		return ppcX;
-	}
-
-	@Override
-	public float getPpcY () {
-		return ppcY;
-	}
-
-	/** Returns the display density.
-	 * 
-	 * @return 1.0f for non-retina devices, 2.0f for retina devices. */
-	@Override
-	public float getDensity () {
-		return density;
-	}
-
-	@Override
-	public boolean supportsDisplayModeChange () {
-		return false;
-	}
-
-	@Override
-	public DisplayMode[] getDisplayModes () {
-		return new DisplayMode[] {getDesktopDisplayMode()};
-	}
-
-	@Override
-	public DisplayMode getDesktopDisplayMode () {
-		return new IOSDisplayMode(getWidth(), getHeight(), config.preferredFramesPerSecond, bufferFormat.r + bufferFormat.g
-			+ bufferFormat.b + bufferFormat.a);
-	}
-
-	private class IOSDisplayMode extends DisplayMode {
-		protected IOSDisplayMode (int width, int height, int refreshRate, int bitsPerPixel) {
-			super(width, height, refreshRate, bitsPerPixel);
-		}
-	}
-
-	@Override
-	public boolean setDisplayMode (DisplayMode displayMode) {
-		return false;
-	}
-
-	@Override
-	public boolean setDisplayMode (int width, int height, boolean fullscreen) {
-		return false;
-	}
-
-	@Override
-	public void setTitle (String title) {
-	}
-
-	@Override
-	public void setVSync (boolean vsync) {
-	}
-
-	@Override
-	public BufferFormat getBufferFormat () {
-		return bufferFormat;
-	}
-
-	@Override
-	public boolean supportsExtension (String extension) {
-		if (extensions == null) extensions = Gdx.gl.glGetString(GL10.GL_EXTENSIONS);
-		return extensions.contains(extension);
-	}
-
-	@Override
-	public void setContinuousRendering (boolean isContinuous) {
-		// FIXME implement this if possible
-	}
-
-	@Override
-	public boolean isContinuousRendering () {
-		// FIXME implement this if possible
-		return true;
-	}
-
-	@Override
-	public void requestRendering () {
-		// FIXME implement this if possible
-	}
-
-	@Override
-	public boolean isFullscreen () {
-		return true;
-	}
-}
-
->>>>>>> ec0abea1
+/*******************************************************************************
+ * Copyright 2011 See AUTHORS file.
+ * 
+ * Licensed under the Apache License, Version 2.0 (the "License");
+ * you may not use this file except in compliance with the License.
+ * You may obtain a copy of the License at
+ * 
+ *   http://www.apache.org/licenses/LICENSE-2.0
+ * 
+ * Unless required by applicable law or agreed to in writing, software
+ * distributed under the License is distributed on an "AS IS" BASIS,
+ * WITHOUT WARRANTIES OR CONDITIONS OF ANY KIND, either express or implied.
+ * See the License for the specific language governing permissions and
+ * limitations under the License.
+ ******************************************************************************/
+
+package com.badlogic.gdx.backends.iosrobovm;
+
+import org.robovm.cocoatouch.coregraphics.CGPoint;
+import org.robovm.cocoatouch.coregraphics.CGRect;
+import org.robovm.cocoatouch.coregraphics.CGSize;
+import org.robovm.cocoatouch.foundation.NSObject;
+import org.robovm.cocoatouch.foundation.NSSet;
+import org.robovm.cocoatouch.glkit.GLKView;
+import org.robovm.cocoatouch.glkit.GLKViewController;
+import org.robovm.cocoatouch.glkit.GLKViewControllerDelegate;
+import org.robovm.cocoatouch.glkit.GLKViewDelegate;
+import org.robovm.cocoatouch.glkit.GLKViewDrawableColorFormat;
+import org.robovm.cocoatouch.glkit.GLKViewDrawableDepthFormat;
+import org.robovm.cocoatouch.glkit.GLKViewDrawableMultisample;
+import org.robovm.cocoatouch.glkit.GLKViewDrawableStencilFormat;
+import org.robovm.cocoatouch.opengles.EAGLContext;
+import org.robovm.cocoatouch.opengles.EAGLRenderingAPI;
+import org.robovm.cocoatouch.uikit.UIDevice;
+import org.robovm.cocoatouch.uikit.UIEvent;
+import org.robovm.cocoatouch.uikit.UIInterfaceOrientation;
+import org.robovm.cocoatouch.uikit.UIScreen;
+import org.robovm.cocoatouch.uikit.UIUserInterfaceIdiom;
+import org.robovm.objc.Selector;
+import org.robovm.objc.annotation.BindSelector;
+import org.robovm.rt.bro.annotation.Callback;
+
+import com.badlogic.gdx.Gdx;
+import com.badlogic.gdx.Graphics;
+import com.badlogic.gdx.LifecycleListener;
+import com.badlogic.gdx.graphics.GL10;
+import com.badlogic.gdx.graphics.GL11;
+import com.badlogic.gdx.graphics.GL20;
+import com.badlogic.gdx.graphics.GLCommon;
+import com.badlogic.gdx.utils.Array;
+
+// FIXME add GL 1.x support by ripping Android's classes
+public class IOSGraphics extends NSObject implements Graphics, GLKViewDelegate, GLKViewControllerDelegate {
+
+	private static final String tag = "IOSGraphics";
+
+	static class IOSUIViewController extends GLKViewController {
+		final IOSApplication app;
+		final IOSGraphics graphics;
+		boolean created = false;
+
+		IOSUIViewController (IOSApplication app, IOSGraphics graphics) {
+			this.app = app;
+			this.graphics = graphics;
+		}
+
+		@Override
+		public void didRotate (UIInterfaceOrientation orientation) {
+			super.didRotate(orientation);
+			// get the view size and update graphics
+			// FIXME: supporting BOTH (landscape+portrait at same time) is
+			// currently not working correctly (needs fix)
+			// FIXME screen orientation needs to be stored for
+			// Input#getNativeOrientation
+			CGSize bounds = app.getBounds(this);
+			graphics.width = (int)bounds.width();
+			graphics.height = (int)bounds.height();
+			graphics.makeCurrent();
+			app.listener.resize(graphics.width, graphics.height);
+		}
+
+		public boolean shouldAutorotateToInterfaceOrientation (UIInterfaceOrientation orientation) {
+			// we return "true" if we support the orientation
+			switch (orientation) {
+			case LandscapeLeft:
+			case LandscapeRight:
+				return app.config.orientationLandscape;
+			default:
+				// assume portrait
+				return app.config.orientationPortrait;
+			}
+		}
+
+		@Callback
+		@BindSelector("shouldAutorotateToInterfaceOrientation:")
+		private static boolean shouldAutorotateToInterfaceOrientation (IOSUIViewController self, Selector sel,
+			UIInterfaceOrientation orientation) {
+			return self.shouldAutorotateToInterfaceOrientation(orientation);
+		}
+	}
+
+	static class IOSUIView extends GLKView {
+
+		public IOSUIView (CGRect frame, EAGLContext context) {
+			super(frame, context);
+		}
+	}
+
+	IOSApplication app;
+	IOSInput input;
+	GL20 gl20;
+	int width;
+	int height;
+	long lastFrameTime;
+	float deltaTime;
+	long framesStart;
+	int frames;
+	int fps;
+	BufferFormat bufferFormat;
+	String extensions;
+
+	private float ppiX = 0;
+	private float ppiY = 0;
+	private float ppcX = 0;
+	private float ppcY = 0;
+	private float density = 1;
+
+	volatile boolean paused;
+
+	IOSApplicationConfiguration config;
+	EAGLContext context;
+	GLKView view;
+	IOSUIViewController viewController;
+
+	public IOSGraphics (CGSize bounds, IOSApplication app, IOSApplicationConfiguration config, IOSInput input, GL20 gl20) {
+		this.config = config;
+		// setup view and OpenGL
+		width = (int)bounds.width();
+		height = (int)bounds.height();
+		app.debug(tag, bounds.width() + "x" + bounds.height() + ", " + UIScreen.getMainScreen().getScale());
+		this.gl20 = gl20;
+
+		context = new EAGLContext(EAGLRenderingAPI.OpenGLES2);
+
+		view = new GLKView(new CGRect(new CGPoint(0, 0), bounds), context) {
+			@Override
+			public void touchesBegan (NSSet touches, UIEvent event) {
+				super.touchesBegan(touches, event);
+				IOSGraphics.this.input.touchDown(touches, event);
+			}
+
+			@Override
+			public void touchesCancelled (NSSet touches, UIEvent event) {
+				super.touchesCancelled(touches, event);
+				IOSGraphics.this.input.touchUp(touches, event);
+			}
+
+			@Override
+			public void touchesEnded (NSSet touches, UIEvent event) {
+				super.touchesEnded(touches, event);
+				IOSGraphics.this.input.touchUp(touches, event);
+			}
+
+			@Override
+			public void touchesMoved (NSSet touches, UIEvent event) {
+				super.touchesMoved(touches, event);
+				IOSGraphics.this.input.touchMoved(touches, event);
+			}
+
+			@Override
+			public void draw (CGRect rect) {
+				IOSGraphics.this.draw(this, rect);
+			}
+
+		};
+		view.setDelegate(this);
+		view.setDrawableColorFormat(config.colorFormat);
+		view.setDrawableDepthFormat(config.depthFormat);
+		view.setDrawableStencilFormat(config.stencilFormat);
+		view.setDrawableMultisample(config.multisample);
+		view.setMultipleTouchEnabled(true);
+
+		viewController = new IOSUIViewController(app, this);
+		viewController.setView(view);
+		viewController.setDelegate(this);
+		viewController.setPreferredFramesPerSecond(config.preferredFramesPerSecond);
+
+		this.app = app;
+		this.input = input;
+
+		// FIXME fix this if we add rgba/depth/stencil flags to
+		// IOSApplicationConfiguration
+		int r = 0, g = 0, b = 0, a = 0, depth = 0, stencil = 0, samples = 0;
+		if (config.colorFormat == GLKViewDrawableColorFormat.RGB565) {
+			r = 5;
+			g = 6;
+			b = 5;
+			a = 0;
+		} else {
+			r = g = b = a = 8;
+		}
+		if (config.depthFormat == GLKViewDrawableDepthFormat.Format16) {
+			depth = 16;
+		} else if (config.depthFormat == GLKViewDrawableDepthFormat.Format24) {
+			depth = 24;
+		} else {
+			depth = 0;
+		}
+		if (config.stencilFormat == GLKViewDrawableStencilFormat.Format8) {
+			stencil = 8;
+		}
+		if (config.multisample == GLKViewDrawableMultisample.Sample4X) {
+			samples = 4;
+		}
+		bufferFormat = new BufferFormat(r, g, b, a, depth, stencil, samples, false);
+		this.gl20 = gl20;
+
+		// determine display density and PPI (PPI values via Wikipedia!)
+		density = 1f;
+
+		// if ((UIScreen.getMainScreen().respondsToSelector(new
+		// Selector("scale")))) {
+		float scale = UIScreen.getMainScreen().getScale();
+		app.debug(tag, "Calculating density, UIScreen.mainScreen.scale: " + scale);
+		if (scale == 2f) density = 2f;
+
+		int ppi;
+		if (UIDevice.getCurrentDevice().getUserInterfaceIdiom() == UIUserInterfaceIdiom.Pad) {
+			// iPad
+			ppi = Math.round(density * 132);
+		} else {
+			// iPhone or iPodTouch
+			ppi = Math.round(density * 163);
+		}
+		ppiX = ppi;
+		ppiY = ppi;
+		ppcX = ppiX / 2.54f;
+		ppcY = ppiY / 2.54f;
+		app.debug(tag, "Display: ppi=" + ppi + ", density=" + density);
+
+		// time + FPS
+		lastFrameTime = System.nanoTime();
+		framesStart = lastFrameTime;
+
+		paused = false;
+	}
+
+	public void resume () {
+		if (!paused) return;
+		paused = false;
+
+		Array<LifecycleListener> listeners = app.lifecycleListeners;
+		synchronized (listeners) {
+			for (LifecycleListener listener : listeners) {
+				listener.resume();
+			}
+		}
+		app.listener.resume();
+	}
+
+	public void pause () {
+		if (paused) return;
+		paused = true;
+		
+		Array<LifecycleListener> listeners = app.lifecycleListeners;
+		synchronized (listeners) {
+			for (LifecycleListener listener : listeners) {
+				listener.pause();
+			}
+		}
+		app.listener.pause();
+	}
+
+	boolean created = false;
+
+	@Override
+	public void draw (GLKView view, CGRect rect) {
+		if (!created) {
+			app.graphics.makeCurrent();
+			app.listener.create();
+			app.listener.resize(width, height);
+			created = true;
+		}
+		if (paused) {
+			return;
+		}
+
+		long time = System.nanoTime();
+		deltaTime = (time - lastFrameTime) / 1000000000.0f;
+		lastFrameTime = time;
+
+		frames++;
+		if (time - framesStart >= 1000000000l) {
+			framesStart = time;
+			fps = frames;
+			frames = 0;
+		}
+
+		makeCurrent();
+		input.processEvents();
+		app.listener.render();
+	}
+
+	void makeCurrent () {
+		EAGLContext.setCurrentContext(context);
+	}
+
+	@Override
+	public void update (GLKViewController controller) {
+		makeCurrent();
+		app.processRunnables();
+	}
+
+	@Override
+	public void willPause (GLKViewController controller, boolean pause) {
+		if (pause) {
+			if (paused) return;
+			pause();
+		} else {
+			if (!paused) return;
+			resume();
+		}
+	}
+
+	@Override
+	public boolean isGL11Available () {
+		return false;
+	}
+
+	@Override
+	public boolean isGL20Available () {
+		return true;
+	}
+
+	@Override
+	public GLCommon getGLCommon () {
+		return gl20;
+	}
+
+	@Override
+	public GL10 getGL10 () {
+		return null;
+	}
+
+	@Override
+	public GL11 getGL11 () {
+		return null;
+	}
+
+	@Override
+	public GL20 getGL20 () {
+		return gl20;
+	}
+
+	@Override
+	public int getWidth () {
+		return width;
+	}
+
+	@Override
+	public int getHeight () {
+		return height;
+	}
+
+	@Override
+	public float getDeltaTime () {
+		return deltaTime;
+	}
+
+	@Override
+	public float getRawDeltaTime () {
+		return deltaTime;
+	}
+
+	@Override
+	public int getFramesPerSecond () {
+		return fps;
+	}
+
+	@Override
+	public GraphicsType getType () {
+		return GraphicsType.iOSGL;
+	}
+
+	@Override
+	public float getPpiX () {
+		return ppiX;
+	}
+
+	@Override
+	public float getPpiY () {
+		return ppiY;
+	}
+
+	@Override
+	public float getPpcX () {
+		return ppcX;
+	}
+
+	@Override
+	public float getPpcY () {
+		return ppcY;
+	}
+
+	/** Returns the display density.
+	 * 
+	 * @return 1.0f for non-retina devices, 2.0f for retina devices. */
+	@Override
+	public float getDensity () {
+		return density;
+	}
+
+	@Override
+	public boolean supportsDisplayModeChange () {
+		return false;
+	}
+
+	@Override
+	public DisplayMode[] getDisplayModes () {
+		return new DisplayMode[] {getDesktopDisplayMode()};
+	}
+
+	@Override
+	public DisplayMode getDesktopDisplayMode () {
+		return new IOSDisplayMode(getWidth(), getHeight(), config.preferredFramesPerSecond, bufferFormat.r + bufferFormat.g
+			+ bufferFormat.b + bufferFormat.a);
+	}
+
+	private class IOSDisplayMode extends DisplayMode {
+		protected IOSDisplayMode (int width, int height, int refreshRate, int bitsPerPixel) {
+			super(width, height, refreshRate, bitsPerPixel);
+		}
+	}
+
+	@Override
+	public boolean setDisplayMode (DisplayMode displayMode) {
+		return false;
+	}
+
+	@Override
+	public boolean setDisplayMode (int width, int height, boolean fullscreen) {
+		return false;
+	}
+
+	@Override
+	public void setTitle (String title) {
+	}
+
+	@Override
+	public void setVSync (boolean vsync) {
+	}
+
+	@Override
+	public BufferFormat getBufferFormat () {
+		return bufferFormat;
+	}
+
+	@Override
+	public boolean supportsExtension (String extension) {
+		if (extensions == null) extensions = Gdx.gl.glGetString(GL10.GL_EXTENSIONS);
+		return extensions.contains(extension);
+	}
+
+	@Override
+	public void setContinuousRendering (boolean isContinuous) {
+		// FIXME implement this if possible
+	}
+
+	@Override
+	public boolean isContinuousRendering () {
+		// FIXME implement this if possible
+		return true;
+	}
+
+	@Override
+	public void requestRendering () {
+		// FIXME implement this if possible
+	}
+
+	@Override
+	public boolean isFullscreen () {
+		return true;
+	}
+}