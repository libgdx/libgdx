--- conflicted
+++ resolved
@@ -1,247 +1,244 @@
-/*******************************************************************************
- * Copyright 2011 See AUTHORS file.
- * 
- * Licensed under the Apache License, Version 2.0 (the "License");
- * you may not use this file except in compliance with the License.
- * You may obtain a copy of the License at
- * 
- *   http://www.apache.org/licenses/LICENSE-2.0
- * 
- * Unless required by applicable law or agreed to in writing, software
- * distributed under the License is distributed on an "AS IS" BASIS,
- * WITHOUT WARRANTIES OR CONDITIONS OF ANY KIND, either express or implied.
- * See the License for the specific language governing permissions and
- * limitations under the License.
- ******************************************************************************/
-
-package com.badlogic.gdx.jnigen.parsing;
-
-import com.github.javaparser.JavaParser;
-import com.github.javaparser.ast.CompilationUnit;
-import com.github.javaparser.ast.body.BodyDeclaration;
-import com.github.javaparser.ast.body.ClassOrInterfaceDeclaration;
-import com.github.javaparser.ast.body.EnumDeclaration;
-import com.github.javaparser.ast.body.MethodDeclaration;
-import com.github.javaparser.ast.body.ModifierSet;
-import com.github.javaparser.ast.body.Parameter;
-import com.github.javaparser.ast.body.TypeDeclaration;
-
-import java.io.ByteArrayInputStream;
-import java.util.ArrayList;
-import java.util.Collections;
-import java.util.Comparator;
-import java.util.HashMap;
-import java.util.Iterator;
-import java.util.Map;
-import java.util.Stack;
-
-public class RobustJavaMethodParser implements JavaMethodParser {
-	private static final String JNI_MANUAL = "MANUAL";
-	private static final Map<String, ArgumentType> plainOldDataTypes;
-	private static final Map<String, ArgumentType> arrayTypes;
-	private static final Map<String, ArgumentType> bufferTypes;
-<<<<<<< HEAD
-	private static final Map<String, ArgumentType> otherTypes;
-=======
-	public static String CustomIgnoreTag = "";
->>>>>>> d04ece7c
-
-	static {
-		plainOldDataTypes = new HashMap<String, ArgumentType>();
-		plainOldDataTypes.put("boolean", ArgumentType.Boolean);
-		plainOldDataTypes.put("byte", ArgumentType.Byte);
-		plainOldDataTypes.put("char", ArgumentType.Char);
-		plainOldDataTypes.put("short", ArgumentType.Short);
-		plainOldDataTypes.put("int", ArgumentType.Integer);
-		plainOldDataTypes.put("long", ArgumentType.Long);
-		plainOldDataTypes.put("float", ArgumentType.Float);
-		plainOldDataTypes.put("double", ArgumentType.Double);
-
-		arrayTypes = new HashMap<String, ArgumentType>();
-		arrayTypes.put("boolean", ArgumentType.BooleanArray);
-		arrayTypes.put("byte", ArgumentType.ByteArray);
-		arrayTypes.put("char", ArgumentType.CharArray);
-		arrayTypes.put("short", ArgumentType.ShortArray);
-		arrayTypes.put("int", ArgumentType.IntegerArray);
-		arrayTypes.put("long", ArgumentType.LongArray);
-		arrayTypes.put("float", ArgumentType.FloatArray);
-		arrayTypes.put("double", ArgumentType.DoubleArray);
-
-		bufferTypes = new HashMap<String, ArgumentType>();
-		bufferTypes.put("Buffer", ArgumentType.Buffer);
-		bufferTypes.put("ByteBuffer", ArgumentType.ByteBuffer);
-		bufferTypes.put("CharBuffer", ArgumentType.CharBuffer);
-		bufferTypes.put("ShortBuffer", ArgumentType.ShortBuffer);
-		bufferTypes.put("IntBuffer", ArgumentType.IntBuffer);
-		bufferTypes.put("LongBuffer", ArgumentType.LongBuffer);
-		bufferTypes.put("FloatBuffer", ArgumentType.FloatBuffer);
-		bufferTypes.put("DoubleBuffer", ArgumentType.DoubleBuffer);
-		
-		otherTypes = new HashMap<String, ArgumentType>();
-		otherTypes.put("String", ArgumentType.String);
-		otherTypes.put("Class", ArgumentType.Class);
-		otherTypes.put("Throwable", ArgumentType.Throwable);
-	}
-
-	Stack<TypeDeclaration> classStack = new Stack<TypeDeclaration>();
-
-	@Override
-	public ArrayList<JavaSegment> parse (String classFile) throws Exception {
-		CompilationUnit unit = JavaParser.parse(new ByteArrayInputStream(classFile.getBytes()));
-		ArrayList<JavaMethod> methods = new ArrayList<JavaMethod>();
-		getJavaMethods(methods, getOuterClass(unit));
-		ArrayList<JniSection> methodBodies = getNativeCodeBodies(classFile);
-		ArrayList<JniSection> sections = getJniSections(classFile);
-		alignMethodBodies(methods, methodBodies);
-		ArrayList<JavaSegment> segments = sortMethodsAndSections(methods, sections);
-		return segments;
-	}
-
-	private ArrayList<JavaSegment> sortMethodsAndSections (ArrayList<JavaMethod> methods, ArrayList<JniSection> sections) {
-		ArrayList<JavaSegment> segments = new ArrayList<JavaSegment>();
-		segments.addAll(methods);
-		segments.addAll(sections);
-		Collections.sort(segments, new Comparator<JavaSegment>() {
-			@Override
-			public int compare (JavaSegment o1, JavaSegment o2) {
-				return o1.getStartIndex() - o2.getStartIndex();
-			}
-		});
-		return segments;
-	}
-
-	private void alignMethodBodies (ArrayList<JavaMethod> methods, ArrayList<JniSection> methodBodies) {
-		for (JavaMethod method : methods) {
-			for (JniSection section : methodBodies) {
-				if (method.getEndIndex() == section.getStartIndex()) {
-					if (section.getNativeCode().startsWith(JNI_MANUAL)) {
-						section.setNativeCode(section.getNativeCode().substring(JNI_MANUAL.length()));
-						method.setManual(true);
-					}
-					method.setNativeCode(section.getNativeCode());
-					break;
-				}
-			}
-		}
-	}
-
-	private void getJavaMethods (ArrayList<JavaMethod> methods, TypeDeclaration type) {
-		classStack.push(type);
-		if (type.getMembers() != null) {
-			for (BodyDeclaration member : type.getMembers()) {
-				if (member instanceof ClassOrInterfaceDeclaration || member instanceof EnumDeclaration) {
-					getJavaMethods(methods, (TypeDeclaration)member);
-				} else {
-					if (member instanceof MethodDeclaration) {
-						MethodDeclaration method = (MethodDeclaration)member;
-						if (!ModifierSet.hasModifier(((MethodDeclaration)member).getModifiers(), ModifierSet.NATIVE)) continue;
-						methods.add(createMethod(method));
-					}
-				}
-			}
-		}
-		classStack.pop();
-	}
-
-	private JavaMethod createMethod (MethodDeclaration method) {
-		String className = classStack.peek().getName();
-		String name = method.getName();
-		boolean isStatic = ModifierSet.hasModifier(method.getModifiers(), ModifierSet.STATIC);
-		String returnType = method.getType().toString();
-		ArrayList<Argument> arguments = new ArrayList<Argument>();
-
-		if (method.getParameters() != null) {
-			for (Parameter parameter : method.getParameters()) {
-				arguments.add(new Argument(getArgumentType(parameter), parameter.getId().getName()));
-			}
-		}
-
-		return new JavaMethod(className, name, isStatic, returnType, null, arguments, method.getBeginLine(), method.getEndLine());
-	}
-
-	private ArgumentType getArgumentType (Parameter parameter) {
-		String[] typeTokens = parameter.getType().toString().split("\\.");
-		String type = typeTokens[typeTokens.length - 1];
-		int arrayDim = 0;
-		for (int i = 0; i < type.length(); i++) {
-			if (type.charAt(i) == '[') arrayDim++;
-		}
-		type = type.replace("[", "").replace("]", "");
-
-		if (arrayDim >= 1) {
-			if (arrayDim > 1) return ArgumentType.ObjectArray;
-			ArgumentType arrayType = arrayTypes.get(type);
-			if (arrayType == null) {
-				return ArgumentType.ObjectArray;
-			}
-			return arrayType;
-		}
-
-		if (plainOldDataTypes.containsKey(type)) return plainOldDataTypes.get(type);
-		if (bufferTypes.containsKey(type)) return bufferTypes.get(type);
-		if (otherTypes.containsKey(type)) return otherTypes.get(type);
-		return ArgumentType.Object;
-	}
-
-	private TypeDeclaration getOuterClass (CompilationUnit unit) {
-		for (TypeDeclaration type : unit.getTypes()) {
-			if (type instanceof ClassOrInterfaceDeclaration || type instanceof EnumDeclaration) return type;
-		}
-		throw new RuntimeException("Couldn't find class, is your java file empty?");
-	}
-
-	private ArrayList<JniSection> getJniSections (String classFile) {
-		ArrayList<JniSection> sections = getComments(classFile);
-		Iterator<JniSection> iter = sections.iterator();
-		while (iter.hasNext()) {
-			JniSection section = iter.next();
-			if (!section.getNativeCode().startsWith("JNI")) {
-				iter.remove();
-			} else {
-				section.setNativeCode(section.getNativeCode().substring(3));
-			}
-		}
-		return sections;
-	}
-
-	private ArrayList<JniSection> getNativeCodeBodies (String classFile) {
-		ArrayList<JniSection> sections = getComments(classFile);
-		Iterator<JniSection> iter = sections.iterator();
-		while (iter.hasNext()) {
-			JniSection section = iter.next();
-			if (section.getNativeCode().startsWith("JNI")) iter.remove();
-			if (section.getNativeCode().startsWith("-{")) iter.remove();
-			if (!CustomIgnoreTag.isEmpty() && section.getNativeCode().startsWith(CustomIgnoreTag)) iter.remove();
-		}
-		return sections;
-	}
-
-	private ArrayList<JniSection> getComments (String classFile) {
-		ArrayList<JniSection> sections = new ArrayList<JniSection>();
-
-		boolean inComment = false;
-		int start = 0;
-		int startLine = 0;
-		int line = 1;
-		for (int i = 0; i < classFile.length() - 2; i++) {
-			char c1 = classFile.charAt(i);
-			char c2 = classFile.charAt(i + 1);
-			char c3 = classFile.charAt(i + 2);
-			if (c1 == '\n') line++;
-			if (!inComment) {
-				if (c1 == '/' && c2 == '*' && c3 != '*') {
-					inComment = true;
-					start = i;
-					startLine = line;
-				}
-			} else {
-				if (c1 == '*' && c2 == '/') {
-					sections.add(new JniSection(classFile.substring(start + 2, i), startLine, line));
-					inComment = false;
-				}
-			}
-		}
-
-		return sections;
-	}
-}
+/*******************************************************************************
+ * Copyright 2011 See AUTHORS file.
+ * 
+ * Licensed under the Apache License, Version 2.0 (the "License");
+ * you may not use this file except in compliance with the License.
+ * You may obtain a copy of the License at
+ * 
+ *   http://www.apache.org/licenses/LICENSE-2.0
+ * 
+ * Unless required by applicable law or agreed to in writing, software
+ * distributed under the License is distributed on an "AS IS" BASIS,
+ * WITHOUT WARRANTIES OR CONDITIONS OF ANY KIND, either express or implied.
+ * See the License for the specific language governing permissions and
+ * limitations under the License.
+ ******************************************************************************/
+
+package com.badlogic.gdx.jnigen.parsing;
+
+import com.github.javaparser.JavaParser;
+import com.github.javaparser.ast.CompilationUnit;
+import com.github.javaparser.ast.body.BodyDeclaration;
+import com.github.javaparser.ast.body.ClassOrInterfaceDeclaration;
+import com.github.javaparser.ast.body.EnumDeclaration;
+import com.github.javaparser.ast.body.MethodDeclaration;
+import com.github.javaparser.ast.body.ModifierSet;
+import com.github.javaparser.ast.body.Parameter;
+import com.github.javaparser.ast.body.TypeDeclaration;
+
+import java.io.ByteArrayInputStream;
+import java.util.ArrayList;
+import java.util.Collections;
+import java.util.Comparator;
+import java.util.HashMap;
+import java.util.Iterator;
+import java.util.Map;
+import java.util.Stack;
+
+public class RobustJavaMethodParser implements JavaMethodParser {
+	private static final String JNI_MANUAL = "MANUAL";
+	private static final Map<String, ArgumentType> plainOldDataTypes;
+	private static final Map<String, ArgumentType> arrayTypes;
+	private static final Map<String, ArgumentType> bufferTypes;
+	private static final Map<String, ArgumentType> otherTypes;
+	public static String CustomIgnoreTag = "";
+
+	static {
+		plainOldDataTypes = new HashMap<String, ArgumentType>();
+		plainOldDataTypes.put("boolean", ArgumentType.Boolean);
+		plainOldDataTypes.put("byte", ArgumentType.Byte);
+		plainOldDataTypes.put("char", ArgumentType.Char);
+		plainOldDataTypes.put("short", ArgumentType.Short);
+		plainOldDataTypes.put("int", ArgumentType.Integer);
+		plainOldDataTypes.put("long", ArgumentType.Long);
+		plainOldDataTypes.put("float", ArgumentType.Float);
+		plainOldDataTypes.put("double", ArgumentType.Double);
+
+		arrayTypes = new HashMap<String, ArgumentType>();
+		arrayTypes.put("boolean", ArgumentType.BooleanArray);
+		arrayTypes.put("byte", ArgumentType.ByteArray);
+		arrayTypes.put("char", ArgumentType.CharArray);
+		arrayTypes.put("short", ArgumentType.ShortArray);
+		arrayTypes.put("int", ArgumentType.IntegerArray);
+		arrayTypes.put("long", ArgumentType.LongArray);
+		arrayTypes.put("float", ArgumentType.FloatArray);
+		arrayTypes.put("double", ArgumentType.DoubleArray);
+
+		bufferTypes = new HashMap<String, ArgumentType>();
+		bufferTypes.put("Buffer", ArgumentType.Buffer);
+		bufferTypes.put("ByteBuffer", ArgumentType.ByteBuffer);
+		bufferTypes.put("CharBuffer", ArgumentType.CharBuffer);
+		bufferTypes.put("ShortBuffer", ArgumentType.ShortBuffer);
+		bufferTypes.put("IntBuffer", ArgumentType.IntBuffer);
+		bufferTypes.put("LongBuffer", ArgumentType.LongBuffer);
+		bufferTypes.put("FloatBuffer", ArgumentType.FloatBuffer);
+		bufferTypes.put("DoubleBuffer", ArgumentType.DoubleBuffer);
+		
+		otherTypes = new HashMap<String, ArgumentType>();
+		otherTypes.put("String", ArgumentType.String);
+		otherTypes.put("Class", ArgumentType.Class);
+		otherTypes.put("Throwable", ArgumentType.Throwable);
+	}
+
+	Stack<TypeDeclaration> classStack = new Stack<TypeDeclaration>();
+
+	@Override
+	public ArrayList<JavaSegment> parse (String classFile) throws Exception {
+		CompilationUnit unit = JavaParser.parse(new ByteArrayInputStream(classFile.getBytes()));
+		ArrayList<JavaMethod> methods = new ArrayList<JavaMethod>();
+		getJavaMethods(methods, getOuterClass(unit));
+		ArrayList<JniSection> methodBodies = getNativeCodeBodies(classFile);
+		ArrayList<JniSection> sections = getJniSections(classFile);
+		alignMethodBodies(methods, methodBodies);
+		ArrayList<JavaSegment> segments = sortMethodsAndSections(methods, sections);
+		return segments;
+	}
+
+	private ArrayList<JavaSegment> sortMethodsAndSections (ArrayList<JavaMethod> methods, ArrayList<JniSection> sections) {
+		ArrayList<JavaSegment> segments = new ArrayList<JavaSegment>();
+		segments.addAll(methods);
+		segments.addAll(sections);
+		Collections.sort(segments, new Comparator<JavaSegment>() {
+			@Override
+			public int compare (JavaSegment o1, JavaSegment o2) {
+				return o1.getStartIndex() - o2.getStartIndex();
+			}
+		});
+		return segments;
+	}
+
+	private void alignMethodBodies (ArrayList<JavaMethod> methods, ArrayList<JniSection> methodBodies) {
+		for (JavaMethod method : methods) {
+			for (JniSection section : methodBodies) {
+				if (method.getEndIndex() == section.getStartIndex()) {
+					if (section.getNativeCode().startsWith(JNI_MANUAL)) {
+						section.setNativeCode(section.getNativeCode().substring(JNI_MANUAL.length()));
+						method.setManual(true);
+					}
+					method.setNativeCode(section.getNativeCode());
+					break;
+				}
+			}
+		}
+	}
+
+	private void getJavaMethods (ArrayList<JavaMethod> methods, TypeDeclaration type) {
+		classStack.push(type);
+		if (type.getMembers() != null) {
+			for (BodyDeclaration member : type.getMembers()) {
+				if (member instanceof ClassOrInterfaceDeclaration || member instanceof EnumDeclaration) {
+					getJavaMethods(methods, (TypeDeclaration)member);
+				} else {
+					if (member instanceof MethodDeclaration) {
+						MethodDeclaration method = (MethodDeclaration)member;
+						if (!ModifierSet.hasModifier(((MethodDeclaration)member).getModifiers(), ModifierSet.NATIVE)) continue;
+						methods.add(createMethod(method));
+					}
+				}
+			}
+		}
+		classStack.pop();
+	}
+
+	private JavaMethod createMethod (MethodDeclaration method) {
+		String className = classStack.peek().getName();
+		String name = method.getName();
+		boolean isStatic = ModifierSet.hasModifier(method.getModifiers(), ModifierSet.STATIC);
+		String returnType = method.getType().toString();
+		ArrayList<Argument> arguments = new ArrayList<Argument>();
+
+		if (method.getParameters() != null) {
+			for (Parameter parameter : method.getParameters()) {
+				arguments.add(new Argument(getArgumentType(parameter), parameter.getId().getName()));
+			}
+		}
+
+		return new JavaMethod(className, name, isStatic, returnType, null, arguments, method.getBeginLine(), method.getEndLine());
+	}
+
+	private ArgumentType getArgumentType (Parameter parameter) {
+		String[] typeTokens = parameter.getType().toString().split("\\.");
+		String type = typeTokens[typeTokens.length - 1];
+		int arrayDim = 0;
+		for (int i = 0; i < type.length(); i++) {
+			if (type.charAt(i) == '[') arrayDim++;
+		}
+		type = type.replace("[", "").replace("]", "");
+
+		if (arrayDim >= 1) {
+			if (arrayDim > 1) return ArgumentType.ObjectArray;
+			ArgumentType arrayType = arrayTypes.get(type);
+			if (arrayType == null) {
+				return ArgumentType.ObjectArray;
+			}
+			return arrayType;
+		}
+
+		if (plainOldDataTypes.containsKey(type)) return plainOldDataTypes.get(type);
+		if (bufferTypes.containsKey(type)) return bufferTypes.get(type);
+		if (otherTypes.containsKey(type)) return otherTypes.get(type);
+		return ArgumentType.Object;
+	}
+
+	private TypeDeclaration getOuterClass (CompilationUnit unit) {
+		for (TypeDeclaration type : unit.getTypes()) {
+			if (type instanceof ClassOrInterfaceDeclaration || type instanceof EnumDeclaration) return type;
+		}
+		throw new RuntimeException("Couldn't find class, is your java file empty?");
+	}
+
+	private ArrayList<JniSection> getJniSections (String classFile) {
+		ArrayList<JniSection> sections = getComments(classFile);
+		Iterator<JniSection> iter = sections.iterator();
+		while (iter.hasNext()) {
+			JniSection section = iter.next();
+			if (!section.getNativeCode().startsWith("JNI")) {
+				iter.remove();
+			} else {
+				section.setNativeCode(section.getNativeCode().substring(3));
+			}
+		}
+		return sections;
+	}
+
+	private ArrayList<JniSection> getNativeCodeBodies (String classFile) {
+		ArrayList<JniSection> sections = getComments(classFile);
+		Iterator<JniSection> iter = sections.iterator();
+		while (iter.hasNext()) {
+			JniSection section = iter.next();
+			if (section.getNativeCode().startsWith("JNI")) iter.remove();
+			if (section.getNativeCode().startsWith("-{")) iter.remove();
+			if (!CustomIgnoreTag.isEmpty() && section.getNativeCode().startsWith(CustomIgnoreTag)) iter.remove();
+		}
+		return sections;
+	}
+
+	private ArrayList<JniSection> getComments (String classFile) {
+		ArrayList<JniSection> sections = new ArrayList<JniSection>();
+
+		boolean inComment = false;
+		int start = 0;
+		int startLine = 0;
+		int line = 1;
+		for (int i = 0; i < classFile.length() - 2; i++) {
+			char c1 = classFile.charAt(i);
+			char c2 = classFile.charAt(i + 1);
+			char c3 = classFile.charAt(i + 2);
+			if (c1 == '\n') line++;
+			if (!inComment) {
+				if (c1 == '/' && c2 == '*' && c3 != '*') {
+					inComment = true;
+					start = i;
+					startLine = line;
+				}
+			} else {
+				if (c1 == '*' && c2 == '/') {
+					sections.add(new JniSection(classFile.substring(start + 2, i), startLine, line));
+					inComment = false;
+				}
+			}
+		}
+
+		return sections;
+	}
+}