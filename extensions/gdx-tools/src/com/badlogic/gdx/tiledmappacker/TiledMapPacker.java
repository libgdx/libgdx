/*******************************************************************************
 * Copyright 2011 See AUTHORS file.
 * 
 * Licensed under the Apache License, Version 2.0 (the "License"); you may not use this file except in compliance with the
 * License. You may obtain a copy of the License at
 * 
 * http://www.apache.org/licenses/LICENSE-2.0
 * 
 * Unless required by applicable law or agreed to in writing, software distributed under the License is distributed on an "AS IS"
 * BASIS, WITHOUT WARRANTIES OR CONDITIONS OF ANY KIND, either express or implied. See the License for the specific language
 * governing permissions and limitations under the License.
 ******************************************************************************/

package com.badlogic.gdx.tiledmappacker;

import java.awt.Graphics;
import java.awt.image.BufferedImage;
import java.io.File;
import java.io.FilenameFilter;
import java.io.IOException;
import java.util.*;

import javax.imageio.ImageIO;
import javax.xml.parsers.DocumentBuilder;
import javax.xml.parsers.DocumentBuilderFactory;
import javax.xml.parsers.ParserConfigurationException;
import javax.xml.transform.Transformer;
import javax.xml.transform.TransformerConfigurationException;
import javax.xml.transform.TransformerException;
import javax.xml.transform.TransformerFactory;
import javax.xml.transform.dom.DOMSource;
import javax.xml.transform.stream.StreamResult;

import com.badlogic.gdx.graphics.g2d.PixmapPacker;
import com.badlogic.gdx.maps.tiled.*;
import com.badlogic.gdx.utils.*;
import org.w3c.dom.Attr;
import org.w3c.dom.Document;
import org.w3c.dom.NamedNodeMap;
import org.w3c.dom.Node;
import org.w3c.dom.NodeList;
import org.xml.sax.SAXException;

import com.badlogic.gdx.ApplicationListener;
import com.badlogic.gdx.Gdx;
import com.badlogic.gdx.assets.loaders.resolvers.AbsoluteFileHandleResolver;
import com.badlogic.gdx.backends.lwjgl.LwjglApplication;
import com.badlogic.gdx.backends.lwjgl.LwjglApplicationConfiguration;
import com.badlogic.gdx.files.FileHandle;
import com.badlogic.gdx.graphics.g2d.TextureAtlas;
import com.badlogic.gdx.maps.MapLayer;
import com.badlogic.gdx.maps.tiled.tiles.AnimatedTiledMapTile;
import com.badlogic.gdx.maps.tiled.tiles.StaticTiledMapTile;
import com.badlogic.gdx.math.Vector2;
import com.badlogic.gdx.tools.texturepacker.TexturePacker;
import com.badlogic.gdx.tools.texturepacker.TexturePacker.Settings;

/** Given one or more TMX or TMJ tilemaps, packs all tileset and imagelayer resources used across the maps, or the resources used
 * per map, into a single, or multiple (one per map), {@link TextureAtlas} and produces a new TMX/TMJ file to be loaded with an
 * AtlasTiledMapLoader loader. Optionally, it can keep track of unused tiles and omit them from the generated atlas, reducing the
 * resource size.
 * 
 * The original TMX or TMJ map file will be parsed by using the {@link TmxMapLoader} or {@link TmjMapLoader} loader, thus access
 * to a valid OpenGL context is <b>required</b>, that's why an LwjglApplication is created by this preprocessor.
 * 
 * The new TMX/TMJ map file will contain a new property, named "atlas", whose value will enable the AtlasTiledMapLoader to
 * correctly read the associated TextureAtlas representing the tileset. The map file will also overwrite the sources of any
 * imagelayer images to a new unique region name prepending 'atlas_imagelayer_' to a newly generated one which represents it's
 * region in the atlas
 * 
 * @author David Fraska and others (initial implementation, tell me who you are!)
 * @author Manuel Bua */
public class TiledMapPacker {
	private TexturePacker packer;
	private TiledMap map;

	private TmxMapLoader mapLoader = new TmxMapLoader(new AbsoluteFileHandleResolver());
	private TmjMapLoader tmjMapLoader = new TmjMapLoader(new AbsoluteFileHandleResolver());

	//Params needed for maps which load custom classes
	private TmxMapLoader.Parameters tmxLoaderParams = new TmxMapLoader.Parameters();
	private TmjMapLoader.Parameters tmjLoaderParams = new TmjMapLoader.Parameters();

	private TiledMapPackerSettings settings;

	private static final String TilesetsOutputDir = "tileset";
	static String AtlasOutputName = "packed";

	private HashMap<String, IntArray> tilesetUsedIds = new HashMap<String, IntArray>();
	private ObjectMap<String, TiledMapTileSet> tilesetsToPack;

	private ObjectMap<String, Array<String>> imagesLayersToPack;
	private ObjectMap<String, String> imageLayerSourceFiles;

	static File inputDir;
	static File outputDir;
	//Project Files are required in specific circumstances where a map needs to load custom classes.
	static String projectFilePath="";

	private FileHandle currentDir;

	private static class MapFileFilter implements FilenameFilter {
		public MapFileFilter () {
		}

		@Override
		public boolean accept (File dir, String name) {
			return (name.endsWith(".tmx") || name.endsWith(".tmj"));
		}
	}

	private static class DirFilter implements FilenameFilter {
		public DirFilter () {
		}

		@Override
		public boolean accept (File f, String s) {
			return (new File(f, s).isDirectory());
		}
	}

	/** Constructs a new preprocessor by using the default packing settings */
	public TiledMapPacker () {
		this(new TiledMapPackerSettings());
	}

	/** Constructs a new preprocessor by using the specified packing settings */
	public TiledMapPacker (TiledMapPackerSettings settings) {
		this.settings = settings;
	}

	/** You can either run the {@link TiledMapPacker#main(String[])} method or reference this class in your own project and call
	 * this method. If working with libGDX sources, you can also run this file to create a run configuration then export it as a
	 * Runnable Jar. To run from a nightly build:
	 * 
	 * <code> <br><br>
	 * Linux / OS X <br>
	   java -cp gdx.jar:gdx-natives.jar:gdx-backend-lwjgl.jar:gdx-backend-lwjgl-natives.jar:gdx-tiled-preprocessor.jar:extensions/gdx-tools/gdx-tools.jar
	    com.badlogic.gdx.tiledmappacker.TiledMapPacker inputDir [outputDir]  [--strip-unused] [--combine-tilesets] [-v]
	 * <br><br>
	 * 
	 * Windows <br>
	   java -cp gdx.jar;gdx-natives.jar;gdx-backend-lwjgl.jar;gdx-backend-lwjgl-natives.jar;gdx-tiled-preprocessor.jar;extensions/gdx-tools/gdx-tools.jar
	    com.badlogic.gdx.tiledmappacker.TiledMapPacker inputDir [outputDir]  [--strip-unused] [--combine-tilesets] [-v]
	 * <br><br> </code>
	 * 
	 * Keep in mind that this preprocessor will need to load the maps by using the {@link TmxMapLoader} loader and this in turn
	 * will need a valid OpenGL context to work.
	 * 
	 * Process a directory containing TMX or TMJ map files representing Tiled maps and produce multiple, or a single, TextureAtlas
	 * as well as new processed TMX/TMJ map files, correctly referencing the generated {@link TextureAtlas} by using the "atlas"
	 * custom map property and newly generated image source region names if using imagelayers in your map */
	public void processInputDir (Settings texturePackerSettings) throws IOException {
		FileHandle inputDirHandle = new FileHandle(inputDir.getCanonicalPath());
		File[] mapFilesInCurrentDir = inputDir.listFiles(new MapFileFilter());
		tilesetsToPack = new ObjectMap<String, TiledMapTileSet>();
		imagesLayersToPack = new ObjectMap<String, Array<String>>();
		imageLayerSourceFiles = new ObjectMap<String, String>();

		// Processes the maps inside inputDir
		for (File mapFile : mapFilesInCurrentDir) {
			processSingleMap(mapFile, inputDirHandle, texturePackerSettings);
		}

		processSubdirectories(inputDirHandle, texturePackerSettings);

		boolean combineTilesets = this.settings.combineTilesets;
		if (combineTilesets == true) {
			packTilesets(inputDirHandle, texturePackerSettings);
			packImageLayerImages(inputDirHandle);
			savePacker();
		}
	}

	/** Looks for subdirectories inside parentHandle, processes maps in subdirectory, repeat.
	 * @param currentDir The directory to look for maps and other directories
	 * @throws IOException */
	private void processSubdirectories (FileHandle currentDir, Settings texturePackerSettings) throws IOException {
		File parentPath = new File(currentDir.path());
		File[] directories = parentPath.listFiles(new DirFilter());

		for (File directory : directories) {
			currentDir = new FileHandle(directory.getCanonicalPath());
			File[] mapFilesInCurrentDir = directory.listFiles(new MapFileFilter());

			for (File mapFile : mapFilesInCurrentDir) {
				processSingleMap(mapFile, currentDir, texturePackerSettings);
			}

			processSubdirectories(currentDir, texturePackerSettings);
		}
	}

	private void processSingleMap (File mapFile, FileHandle dirHandle, Settings texturePackerSettings) throws IOException {
		boolean combineTilesets = this.settings.combineTilesets;
		if (combineTilesets == false) {
			tilesetUsedIds = new HashMap<String, IntArray>();
			tilesetsToPack = new ObjectMap<String, TiledMapTileSet>();
			imagesLayersToPack = new ObjectMap<String, Array<String>>();
			imageLayerSourceFiles = new ObjectMap<String, String>();
		}

<<<<<<< HEAD
		if(mapFile.getName().endsWith(".tmx")) {
			if(projectFilePath.isEmpty()) {
				 map = mapLoader.load(mapFile.getCanonicalPath());
			}
			else{
				 tmxLoaderParams.projectFilePath = projectFilePath;
				 map = mapLoader.load(mapFile.getCanonicalPath(), tmxLoaderParams);
			}
=======
		if (mapFile.getName().endsWith(".tmx")) {
			map = mapLoader.load(mapFile.getCanonicalPath());
>>>>>>> c0766fa3

			// if enabled, build a list of used tileids for the tileset used by this map
			boolean stripUnusedTiles = this.settings.stripUnusedTiles;
			if (stripUnusedTiles) {
				stripUnusedTiles();
			} else {
				for (TiledMapTileSet tileset : map.getTileSets()) {
					String tilesetName = tileset.getName();
					if (!tilesetsToPack.containsKey(tilesetName)) {
						tilesetsToPack.put(tilesetName, tileset);
					}
				}
			}

			if (combineTilesets == false) {
				FileHandle tmpHandle = new FileHandle(mapFile.getName());
				this.settings.atlasOutputName = tmpHandle.nameWithoutExtension();

				packTilesets(dirHandle, texturePackerSettings);
			}

			FileHandle tmxFile = new FileHandle(mapFile.getCanonicalPath());
			// Modify and update TMX file with Atlas Property and new ImageLayer image sources
			writeUpdatedTMX(tmxFile);

			if (combineTilesets == false) {
				// pack images from the image layers into the packer
				packImageLayerImages(dirHandle);
				// save new texture atlas
				savePacker();
			}
		} else if (mapFile.getName().endsWith(".tmj")) {

			if(projectFilePath.isEmpty()) {
				 map = tmjMapLoader.load(mapFile.getCanonicalPath());
			}
			else{
				 tmjLoaderParams.projectFilePath = projectFilePath;
				 map = tmjMapLoader.load(mapFile.getCanonicalPath(), tmjLoaderParams);
			}

			// if enabled, build a list of used tileids for the tileset used by this map
			boolean stripUnusedTiles = this.settings.stripUnusedTiles;
			if (stripUnusedTiles) {
				stripUnusedTiles();
			} else {
				for (TiledMapTileSet tileset : map.getTileSets()) {
					String tilesetName = tileset.getName();
					if (!tilesetsToPack.containsKey(tilesetName)) {
						tilesetsToPack.put(tilesetName, tileset);
					}
				}
			}

			if (combineTilesets == false) {
				FileHandle tmpHandle = new FileHandle(mapFile.getName());
				this.settings.atlasOutputName = tmpHandle.nameWithoutExtension();
				packTilesets(dirHandle, texturePackerSettings);
			}

			FileHandle tmjFile = new FileHandle(mapFile.getCanonicalPath());
			// Modify and update TMJ file with Atlas Property and new ImageLayer image sources
			writeUpdatedTMJ(tmjFile);

			if (combineTilesets == false) {
				// pack images from the image layers into the packer
				packImageLayerImages(dirHandle);
				// save new texture atlas
				savePacker();
			}
		}
	}

	private void savePacker () throws IOException {
		String tilesetOutputDir = outputDir.toString() + "/" + this.settings.tilesetOutputDirectory;
		File relativeTilesetOutputDir = new File(tilesetOutputDir);
		File outputDirTilesets = new File(relativeTilesetOutputDir.getCanonicalPath());

		outputDirTilesets.mkdirs();
		packer.pack(outputDirTilesets, this.settings.atlasOutputName + ".atlas");
	}

	private void stripUnusedTiles () {
		int mapWidth = map.getProperties().get("width", Integer.class);
		int mapHeight = map.getProperties().get("height", Integer.class);
		int numlayers = map.getLayers().getCount();
		int bucketSize = mapWidth * mapHeight * numlayers;

		Iterator<MapLayer> it = map.getLayers().iterator();
		while (it.hasNext()) {
			MapLayer layer = it.next();

			// some layers can be plain MapLayer instances (ie. object groups), just ignore them
			if (layer instanceof TiledMapTileLayer) {
				TiledMapTileLayer tlayer = (TiledMapTileLayer)layer;

				for (int y = 0; y < mapHeight; ++y) {
					for (int x = 0; x < mapWidth; ++x) {
						if (tlayer.getCell(x, y) != null) {
							TiledMapTile tile = tlayer.getCell(x, y).getTile();
							if (tile instanceof AnimatedTiledMapTile) {
								AnimatedTiledMapTile aTile = (AnimatedTiledMapTile)tile;
								for (StaticTiledMapTile t : aTile.getFrameTiles()) {
									addTile(t, bucketSize);
								}
							}
							// Adds non-animated tiles and the base animated tile
							addTile(tile, bucketSize);
						}
					}
				}
			}
		}
	}

	private void addTile (TiledMapTile tile, int bucketSize) {
		int tileid = tile.getId() & ~0xE0000000;
		String tilesetName = tilesetNameFromTileId(map, tileid);
		IntArray usedIds = getUsedIdsBucket(tilesetName, bucketSize);
		usedIds.add(tileid);

		// track this tileset to be packed if not already tracked
		if (!tilesetsToPack.containsKey(tilesetName)) {
			tilesetsToPack.put(tilesetName, map.getTileSets().getTileSet(tilesetName));
		}
	}

	private String tilesetNameFromTileId (TiledMap map, int tileid) {
		String name = "";
		if (tileid == 0) {
			return "";
		}

		for (TiledMapTileSet tileset : map.getTileSets()) {
			int firstgid = tileset.getProperties().get("firstgid", -1, Integer.class);
			if (firstgid == -1) continue; // skip this tileset
			if (tileid >= firstgid) {
				name = tileset.getName();
			} else {
				return name;
			}
		}

		return name;
	}

	/** Returns the usedIds bucket for the given tileset name. If it doesn't exist one will be created with the specified size if
	 * its > 0, else null will be returned.
	 * 
	 * @param size The size to use to create a new bucket if it doesn't exist, else specify 0 or lower to return null instead
	 * @return a bucket */
	private IntArray getUsedIdsBucket (String tilesetName, int size) {
		if (tilesetUsedIds.containsKey(tilesetName)) {
			return tilesetUsedIds.get(tilesetName);
		}

		if (size <= 0) {
			return null;
		}

		IntArray bucket = new IntArray(size);
		tilesetUsedIds.put(tilesetName, bucket);
		return bucket;
	}

	/** Traverse the map of generated image names created from generateImageLayerImageNames() in imagesLayersToPack, get image
	 * source path and pass image to the {@link PixmapPacker} */
	private void packImageLayerImages (FileHandle inputDirHandle) throws IOException {
		BufferedImage image;
		for (String imageLayerName : imagesLayersToPack.keys()) {
			Array<String> uniqueImageNames = imagesLayersToPack.get(imageLayerName);

			for (String uniqueImageName : uniqueImageNames) {
				boolean verbose = this.settings.verbose;
				System.out.println("Processing image in layer " + imageLayerName + " with unique name " + uniqueImageName);

				// Get the original image source path
				String imageSourcePath = imageLayerSourceFiles.get(uniqueImageName);

				// Images will be relative to the input directory since that is where our .tmx map file is
				FileHandle imageFileHandle = inputDirHandle.child(imageSourcePath);

				// Load the image from the original source
				image = ImageIO.read(imageFileHandle.file());

				if (verbose) {
					System.out.println("Adding image " + imageSourcePath + " from imagelayer '" + imageLayerName
						+ "' to atlas as region '" + uniqueImageName + "'.");
				}

				// Pack the image using the unique name
				packer.addImage(image, uniqueImageName);

			}
		}

	}

	/** Traverse the specified tilesets, optionally lookup the used ids and pass every tile image to the {@link TexturePacker},
	 * optionally ignoring unused tile ids */
	private void packTilesets (FileHandle inputDirHandle, Settings texturePackerSettings) throws IOException {
		BufferedImage tile;
		Vector2 tileLocation;
		Graphics g;

		packer = new TexturePacker(texturePackerSettings);

		for (TiledMapTileSet set : tilesetsToPack.values()) {
			String tilesetName = set.getName();
			System.out.println("Processing tileset " + tilesetName);

			IntArray usedIds = this.settings.stripUnusedTiles ? getUsedIdsBucket(tilesetName, -1) : null;

			int tileWidth = set.getProperties().get("tilewidth", Integer.class);
			int tileHeight = set.getProperties().get("tileheight", Integer.class);
			int firstgid = set.getProperties().get("firstgid", Integer.class);
			String imageName = set.getProperties().get("imagesource", String.class);

			TileSetLayout layout = new TileSetLayout(firstgid, set, inputDirHandle);

			for (int gid = layout.firstgid, i = 0; i < layout.numTiles; gid++, i++) {
				boolean verbose = this.settings.verbose;

				if (usedIds != null && !usedIds.contains(gid)) {
					if (verbose) {
						System.out.println("Stripped id #" + gid + " from tileset \"" + tilesetName + "\"");
					}
					continue;
				}

				tileLocation = layout.getLocation(gid);
				tile = new BufferedImage(tileWidth, tileHeight, BufferedImage.TYPE_4BYTE_ABGR);

				g = tile.createGraphics();
				g.drawImage(layout.image, 0, 0, tileWidth, tileHeight, (int)tileLocation.x, (int)tileLocation.y,
					(int)tileLocation.x + tileWidth, (int)tileLocation.y + tileHeight, null);

				if (verbose) {
					System.out.println(
						"Adding " + tileWidth + "x" + tileHeight + " (" + (int)tileLocation.x + ", " + (int)tileLocation.y + ")");
				}
				// AtlasTmxMapLoader expects every tileset's index to begin at zero for the first tile in every tileset.
				// so the region's adjusted gid is (gid - layout.firstgid). firstgid will be added back in AtlasTmxMapLoader on load
				int adjustedGid = gid - layout.firstgid;
				final String separator = "_";
				String regionName = tilesetName + separator + adjustedGid;

				packer.addImage(tile, regionName);
			}
		}
	}

	// Method to generate a unique image name
	private String generateUniqueImageName (String imageSource) {
		String baseName = new FileHandle(imageSource).nameWithoutExtension();
		String uniqueId = UUID.randomUUID().toString().replaceAll("-", "").substring(0, 8);
		return "atlas_imagelayer_" + baseName + "_" + uniqueId;
	}

	/** We needed a way to handle images across nested folders as well as matching names relative to the .tmx file As well as
	 * keeping the changes to the AtlasTmxMapLoader minimal. With that goal in mind we get each image's source attribute, generate
	 * a unique name for it, appended that name to this string 'atlas_imagelayer_' and later use it as the atlas id. The
	 * AtlasTmxMapLoader's AtlasResolver .getImage() method will check for 'atlas_imagelayer_' to use imagelayer specific logic.
	 * @param map */
	private void processImageLayerNames (Node map) {
		boolean verbose = this.settings.verbose;
		for (int i = 0; i < map.getChildNodes().getLength(); i++) {
			Node currentLayer = map.getChildNodes().item(i);
			if (currentLayer.getNodeType() == Node.ELEMENT_NODE && currentLayer.getNodeName().equals("imagelayer")) {
				Node nameAttr = currentLayer.getAttributes().getNamedItem("name");
				String imageLayerName = (nameAttr != null) ? nameAttr.getNodeValue() : "";

				// Find the "image" node within this imagelayer node
				Node imageNode = currentLayer.getFirstChild();
				while (imageNode != null
					&& (imageNode.getNodeType() != Node.ELEMENT_NODE || !imageNode.getNodeName().equals("image"))) {
					imageNode = imageNode.getNextSibling();
				}

				if (imageNode != null) {
					Node sourceAttr = imageNode.getAttributes().getNamedItem("source");
					String originalImageSource = (sourceAttr != null) ? sourceAttr.getNodeValue() : "";

					// Generate and set a unique image name
					String uniqueImageName = generateUniqueImageName(originalImageSource);
					sourceAttr.setNodeValue(uniqueImageName);

					// Using ObjectMaps to Store the unique image name in an Array based on layernames
					// We are storing them as Array<String> because layers can have matching names
					// Doing this so we don't worry about overwriting an image source if layers share names

					if (!imagesLayersToPack.containsKey(imageLayerName)) {
						imagesLayersToPack.put(imageLayerName, new Array<String>());
					}
					imagesLayersToPack.get(imageLayerName).add(uniqueImageName);

					// Store the original image source in an Array based on uniqueImageName
					// Directly put the unique image source into imageLayerSourceFiles
					imageLayerSourceFiles.put(uniqueImageName, originalImageSource);

					if (verbose) {
						System.out.println("Updated image layer '" + imageLayerName + "' source to '" + uniqueImageName + "'.");
					}

				} else {
					System.out.println("No image node found in image layer: " + imageLayerName);
				}
			}
		}
	}

	private void writeUpdatedTMX (FileHandle tmxFileHandle) throws IOException {
		Document doc;
		DocumentBuilder docBuilder;
		DocumentBuilderFactory docFactory = DocumentBuilderFactory.newInstance();

		try {
			docBuilder = docFactory.newDocumentBuilder();
			doc = docBuilder.parse(tmxFileHandle.read());

			Node map = doc.getFirstChild();
			while (map.getNodeType() != Node.ELEMENT_NODE || map.getNodeName() != "map") {
				if ((map = map.getNextSibling()) == null) {
					throw new GdxRuntimeException("Couldn't find map node!");
				}
			}

			setProperty(doc, map, "atlas", settings.tilesetOutputDirectory + "/" + settings.atlasOutputName + ".atlas");

			// process image's from imagelayers
			processImageLayerNames(map);

			TransformerFactory transformerFactory = TransformerFactory.newInstance();
			Transformer transformer = transformerFactory.newTransformer();
			DOMSource source = new DOMSource(doc);

			outputDir.mkdirs();
			StreamResult result = new StreamResult(new File(outputDir, tmxFileHandle.name()));
			transformer.transform(source, result);

		} catch (ParserConfigurationException e) {
			throw new RuntimeException("ParserConfigurationException: " + e.getMessage());
		} catch (SAXException e) {
			throw new RuntimeException("SAXException: " + e.getMessage());
		} catch (TransformerConfigurationException e) {
			throw new RuntimeException("TransformerConfigurationException: " + e.getMessage());
		} catch (TransformerException e) {
			throw new RuntimeException("TransformerException: " + e.getMessage());
		}
	}

	private static void setProperty (Document doc, Node parent, String name, String value) {
		Node properties = getFirstChildNodeByName(parent, "properties");
		Node property = getFirstChildByNameAttrValue(properties, "property", "name", name);

		NamedNodeMap attributes = property.getAttributes();
		Node valueNode = attributes.getNamedItem("value");
		if (valueNode == null) {
			valueNode = doc.createAttribute("value");
			valueNode.setNodeValue(value);
			attributes.setNamedItem(valueNode);
		} else {
			valueNode.setNodeValue(value);
		}
	}

	/** If the child node doesn't exist, it is created. */
	private static Node getFirstChildNodeByName (Node parent, String child) {
		NodeList childNodes = parent.getChildNodes();
		for (int i = 0; i < childNodes.getLength(); i++) {
			if (childNodes.item(i).getNodeName().equals(child)) {
				return childNodes.item(i);
			}
		}

		Node newNode = parent.getOwnerDocument().createElement(child);

		if (childNodes.item(0) != null)
			return parent.insertBefore(newNode, childNodes.item(0));
		else
			return parent.appendChild(newNode);
	}

	/** If the child node or attribute doesn't exist, it is created. Usage example: Node property =
	 * getFirstChildByAttrValue(properties, "property", "name"); */
	private static Node getFirstChildByNameAttrValue (Node node, String childName, String attr, String value) {
		NodeList childNodes = node.getChildNodes();
		for (int i = 0; i < childNodes.getLength(); i++) {
			if (childNodes.item(i).getNodeName().equals(childName)) {
				NamedNodeMap attributes = childNodes.item(i).getAttributes();
				Node attribute = attributes.getNamedItem(attr);
				if (attribute.getNodeValue().equals(value)) return childNodes.item(i);
			}
		}

		Node newNode = node.getOwnerDocument().createElement(childName);
		NamedNodeMap attributes = newNode.getAttributes();

		Attr nodeAttr = node.getOwnerDocument().createAttribute(attr);
		nodeAttr.setNodeValue(value);
		attributes.setNamedItem(nodeAttr);

		if (childNodes.item(0) != null) {
			return node.insertBefore(newNode, childNodes.item(0));
		} else {
			return node.appendChild(newNode);
		}
	}

	private void writeUpdatedTMJ (FileHandle tmjFileHandle) throws IOException {
		JsonReader jsonReader = new JsonReader();
		JsonValue root = jsonReader.parse(tmjFileHandle);

		// Set the "atlas" property in the map's properties
		setProperty(root, "atlas", settings.tilesetOutputDirectory + "/" + settings.atlasOutputName + ".atlas");

		// Process image layer names
		processImageLayerNames(root);

		// Write the modified JSON back to file
		outputDir.mkdirs();
		FileHandle outputFile = new FileHandle(new File(outputDir, tmjFileHandle.name()));

		// Use JsonValue's prettyPrint method instead of Json class
		String jsonOutput = root.prettyPrint(JsonWriter.OutputType.json, 4);
		outputFile.writeString(jsonOutput, false);
	}

	private void setProperty (JsonValue root, String name, String value) {
		JsonValue properties = root.get("properties");
		if (properties == null) {
			// Create properties array
			properties = new JsonValue(JsonValue.ValueType.array);
			root.addChild("properties", properties);
		}
		JsonValue property = null;
		// Iterate over properties array to find the property with the given name
		for (JsonValue prop = properties.child; prop != null; prop = prop.next) {
			if (name.equals(prop.getString("name", ""))) {
				property = prop;
				break;
			}
		}
		if (property == null) {
			// Create new property
			property = new JsonValue(JsonValue.ValueType.object);
			property.addChild("name", new JsonValue(name));
			property.addChild("type", new JsonValue("string"));
			properties.addChild(property);
		}
		// Set the value
		property.remove("value"); // Remove existing value if any
		property.addChild("value", new JsonValue(value));
	}

	private void processImageLayerNames (JsonValue root) {
		boolean verbose = this.settings.verbose;
		JsonValue layers = root.get("layers");
		if (layers == null) return;
		for (JsonValue layer : layers) {
			if ("imagelayer".equals(layer.getString("type", ""))) {
				String imageLayerName = layer.getString("name", "");
				JsonValue imageElement = layer.get("image");
				if (imageElement != null) {

					// Get image value
					String originalImageSource = imageElement.asString();
					// Generate and set a unique image name
					String uniqueImageName = generateUniqueImageName(originalImageSource);
					// Update the image value with the new unique image name
					imageElement.set(uniqueImageName);

					// Store the unique image name in imagesLayersToPack
					if (!imagesLayersToPack.containsKey(imageLayerName)) {
						imagesLayersToPack.put(imageLayerName, new Array<String>());
					}
					imagesLayersToPack.get(imageLayerName).add(uniqueImageName);

					// Map the unique image name to the original image source
					imageLayerSourceFiles.put(uniqueImageName, originalImageSource);

					if (verbose) {
						System.out.println("Updated image layer '" + imageLayerName + "' source to '" + uniqueImageName + "'.");
					}
				} else {
					System.out.println("No image node found in image layer: " + imageLayerName);
				}
			}
		}
	}

	/** Processes a directory of Tile Maps, compressing each tile set contained in any map once.
	 * 
<<<<<<< HEAD
	 * @param args args[0]: the input directory containing the tmx/tmj files (and tile sets, and imagelayer imaged relative to the path listed in the tmx
	 *           file). args[1]: The output directory for the tmx/tmj files, should be empty before running.
	 *            args[2]: The location of the TiledMap Project File.  args[2-5] options */
=======
	 * @param args args[0]: the input directory containing the tmx/tmj files (and tile sets, and imagelayer imaged relative to the
	 *           path listed in the tmx file). args[1]: The output directory for the tmx/tmj files, should be empty before running.
	 *           args[2-4] options */
>>>>>>> c0766fa3
	public static void main (String[] args) {
		final Settings texturePackerSettings = new Settings();
		texturePackerSettings.paddingX = 2;
		texturePackerSettings.paddingY = 2;
		texturePackerSettings.edgePadding = true;
		texturePackerSettings.duplicatePadding = true;
		texturePackerSettings.bleed = true;
		texturePackerSettings.alias = true;
		texturePackerSettings.useIndexes = true;

		final TiledMapPackerSettings packerSettings = new TiledMapPackerSettings();

		 //Place to store all non-flag (positional) arguments
		 List<String> positionalArgs = new ArrayList<>();

		 //First, parse every argument:
		 for (String arg : args) {
			  if (arg.equals("--strip-unused")) {
					packerSettings.stripUnusedTiles = true;

			  } else if (arg.equals("--combine-tilesets")) {
					packerSettings.combineTilesets = true;

			  } else if (arg.equals("-v")) {
					packerSettings.verbose = true;

			  } else if (arg.startsWith("-")) {
					System.out.println("\nOption \"" + arg + "\" not recognized.\n");
					printUsage();
					System.exit(0);
			  } else {
					// Not a flag, so it must be a positional argument:
					positionalArgs.add(arg);
			  }
		 }

		 //We expect between 1 and 3 positional args:
		 if (positionalArgs.isEmpty()) {
			  System.out.println("Error: Missing required INPUTDIR argument.");
			  printUsage();
			  System.exit(0);
		 }
		 if (positionalArgs.size() > 3) {
			  System.out.println("Error: Too many positional arguments. Expected up to 3.");
			  printUsage();
			  System.exit(0);
		 }

		 //Positional arguments
		 inputDir = new File(positionalArgs.get(0));

		 if (positionalArgs.size() >= 2) {
			 outputDir = new File(positionalArgs.get(1));
		 } else {
			  // default output if not provided
			  outputDir = new File(inputDir, "../output/");
		 }

		 if (positionalArgs.size() == 3) {
			  projectFilePath = positionalArgs.get(2);
		 }

		TiledMapPacker packer = new TiledMapPacker(packerSettings);
		LwjglApplicationConfiguration config = new LwjglApplicationConfiguration();
		config.forceExit = false;
		config.width = 100;
		config.height = 50;
		config.title = "TiledMapPacker";
		new LwjglApplication(new ApplicationListener() {

			@Override
			public void resume () {
			}

			@Override
			public void resize (int width, int height) {
			}

			@Override
			public void render () {
			}

			@Override
			public void pause () {
			}

			@Override
			public void dispose () {
			}

			@Override
			public void create () {
				TiledMapPacker packer = new TiledMapPacker(packerSettings);

				if (!inputDir.exists()) {
					System.out.println(inputDir.getAbsolutePath());
					throw new RuntimeException("Input directory does not exist: " + inputDir);
				}

				try {
					packer.processInputDir(texturePackerSettings);
				} catch (IOException e) {
					throw new RuntimeException("Error processing map: " + e.getMessage());
				}
				System.out.println("Finished processing.");
				Gdx.app.exit();
			}
		}, config);
	}

	private static void printUsage () {

		System.out.println("Usage: INPUTDIR [OUTPUTDIR] [PROJECTFILEPATH] [--strip-unused] [--combine-tilesets] [-v]");
		System.out.println("Processes a directory of Tiled .tmx or .tmj maps. Unable to process maps with XML");
		System.out.println("tile layer format.");
		System.out.println("Positional arguments:");
		System.out.println("  INPUTDIR                  path to the input folder containing Tiled maps");
		System.out.println("  OUTPUTDIR                 (optional) path to write processed output");
		System.out.println("  PROJECTFILEPATH           (optional) path to Tiled map project file");
		System.out.println("                            (requires OUTPUTDIR to be provided)");
		System.out.println();
		System.out.println("Flags:");
		System.out.println("  --strip-unused             omits all tiles that are not used. Speeds up");
		System.out.println("                             the processing. Smaller tilesets.");
		System.out.println("  --combine-tilesets         instead of creating a tileset for each map,");
		System.out.println("                             this combines the tilesets into some kind");
		System.out.println("                             of monster tileset. Has problems with tileset");
		System.out.println("                             location. Has problems with nested folders.");
		System.out.println("                             Not recommended.");
		System.out.println("  -v                         outputs which tiles are stripped and included");
		System.out.println();
		System.out.println("Examples:");
		System.out.println("  java -jar TiledMapPacker.jar ./MyMaps");
		System.out.println("  java -jar TiledMapPacker.jar ./MyMaps ./Output --strip-unused -v");
		System.out.println();
	}

	public static class TiledMapPackerSettings {
		public boolean stripUnusedTiles = false;
		public boolean combineTilesets = false;
		public boolean verbose = false;
		public String tilesetOutputDirectory = TilesetsOutputDir;
		public String atlasOutputName = AtlasOutputName;
	}
}<|MERGE_RESOLUTION|>--- conflicted
+++ resolved
@@ -18,7 +18,11 @@
 import java.io.File;
 import java.io.FilenameFilter;
 import java.io.IOException;
-import java.util.*;
+import java.util.HashMap;
+import java.util.Iterator;
+import java.util.UUID;
+import java.util.List;
+import java.util.ArrayList;
 
 import javax.imageio.ImageIO;
 import javax.xml.parsers.DocumentBuilder;
@@ -200,7 +204,6 @@
 			imageLayerSourceFiles = new ObjectMap<String, String>();
 		}
 
-<<<<<<< HEAD
 		if(mapFile.getName().endsWith(".tmx")) {
 			if(projectFilePath.isEmpty()) {
 				 map = mapLoader.load(mapFile.getCanonicalPath());
@@ -209,10 +212,6 @@
 				 tmxLoaderParams.projectFilePath = projectFilePath;
 				 map = mapLoader.load(mapFile.getCanonicalPath(), tmxLoaderParams);
 			}
-=======
-		if (mapFile.getName().endsWith(".tmx")) {
-			map = mapLoader.load(mapFile.getCanonicalPath());
->>>>>>> c0766fa3
 
 			// if enabled, build a list of used tileids for the tileset used by this map
 			boolean stripUnusedTiles = this.settings.stripUnusedTiles;
@@ -706,15 +705,9 @@
 
 	/** Processes a directory of Tile Maps, compressing each tile set contained in any map once.
 	 * 
-<<<<<<< HEAD
 	 * @param args args[0]: the input directory containing the tmx/tmj files (and tile sets, and imagelayer imaged relative to the path listed in the tmx
 	 *           file). args[1]: The output directory for the tmx/tmj files, should be empty before running.
 	 *            args[2]: The location of the TiledMap Project File.  args[2-5] options */
-=======
-	 * @param args args[0]: the input directory containing the tmx/tmj files (and tile sets, and imagelayer imaged relative to the
-	 *           path listed in the tmx file). args[1]: The output directory for the tmx/tmj files, should be empty before running.
-	 *           args[2-4] options */
->>>>>>> c0766fa3
 	public static void main (String[] args) {
 		final Settings texturePackerSettings = new Settings();
 		texturePackerSettings.paddingX = 2;
