/*******************************************************************************
 * Copyright 2011 See AUTHORS file.
 * 
 * Licensed under the Apache License, Version 2.0 (the "License");
 * you may not use this file except in compliance with the License.
 * You may obtain a copy of the License at
 * 
 *   http://www.apache.org/licenses/LICENSE-2.0
 * 
 * Unless required by applicable law or agreed to in writing, software
 * distributed under the License is distributed on an "AS IS" BASIS,
 * WITHOUT WARRANTIES OR CONDITIONS OF ANY KIND, either express or implied.
 * See the License for the specific language governing permissions and
 * limitations under the License.
 ******************************************************************************/

package com.badlogic.gdx.tools.flame;

import java.awt.BorderLayout;
import java.awt.Component;
import java.awt.EventQueue;
import java.awt.FileDialog;
import java.awt.Graphics;
import java.awt.GridBagConstraints;
import java.awt.GridBagLayout;
import java.awt.Insets;
import java.awt.event.ActionEvent;
import java.awt.event.ActionListener;
import java.awt.event.WindowAdapter;
import java.awt.event.WindowEvent;
import java.io.File;
import java.io.Writer;

import javax.swing.BorderFactory;
import javax.swing.DefaultComboBoxModel;
import javax.swing.JButton;
import javax.swing.JComboBox;
import javax.swing.JComponent;
import javax.swing.JFrame;
import javax.swing.JOptionPane;
import javax.swing.JPanel;
import javax.swing.JScrollPane;
import javax.swing.JSplitPane;
import javax.swing.UIManager;
import javax.swing.UIManager.LookAndFeelInfo;
import javax.swing.border.CompoundBorder;
import javax.swing.plaf.basic.BasicSplitPaneUI;

import com.badlogic.gdx.ApplicationListener;
import com.badlogic.gdx.Gdx;
import com.badlogic.gdx.InputMultiplexer;
import com.badlogic.gdx.assets.AssetDescriptor;
import com.badlogic.gdx.assets.AssetErrorListener;
import com.badlogic.gdx.assets.AssetLoaderParameters;
import com.badlogic.gdx.assets.AssetManager;
import com.badlogic.gdx.assets.loaders.AssetLoader;
import com.badlogic.gdx.assets.loaders.resolvers.AbsoluteFileHandleResolver;
import com.badlogic.gdx.assets.loaders.resolvers.InternalFileHandleResolver;
import com.badlogic.gdx.backends.lwjgl.LwjglCanvas;
import com.badlogic.gdx.files.FileHandle;
import com.badlogic.gdx.graphics.Color;
import com.badlogic.gdx.graphics.GL20;
import com.badlogic.gdx.graphics.PerspectiveCamera;
import com.badlogic.gdx.graphics.Texture;
import com.badlogic.gdx.graphics.VertexAttributes.Usage;
import com.badlogic.gdx.graphics.g2d.TextureAtlas;
import com.badlogic.gdx.graphics.g3d.Environment;
import com.badlogic.gdx.graphics.g3d.Material;
import com.badlogic.gdx.graphics.g3d.Model;
import com.badlogic.gdx.graphics.g3d.ModelBatch;
import com.badlogic.gdx.graphics.g3d.ModelInstance;
import com.badlogic.gdx.graphics.g3d.attributes.BlendingAttribute;
import com.badlogic.gdx.graphics.g3d.attributes.ColorAttribute;
import com.badlogic.gdx.graphics.g3d.environment.DirectionalLight;
import com.badlogic.gdx.graphics.g3d.particles.ParticleController;
import com.badlogic.gdx.graphics.g3d.particles.ParticleEffect;
import com.badlogic.gdx.graphics.g3d.particles.ParticleEffectLoader;
import com.badlogic.gdx.graphics.g3d.particles.ParticleEffectLoader.ParticleEffectSaveParameter;
import com.badlogic.gdx.graphics.g3d.particles.ParticleSystem;
import com.badlogic.gdx.graphics.g3d.particles.batches.BillboardParticleBatch;
import com.badlogic.gdx.graphics.g3d.particles.batches.ModelInstanceParticleBatch;
import com.badlogic.gdx.graphics.g3d.particles.batches.ParticleBatch;
import com.badlogic.gdx.graphics.g3d.particles.batches.PointSpriteParticleBatch;
import com.badlogic.gdx.graphics.g3d.particles.emitters.Emitter;
import com.badlogic.gdx.graphics.g3d.particles.emitters.RegularEmitter;
import com.badlogic.gdx.graphics.g3d.particles.influencers.ColorInfluencer;
import com.badlogic.gdx.graphics.g3d.particles.influencers.DynamicsInfluencer;
import com.badlogic.gdx.graphics.g3d.particles.influencers.Influencer;
import com.badlogic.gdx.graphics.g3d.particles.influencers.ModelInfluencer;
import com.badlogic.gdx.graphics.g3d.particles.influencers.ParticleControllerFinalizerInfluencer;
import com.badlogic.gdx.graphics.g3d.particles.influencers.ParticleControllerInfluencer;
import com.badlogic.gdx.graphics.g3d.particles.influencers.RegionInfluencer;
import com.badlogic.gdx.graphics.g3d.particles.influencers.ScaleInfluencer;
import com.badlogic.gdx.graphics.g3d.particles.influencers.SpawnInfluencer;
import com.badlogic.gdx.graphics.g3d.particles.renderers.BillboardRenderer;
import com.badlogic.gdx.graphics.g3d.particles.renderers.ModelInstanceRenderer;
import com.badlogic.gdx.graphics.g3d.particles.renderers.ParticleControllerControllerRenderer;
import com.badlogic.gdx.graphics.g3d.particles.renderers.PointSpriteRenderer;
import com.badlogic.gdx.graphics.g3d.particles.values.GradientColorValue;
import com.badlogic.gdx.graphics.g3d.particles.values.NumericValue;
import com.badlogic.gdx.graphics.g3d.utils.CameraInputController;
import com.badlogic.gdx.graphics.g3d.utils.ModelBuilder;
import com.badlogic.gdx.math.MathUtils;
import com.badlogic.gdx.math.RandomXS128;
import com.badlogic.gdx.scenes.scene2d.InputEvent;
import com.badlogic.gdx.scenes.scene2d.Stage;
import com.badlogic.gdx.scenes.scene2d.ui.Label;
import com.badlogic.gdx.scenes.scene2d.ui.Skin;
import com.badlogic.gdx.scenes.scene2d.ui.Table;
import com.badlogic.gdx.scenes.scene2d.ui.TextButton;
import com.badlogic.gdx.scenes.scene2d.utils.ClickListener;
import com.badlogic.gdx.utils.Array;
import com.badlogic.gdx.utils.StreamUtils;
import com.badlogic.gdx.utils.StringBuilder;

/** @author Inferno */
public class FlameMain extends JFrame implements AssetErrorListener {
	public static final String DEFAULT_FONT = "default.fnt", DEFAULT_BILLBOARD_PARTICLE = "pre_particle.png",
		DEFAULT_MODEL_PARTICLE = "monkey.g3db",
		// DEFAULT_PFX = "default.pfx",
		DEFAULT_TEMPLATE_PFX = "defaultTemplate.pfx", DEFAULT_SKIN = "uiskin.json";

	public static final int EVT_ASSET_RELOADED = 0;

	static class ControllerData {
		public boolean enabled = true;
		public ParticleController controller;

		public ControllerData (ParticleController emitter) {
			controller = emitter;
		}
	}

	private static class InfluencerWrapper<T> {
		String string;
		Class<Influencer> type;

		public InfluencerWrapper (String string, Class<Influencer> type) {
			this.string = string;
			this.type = type;
		}

		@Override
		public String toString () {
			return string;
		}
	}

	public enum ControllerType {
		Billboard("Billboard", new InfluencerWrapper[] {new InfluencerWrapper("Single Color", ColorInfluencer.Single.class),
			new InfluencerWrapper("Random Color", ColorInfluencer.Random.class),
			new InfluencerWrapper("Single Region", RegionInfluencer.Single.class),
			new InfluencerWrapper("Random Region", RegionInfluencer.Random.class),
			new InfluencerWrapper("Animated Region", RegionInfluencer.Animated.class),
			new InfluencerWrapper("Scale", ScaleInfluencer.class), new InfluencerWrapper("Spawn", SpawnInfluencer.class),
			new InfluencerWrapper("Dynamics", DynamicsInfluencer.class)}), PointSprite(
				"Point Sprite",
				new InfluencerWrapper[] {new InfluencerWrapper("Single Color", ColorInfluencer.Single.class),
					new InfluencerWrapper("Random Color", ColorInfluencer.Random.class),
					new InfluencerWrapper("Single Region", RegionInfluencer.Single.class),
					new InfluencerWrapper("Random Region", RegionInfluencer.Random.class),
					new InfluencerWrapper("Animated Region", RegionInfluencer.Animated.class),
					new InfluencerWrapper("Scale", ScaleInfluencer.class), new InfluencerWrapper("Spawn", SpawnInfluencer.class),
					new InfluencerWrapper("Dynamics", DynamicsInfluencer.class)}), ModelInstance(
						"Model Instance",
						new InfluencerWrapper[] {new InfluencerWrapper("Single Color", ColorInfluencer.Single.class),
							new InfluencerWrapper("Random Color", ColorInfluencer.Random.class),
							new InfluencerWrapper("Single Model", ModelInfluencer.Single.class),
							new InfluencerWrapper("Random Model", ModelInfluencer.Random.class),
							new InfluencerWrapper("Scale", ScaleInfluencer.class), new InfluencerWrapper("Spawn", SpawnInfluencer.class),
							new InfluencerWrapper("Dynamics", DynamicsInfluencer.class)}), ParticleController(
								"Particle Controller",
								new InfluencerWrapper[] {
									new InfluencerWrapper("Single Particle Controller", ParticleControllerInfluencer.Single.class),
									new InfluencerWrapper("Random Particle Controller", ParticleControllerInfluencer.Random.class),
									new InfluencerWrapper("Scale", ScaleInfluencer.class),
									new InfluencerWrapper("Spawn", SpawnInfluencer.class),
									new InfluencerWrapper("Dynamics", DynamicsInfluencer.class)});

		public String desc;
		public InfluencerWrapper[] wrappers;

		private ControllerType (String desc, InfluencerWrapper[] wrappers) {
			this.desc = desc;
			this.wrappers = wrappers;
		}
	}

	LwjglCanvas lwjglCanvas;
	JPanel controllerPropertiesPanel;
	JPanel editorPropertiesPanel;
	EffectPanel effectPanel;
	JSplitPane splitPane;
	NumericValue fovValue;
	NumericValue deltaMultiplier;
	GradientColorValue backgroundColor;
	AppRenderer renderer;
	AssetManager assetManager;
	JComboBox influencerBox;
	TextureAtlas textureAtlas;

	private ParticleEffect effect;
	/** READ only */
	public Array<ControllerData> controllersData;
	ParticleSystem particleSystem;

	public FlameMain () {
		super("Flame");
		MathUtils.random = new RandomXS128();
		particleSystem = ParticleSystem.get();
		effect = new ParticleEffect();
		particleSystem.add(effect);
		assetManager = new AssetManager();
		assetManager.setErrorListener(this);
		assetManager.setLoader(ParticleEffect.class, new ParticleEffectLoader(new InternalFileHandleResolver()));
		controllersData = new Array<ControllerData>();

		lwjglCanvas = new LwjglCanvas(renderer = new AppRenderer());
		addWindowListener(new WindowAdapter() {
			public void windowClosed (WindowEvent event) {
				// System.exit(0);
				Gdx.app.exit();
			}
		});

		initializeComponents();

		setSize(1280, 950);
		setLocationRelativeTo(null);
		setDefaultCloseOperation(DISPOSE_ON_CLOSE);
		setVisible(true);
	}

	public ControllerType getControllerType () {
		ParticleController controller = getEmitter();
		ControllerType type = null;
		if (controller.renderer instanceof BillboardRenderer)
			type = ControllerType.Billboard;
		else if (controller.renderer instanceof PointSpriteRenderer)
			type = ControllerType.PointSprite;
		else if (controller.renderer instanceof ModelInstanceRenderer)
			type = ControllerType.ModelInstance;
		else if (controller.renderer instanceof ParticleControllerControllerRenderer) type = ControllerType.ParticleController;
		return type;
	}

	void reloadRows () {
		EventQueue.invokeLater(new Runnable() {
			public void run () {

				// Ensure no listener is left watching for events
				EventManager.get().clear();

				// Clear
				editorPropertiesPanel.removeAll();
				influencerBox.removeAllItems();
				controllerPropertiesPanel.removeAll();

				// Editor props
				addRow(editorPropertiesPanel, new NumericPanel(FlameMain.this, fovValue, "Field of View", ""));
				addRow(editorPropertiesPanel, new NumericPanel(FlameMain.this, deltaMultiplier, "Delta multiplier", ""));
				addRow(editorPropertiesPanel, new GradientPanel(FlameMain.this, backgroundColor, "Background color", "", true));
				addRow(editorPropertiesPanel, new DrawPanel(FlameMain.this, "Draw", ""));
				addRow(editorPropertiesPanel, new TextureLoaderPanel(FlameMain.this, "Texture", ""));
				addRow(editorPropertiesPanel, new BillboardBatchPanel(FlameMain.this, renderer.billboardBatch), 1, 1);
				addRow(editorPropertiesPanel, new PointSpriteBatchPanel(FlameMain.this, renderer.pointSpriteBatch), 1, 1);
				editorPropertiesPanel.repaint();

				// Controller props
				ParticleController controller = getEmitter();
				if (controller != null) {
					// Reload available influencers
					DefaultComboBoxModel model = (DefaultComboBoxModel)influencerBox.getModel();
					ControllerType type = getControllerType();
					if (type != null) {
						for (Object value : type.wrappers)
							model.addElement(value);
					}
					JPanel panel = null;
					addRow(controllerPropertiesPanel, getPanel(controller.emitter));
					for (int i = 0, c = controller.influencers.size; i < c; ++i) {
						Influencer influencer = (Influencer)controller.influencers.get(i);
						panel = getPanel(influencer);
						if (panel != null) addRow(controllerPropertiesPanel, panel, 1, i == c - 1 ? 1 : 0);
					}
					for (Component component : controllerPropertiesPanel.getComponents())
						if (component instanceof EditorPanel) ((EditorPanel)component).update(FlameMain.this);
				}
				controllerPropertiesPanel.repaint();
			}
		});
	}

	protected JPanel getPanel (Emitter emitter) {
		if (emitter instanceof RegularEmitter) {
			return new RegularEmitterPanel(this, (RegularEmitter)emitter);
		}
		return null;
	}

	protected JPanel getPanel (Influencer influencer) {
		if (influencer instanceof ColorInfluencer.Single) {
			return new ColorInfluencerPanel(this, (ColorInfluencer.Single)influencer);
		}
		if (influencer instanceof ColorInfluencer.Random) {
			return new InfluencerPanel<ColorInfluencer.Random>(this, (ColorInfluencer.Random)influencer, "Random Color Influencer",
				"Assign a random color to the particles") {};
		} else if (influencer instanceof ScaleInfluencer) {
			return new ScaleInfluencerPanel(this, (ScaleInfluencer)influencer);
		} else if (influencer instanceof SpawnInfluencer) {
			return new SpawnInfluencerPanel(this, (SpawnInfluencer)influencer);
		} else if (influencer instanceof DynamicsInfluencer) {
			return new DynamicsInfluencerPanel(this, (DynamicsInfluencer)influencer);
		} else if (influencer instanceof ModelInfluencer) {
			boolean single = influencer instanceof ModelInfluencer.Single;
			String name = single ? "Model Single Influencer" : "Model Random Influencer";
			return new ModelInfluencerPanel(this, (ModelInfluencer)influencer, single, name,
				"Defines what model will be used for the particles");
		} else if (influencer instanceof ParticleControllerInfluencer) {
			boolean single = influencer instanceof ParticleControllerInfluencer.Single;
			String name = single ? "Particle Controller Single Influencer" : "Particle Controller Random Influencer";
			return new ParticleControllerInfluencerPanel(this, (ParticleControllerInfluencer)influencer, single, name,
				"Defines what controller will be used for the particles");
		} else if (influencer instanceof RegionInfluencer.Single) {
			return new RegionInfluencerPanel(this, "Billboard Single Region Influencer", "Assign the chosen region to the particles",
				(RegionInfluencer.Single)influencer);
		} else if (influencer instanceof RegionInfluencer.Animated) {
			return new RegionInfluencerPanel(this, "Billboard Animated Region Influencer", "Animates the region of the particles",
				(RegionInfluencer.Animated)influencer);
		} else if (influencer instanceof RegionInfluencer.Random) {
			return new RegionInfluencerPanel(this, "Billboard Random Region Influencer",
				"Assigns a randomly picked (among those selected) region to the particles", (RegionInfluencer.Random)influencer);
		} else if (influencer instanceof ParticleControllerFinalizerInfluencer) {
			return new InfluencerPanel<ParticleControllerFinalizerInfluencer>(this,
				(ParticleControllerFinalizerInfluencer)influencer, "ParticleControllerFinalizer Influencer",
				"This is required when dealing with a controller of controllers, it will update the controller assigned to each particle, it MUST be the last influencer always.",
				true, false) {};
		}

		return null;
	}

	protected JPanel getPanel (ParticleBatch renderer) {
		if (renderer instanceof PointSpriteParticleBatch) {
			return new PointSpriteBatchPanel(this, (PointSpriteParticleBatch)renderer);
		}
		if (renderer instanceof BillboardParticleBatch) {
			return new BillboardBatchPanel(this, (BillboardParticleBatch)renderer);
		} else if (renderer instanceof ModelInstanceParticleBatch) {
			return new EmptyPanel(this, "Model Instance Batch", "It renders particles as model instances.");
		}

		return null;
	}

	void addRow (JPanel panel, JPanel row) {
		addRow(panel, row, 1, 0);
	}

	void addRow (JPanel panel, JPanel row, float wx, float wy) {
		row.setBorder(BorderFactory.createMatteBorder(0, 0, 2, 0, java.awt.Color.black));
		panel.add(row, new GridBagConstraints(0, -1, 1, 1, wx, wy, GridBagConstraints.NORTH, GridBagConstraints.HORIZONTAL,
			new Insets(0, 0, 0, 0), 0, 0));
	}

	public void setVisible (String name, boolean visible) {
		for (Component component : controllerPropertiesPanel.getComponents())
			if (component instanceof EditorPanel && ((EditorPanel)component).getName().equals(name)) component.setVisible(visible);
	}

	private void rebuildActiveControllers () {
		// rebuild list
		Array<ParticleController> effectControllers = effect.getControllers();
		effectControllers.clear();
		for (ControllerData controllerData : controllersData) {
			if (controllerData.enabled) effectControllers.add(controllerData.controller);
		}
		// System.out.println("rebuilding active controllers");

		effect.init();
		effect.start();
	}

	public ParticleController getEmitter () {
		return effectPanel.editIndex >= 0 ? controllersData.get(effectPanel.editIndex).controller : null;
	}

	public void addEmitter (ParticleController emitter) {
		controllersData.add(new ControllerData(emitter));
		rebuildActiveControllers();
	}

	public void removeEmitter (int row) {
		controllersData.removeIndex(row).controller.dispose();
		rebuildActiveControllers();
	}

	public void setEnabled (int emitterIndex, boolean enabled) {
		ControllerData data = controllersData.get(emitterIndex);
		data.enabled = enabled;
		rebuildActiveControllers();
	}

	public boolean isEnabled (int emitterIndex) {
		return controllersData.get(emitterIndex).enabled;
	}

	private void initializeComponents () {
		splitPane = new JSplitPane();
		splitPane.setUI(new BasicSplitPaneUI() {
			public void paint (Graphics g, JComponent jc) {
			}
		});
		splitPane.setDividerSize(4);
		getContentPane().add(splitPane, BorderLayout.CENTER);
		{
			JSplitPane rightSplit = new JSplitPane(JSplitPane.VERTICAL_SPLIT);
			rightSplit.setUI(new BasicSplitPaneUI() {
				public void paint (Graphics g, JComponent jc) {
				}
			});
			rightSplit.setDividerSize(4);
			splitPane.add(rightSplit, JSplitPane.RIGHT);

			{
				JPanel propertiesPanel = new JPanel(new GridBagLayout());
				rightSplit.add(propertiesPanel, JSplitPane.TOP);
				propertiesPanel.setBorder(new CompoundBorder(BorderFactory.createEmptyBorder(3, 0, 6, 6),
					BorderFactory.createTitledBorder("Editor Properties")));
				{
					JScrollPane scroll = new JScrollPane();
					propertiesPanel.add(scroll, new GridBagConstraints(0, 0, 1, 1, 1, 1, GridBagConstraints.NORTH,
						GridBagConstraints.BOTH, new Insets(0, 0, 0, 0), 0, 0));
					scroll.setBorder(BorderFactory.createEmptyBorder(0, 0, 0, 0));
					{
						editorPropertiesPanel = new JPanel(new GridBagLayout());
						scroll.setViewportView(editorPropertiesPanel);
						scroll.getVerticalScrollBar().setUnitIncrement(70);
					}
				}
			}

			{
				JSplitPane rightSplitPane = new JSplitPane(JSplitPane.VERTICAL_SPLIT);
				rightSplitPane.setUI(new BasicSplitPaneUI() {
					public void paint (Graphics g, JComponent jc) {
					}
				});
				rightSplitPane.setDividerSize(4);
				rightSplitPane.setDividerLocation(100);
				rightSplit.add(rightSplitPane, JSplitPane.BOTTOM);

				JPanel propertiesPanel = new JPanel(new GridBagLayout());
				rightSplitPane.add(propertiesPanel, JSplitPane.TOP);
				propertiesPanel.setBorder(
					new CompoundBorder(BorderFactory.createEmptyBorder(3, 0, 6, 6), BorderFactory.createTitledBorder("Influencers")));
				{
					JScrollPane scroll = new JScrollPane();
					propertiesPanel.add(scroll, new GridBagConstraints(0, 0, 1, 1, 1, 1, GridBagConstraints.NORTH,
						GridBagConstraints.BOTH, new Insets(0, 0, 0, 0), 0, 0));
					scroll.setBorder(BorderFactory.createEmptyBorder(0, 0, 0, 0));
					{
						JPanel influencersPanel = new JPanel(new GridBagLayout());
						influencerBox = new JComboBox(new DefaultComboBoxModel());
						JButton addInfluencerButton = new JButton("Add");
						addInfluencerButton.addActionListener(new ActionListener() {
							@Override
							public void actionPerformed (ActionEvent e) {
								InfluencerWrapper wrapper = (InfluencerWrapper)influencerBox.getSelectedItem();
								ParticleController controller = getEmitter();
								if (controller != null) addInfluencer(wrapper.type, controller);

							}
						});
						influencersPanel.add(influencerBox, new GridBagConstraints(0, 0, 1, 1, 0, 1, GridBagConstraints.NORTHWEST,
							GridBagConstraints.NONE, new Insets(0, 0, 0, 0), 0, 0));
						influencersPanel.add(addInfluencerButton, new GridBagConstraints(1, 0, 1, 1, 1, 1, GridBagConstraints.NORTHWEST,
							GridBagConstraints.NONE, new Insets(0, 0, 0, 0), 0, 0));
						scroll.setViewportView(influencersPanel);
						scroll.getVerticalScrollBar().setUnitIncrement(70);
					}
				}

				propertiesPanel = new JPanel(new GridBagLayout());
				rightSplitPane.add(propertiesPanel, JSplitPane.BOTTOM);
				propertiesPanel.setBorder(new CompoundBorder(BorderFactory.createEmptyBorder(3, 0, 6, 6),
					BorderFactory.createTitledBorder("Particle Controller Components")));
				{
					JScrollPane scroll = new JScrollPane();
					propertiesPanel.add(scroll, new GridBagConstraints(0, 0, 1, 1, 1, 1, GridBagConstraints.NORTH,
						GridBagConstraints.BOTH, new Insets(0, 0, 0, 0), 0, 0));
					scroll.setBorder(BorderFactory.createEmptyBorder(0, 0, 0, 0));
					{
						controllerPropertiesPanel = new JPanel(new GridBagLayout());
						scroll.setViewportView(controllerPropertiesPanel);
						scroll.getVerticalScrollBar().setUnitIncrement(70);
					}
				}
			}

			rightSplit.setDividerLocation(250);

		}
		{
			JSplitPane leftSplit = new JSplitPane(JSplitPane.VERTICAL_SPLIT);
			leftSplit.setUI(new BasicSplitPaneUI() {
				public void paint (Graphics g, JComponent jc) {
				}
			});
			leftSplit.setDividerSize(4);
			splitPane.add(leftSplit, JSplitPane.LEFT);
			{
				JPanel spacer = new JPanel(new BorderLayout());
				leftSplit.add(spacer, JSplitPane.TOP);
				spacer.add(lwjglCanvas.getCanvas());
				spacer.setBorder(BorderFactory.createEmptyBorder(0, 0, 0, 4));
			}
			{
				JPanel emittersPanel = new JPanel(new BorderLayout());
				leftSplit.add(emittersPanel, JSplitPane.BOTTOM);
				emittersPanel.setBorder(new CompoundBorder(BorderFactory.createEmptyBorder(0, 6, 6, 0),
					BorderFactory.createTitledBorder("Particle Controllers")));
				{
					effectPanel = new EffectPanel(this);
					emittersPanel.add(effectPanel);
				}
			}
			leftSplit.setDividerLocation(625);
		}
		splitPane.setDividerLocation(500);
	}

	protected void addInfluencer (Class<Influencer> type, ParticleController controller) {
		if (controller.findInfluencer(type) != null) return;

		try {
			controller.end();

			Influencer newInfluencer = type.newInstance();
			boolean replaced = false;
			if (ColorInfluencer.class.isAssignableFrom(type)) {
				replaced = controller.replaceInfluencer(ColorInfluencer.class, (ColorInfluencer)newInfluencer);
			} else if (RegionInfluencer.class.isAssignableFrom(type)) {
				replaced = controller.replaceInfluencer(RegionInfluencer.class, (RegionInfluencer)newInfluencer);
			} else if (ModelInfluencer.class.isAssignableFrom(type)) {
				ModelInfluencer newModelInfluencer = (ModelInfluencer)newInfluencer;
				ModelInfluencer currentInfluencer = (ModelInfluencer)controller.findInfluencer(ModelInfluencer.class);
				if (currentInfluencer != null) {
					newModelInfluencer.models.add(currentInfluencer.models.first());
				}
				replaced = controller.replaceInfluencer(ModelInfluencer.class, (ModelInfluencer)newInfluencer);
			} else if (ParticleControllerInfluencer.class.isAssignableFrom(type)) {
				ParticleControllerInfluencer newModelInfluencer = (ParticleControllerInfluencer)newInfluencer;
				ParticleControllerInfluencer currentInfluencer = (ParticleControllerInfluencer)controller
					.findInfluencer(ParticleControllerInfluencer.class);
				if (currentInfluencer != null) {
					newModelInfluencer.templates.add(currentInfluencer.templates.first());
				}
				replaced = controller.replaceInfluencer(ParticleControllerInfluencer.class,
					(ParticleControllerInfluencer)newInfluencer);
			}

			if (!replaced) {
				if (getControllerType() != ControllerType.ParticleController)
					controller.influencers.add(newInfluencer);
				else {
					Influencer finalizer = controller.influencers.pop();
					controller.influencers.add(newInfluencer);
					controller.influencers.add(finalizer);
				}
			}

			controller.init();
			effect.start();
			reloadRows();
		} catch (Exception e1) {
			e1.printStackTrace();
		}
	}

	protected boolean canAddInfluencer (Class influencerType, ParticleController controller) {
		boolean hasSameInfluencer = controller.findInfluencer(influencerType) != null;
		if (!hasSameInfluencer) {
			if ((ColorInfluencer.Single.class.isAssignableFrom(influencerType)
				&& controller.findInfluencer(ColorInfluencer.Random.class) != null)
				|| (ColorInfluencer.Random.class.isAssignableFrom(influencerType)
					&& controller.findInfluencer(ColorInfluencer.Single.class) != null)) {
				return false;
			}

			if (RegionInfluencer.class.isAssignableFrom(influencerType)) {
				return controller.findInfluencer(RegionInfluencer.class) == null;
			} else if (ModelInfluencer.class.isAssignableFrom(influencerType)) {
				return controller.findInfluencer(ModelInfluencer.class) == null;
			} else if (ParticleControllerInfluencer.class.isAssignableFrom(influencerType)) {
				return controller.findInfluencer(ParticleControllerInfluencer.class) == null;
			}
		}
		return !hasSameInfluencer;
	}

	class AppRenderer implements ApplicationListener {
		// Stats
		private float maxActiveTimer;
		private int maxActive, lastMaxActive;
		boolean isUpdate = true;

		// Controls
		private CameraInputController cameraInputController;

		// UI
		private Stage ui;
		TextButton playPauseButton;
		private Label fpsLabel, pointCountLabel, billboardCountLabel, modelInstanceCountLabel, maxLabel;
		StringBuilder stringBuilder;

		// Render
		public PerspectiveCamera worldCamera;
		private boolean isDrawXYZ, isDrawXZPlane, isDrawXYPlane;
		private Array<Model> models;
		private ModelInstance xyzInstance, xzPlaneInstance, xyPlaneInstance;
		private Environment environment;
		private ModelBatch modelBatch;
		PointSpriteParticleBatch pointSpriteBatch;
		BillboardParticleBatch billboardBatch;
		ModelInstanceParticleBatch modelInstanceParticleBatch;

		public void create () {
			if (ui != null) return;
			int w = Gdx.graphics.getWidth(), h = Gdx.graphics.getHeight();
			modelBatch = new ModelBatch();
			environment = new Environment();
			environment.add(new DirectionalLight().set(Color.WHITE, 0, 0, -1));

			worldCamera = new PerspectiveCamera(67, w, h);
			worldCamera.position.set(10, 10, 10);
			worldCamera.lookAt(0, 0, 0);
			worldCamera.near = 0.1f;
			worldCamera.far = 300f;
			worldCamera.update();

			cameraInputController = new CameraInputController(worldCamera);

			// Batches
			pointSpriteBatch = new PointSpriteParticleBatch();
			pointSpriteBatch.setCamera(worldCamera);

			billboardBatch = new BillboardParticleBatch();
			billboardBatch.setCamera(worldCamera);
			modelInstanceParticleBatch = new ModelInstanceParticleBatch();

			particleSystem.add(billboardBatch);
			particleSystem.add(pointSpriteBatch);
			particleSystem.add(modelInstanceParticleBatch);

			fovValue = new NumericValue();
			fovValue.setValue(67);
			fovValue.setActive(true);

			deltaMultiplier = new NumericValue();
			deltaMultiplier.setValue(1.0f);
			deltaMultiplier.setActive(true);

			backgroundColor = new GradientColorValue();
			Color color = Color.valueOf("878787");
			backgroundColor.setColors(new float[] {color.r, color.g, color.b});

			models = new Array<Model>();
			ModelBuilder builder = new ModelBuilder();
			Model xyzModel = builder.createXYZCoordinates(10, new Material(), Usage.Position | Usage.ColorPacked),
				planeModel = builder.createLineGrid(10, 10, 1, 1, new Material(ColorAttribute.createDiffuse(Color.WHITE)),
					Usage.Position);
			models.add(xyzModel);
			models.add(planeModel);
			xyzInstance = new ModelInstance(xyzModel);
			xzPlaneInstance = new ModelInstance(planeModel);
			xyPlaneInstance = new ModelInstance(planeModel);
			xyPlaneInstance.transform.rotate(1f, 0f, 0f, 90f);

			setDrawXYZ(true);
			setDrawXZPlane(true);

			// Load default resources
			ParticleEffectLoader.ParticleEffectLoadParameter params = new ParticleEffectLoader.ParticleEffectLoadParameter(
				particleSystem.getBatches());
			assetManager.load(DEFAULT_BILLBOARD_PARTICLE, Texture.class);
			assetManager.load(DEFAULT_MODEL_PARTICLE, Model.class);
			assetManager.load(DEFAULT_SKIN, Skin.class);
			assetManager.load(DEFAULT_TEMPLATE_PFX, ParticleEffect.class, params);

			assetManager.finishLoading();
			assetManager.setLoader(ParticleEffect.class, new ParticleEffectLoader(new AbsoluteFileHandleResolver()));
			assetManager.get(DEFAULT_MODEL_PARTICLE, Model.class).materials.get(0)
				.set(new BlendingAttribute(GL20.GL_ONE, GL20.GL_ONE_MINUS_SRC_ALPHA, 1));

			// Ui
			stringBuilder = new StringBuilder();
			Skin skin = assetManager.get(DEFAULT_SKIN, Skin.class);
			ui = new Stage();
			fpsLabel = new Label("", skin);
			pointCountLabel = new Label("", skin);
			billboardCountLabel = new Label("", skin);
			modelInstanceCountLabel = new Label("", skin);

			maxLabel = new Label("", skin);
			playPauseButton = new TextButton("Pause", skin);
			playPauseButton.addListener(new ClickListener() {
				@Override
				public void clicked (InputEvent event, float x, float y) {
					isUpdate = !isUpdate;
					playPauseButton.setText(isUpdate ? "Pause" : "Play");
				}
			});
			Table table = new Table(skin);
			table.setFillParent(true);
			table.pad(5);
			table.add(fpsLabel).expandX().left().row();
			table.add(pointCountLabel).expandX().left().row();
			table.add(billboardCountLabel).expandX().left().row();
			table.add(modelInstanceCountLabel).expandX().left().row();
			table.add(maxLabel).expandX().left().row();
			table.add(playPauseButton).expand().bottom().left().row();
			ui.addActor(table);

			setTexture((Texture)assetManager.get(DEFAULT_BILLBOARD_PARTICLE));
			effectPanel.createDefaultEmitter(ControllerType.Billboard, true, true);
		}

		@Override
		public void resize (int width, int height) {
			Gdx.input.setInputProcessor(new InputMultiplexer(ui, cameraInputController));
			Gdx.gl.glViewport(0, 0, width, height);

			worldCamera.viewportWidth = width;
			worldCamera.viewportHeight = height;
			worldCamera.update();
			ui.getViewport().setWorldSize(width, height);
			ui.getViewport().update(width, height, true);
		}

		public void render () {
			float delta = Math.max(0, Gdx.graphics.getDeltaTime() * deltaMultiplier.getValue());
			update(delta);
			renderWorld();
		}

		private void update (float delta) {
			worldCamera.fieldOfView = fovValue.getValue();
			worldCamera.update();
			cameraInputController.update();
			if (isUpdate) {
				particleSystem.update(delta);
				// Update ui
				stringBuilder.delete(0, stringBuilder.length);
				stringBuilder.append("Point Sprites : ").append(pointSpriteBatch.getBufferedCount());
				pointCountLabel.setText(stringBuilder);
				stringBuilder.delete(0, stringBuilder.length);
				stringBuilder.append("Billboards : ").append(billboardBatch.getBufferedCount());
				billboardCountLabel.setText(stringBuilder);
				stringBuilder.delete(0, stringBuilder.length);
				stringBuilder.append("Model Instances : ").append(modelInstanceParticleBatch.getBufferedCount());
				modelInstanceCountLabel.setText(stringBuilder);
			}
			stringBuilder.delete(0, stringBuilder.length);
			stringBuilder.append("FPS : ").append(Gdx.graphics.getFramesPerSecond());
			fpsLabel.setText(stringBuilder);
			ui.act(Gdx.graphics.getDeltaTime());
		}

		private void renderWorld () {
			float[] colors = backgroundColor.getColors();
			Gdx.gl.glClear(GL20.GL_COLOR_BUFFER_BIT | GL20.GL_DEPTH_BUFFER_BIT);
			Gdx.gl.glClearColor(colors[0], colors[1], colors[2], 0);
			modelBatch.begin(worldCamera);
			if (isDrawXYZ) modelBatch.render(xyzInstance);
			if (isDrawXZPlane) modelBatch.render(xzPlaneInstance);
			if (isDrawXYPlane) modelBatch.render(xyPlaneInstance);
			particleSystem.begin();
			particleSystem.draw();
			particleSystem.end();

			// Draw
			modelBatch.render(particleSystem, environment);
			modelBatch.end();
			ui.draw();
		}

		@Override
		public void dispose () {
		}

		@Override
		public void pause () {
		}

		@Override
		public void resume () {
		}

		public void setDrawXYZ (boolean isDraw) {
			isDrawXYZ = isDraw;
		}

		public boolean IsDrawXYZ () {
			return isDrawXYZ;
		}

		public void setDrawXZPlane (boolean isDraw) {
			isDrawXZPlane = isDraw;
		}

		public boolean IsDrawXZPlane () {
			return isDrawXZPlane;
		}

		public void setDrawXYPlane (boolean isDraw) {
			isDrawXYPlane = isDraw;
		}

		public boolean IsDrawXYPlane () {
			return isDrawXYPlane;
		}
	}

	public static void main (String[] args) {
		for (LookAndFeelInfo info : UIManager.getInstalledLookAndFeels()) {
			if ("Nimbus".equals(info.getName())) {
				try {
					UIManager.setLookAndFeel(info.getClassName());
				} catch (Throwable ignored) {
				}
				break;
			}
		}
		EventQueue.invokeLater(new Runnable() {
			public void run () {
				new FlameMain();
			}
		});
	}

	public AppRenderer getRenderer () {
		return renderer;
	}

	String lastDir;

	public File showFileLoadDialog () {
		return showFileDialog("Open", FileDialog.LOAD);
	}

	public File showFileSaveDialog () {
		return showFileDialog("Save", FileDialog.SAVE);
	}

	private File showFileDialog (String title, int mode) {
		FileDialog dialog = new FileDialog(this, title, mode);
		if (lastDir != null) dialog.setDirectory(lastDir);
		dialog.setVisible(true);
		final String file = dialog.getFile();
		final String dir = dialog.getDirectory();
		if (dir == null || file == null || file.trim().length() == 0) return null;
		lastDir = dir;
		return new File(dir, file);
	}

	@Override
	public void error (AssetDescriptor asset, Throwable throwable) {
		throwable.printStackTrace();
	}

	public PointSpriteParticleBatch getPointSpriteBatch () {
		return renderer.pointSpriteBatch;
	}

	public BillboardParticleBatch getBillboardBatch () {
		return renderer.billboardBatch;
	}

	public ModelInstanceParticleBatch getModelInstanceParticleBatch () {
		return renderer.modelInstanceParticleBatch;
	}

	public void setAtlas (TextureAtlas atlas) {
		this.textureAtlas = atlas;
		setTexture(atlas.getTextures().first());
	}

	public void setTexture (Texture texture) {
		renderer.billboardBatch.setTexture(texture);
		renderer.pointSpriteBatch.setTexture(texture);
	}

	public Texture getTexture () {
		return renderer.billboardBatch.getTexture();
	}

	public TextureAtlas getAtlas (Texture texture) {
		Array<TextureAtlas> atlases = assetManager.getAll(TextureAtlas.class, new Array<TextureAtlas>());
		for (TextureAtlas atlas : atlases) {
			if (atlas.getTextures().contains(texture)) return atlas;
		}
		return null;
	}

	public TextureAtlas getAtlas () {
		return getAtlas(renderer.billboardBatch.getTexture());
	}

	public String getAtlasFilename () {
		if (textureAtlas == null) {
			return null;
		}
		return assetManager.getAssetFileName(textureAtlas);
	}

	public boolean isUsingDefaultTexture () {
		return renderer.billboardBatch.getTexture() == assetManager.get(DEFAULT_BILLBOARD_PARTICLE, Texture.class);
	}

	public Array<ParticleEffect> getParticleEffects (Array<ParticleController> controllers, Array<ParticleEffect> out) {
		out.clear();
		assetManager.getAll(ParticleEffect.class, out);
		for (int i = 0; i < out.size;) {
			ParticleEffect effect = out.get(i);
			Array<ParticleController> effectControllers = effect.getControllers();
			boolean remove = true;
			for (ParticleController controller : controllers) {
				if (effectControllers.contains(controller, true)) {
					remove = false;
					break;
				}
			}

			if (remove) {
				out.removeIndex(i);
				continue;
			}

			++i;
		}

		return out;
	}

	public void saveEffect (File file) {
		Writer fileWriter = null;
		try {
			ParticleEffectLoader loader = (ParticleEffectLoader)assetManager.getLoader(ParticleEffect.class);
			loader.save(effect,
				new ParticleEffectSaveParameter(new FileHandle(file.getAbsolutePath()), assetManager, particleSystem.getBatches()));
		} catch (Exception ex) {
			System.out.println("Error saving effect: " + file.getAbsolutePath());
			ex.printStackTrace();
			JOptionPane.showMessageDialog(this, "Error saving effect.");
		} finally {
			StreamUtils.closeQuietly(fileWriter);
		}
	}

	public ParticleEffect openEffect (File file, boolean replaceCurrentWorkspace) {
		try {
<<<<<<< HEAD
			ParticleEffect loadedEffect = load(file.getAbsolutePath(), ParticleEffect.class, null,
=======
			String path = file.getAbsolutePath().replace("\\", "/");
			ParticleEffect loadedEffect = load(path, ParticleEffect.class, null,
>>>>>>> 1e2da9cf
				new ParticleEffectLoader.ParticleEffectLoadParameter(particleSystem.getBatches()));
			loadedEffect = loadedEffect.copy();
			loadedEffect.init();
			if (replaceCurrentWorkspace) {
				effect = loadedEffect;
				controllersData.clear();
				particleSystem.removeAll();
				particleSystem.add(effect);
				for (ParticleController controller : effect.getControllers())
					controllersData.add(new ControllerData(controller));
				rebuildActiveControllers();
			}
			reloadRows();
			return loadedEffect;
		} catch (Exception ex) {
			System.out.println("Error loading effect: " + file.getAbsolutePath());
			ex.printStackTrace();
			JOptionPane.showMessageDialog(this, "Error opening effect.");
		}
		return null;
	}

	public <T> T load (String resource, Class<T> type, AssetLoader loader, AssetLoaderParameters<T> params) {
		String resolvedPath = new String(resource).replaceAll("\\\\", "/");
		boolean exist = assetManager.isLoaded(resolvedPath, type);
		T oldAsset = null;
		if (exist) {
			oldAsset = assetManager.get(resolvedPath, type);
			for (int i = assetManager.getReferenceCount(resolvedPath); i > 0; --i)
				assetManager.unload(resolvedPath);
		}

		AssetLoader<T, AssetLoaderParameters<T>> currentLoader = assetManager.getLoader(type);
		if (loader != null) assetManager.setLoader(type, loader);

		assetManager.load(resolvedPath, type, params);
		assetManager.finishLoading();
		T res = assetManager.get(resource);
		if (currentLoader != null) assetManager.setLoader(type, currentLoader);

		if (exist) EventManager.get().fire(EVT_ASSET_RELOADED, new Object[] {oldAsset, res});

		return res;
	}

	public void restart () {
		effect.init();
		effect.start();
	}
}<|MERGE_RESOLUTION|>--- conflicted
+++ resolved
@@ -960,12 +960,7 @@
 
 	public ParticleEffect openEffect (File file, boolean replaceCurrentWorkspace) {
 		try {
-<<<<<<< HEAD
 			ParticleEffect loadedEffect = load(file.getAbsolutePath(), ParticleEffect.class, null,
-=======
-			String path = file.getAbsolutePath().replace("\\", "/");
-			ParticleEffect loadedEffect = load(path, ParticleEffect.class, null,
->>>>>>> 1e2da9cf
 				new ParticleEffectLoader.ParticleEffectLoadParameter(particleSystem.getBatches()));
 			loadedEffect = loadedEffect.copy();
 			loadedEffect.init();
@@ -1003,7 +998,7 @@
 
 		assetManager.load(resolvedPath, type, params);
 		assetManager.finishLoading();
-		T res = assetManager.get(resource);
+		T res = assetManager.get(resolvedPath);
 		if (currentLoader != null) assetManager.setLoader(type, currentLoader);
 
 		if (exist) EventManager.get().fire(EVT_ASSET_RELOADED, new Object[] {oldAsset, res});
