--- conflicted
+++ resolved
@@ -1,521 +1,449 @@
-<project name="gdx-bullet-IOS-32" basedir="." default="postcompile">
-	<!-- include the environment -->
-	<property environment="env"/>	
-	<!-- output directory for temporary object files -->
-	<property name="buildDir" value="target/ios32" />
-	<!-- output directory for the shared library -->
-	<property name="libsDir" value="../libs/ios32" />
-	<!-- the name of the shared library -->
-	<property name="libName" value="libgdx-bullet.a"/>
-	<!-- the jni header jniPlatform to use -->
-	<property name="jniPlatform" value="mac"/>
-	<!-- the compilerPrefix for the C & C++ compilers -->
-	<property name="compilerPrefix" value=""/>		
-	<property name="iphoneos-sdk" value="/Applications/Xcode.app/Contents/Developer/Platforms/iPhoneOS.platform/Developer/SDKs/iPhoneOS.sdk/"/>
-	<property name="iphonesimulator-sdk" value="/Applications/Xcode.app/Contents/Developer/Platforms/iPhoneSimulator.platform/Developer/SDKs/iPhoneSimulator.sdk"/>
-	<property name="tvos-sdk" value="/Applications/Xcode.app/Contents/Developer/Platforms/AppleTVOS.platform/Developer/SDKs/AppleTVOS.sdk/"/>
-	<property name="tvossimulator-sdk" value="/Applications/Xcode.app/Contents/Developer/Platforms/AppleTVSimulator.platform/Developer/SDKs/AppleTVSimulator.sdk"/>
-	
-	
-	<!-- define gcc compiler, options and files to compile -->
-	<property name="gcc" value="/Applications/Xcode.app/Contents/Developer/Toolchains/XcodeDefault.xctoolchain/usr/bin/clang"/>	
-	<property name="gcc-opts" value="-c -Wall -O2"/>
-	<fileset id="gcc-files" dir="./">
-		<exclude name="target/"/>		
-				<include name="memcpy_wrap.c"/>
-		<include name="**/*.c"/>
-
-				<exclude name="src/bullet/BulletMultiThreaded/GpuSoftBodySolvers/**"/>
-
-	</fileset>
-	
-	<!-- define g++ compiler, options and files to compile -->
-	<property name="g++" value="/Applications/Xcode.app/Contents/Developer/Toolchains/XcodeDefault.xctoolchain/usr/bin/clang++"/>
-	<property name="g++-opts" value="-c -Wall -O2 -fno-strict-aliasing -fno-rtti -DBT_NO_PROFILE -DBT_USE_INVERSE_DYNAMICS_WITH_BULLET2"/>
-	<fileset id="g++-files" dir="./">
-		<exclude name="target/"/>
-				<include name="**/*.cpp"/>
-
-				<exclude name="src/bullet/BulletMultiThreaded/GpuSoftBodySolvers/**"/>
-
-	</fileset>
-
-	<!-- define linker and options -->
-	<property name="linker" value="/Applications/Xcode.app/Contents/Developer/Toolchains/XcodeDefault.xctoolchain/usr/bin/ar"/>
-	<property name="linker-opts" value="rcs"/>
-	<property name="libraries" value=""/>
-	
-	<!-- cleans the build directory, removes all object files and shared libs -->
-	<target name="clean">
-		<delete includeemptydirs="true" quiet="true">
-			<fileset dir="${buildDir}"/>
-			<fileset dir="${libsDir}" includes="**/*" excludes="**/.svn"/>
-		</delete>
-	</target>
-	
-	<target name="clean-objfiles">
-		<delete>
-			<fileset dir="${buildDir}">
-				<include name="**/*.o"/>
-			</fileset>
-		</delete>
-	</target>
-	
-	<target name="create-build-dir">
-		<!-- FIXME this is pretty nasty :/ -->
-		<copy todir="${buildDir}">
-			<fileset refid="g++-files"/>
-			<fileset refid="gcc-files"/>
-		</copy>
-		<delete>
-			<fileset dir="${buildDir}">
-				<include name="*"/>
-				<exclude name="*.o"/>
-			</fileset>
-		</delete>
-	</target>		
-
-	<!-- compiles all C and C++ files to object files in the build directory, for 386 builds-->
-	<target name="compile-386" depends="clean,create-build-dir">
-		<mkdir dir="${buildDir}"/>
-		<apply failonerror="true" executable="${g++}" dest="${buildDir}" verbose="true">
-			<arg line="-isysroot ${iphonesimulator-sdk} -arch i386 -miphoneos-version-min=6.0 ${g++-opts}"/>
-			<arg value="-Ijni-headers"/>
-			<arg value="-Ijni-headers/${jniPlatform}"/>
-			<arg value="-I."/>
-<<<<<<< HEAD
-			<arg value="-Isrc/bullet/"/>
-			<arg value="-Isrc/custom/"/>
-			<arg value="-Isrc/extras/Serialize/"/>
-			<arg value="-Isrc/extras/"/>
-=======
-						<arg value="-Isrc/bullet/"/>
-			<arg value="-Isrc/custom/"/>
-			<arg value="-Isrc/extras/Serialize/"/>
->>>>>>> 67781bd1
-
-			<srcfile/>
-			<arg value="-o"/>
-			<targetfile/>
-			<fileset refid="g++-files"/>
-			<compositemapper>
-				<mapper type="glob" from="*.cpp" to="*.o"/>
-				<mapper type="glob" from="*.mm" to="*.o"/>
-			</compositemapper>
-		</apply>
-		<apply failonerror="true" executable="${gcc}" dest="${buildDir}" verbose="true">
-			<arg line="-isysroot ${iphonesimulator-sdk} -arch i386 -miphoneos-version-min=6.0 ${gcc-opts}"/>
-			<arg value="-Ijni-headers"/>
-			<arg value="-Ijni-headers/${jniPlatform}"/>
-			<arg value="-I."/>
-<<<<<<< HEAD
-			<arg value="-Isrc/bullet/"/>
-			<arg value="-Isrc/custom/"/>
-			<arg value="-Isrc/extras/Serialize/"/>
-			<arg value="-Isrc/extras/"/>
-=======
-						<arg value="-Isrc/bullet/"/>
-			<arg value="-Isrc/custom/"/>
-			<arg value="-Isrc/extras/Serialize/"/>
->>>>>>> 67781bd1
-
-			<srcfile/>
-			<arg value="-o"/>
-			<targetfile/>
-			<fileset refid="gcc-files"/>
-			<compositemapper>
-				<mapper type="glob" from="*.c" to="*.o"/>
-			</compositemapper>
-		</apply>
-	</target>	
-
-	<!-- links the shared library based on the previously compiled object files -->
-	<target name="link-386" depends="compile-386">
-		<fileset dir="${buildDir}" id="objFileSet">
-			<patternset>
-				<include name="**/*.o" />
-			</patternset>
-		</fileset>
-		<pathconvert pathsep=" " property="objFiles" refid="objFileSet" />
-		<mkdir dir="${libsDir}" />
-		<exec executable="${linker}" failonerror="true" dir="${buildDir}">
-			<arg line="${linker-opts}" />
-			<arg path="${libsDir}/${libName}.386" />
-			<arg line="${objFiles}"/>
-			<arg line="${libraries}" />
-		</exec>
-	</target>
-	
-	<!-- compiles all C and C++ files to object files in the build directory, for x86_64 builds-->
-	<target name="compile-x86_64" depends="create-build-dir">
-		<mkdir dir="${buildDir}"/>
-		<antcall target="clean-objfiles"/>
-		<apply failonerror="true" executable="${g++}" dest="${buildDir}" verbose="true">
-			<arg line="-isysroot ${iphonesimulator-sdk} -arch x86_64 -miphoneos-version-min=6.0 ${g++-opts}"/>
-			<arg value="-Ijni-headers"/>
-			<arg value="-Ijni-headers/${jniPlatform}"/>
-			<arg value="-I."/>
-<<<<<<< HEAD
-			<arg value="-Isrc/bullet/"/>
-			<arg value="-Isrc/custom/"/>
-			<arg value="-Isrc/extras/Serialize/"/>
-			<arg value="-Isrc/extras/"/>
-=======
-						<arg value="-Isrc/bullet/"/>
-			<arg value="-Isrc/custom/"/>
-			<arg value="-Isrc/extras/Serialize/"/>
->>>>>>> 67781bd1
-
-			<srcfile/>
-			<arg value="-o"/>
-			<targetfile/>
-			<fileset refid="g++-files"/>
-			<compositemapper>
-				<mapper type="glob" from="*.cpp" to="*.o"/>
-				<mapper type="glob" from="*.mm" to="*.o"/>
-			</compositemapper>
-		</apply>
-		<apply failonerror="true" executable="${gcc}" dest="${buildDir}" verbose="true">
-			<arg line="-isysroot ${iphonesimulator-sdk} -arch x86_64 -miphoneos-version-min=6.0 ${gcc-opts}"/>
-			<arg value="-Ijni-headers"/>
-			<arg value="-Ijni-headers/${jniPlatform}"/>
-			<arg value="-I."/>
-<<<<<<< HEAD
-			<arg value="-Isrc/bullet/"/>
-			<arg value="-Isrc/custom/"/>
-			<arg value="-Isrc/extras/Serialize/"/>
-			<arg value="-Isrc/extras/"/>
-=======
-						<arg value="-Isrc/bullet/"/>
-			<arg value="-Isrc/custom/"/>
-			<arg value="-Isrc/extras/Serialize/"/>
->>>>>>> 67781bd1
-
-			<srcfile/>
-			<arg value="-o"/>
-			<targetfile/>
-			<fileset refid="gcc-files"/>
-			<compositemapper>
-				<mapper type="glob" from="*.c" to="*.o"/>
-			</compositemapper>
-		</apply>
-	</target>	
-
-	<!-- links the shared library based on the previously compiled object files -->
-	<target name="link-x86_64" depends="compile-x86_64">
-		<fileset dir="${buildDir}" id="objFileSet">
-			<patternset>
-				<include name="**/*.o" />
-			</patternset>
-		</fileset>
-		<pathconvert pathsep=" " property="objFiles" refid="objFileSet" />
-		<mkdir dir="${libsDir}" />
-		<exec executable="${linker}" failonerror="true" dir="${buildDir}">
-			<arg line="${linker-opts}" />
-			<arg path="${libsDir}/${libName}.x86_64" />
-			<arg line="${objFiles}"/>
-			<arg line="${libraries}" />
-		</exec>
-	</target>
-	
-	<!-- compiles all C and C++ files to object files in the build directory, for armv7 builds-->
-	<target name="compile-arm" depends="create-build-dir">
-		<mkdir dir="${buildDir}"/>
-		<antcall target="clean-objfiles"/>
-		<apply failonerror="true" executable="${g++}" dest="${buildDir}" verbose="true">
-			<arg line="-isysroot ${iphoneos-sdk} -arch armv7 -miphoneos-version-min=6.0 -fembed-bitcode ${g++-opts}"/>
-			<arg value="-Ijni-headers"/>
-			<arg value="-Ijni-headers/${jniPlatform}"/>
-			<arg value="-I."/>
-<<<<<<< HEAD
-			<arg value="-Isrc/bullet/"/>
-			<arg value="-Isrc/custom/"/>
-			<arg value="-Isrc/extras/Serialize/"/>
-			<arg value="-Isrc/extras/"/>
-=======
-						<arg value="-Isrc/bullet/"/>
-			<arg value="-Isrc/custom/"/>
-			<arg value="-Isrc/extras/Serialize/"/>
->>>>>>> 67781bd1
-
-			<srcfile/>
-			<arg value="-o"/>
-			<targetfile/>
-			<fileset refid="g++-files"/>
-			<compositemapper>
-				<mapper type="glob" from="*.cpp" to="*.o"/>
-				<mapper type="glob" from="*.mm" to="*.o"/>
-			</compositemapper>
-		</apply>
-		<apply failonerror="true" executable="${gcc}" dest="${buildDir}" verbose="true">
-			<arg line="-isysroot ${iphoneos-sdk} -arch armv7 -miphoneos-version-min=6.0 -fembed-bitcode ${gcc-opts}"/>
-			<arg value="-Ijni-headers"/>
-			<arg value="-Ijni-headers/${jniPlatform}"/>
-			<arg value="-I."/>
-<<<<<<< HEAD
-			<arg value="-Isrc/bullet/"/>
-			<arg value="-Isrc/custom/"/>
-			<arg value="-Isrc/extras/Serialize/"/>
-            <arg value="-Isrc/extras/"/>
-=======
-						<arg value="-Isrc/bullet/"/>
-			<arg value="-Isrc/custom/"/>
-			<arg value="-Isrc/extras/Serialize/"/>
->>>>>>> 67781bd1
-
-			<srcfile/>
-			<arg value="-o"/>
-			<targetfile/>
-			<fileset refid="gcc-files"/>
-			<compositemapper>
-				<mapper type="glob" from="*.c" to="*.o"/>
-			</compositemapper>
-		</apply>
-	</target>	
-
-	<!-- links the shared library based on the previously compiled object files -->
-	<target name="link-arm" depends="compile-arm">
-		<fileset dir="${buildDir}" id="objFileSet">
-			<patternset>
-				<include name="**/*.o" />
-			</patternset>
-		</fileset>
-		<pathconvert pathsep=" " property="objFiles" refid="objFileSet" />
-		<mkdir dir="${libsDir}" />
-		<exec executable="${linker}" failonerror="true" dir="${buildDir}">
-			<arg line="${linker-opts}" />
-			<arg path="${libsDir}/${libName}.armv7" />
-			<arg line="${objFiles}"/>
-			<arg line="${libraries}" />
-		</exec>
-	</target>
-	
-	<!-- compiles all C and C++ files to object files in the build directory, for arm64 builds-->
-	<target name="compile-arm64" depends="create-build-dir,clean-objfiles">
-		<mkdir dir="${buildDir}"/>
-		<antcall target="clean-objfiles"/>
-		<apply failonerror="true" executable="${g++}" dest="${buildDir}" verbose="true">
-			<arg line="-isysroot ${iphoneos-sdk} -arch arm64 -miphoneos-version-min=6.0 -fembed-bitcode ${g++-opts}"/>
-			<arg value="-Ijni-headers"/>
-			<arg value="-Ijni-headers/${jniPlatform}"/>
-			<arg value="-I."/>
-<<<<<<< HEAD
-			<arg value="-Isrc/bullet/"/>
-			<arg value="-Isrc/custom/"/>
-			<arg value="-Isrc/extras/Serialize/"/>
-			<arg value="-Isrc/extras/"/>
-=======
-						<arg value="-Isrc/bullet/"/>
-			<arg value="-Isrc/custom/"/>
-			<arg value="-Isrc/extras/Serialize/"/>
->>>>>>> 67781bd1
-
-			<srcfile/>
-			<arg value="-o"/>
-			<targetfile/>
-			<fileset refid="g++-files"/>
-			<compositemapper>
-				<mapper type="glob" from="*.cpp" to="*.o"/>
-				<mapper type="glob" from="*.mm" to="*.o"/>
-			</compositemapper>
-		</apply>
-		<apply failonerror="true" executable="${gcc}" dest="${buildDir}" verbose="true">
-			<arg line="-isysroot ${iphoneos-sdk} -arch arm64 -miphoneos-version-min=6.0 -fembed-bitcode ${gcc-opts}"/>
-			<arg value="-Ijni-headers"/>
-			<arg value="-Ijni-headers/${jniPlatform}"/>
-			<arg value="-I."/>
-<<<<<<< HEAD
-			<arg value="-Isrc/bullet/"/>
-			<arg value="-Isrc/custom/"/>
-			<arg value="-Isrc/extras/Serialize/"/>
-			<arg value="-Isrc/extras/"/>
-=======
-						<arg value="-Isrc/bullet/"/>
-			<arg value="-Isrc/custom/"/>
-			<arg value="-Isrc/extras/Serialize/"/>
->>>>>>> 67781bd1
-
-			<srcfile/>
-			<arg value="-o"/>
-			<targetfile/>
-			<fileset refid="gcc-files"/>
-			<compositemapper>
-				<mapper type="glob" from="*.c" to="*.o"/>
-			</compositemapper>
-		</apply>
-	</target>	
-
-	<!-- links the shared library based on the previously compiled object files -->
-	<target name="link-arm64" depends="compile-arm64">
-		<fileset dir="${buildDir}" id="objFileSet">
-			<patternset>
-				<include name="**/*.o" />
-			</patternset>
-		</fileset>
-		<pathconvert pathsep=" " property="objFiles" refid="objFileSet" />
-		<mkdir dir="${libsDir}" />
-		<exec executable="${linker}" failonerror="true" dir="${buildDir}">
-			<arg line="${linker-opts}" />
-			<arg path="${libsDir}/${libName}.arm64" />
-			<arg line="${objFiles}"/>
-			<arg line="${libraries}" />
-		</exec>
-	</target>
-	
-	<!-- compiles all C and C++ files to object files in the build directory, for tvOS x86_64 builds-->
-	<target name="compile-tvos-x86_64" depends="create-build-dir">
-		<mkdir dir="${buildDir}"/>
-		<antcall target="clean-objfiles"/>
-		<apply failonerror="true" executable="${g++}" dest="${buildDir}" verbose="true">
-			<arg line="-isysroot ${tvossimulator-sdk} -arch x86_64 -mtvos-version-min=9.0 ${g++-opts}"/>
-			<arg value="-Ijni-headers"/>
-			<arg value="-Ijni-headers/${jniPlatform}"/>
-			<arg value="-I."/>
-<<<<<<< HEAD
-			<arg value="-Isrc/bullet/"/>
-			<arg value="-Isrc/custom/"/>
-			<arg value="-Isrc/extras/Serialize/"/>
-			<arg value="-Isrc/extras/"/>
-=======
-						<arg value="-Isrc/bullet/"/>
-			<arg value="-Isrc/custom/"/>
-			<arg value="-Isrc/extras/Serialize/"/>
->>>>>>> 67781bd1
-
-			<srcfile/>
-			<arg value="-o"/>
-			<targetfile/>
-			<fileset refid="g++-files"/>
-			<compositemapper>
-				<mapper type="glob" from="*.cpp" to="*.o"/>
-				<mapper type="glob" from="*.mm" to="*.o"/>
-			</compositemapper>
-		</apply>
-		<apply failonerror="true" executable="${gcc}" dest="${buildDir}" verbose="true">
-			<arg line="-isysroot ${tvossimulator-sdk} -arch x86_64 -mtvos-version-min=9.0 ${gcc-opts}"/>
-			<arg value="-Ijni-headers"/>
-			<arg value="-Ijni-headers/${jniPlatform}"/>
-			<arg value="-I."/>
-<<<<<<< HEAD
-			<arg value="-Isrc/bullet/"/>
-			<arg value="-Isrc/custom/"/>
-			<arg value="-Isrc/extras/Serialize/"/>
-			<arg value="-Isrc/extras/"/>
-=======
-						<arg value="-Isrc/bullet/"/>
-			<arg value="-Isrc/custom/"/>
-			<arg value="-Isrc/extras/Serialize/"/>
->>>>>>> 67781bd1
-
-			<srcfile/>
-			<arg value="-o"/>
-			<targetfile/>
-			<fileset refid="gcc-files"/>
-			<compositemapper>
-				<mapper type="glob" from="*.c" to="*.o"/>
-			</compositemapper>
-		</apply>
-	</target>	
-
-	<!-- links the shared library based on the previously compiled object files -->
-	<target name="link-tvos-x86_64" depends="compile-tvos-x86_64">
-		<fileset dir="${buildDir}" id="objFileSet">
-			<patternset>
-				<include name="**/*.o" />
-			</patternset>
-		</fileset>
-		<pathconvert pathsep=" " property="objFiles" refid="objFileSet" />
-		<mkdir dir="${libsDir}" />
-		<exec executable="${linker}" failonerror="true" dir="${buildDir}">
-			<arg line="${linker-opts}" />
-			<arg path="${libsDir}/${libName}.tvos.x86_64" />
-			<arg line="${objFiles}"/>
-			<arg line="${libraries}" />
-		</exec>
-	</target>
-	
-	<!-- compiles all C and C++ files to object files in the build directory, for tvOS arm64 builds-->
-	<target name="compile-tvos-arm64" depends="create-build-dir,clean-objfiles">
-		<mkdir dir="${buildDir}"/>
-		<antcall target="clean-objfiles"/>
-		<apply failonerror="true" executable="${g++}" dest="${buildDir}" verbose="true">
-			<arg line="-isysroot ${tvos-sdk} -arch arm64 -mtvos-version-min=9.0 -fembed-bitcode ${g++-opts}"/>
-			<arg value="-Ijni-headers"/>
-			<arg value="-Ijni-headers/${jniPlatform}"/>
-			<arg value="-I."/>
-<<<<<<< HEAD
-			<arg value="-Isrc/bullet/"/>
-			<arg value="-Isrc/custom/"/>
-			<arg value="-Isrc/extras/Serialize/"/>
-			<arg value="-Isrc/extras/"/>
-=======
-						<arg value="-Isrc/bullet/"/>
-			<arg value="-Isrc/custom/"/>
-			<arg value="-Isrc/extras/Serialize/"/>
->>>>>>> 67781bd1
-
-			<srcfile/>
-			<arg value="-o"/>
-			<targetfile/>
-			<fileset refid="g++-files"/>
-			<compositemapper>
-				<mapper type="glob" from="*.cpp" to="*.o"/>
-				<mapper type="glob" from="*.mm" to="*.o"/>
-			</compositemapper>
-		</apply>
-		<apply failonerror="true" executable="${gcc}" dest="${buildDir}" verbose="true">
-			<arg line="-isysroot ${tvos-sdk} -arch arm64 -mtvos-version-min=9.0 -fembed-bitcode ${gcc-opts}"/>
-			<arg value="-Ijni-headers"/>
-			<arg value="-Ijni-headers/${jniPlatform}"/>
-			<arg value="-I."/>
-<<<<<<< HEAD
-			<arg value="-Isrc/bullet/"/>
-			<arg value="-Isrc/custom/"/>
-			<arg value="-Isrc/extras/Serialize/"/>
-			<arg value="-Isrc/extras/"/>
-=======
-						<arg value="-Isrc/bullet/"/>
-			<arg value="-Isrc/custom/"/>
-			<arg value="-Isrc/extras/Serialize/"/>
->>>>>>> 67781bd1
-
-			<srcfile/>
-			<arg value="-o"/>
-			<targetfile/>
-			<fileset refid="gcc-files"/>
-			<compositemapper>
-				<mapper type="glob" from="*.c" to="*.o"/>
-			</compositemapper>
-		</apply>
-	</target>	
-
-	<!-- links the shared library based on the previously compiled object files -->
-	<target name="link-tvos-arm64" depends="compile-tvos-arm64">
-		<fileset dir="${buildDir}" id="objFileSet">
-			<patternset>
-				<include name="**/*.o" />
-			</patternset>
-		</fileset>
-		<pathconvert pathsep=" " property="objFiles" refid="objFileSet" />
-		<mkdir dir="${libsDir}" />
-		<exec executable="${linker}" failonerror="true" dir="${buildDir}">
-			<arg line="${linker-opts}" />
-			<arg path="${libsDir}/${libName}.tvos.arm64" />
-			<arg line="${objFiles}"/>
-			<arg line="${libraries}" />
-		</exec>
-	</target>
-
-	<target name="link-fat">
-		<exec executable="lipo" failonerror="true" dir="${libsDir}">
-			<arg line="-create -output ${libName} ${libName}.386 ${libName}.x86_64 ${libName}.armv7 ${libName}.arm64"/>
-		</exec>
-		<exec executable="lipo" failonerror="true" dir="${libsDir}">
-			<arg line="-create -output ${libName}.tvos ${libName}.tvos.x86_64 ${libName}.tvos.arm64"/>
-		</exec>
-	</target>
-
-	<target name="postcompile" depends="link-386,link-x86_64,link-arm,link-arm64,link-tvos-x86_64,link-tvos-arm64,link-fat">
-		
-	</target>
-</project>
+<project name="gdx-bullet-IOS-32" basedir="." default="postcompile">
+	<!-- include the environment -->
+	<property environment="env"/>	
+	<!-- output directory for temporary object files -->
+	<property name="buildDir" value="target/ios32" />
+	<!-- output directory for the shared library -->
+	<property name="libsDir" value="../libs/ios32" />
+	<!-- the name of the shared library -->
+	<property name="libName" value="libgdx-bullet.a"/>
+	<!-- the jni header jniPlatform to use -->
+	<property name="jniPlatform" value="mac"/>
+	<!-- the compilerPrefix for the C & C++ compilers -->
+	<property name="compilerPrefix" value=""/>		
+	<property name="iphoneos-sdk" value="/Applications/Xcode.app/Contents/Developer/Platforms/iPhoneOS.platform/Developer/SDKs/iPhoneOS.sdk/"/>
+	<property name="iphonesimulator-sdk" value="/Applications/Xcode.app/Contents/Developer/Platforms/iPhoneSimulator.platform/Developer/SDKs/iPhoneSimulator.sdk"/>
+	<property name="tvos-sdk" value="/Applications/Xcode.app/Contents/Developer/Platforms/AppleTVOS.platform/Developer/SDKs/AppleTVOS.sdk/"/>
+	<property name="tvossimulator-sdk" value="/Applications/Xcode.app/Contents/Developer/Platforms/AppleTVSimulator.platform/Developer/SDKs/AppleTVSimulator.sdk"/>
+	
+	
+	<!-- define gcc compiler, options and files to compile -->
+	<property name="gcc" value="/Applications/Xcode.app/Contents/Developer/Toolchains/XcodeDefault.xctoolchain/usr/bin/clang"/>	
+	<property name="gcc-opts" value="-c -Wall -O2"/>
+	<fileset id="gcc-files" dir="./">
+		<exclude name="target/"/>		
+				<include name="memcpy_wrap.c"/>
+		<include name="**/*.c"/>
+
+				<exclude name="src/bullet/BulletMultiThreaded/GpuSoftBodySolvers/**"/>
+
+	</fileset>
+	
+	<!-- define g++ compiler, options and files to compile -->
+	<property name="g++" value="/Applications/Xcode.app/Contents/Developer/Toolchains/XcodeDefault.xctoolchain/usr/bin/clang++"/>
+	<property name="g++-opts" value="-c -Wall -O2 -fno-strict-aliasing -fno-rtti -DBT_NO_PROFILE -DBT_USE_INVERSE_DYNAMICS_WITH_BULLET2"/>
+	<fileset id="g++-files" dir="./">
+		<exclude name="target/"/>
+				<include name="**/*.cpp"/>
+
+				<exclude name="src/bullet/BulletMultiThreaded/GpuSoftBodySolvers/**"/>
+
+	</fileset>
+
+	<!-- define linker and options -->
+	<property name="linker" value="/Applications/Xcode.app/Contents/Developer/Toolchains/XcodeDefault.xctoolchain/usr/bin/ar"/>
+	<property name="linker-opts" value="rcs"/>
+	<property name="libraries" value=""/>
+	
+	<!-- cleans the build directory, removes all object files and shared libs -->
+	<target name="clean">
+		<delete includeemptydirs="true" quiet="true">
+			<fileset dir="${buildDir}"/>
+			<fileset dir="${libsDir}" includes="**/*" excludes="**/.svn"/>
+		</delete>
+	</target>
+	
+	<target name="clean-objfiles">
+		<delete>
+			<fileset dir="${buildDir}">
+				<include name="**/*.o"/>
+			</fileset>
+		</delete>
+	</target>
+	
+	<target name="create-build-dir">
+		<!-- FIXME this is pretty nasty :/ -->
+		<copy todir="${buildDir}">
+			<fileset refid="g++-files"/>
+			<fileset refid="gcc-files"/>
+		</copy>
+		<delete>
+			<fileset dir="${buildDir}">
+				<include name="*"/>
+				<exclude name="*.o"/>
+			</fileset>
+		</delete>
+	</target>		
+
+	<!-- compiles all C and C++ files to object files in the build directory, for 386 builds-->
+	<target name="compile-386" depends="clean,create-build-dir">
+		<mkdir dir="${buildDir}"/>
+		<apply failonerror="true" executable="${g++}" dest="${buildDir}" verbose="true">
+			<arg line="-isysroot ${iphonesimulator-sdk} -arch i386 -miphoneos-version-min=6.0 ${g++-opts}"/>
+			<arg value="-Ijni-headers"/>
+			<arg value="-Ijni-headers/${jniPlatform}"/>
+			<arg value="-I."/>
+			<arg value="-Isrc/bullet/"/>
+			<arg value="-Isrc/custom/"/>
+			<arg value="-Isrc/extras/Serialize/"/>
+			<arg value="-Isrc/extras/"/>
+
+			<srcfile/>
+			<arg value="-o"/>
+			<targetfile/>
+			<fileset refid="g++-files"/>
+			<compositemapper>
+				<mapper type="glob" from="*.cpp" to="*.o"/>
+				<mapper type="glob" from="*.mm" to="*.o"/>
+			</compositemapper>
+		</apply>
+		<apply failonerror="true" executable="${gcc}" dest="${buildDir}" verbose="true">
+			<arg line="-isysroot ${iphonesimulator-sdk} -arch i386 -miphoneos-version-min=6.0 ${gcc-opts}"/>
+			<arg value="-Ijni-headers"/>
+			<arg value="-Ijni-headers/${jniPlatform}"/>
+			<arg value="-I."/>
+			<arg value="-Isrc/bullet/"/>
+			<arg value="-Isrc/custom/"/>
+			<arg value="-Isrc/extras/Serialize/"/>
+			<arg value="-Isrc/extras/"/>
+
+			<srcfile/>
+			<arg value="-o"/>
+			<targetfile/>
+			<fileset refid="gcc-files"/>
+			<compositemapper>
+				<mapper type="glob" from="*.c" to="*.o"/>
+			</compositemapper>
+		</apply>
+	</target>	
+
+	<!-- links the shared library based on the previously compiled object files -->
+	<target name="link-386" depends="compile-386">
+		<fileset dir="${buildDir}" id="objFileSet">
+			<patternset>
+				<include name="**/*.o" />
+			</patternset>
+		</fileset>
+		<pathconvert pathsep=" " property="objFiles" refid="objFileSet" />
+		<mkdir dir="${libsDir}" />
+		<exec executable="${linker}" failonerror="true" dir="${buildDir}">
+			<arg line="${linker-opts}" />
+			<arg path="${libsDir}/${libName}.386" />
+			<arg line="${objFiles}"/>
+			<arg line="${libraries}" />
+		</exec>
+	</target>
+	
+	<!-- compiles all C and C++ files to object files in the build directory, for x86_64 builds-->
+	<target name="compile-x86_64" depends="create-build-dir">
+		<mkdir dir="${buildDir}"/>
+		<antcall target="clean-objfiles"/>
+		<apply failonerror="true" executable="${g++}" dest="${buildDir}" verbose="true">
+			<arg line="-isysroot ${iphonesimulator-sdk} -arch x86_64 -miphoneos-version-min=6.0 ${g++-opts}"/>
+			<arg value="-Ijni-headers"/>
+			<arg value="-Ijni-headers/${jniPlatform}"/>
+			<arg value="-I."/>
+			<arg value="-Isrc/bullet/"/>
+			<arg value="-Isrc/custom/"/>
+			<arg value="-Isrc/extras/Serialize/"/>
+			<arg value="-Isrc/extras/"/>
+
+			<srcfile/>
+			<arg value="-o"/>
+			<targetfile/>
+			<fileset refid="g++-files"/>
+			<compositemapper>
+				<mapper type="glob" from="*.cpp" to="*.o"/>
+				<mapper type="glob" from="*.mm" to="*.o"/>
+			</compositemapper>
+		</apply>
+		<apply failonerror="true" executable="${gcc}" dest="${buildDir}" verbose="true">
+			<arg line="-isysroot ${iphonesimulator-sdk} -arch x86_64 -miphoneos-version-min=6.0 ${gcc-opts}"/>
+			<arg value="-Ijni-headers"/>
+			<arg value="-Ijni-headers/${jniPlatform}"/>
+			<arg value="-I."/>
+			<arg value="-Isrc/bullet/"/>
+			<arg value="-Isrc/custom/"/>
+			<arg value="-Isrc/extras/Serialize/"/>
+			<arg value="-Isrc/extras/"/>
+
+			<srcfile/>
+			<arg value="-o"/>
+			<targetfile/>
+			<fileset refid="gcc-files"/>
+			<compositemapper>
+				<mapper type="glob" from="*.c" to="*.o"/>
+			</compositemapper>
+		</apply>
+	</target>	
+
+	<!-- links the shared library based on the previously compiled object files -->
+	<target name="link-x86_64" depends="compile-x86_64">
+		<fileset dir="${buildDir}" id="objFileSet">
+			<patternset>
+				<include name="**/*.o" />
+			</patternset>
+		</fileset>
+		<pathconvert pathsep=" " property="objFiles" refid="objFileSet" />
+		<mkdir dir="${libsDir}" />
+		<exec executable="${linker}" failonerror="true" dir="${buildDir}">
+			<arg line="${linker-opts}" />
+			<arg path="${libsDir}/${libName}.x86_64" />
+			<arg line="${objFiles}"/>
+			<arg line="${libraries}" />
+		</exec>
+	</target>
+	
+	<!-- compiles all C and C++ files to object files in the build directory, for armv7 builds-->
+	<target name="compile-arm" depends="create-build-dir">
+		<mkdir dir="${buildDir}"/>
+		<antcall target="clean-objfiles"/>
+		<apply failonerror="true" executable="${g++}" dest="${buildDir}" verbose="true">
+			<arg line="-isysroot ${iphoneos-sdk} -arch armv7 -miphoneos-version-min=6.0 -fembed-bitcode ${g++-opts}"/>
+			<arg value="-Ijni-headers"/>
+			<arg value="-Ijni-headers/${jniPlatform}"/>
+			<arg value="-I."/>
+			<arg value="-Isrc/bullet/"/>
+			<arg value="-Isrc/custom/"/>
+			<arg value="-Isrc/extras/Serialize/"/>
+			<arg value="-Isrc/extras/"/>
+
+			<srcfile/>
+			<arg value="-o"/>
+			<targetfile/>
+			<fileset refid="g++-files"/>
+			<compositemapper>
+				<mapper type="glob" from="*.cpp" to="*.o"/>
+				<mapper type="glob" from="*.mm" to="*.o"/>
+			</compositemapper>
+		</apply>
+		<apply failonerror="true" executable="${gcc}" dest="${buildDir}" verbose="true">
+			<arg line="-isysroot ${iphoneos-sdk} -arch armv7 -miphoneos-version-min=6.0 -fembed-bitcode ${gcc-opts}"/>
+			<arg value="-Ijni-headers"/>
+			<arg value="-Ijni-headers/${jniPlatform}"/>
+			<arg value="-I."/>
+			<arg value="-Isrc/bullet/"/>
+			<arg value="-Isrc/custom/"/>
+			<arg value="-Isrc/extras/Serialize/"/>
+            <arg value="-Isrc/extras/"/>
+
+			<srcfile/>
+			<arg value="-o"/>
+			<targetfile/>
+			<fileset refid="gcc-files"/>
+			<compositemapper>
+				<mapper type="glob" from="*.c" to="*.o"/>
+			</compositemapper>
+		</apply>
+	</target>	
+
+	<!-- links the shared library based on the previously compiled object files -->
+	<target name="link-arm" depends="compile-arm">
+		<fileset dir="${buildDir}" id="objFileSet">
+			<patternset>
+				<include name="**/*.o" />
+			</patternset>
+		</fileset>
+		<pathconvert pathsep=" " property="objFiles" refid="objFileSet" />
+		<mkdir dir="${libsDir}" />
+		<exec executable="${linker}" failonerror="true" dir="${buildDir}">
+			<arg line="${linker-opts}" />
+			<arg path="${libsDir}/${libName}.armv7" />
+			<arg line="${objFiles}"/>
+			<arg line="${libraries}" />
+		</exec>
+	</target>
+	
+	<!-- compiles all C and C++ files to object files in the build directory, for arm64 builds-->
+	<target name="compile-arm64" depends="create-build-dir,clean-objfiles">
+		<mkdir dir="${buildDir}"/>
+		<antcall target="clean-objfiles"/>
+		<apply failonerror="true" executable="${g++}" dest="${buildDir}" verbose="true">
+			<arg line="-isysroot ${iphoneos-sdk} -arch arm64 -miphoneos-version-min=6.0 -fembed-bitcode ${g++-opts}"/>
+			<arg value="-Ijni-headers"/>
+			<arg value="-Ijni-headers/${jniPlatform}"/>
+			<arg value="-I."/>
+			<arg value="-Isrc/bullet/"/>
+			<arg value="-Isrc/custom/"/>
+			<arg value="-Isrc/extras/Serialize/"/>
+			<arg value="-Isrc/extras/"/>
+
+			<srcfile/>
+			<arg value="-o"/>
+			<targetfile/>
+			<fileset refid="g++-files"/>
+			<compositemapper>
+				<mapper type="glob" from="*.cpp" to="*.o"/>
+				<mapper type="glob" from="*.mm" to="*.o"/>
+			</compositemapper>
+		</apply>
+		<apply failonerror="true" executable="${gcc}" dest="${buildDir}" verbose="true">
+			<arg line="-isysroot ${iphoneos-sdk} -arch arm64 -miphoneos-version-min=6.0 -fembed-bitcode ${gcc-opts}"/>
+			<arg value="-Ijni-headers"/>
+			<arg value="-Ijni-headers/${jniPlatform}"/>
+			<arg value="-I."/>
+			<arg value="-Isrc/bullet/"/>
+			<arg value="-Isrc/custom/"/>
+			<arg value="-Isrc/extras/Serialize/"/>
+			<arg value="-Isrc/extras/"/>
+
+			<srcfile/>
+			<arg value="-o"/>
+			<targetfile/>
+			<fileset refid="gcc-files"/>
+			<compositemapper>
+				<mapper type="glob" from="*.c" to="*.o"/>
+			</compositemapper>
+		</apply>
+	</target>	
+
+	<!-- links the shared library based on the previously compiled object files -->
+	<target name="link-arm64" depends="compile-arm64">
+		<fileset dir="${buildDir}" id="objFileSet">
+			<patternset>
+				<include name="**/*.o" />
+			</patternset>
+		</fileset>
+		<pathconvert pathsep=" " property="objFiles" refid="objFileSet" />
+		<mkdir dir="${libsDir}" />
+		<exec executable="${linker}" failonerror="true" dir="${buildDir}">
+			<arg line="${linker-opts}" />
+			<arg path="${libsDir}/${libName}.arm64" />
+			<arg line="${objFiles}"/>
+			<arg line="${libraries}" />
+		</exec>
+	</target>
+	
+	<!-- compiles all C and C++ files to object files in the build directory, for tvOS x86_64 builds-->
+	<target name="compile-tvos-x86_64" depends="create-build-dir">
+		<mkdir dir="${buildDir}"/>
+		<antcall target="clean-objfiles"/>
+		<apply failonerror="true" executable="${g++}" dest="${buildDir}" verbose="true">
+			<arg line="-isysroot ${tvossimulator-sdk} -arch x86_64 -mtvos-version-min=9.0 ${g++-opts}"/>
+			<arg value="-Ijni-headers"/>
+			<arg value="-Ijni-headers/${jniPlatform}"/>
+			<arg value="-I."/>
+			<arg value="-Isrc/bullet/"/>
+			<arg value="-Isrc/custom/"/>
+			<arg value="-Isrc/extras/Serialize/"/>
+			<arg value="-Isrc/extras/"/>
+
+			<srcfile/>
+			<arg value="-o"/>
+			<targetfile/>
+			<fileset refid="g++-files"/>
+			<compositemapper>
+				<mapper type="glob" from="*.cpp" to="*.o"/>
+				<mapper type="glob" from="*.mm" to="*.o"/>
+			</compositemapper>
+		</apply>
+		<apply failonerror="true" executable="${gcc}" dest="${buildDir}" verbose="true">
+			<arg line="-isysroot ${tvossimulator-sdk} -arch x86_64 -mtvos-version-min=9.0 ${gcc-opts}"/>
+			<arg value="-Ijni-headers"/>
+			<arg value="-Ijni-headers/${jniPlatform}"/>
+			<arg value="-I."/>
+			<arg value="-Isrc/bullet/"/>
+			<arg value="-Isrc/custom/"/>
+			<arg value="-Isrc/extras/Serialize/"/>
+			<arg value="-Isrc/extras/"/>
+
+			<srcfile/>
+			<arg value="-o"/>
+			<targetfile/>
+			<fileset refid="gcc-files"/>
+			<compositemapper>
+				<mapper type="glob" from="*.c" to="*.o"/>
+			</compositemapper>
+		</apply>
+	</target>	
+
+	<!-- links the shared library based on the previously compiled object files -->
+	<target name="link-tvos-x86_64" depends="compile-tvos-x86_64">
+		<fileset dir="${buildDir}" id="objFileSet">
+			<patternset>
+				<include name="**/*.o" />
+			</patternset>
+		</fileset>
+		<pathconvert pathsep=" " property="objFiles" refid="objFileSet" />
+		<mkdir dir="${libsDir}" />
+		<exec executable="${linker}" failonerror="true" dir="${buildDir}">
+			<arg line="${linker-opts}" />
+			<arg path="${libsDir}/${libName}.tvos.x86_64" />
+			<arg line="${objFiles}"/>
+			<arg line="${libraries}" />
+		</exec>
+	</target>
+	
+	<!-- compiles all C and C++ files to object files in the build directory, for tvOS arm64 builds-->
+	<target name="compile-tvos-arm64" depends="create-build-dir,clean-objfiles">
+		<mkdir dir="${buildDir}"/>
+		<antcall target="clean-objfiles"/>
+		<apply failonerror="true" executable="${g++}" dest="${buildDir}" verbose="true">
+			<arg line="-isysroot ${tvos-sdk} -arch arm64 -mtvos-version-min=9.0 -fembed-bitcode ${g++-opts}"/>
+			<arg value="-Ijni-headers"/>
+			<arg value="-Ijni-headers/${jniPlatform}"/>
+			<arg value="-I."/>
+			<arg value="-Isrc/bullet/"/>
+			<arg value="-Isrc/custom/"/>
+			<arg value="-Isrc/extras/Serialize/"/>
+			<arg value="-Isrc/extras/"/>
+
+			<srcfile/>
+			<arg value="-o"/>
+			<targetfile/>
+			<fileset refid="g++-files"/>
+			<compositemapper>
+				<mapper type="glob" from="*.cpp" to="*.o"/>
+				<mapper type="glob" from="*.mm" to="*.o"/>
+			</compositemapper>
+		</apply>
+		<apply failonerror="true" executable="${gcc}" dest="${buildDir}" verbose="true">
+			<arg line="-isysroot ${tvos-sdk} -arch arm64 -mtvos-version-min=9.0 -fembed-bitcode ${gcc-opts}"/>
+			<arg value="-Ijni-headers"/>
+			<arg value="-Ijni-headers/${jniPlatform}"/>
+			<arg value="-I."/>
+			<arg value="-Isrc/bullet/"/>
+			<arg value="-Isrc/custom/"/>
+			<arg value="-Isrc/extras/Serialize/"/>
+			<arg value="-Isrc/extras/"/>
+
+			<srcfile/>
+			<arg value="-o"/>
+			<targetfile/>
+			<fileset refid="gcc-files"/>
+			<compositemapper>
+				<mapper type="glob" from="*.c" to="*.o"/>
+			</compositemapper>
+		</apply>
+	</target>	
+
+	<!-- links the shared library based on the previously compiled object files -->
+	<target name="link-tvos-arm64" depends="compile-tvos-arm64">
+		<fileset dir="${buildDir}" id="objFileSet">
+			<patternset>
+				<include name="**/*.o" />
+			</patternset>
+		</fileset>
+		<pathconvert pathsep=" " property="objFiles" refid="objFileSet" />
+		<mkdir dir="${libsDir}" />
+		<exec executable="${linker}" failonerror="true" dir="${buildDir}">
+			<arg line="${linker-opts}" />
+			<arg path="${libsDir}/${libName}.tvos.arm64" />
+			<arg line="${objFiles}"/>
+			<arg line="${libraries}" />
+		</exec>
+	</target>
+
+	<target name="link-fat">
+		<exec executable="lipo" failonerror="true" dir="${libsDir}">
+			<arg line="-create -output ${libName} ${libName}.386 ${libName}.x86_64 ${libName}.armv7 ${libName}.arm64"/>
+		</exec>
+		<exec executable="lipo" failonerror="true" dir="${libsDir}">
+			<arg line="-create -output ${libName}.tvos ${libName}.tvos.x86_64 ${libName}.tvos.arm64"/>
+		</exec>
+	</target>
+
+	<target name="postcompile" depends="link-386,link-x86_64,link-arm,link-arm64,link-tvos-x86_64,link-tvos-arm64,link-fat">
+		
+	</target>
+</project>