--- conflicted
+++ resolved
@@ -51,11 +51,7 @@
 	static String box2DLightsVersion = "1.5";
 	static String ashleyVersion = "1.7.4";
 	static String aiVersion = "1.8.2";	
-<<<<<<< HEAD
-	static String controllersVersion = "2.2.0";
-=======
 	static String controllersVersion = "2.2.1";
->>>>>>> 465d14bf
 
 	HashMap<ProjectDependency, Dependency> gdxDependencies = new HashMap<ProjectDependency, Dependency>();
 
