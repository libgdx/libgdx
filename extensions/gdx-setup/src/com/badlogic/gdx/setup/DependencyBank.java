--- conflicted
+++ resolved
@@ -24,12 +24,8 @@
 	static String libgdxVersion = "1.10.0";
 	// Temporary snapshot version, we need a more dynamic solution for pointing to the latest nightly
 	static String libgdxNightlyVersion = "1.10.1-SNAPSHOT";
-<<<<<<< HEAD
-	static String roboVMVersion = "2.3.12";
+	static String roboVMVersion = "2.3.14";
 	static String moeVersion = "2.0.0-SNAPSHOT";
-=======
-	static String roboVMVersion = "2.3.14";
->>>>>>> 93ffc8d9
 	static String buildToolsVersion = "29.0.3";
 	static String androidAPILevel = "30";
 	static String androidMinAPILevel = "14";
@@ -49,42 +45,22 @@
 	static String grettyPluginImport = "org.gretty:gretty:3.0.2";
 	static String androidPluginImport = "com.android.tools.build:gradle:4.1.3";
 	static String roboVMPluginImport = "com.mobidevelop.robovm:robovm-gradle-plugin:" + roboVMVersion;
-<<<<<<< HEAD
 	static String moePluginImport = "org.multi-os-engine:moe-gradle:" + moeVersion;
-
-	//Extension versions
-	static String box2DLightsVersion = "1.5";
-	static String ashleyVersion = "1.7.3";
-	static String aiVersion = "1.8.2";
-	static String controllersVersion = "2.1.0";
-=======
-
+	
 	// Extension versions
 	static String box2DLightsVersion = "1.5";
 	static String ashleyVersion = "1.7.4";
 	static String aiVersion = "1.8.2";
 	static String controllersVersion = "2.2.1";
->>>>>>> 93ffc8d9
 
 	HashMap<ProjectDependency, Dependency> gdxDependencies = new HashMap<ProjectDependency, Dependency>();
 
 	public DependencyBank () {
 		for (ProjectDependency projectDep : ProjectDependency.values()) {
-<<<<<<< HEAD
-			Dependency dependency = new Dependency(projectDep.name(),
-					projectDep.getGwtInherits(),
-					projectDep.getDependencies(ProjectType.CORE),
-					projectDep.getDependencies(ProjectType.DESKTOP),
-					projectDep.getDependencies(ProjectType.ANDROID),
-					projectDep.getDependencies(ProjectType.IOS),
-					projectDep.getDependencies(ProjectType.IOSMOE),
-					projectDep.getDependencies(ProjectType.HTML));
-=======
 			Dependency dependency = new Dependency(projectDep.name(), projectDep.getGwtInherits(),
 				projectDep.getDependencies(ProjectType.CORE), projectDep.getDependencies(ProjectType.LWJGL2),
 				projectDep.getDependencies(ProjectType.LWJGL3), projectDep.getDependencies(ProjectType.ANDROID),
-				projectDep.getDependencies(ProjectType.IOS), projectDep.getDependencies(ProjectType.HTML));
->>>>>>> 93ffc8d9
+				projectDep.getDependencies(ProjectType.IOS), projectDep.getDependencies(ProjectType.IOSMOE), projectDep.getDependencies(ProjectType.HTML));
 			gdxDependencies.put(projectDep, dependency);
 		}
 	}
@@ -102,107 +78,6 @@
 	 * @see Dependency for the object that handles sub-module dependencies. If no dependency is found for a sub-module, ie
 	 *      FreeTypeFont for gwt, an exception is thrown so the user can be notified of incompatability */
 	public enum ProjectDependency {
-<<<<<<< HEAD
-		GDX(
-			new String[]{"com.badlogicgames.gdx:gdx:$gdxVersion"},
-			new String[]{"com.badlogicgames.gdx:gdx-backend-lwjgl:$gdxVersion", "com.badlogicgames.gdx:gdx-platform:$gdxVersion:natives-desktop"},
-			new String[]{"com.badlogicgames.gdx:gdx-backend-android:$gdxVersion", "com.badlogicgames.gdx:gdx-platform:$gdxVersion:natives-armeabi-v7a", "com.badlogicgames.gdx:gdx-platform:$gdxVersion:natives-arm64-v8a", "com.badlogicgames.gdx:gdx-platform:$gdxVersion:natives-x86", "com.badlogicgames.gdx:gdx-platform:$gdxVersion:natives-x86_64"},
-			new String[]{"com.mobidevelop.robovm:robovm-rt:$roboVMVersion", "com.mobidevelop.robovm:robovm-cocoatouch:$roboVMVersion", "com.badlogicgames.gdx:gdx-backend-robovm:$gdxVersion", "com.badlogicgames.gdx:gdx-platform:$gdxVersion:natives-ios"},
-			new String[]{"com.badlogicgames.gdx:gdx-backend-moe:$gdxVersion", "com.badlogicgames.gdx:gdx-platform:$gdxVersion:natives-ios"},
-			new String[]{"com.badlogicgames.gdx:gdx-backend-gwt:$gdxVersion", "com.badlogicgames.gdx:gdx:$gdxVersion:sources", "com.badlogicgames.gdx:gdx-backend-gwt:$gdxVersion:sources"},
-			new String[]{"com.badlogic.gdx.backends.gdx_backends_gwt"},
-			
-			"Core Library for libGDX"
-		),
-		BULLET(
-			new String[]{"com.badlogicgames.gdx:gdx-bullet:$gdxVersion"},
-			new String[]{"com.badlogicgames.gdx:gdx-bullet-platform:$gdxVersion:natives-desktop"},
-			new String[]{"com.badlogicgames.gdx:gdx-bullet:$gdxVersion", "com.badlogicgames.gdx:gdx-bullet-platform:$gdxVersion:natives-armeabi-v7a", "com.badlogicgames.gdx:gdx-bullet-platform:$gdxVersion:natives-arm64-v8a", "com.badlogicgames.gdx:gdx-bullet-platform:$gdxVersion:natives-x86", "com.badlogicgames.gdx:gdx-bullet-platform:$gdxVersion:natives-x86_64"},
-			new String[]{"com.badlogicgames.gdx:gdx-bullet-platform:$gdxVersion:natives-ios"},
-			new String[]{"com.badlogicgames.gdx:gdx-bullet-platform:$gdxVersion:natives-ios"},
-			null,
-			null,
-			
-			"3D Collision Detection and Rigid Body Dynamics"
-		),
-		FREETYPE(
-			new String[]{"com.badlogicgames.gdx:gdx-freetype:$gdxVersion"},
-			new String[]{"com.badlogicgames.gdx:gdx-freetype-platform:$gdxVersion:natives-desktop"},
-			new String[]{"com.badlogicgames.gdx:gdx-freetype:$gdxVersion", "com.badlogicgames.gdx:gdx-freetype-platform:$gdxVersion:natives-armeabi-v7a", "com.badlogicgames.gdx:gdx-freetype-platform:$gdxVersion:natives-arm64-v8a", "com.badlogicgames.gdx:gdx-freetype-platform:$gdxVersion:natives-x86", "com.badlogicgames.gdx:gdx-freetype-platform:$gdxVersion:natives-x86_64"},
-			new String[]{"com.badlogicgames.gdx:gdx-freetype-platform:$gdxVersion:natives-ios"},
-			new String[]{"com.badlogicgames.gdx:gdx-freetype-platform:$gdxVersion:natives-ios"},
-			null,
-			null,
-			
-			"Generate BitmapFonts from .ttf font files"
-		),
-		TOOLS(
-			new String[]{},
-			new String[]{"com.badlogicgames.gdx:gdx-tools:$gdxVersion"},
-			new String[]{},
-			new String[]{},
-			new String[]{},
-			new String[]{},
-			new String[]{},
-
-			"Collection of tools, including 2D/3D particle editors, texture packers, and file processors"
-		),
-		CONTROLLERS(
-			new String[]{"com.badlogicgames.gdx-controllers:gdx-controllers-core:$gdxControllersVersion"},
-			new String[]{"com.badlogicgames.gdx-controllers:gdx-controllers-desktop:$gdxControllersVersion"},
-			new String[]{"com.badlogicgames.gdx-controllers:gdx-controllers-android:$gdxControllersVersion"},
-			new String[]{"com.badlogicgames.gdx-controllers:gdx-controllers-ios:$gdxControllersVersion"},
-			new String[]{}, // works on iOS but never reports any controllers :)
-			new String[]{"com.badlogicgames.gdx-controllers:gdx-controllers-core:$gdxControllersVersion:sources", "com.badlogicgames.gdx-controllers:gdx-controllers-gwt:$gdxControllersVersion", "com.badlogicgames.gdx-controllers:gdx-controllers-gwt:$gdxControllersVersion:sources"},
-			new String[]{"com.badlogic.gdx.controllers", "com.badlogic.gdx.controllers.controllers-gwt"},
-
-			"Game Controller/Gamepad API"
-		),
-		BOX2D(
-			new String[]{"com.badlogicgames.gdx:gdx-box2d:$gdxVersion"},
-			new String[]{"com.badlogicgames.gdx:gdx-box2d-platform:$gdxVersion:natives-desktop"},
-			new String[]{"com.badlogicgames.gdx:gdx-box2d:$gdxVersion", "com.badlogicgames.gdx:gdx-box2d-platform:$gdxVersion:natives-armeabi-v7a", "com.badlogicgames.gdx:gdx-box2d-platform:$gdxVersion:natives-arm64-v8a", "com.badlogicgames.gdx:gdx-box2d-platform:$gdxVersion:natives-x86", "com.badlogicgames.gdx:gdx-box2d-platform:$gdxVersion:natives-x86_64"},
-			new String[]{"com.badlogicgames.gdx:gdx-box2d-platform:$gdxVersion:natives-ios"},
-			new String[]{"com.badlogicgames.gdx:gdx-box2d-platform:$gdxVersion:natives-ios"},
-			new String[]{"com.badlogicgames.gdx:gdx-box2d:$gdxVersion:sources", "com.badlogicgames.gdx:gdx-box2d-gwt:$gdxVersion:sources"},
-			new String[]{"com.badlogic.gdx.physics.box2d.box2d-gwt"},
-			
-			"2D Physics Library"
-		),	
-		BOX2DLIGHTS(
-			new String[]{"com.badlogicgames.box2dlights:box2dlights:$box2DLightsVersion"},
-			new String[]{},
-			new String[]{"com.badlogicgames.box2dlights:box2dlights:$box2DLightsVersion"},
-			new String[]{},
-			new String[]{},
-			new String[]{"com.badlogicgames.box2dlights:box2dlights:$box2DLightsVersion:sources"},
-			new String[]{"Box2DLights"},
-			
-			"2D Lighting framework that utilises Box2D"
-		),
-		ASHLEY(
-			new String[]{"com.badlogicgames.ashley:ashley:$ashleyVersion"},
-			new String[]{},
-			new String[]{"com.badlogicgames.ashley:ashley:$ashleyVersion"},
-			new String[]{},
-			new String[]{},
-			new String[]{"com.badlogicgames.ashley:ashley:$ashleyVersion:sources"},
-			new String[]{"com.badlogic.ashley_gwt"},
-			
-			"Lightweight Entity framework"
-		),
-		AI(
-			new String[]{"com.badlogicgames.gdx:gdx-ai:$aiVersion"},
-			new String[]{},
-			new String[]{"com.badlogicgames.gdx:gdx-ai:$aiVersion"},
-			new String[]{},
-			new String[]{},
-			new String[]{"com.badlogicgames.gdx:gdx-ai:$aiVersion:sources"},
-			new String[]{"com.badlogic.gdx.ai"},
-			
-			"Artificial Intelligence framework"
-		);
-=======
 		GDX(new String[] {"com.badlogicgames.gdx:gdx:$gdxVersion"},
 			new String[] {"com.badlogicgames.gdx:gdx-backend-lwjgl:$gdxVersion",
 				"com.badlogicgames.gdx:gdx-platform:$gdxVersion:natives-desktop"},
@@ -216,6 +91,8 @@
 			new String[] {"com.mobidevelop.robovm:robovm-rt:$roboVMVersion",
 				"com.mobidevelop.robovm:robovm-cocoatouch:$roboVMVersion", "com.badlogicgames.gdx:gdx-backend-robovm:$gdxVersion",
 				"com.badlogicgames.gdx:gdx-platform:$gdxVersion:natives-ios"},
+			new String[]{"com.badlogicgames.gdx:gdx-backend-moe:$gdxVersion",
+				"com.badlogicgames.gdx:gdx-platform:$gdxVersion:natives-ios"},
 			new String[] {"com.badlogicgames.gdx:gdx-backend-gwt:$gdxVersion", "com.badlogicgames.gdx:gdx:$gdxVersion:sources",
 				"com.badlogicgames.gdx:gdx-backend-gwt:$gdxVersion:sources"},
 			new String[] {"com.badlogic.gdx.backends.gdx_backends_gwt"},
@@ -228,7 +105,7 @@
 					"com.badlogicgames.gdx:gdx-bullet-platform:$gdxVersion:natives-arm64-v8a",
 					"com.badlogicgames.gdx:gdx-bullet-platform:$gdxVersion:natives-x86",
 					"com.badlogicgames.gdx:gdx-bullet-platform:$gdxVersion:natives-x86_64"},
-				new String[] {"com.badlogicgames.gdx:gdx-bullet-platform:$gdxVersion:natives-ios"}, null, null,
+				new String[] {"com.badlogicgames.gdx:gdx-bullet-platform:$gdxVersion:natives-ios"}, new String[] {"com.badlogicgames.gdx:gdx-bullet-platform:$gdxVersion:natives-ios"}, null, null,
 
 				"3D Collision Detection and Rigid Body Dynamics"), FREETYPE(
 					new String[] {"com.badlogicgames.gdx:gdx-freetype:$gdxVersion"},
@@ -239,11 +116,11 @@
 						"com.badlogicgames.gdx:gdx-freetype-platform:$gdxVersion:natives-arm64-v8a",
 						"com.badlogicgames.gdx:gdx-freetype-platform:$gdxVersion:natives-x86",
 						"com.badlogicgames.gdx:gdx-freetype-platform:$gdxVersion:natives-x86_64"},
-					new String[] {"com.badlogicgames.gdx:gdx-freetype-platform:$gdxVersion:natives-ios"}, null, null,
+					new String[] {"com.badlogicgames.gdx:gdx-freetype-platform:$gdxVersion:natives-ios"}, new String[] {"com.badlogicgames.gdx:gdx-freetype-platform:$gdxVersion:natives-ios"}, null, null,
 
 					"Generate BitmapFonts from .ttf font files"), TOOLS(new String[] {},
 						new String[] {"com.badlogicgames.gdx:gdx-tools:$gdxVersion"}, new String[] {}, new String[] {}, new String[] {},
-						new String[] {}, new String[] {},
+						new String[] {}, new String[] {}, new String[] {},
 
 						"Collection of tools, including 2D/3D particle editors, texture packers, and file processors"), CONTROLLERS(
 							new String[] {"com.badlogicgames.gdx-controllers:gdx-controllers-core:$gdxControllersVersion"},
@@ -251,6 +128,7 @@
 							new String[] {"com.badlogicgames.gdx-controllers:gdx-controllers-desktop:$gdxControllersVersion"},
 							new String[] {"com.badlogicgames.gdx-controllers:gdx-controllers-android:$gdxControllersVersion"},
 							new String[] {"com.badlogicgames.gdx-controllers:gdx-controllers-ios:$gdxControllersVersion"},
+							new String[]{}, // works on iOS but never reports any controllers :)
 							new String[] {"com.badlogicgames.gdx-controllers:gdx-controllers-core:$gdxControllersVersion:sources",
 								"com.badlogicgames.gdx-controllers:gdx-controllers-gwt:$gdxControllersVersion",
 								"com.badlogicgames.gdx-controllers:gdx-controllers-gwt:$gdxControllersVersion:sources"},
@@ -265,6 +143,7 @@
 									"com.badlogicgames.gdx:gdx-box2d-platform:$gdxVersion:natives-x86",
 									"com.badlogicgames.gdx:gdx-box2d-platform:$gdxVersion:natives-x86_64"},
 								new String[] {"com.badlogicgames.gdx:gdx-box2d-platform:$gdxVersion:natives-ios"},
+								new String[] {"com.badlogicgames.gdx:gdx-box2d-platform:$gdxVersion:natives-ios"},
 								new String[] {"com.badlogicgames.gdx:gdx-box2d:$gdxVersion:sources",
 									"com.badlogicgames.gdx:gdx-box2d-gwt:$gdxVersion:sources"},
 								new String[] {"com.badlogic.gdx.physics.box2d.box2d-gwt"},
@@ -273,22 +152,22 @@
 									new String[] {"com.badlogicgames.box2dlights:box2dlights:$box2DLightsVersion"}, new String[] {},
 									new String[] {}, new String[] {"com.badlogicgames.box2dlights:box2dlights:$box2DLightsVersion"},
 									new String[] {},
+									new String[] {},
 									new String[] {"com.badlogicgames.box2dlights:box2dlights:$box2DLightsVersion:sources"},
 									new String[] {"Box2DLights"},
 
 									"2D Lighting framework that utilises Box2D"), ASHLEY(
-										new String[] {"com.badlogicgames.ashley:ashley:$ashleyVersion"}, new String[] {}, new String[] {},
+										new String[] {"com.badlogicgames.ashley:ashley:$ashleyVersion"}, new String[] {}, new String[] {}, new String[] {},
 										new String[] {"com.badlogicgames.ashley:ashley:$ashleyVersion"}, new String[] {},
 										new String[] {"com.badlogicgames.ashley:ashley:$ashleyVersion:sources"},
 										new String[] {"com.badlogic.ashley_gwt"},
 
 										"Lightweight Entity framework"), AI(new String[] {"com.badlogicgames.gdx:gdx-ai:$aiVersion"},
-											new String[] {}, new String[] {}, new String[] {"com.badlogicgames.gdx:gdx-ai:$aiVersion"},
+											new String[] {}, new String[] {}, new String[] {}, new String[] {"com.badlogicgames.gdx:gdx-ai:$aiVersion"},
 											new String[] {}, new String[] {"com.badlogicgames.gdx:gdx-ai:$aiVersion:sources"},
 											new String[] {"com.badlogic.gdx.ai"},
 
 											"Artificial Intelligence framework");
->>>>>>> 93ffc8d9
 
 		private String[] coreDependencies;
 		private String[] lwjgl2Dependencies;
@@ -300,12 +179,8 @@
 		private String[] gwtInherits;
 		private String description;
 
-<<<<<<< HEAD
-		ProjectDependency(String[] coreDeps, String[] desktopDeps, String[] androidDeps, String[] iosDeps, String[] iosMoeDeps, String[] gwtDeps, String[] gwtInhertis, String description) {
-=======
 		ProjectDependency (String[] coreDeps, String[] lwjgl2Deps, String[] lwjgl3Deps, String[] androidDeps, String[] iosDeps,
-			String[] gwtDeps, String[] gwtInhertis, String description) {
->>>>>>> 93ffc8d9
+			String[] iosMoeDeps, String[] gwtDeps, String[] gwtInhertis, String description) {
 			this.coreDependencies = coreDeps;
 			this.lwjgl2Dependencies = lwjgl2Deps;
 			this.lwjgl3Dependencies = lwjgl3Deps;
@@ -319,20 +194,6 @@
 
 		public String[] getDependencies (ProjectType type) {
 			switch (type) {
-<<<<<<< HEAD
-				case CORE:
-					return coreDependencies;
-				case DESKTOP:
-					return desktopDependencies;
-				case ANDROID:
-					return androidDependencies;
-				case IOS:
-					return iosDependencies;
-				case IOSMOE:
-					return iosMoeDependencies;
-				case HTML:
-					return gwtDependencies;
-=======
 			case CORE:
 				return coreDependencies;
 			case LWJGL2:
@@ -343,9 +204,10 @@
 				return androidDependencies;
 			case IOS:
 				return iosDependencies;
+			case IOSMOE:
+				return iosMoeDependencies;
 			case HTML:
 				return gwtDependencies;
->>>>>>> 93ffc8d9
 			}
 			return null;
 		}
@@ -360,17 +222,8 @@
 	}
 
 	public enum ProjectType {
-<<<<<<< HEAD
-		CORE("core"),
-		DESKTOP("desktop"),
-		ANDROID("android"),
-		IOS("ios"),
-		IOSMOE("ios-moe"),
-		HTML("html");
-=======
 		CORE("core", "Core"), LWJGL2("legacy_desktop", "Desktop (LWJGL2)"), LWJGL3("desktop",
-			"Desktop (LWJGL 3)"), ANDROID("android", "Android"), IOS("ios", "iOS"), HTML("html", "HTML");
->>>>>>> 93ffc8d9
+			"Desktop (LWJGL 3)"), ANDROID("android", "Android"), IOS("ios", "iOS"), IOSMOE("ios-moe", "iOS-MOE"), HTML("html", "HTML");
 
 		private final String name;
 		private final String displayName;
