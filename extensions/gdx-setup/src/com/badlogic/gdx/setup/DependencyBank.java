--- conflicted
+++ resolved
@@ -24,12 +24,8 @@
 	static String libgdxVersion = "1.10.0";
 	// Temporary snapshot version, we need a more dynamic solution for pointing to the latest nightly
 	static String libgdxNightlyVersion = "1.10.1-SNAPSHOT";
-<<<<<<< HEAD
-	static String roboVMVersion = "2.3.15";
+	static String roboVMVersion = "2.3.16";
 	static String moeVersion = "2.0.0-SNAPSHOT";
-=======
-	static String roboVMVersion = "2.3.16";
->>>>>>> 0ad60132
 	static String buildToolsVersion = "29.0.3";
 	static String androidAPILevel = "30";
 	static String androidMinAPILevel = "14";
