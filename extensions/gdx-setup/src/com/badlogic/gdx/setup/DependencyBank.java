--- conflicted
+++ resolved
@@ -27,15 +27,9 @@
 	static String libgdxNightlyVersion = "1.9.10-SNAPSHOT";
 	static String roboVMVersion = "2.3.5";
 	static String moeVersion = "1.4.0";
-<<<<<<< HEAD
-	static String buildToolsVersion = "23.0.1";
-	static String androidAPILevel = "20";
-	static String gwtVersion = "2.8.1";
-=======
 	static String buildToolsVersion = "28.0.3";
 	static String androidAPILevel = "27";
 	static String gwtVersion = "2.8.0";
->>>>>>> 5b623668
 
 	//Repositories
 	static String mavenLocal = "mavenLocal()";
@@ -47,13 +41,8 @@
 	static String libGDXReleaseUrl = "https://oss.sonatype.org/content/repositories/releases/";
 
 	//Project plugins
-<<<<<<< HEAD
-	static String gwtPluginImport = "org.wisepersist:gwt-gradle-plugin:1.0.1";
-	static String androidPluginImport = "com.android.tools.build:gradle:2.2.0";
-=======
 	static String gwtPluginImport = "org.wisepersist:gwt-gradle-plugin:1.0.6";
 	static String androidPluginImport = "com.android.tools.build:gradle:3.2.0";
->>>>>>> 5b623668
 	static String roboVMPluginImport = "com.mobidevelop.robovm:robovm-gradle-plugin:" + roboVMVersion;
 	static String moePluginImport = "org.multi-os-engine:moe-gradle:" + moeVersion;
 	
