/*******************************************************************************
 * Copyright 2011 See AUTHORS file.
 *
 * Licensed under the Apache License, Version 2.0 (the "License");
 * you may not use this file except in compliance with the License.
 * You may obtain a copy of the License at
 *
 *   http://www.apache.org/licenses/LICENSE-2.0
 *
 * Unless required by applicable law or agreed to in writing, software
 * distributed under the License is distributed on an "AS IS" BASIS,
 * WITHOUT WARRANTIES OR CONDITIONS OF ANY KIND, either express or implied.
 * See the License for the specific language governing permissions and
 * limitations under the License.
 ******************************************************************************/

package com.badlogic.gdx.setup;

import com.badlogic.gdx.setup.DependencyBank.ProjectType;

import java.io.BufferedWriter;
import java.io.IOException;
import java.util.List;

public class BuildScriptHelper {

	private static int indent = 0;

	public static void addBuildScript (Language language, List<ProjectType> projects, BufferedWriter wr) throws IOException {
		write(wr, "buildscript {");
		write(wr, language.buildScript + "\n");
		// repos
		write(wr, "repositories {");
		write(wr, DependencyBank.mavenLocal);
		write(wr, DependencyBank.mavenCentral);
		write(wr, DependencyBank.gradlePlugins);
		write(wr, "maven { url \"" + DependencyBank.libGDXSnapshotsUrl + "\" }");
		write(wr, DependencyBank.google);
		write(wr, "}");
		// dependencies
		write(wr, "dependencies {");
		if (projects.contains(ProjectType.HTML)) {
			write(wr, "classpath '" + DependencyBank.gwtPluginImport + "'");
			write(wr, "classpath '" + DependencyBank.grettyPluginImport + "'");
		}
		if (projects.contains(ProjectType.ANDROID)) {
			write(wr, "classpath '" + DependencyBank.androidPluginImport + "'");
		}
		if (projects.contains(ProjectType.IOS)) {
			write(wr, "classpath '" + DependencyBank.roboVMPluginImport + "'");
		}
		if (projects.contains(ProjectType.IOSMOE)) {
			write(wr, "classpath '" + DependencyBank.moePluginImport + "'");
		}
		write(wr, language.buildScriptDependencies + "\n");
		write(wr, "}");
		write(wr, "}");
		space(wr);
	}

	public static void addAllProjects (BufferedWriter wr) throws IOException {
		write(wr, "allprojects {");
		write(wr, "apply plugin: \"eclipse\"");
		space(wr);
		write(wr, "version = '1.0'");
		write(wr, "ext {");
		write(wr, "appName = \"%APP_NAME%\"");
		write(wr, "gdxVersion = '" + DependencyBank.libgdxVersion + "'");
		write(wr, "roboVMVersion = '" + DependencyBank.roboVMVersion + "'");
		write(wr, "box2DLightsVersion = '" + DependencyBank.box2DLightsVersion + "'");
		write(wr, "ashleyVersion = '" + DependencyBank.ashleyVersion + "'");
		write(wr, "aiVersion = '" + DependencyBank.aiVersion + "'");
		write(wr, "gdxControllersVersion = '" + DependencyBank.controllersVersion + "'");
		write(wr, "}");
		space(wr);
		write(wr, "repositories {");
		write(wr, DependencyBank.mavenLocal);
		write(wr, DependencyBank.mavenCentral);
		write(wr, DependencyBank.google);
		write(wr, DependencyBank.gradlePlugins);
		write(wr, "maven { url \"" + DependencyBank.libGDXSnapshotsUrl + "\" }");
		write(wr, "maven { url \"" + DependencyBank.libGDXReleaseUrl + "\" }");
		write(wr, "maven { url \"" + DependencyBank.jitpackUrl + "\" }");
		write(wr, "}");
		write(wr, "}");
	}

	public static void addProject (Language language, ProjectType project, List<Dependency> dependencies, BufferedWriter wr)
		throws IOException {
		space(wr);
		write(wr, "project(\":" + project.getName() + "\") {");
		for (String plugin : project.getPlugins(language)) {
			write(wr, "apply plugin: \"" + plugin + "\"");
		}
		space(wr);
		addConfigurations(project, wr);
		space(wr);
		addDependencies(language, project, dependencies, wr);
		write(wr, "}");
	}

	private static void addDependencies (Language language, ProjectType project, List<Dependency> dependencyList,
		BufferedWriter wr) throws IOException {
		write(wr, "dependencies {");
		if (!project.equals(ProjectType.CORE)) {
			write(wr, "implementation project(\":" + ProjectType.CORE.getName() + "\")");
		}
		for (Dependency dep : dependencyList) {
			if (dep.getDependencies(project) == null) continue;
			for (String moduleDependency : dep.getDependencies(project)) {
				if (moduleDependency == null) continue;
				if ((project.equals(ProjectType.ANDROID) || project.equals(ProjectType.IOSMOE)) && moduleDependency.contains("native")) {
					write(wr, "natives \"" + moduleDependency + "\"");
				} else {
					write(wr, "api \"" + moduleDependency + "\"");
				}
			}
		}
		write(wr, language.dependencies);
		write(wr, "}");
	}

<<<<<<< HEAD
	private static void addConfigurations(ProjectType project, BufferedWriter wr) throws IOException {
		if (project.equals(ProjectType.ANDROID) || project.equals(ProjectType.IOSMOE)) {
=======
	private static void addConfigurations (ProjectType project, BufferedWriter wr) throws IOException {
		if (project.equals(ProjectType.ANDROID)) {
>>>>>>> 93ffc8d9
			write(wr, "configurations { natives }");
		}
	}

	private static void write (BufferedWriter wr, String input) throws IOException {
		int delta = StringUtils.countMatches(input, '{') - StringUtils.countMatches(input, '}');
		indent += delta *= 4;
		indent = clamp(indent);
		if (delta > 0) {
			wr.write(StringUtils.repeat(" ", clamp(indent - 4)) + input + "\n");
		} else if (delta < 0) {
			wr.write(StringUtils.repeat(" ", clamp(indent)) + input + "\n");
		} else {
			wr.write(StringUtils.repeat(" ", indent) + input + "\n");
		}
	}

	private static void space (BufferedWriter wr) throws IOException {
		wr.write("\n");
	}

	private static int clamp (int indent) {
		if (indent < 0) {
			return 0;
		}
		return indent;
	}

	static class StringUtils {

		public static int countMatches (String input, char match) {
			int count = 0;
			for (int i = 0; i < input.length(); i++) {
				if (input.charAt(i) == match) {
					count++;
				}
			}
			return count;
		}

		public static String repeat (String toRepeat, int count) {
			String repeat = "";
			for (int i = 0; i < count; i++) {
				repeat += toRepeat;
			}
			return repeat;
		}
	}

}<|MERGE_RESOLUTION|>--- conflicted
+++ resolved
@@ -120,13 +120,8 @@
 		write(wr, "}");
 	}
 
-<<<<<<< HEAD
-	private static void addConfigurations(ProjectType project, BufferedWriter wr) throws IOException {
+	private static void addConfigurations (ProjectType project, BufferedWriter wr) throws IOException {
 		if (project.equals(ProjectType.ANDROID) || project.equals(ProjectType.IOSMOE)) {
-=======
-	private static void addConfigurations (ProjectType project, BufferedWriter wr) throws IOException {
-		if (project.equals(ProjectType.ANDROID)) {
->>>>>>> 93ffc8d9
 			write(wr, "configurations { natives }");
 		}
 	}
