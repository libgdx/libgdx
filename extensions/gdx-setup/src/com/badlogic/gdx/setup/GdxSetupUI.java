--- conflicted
+++ resolved
@@ -180,15 +180,12 @@
 			return;
 		}
 
-<<<<<<< HEAD
 		final String graalVMLocation = ui.form.graalvmLocationText.getText().trim();
 		if (graalVMLocation.length() == 0 && modules.contains(ProjectType.IOSMOE)) {
 			JOptionPane.showMessageDialog(this, "Please enter your GraalVM path");
 			return;
 		}
 
-=======
->>>>>>> 93ffc8d9
 		if (modules.contains(ProjectType.HTML) && !languageEnum.gwtSupported) {
 			JOptionPane.showMessageDialog(this, "HTML sub-projects are not supported by the selected programming language.");
 			ui.form.gwtCheckBox.setSelected(false);
@@ -278,22 +275,13 @@
 		new Thread() {
 			public void run () {
 				log("Generating app in " + destination);
-<<<<<<< HEAD
-				new GdxSetup().build(builder, destination, name, pack, clazz, languageEnum, sdkLocation, new CharCallback() {
-					@Override
-					public void character (char c) {
-						log(c);
-					}
-				}, ui.settings.getGradleArgs(), graalVMLocation);
-=======
 				new GdxSetup().build(builder, destination, name, pack, clazz, languageEnum, assetPath, sdkLocation,
 					new CharCallback() {
 						@Override
 						public void character (char c) {
 							log(c);
 						}
-					}, ui.settings.getGradleArgs());
->>>>>>> 93ffc8d9
+					}, ui.settings.getGradleArgs(), graalVMLocation);
 				log("Done!");
 				log("To import in Eclipse: File -> Import -> Gradle -> Existing Gradle Project");
 				log("To import to Intellij IDEA: File -> Open -> build.gradle");
@@ -568,14 +556,11 @@
 			add(sdkLocationText, new GridBagConstraints(1, 4, 1, 1, 1, 0, CENTER, HORIZONTAL, new Insets(0, 0, 0, 0), 0, 0));
 			add(sdkLocationButton, new GridBagConstraints(2, 4, 1, 1, 0, 0, CENTER, NONE, new Insets(0, 6, 0, 0), 0, 0));
 
-<<<<<<< HEAD
 			add(graalvmLocationLabel, new GridBagConstraints(0, 5, 1, 1, 0, 0, EAST, NONE, new Insets(0, 0, 0, 6), 0, 0));
 			add(graalvmLocationText, new GridBagConstraints(1, 5, 1, 1, 1, 0, CENTER, HORIZONTAL, new Insets(0, 0, 0, 0), 0, 0));
 			add(graalvmLocationButton, new GridBagConstraints(2, 5, 1, 1, 0, 0, CENTER, NONE, new Insets(0, 6, 0, 0), 0, 0));
 
 
-=======
->>>>>>> 93ffc8d9
 			for (final ProjectType projectType : ProjectType.values()) {
 				if (projectType.equals(ProjectType.CORE)) {
 					continue;
