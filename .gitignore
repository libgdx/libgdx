--- conflicted
+++ resolved
@@ -140,8 +140,8 @@
 
 /dist
 
-<<<<<<< HEAD
+
 libgdx-nightlies.zip
-=======
+
+
 libgdx-*.zip
->>>>>>> b6e31247
