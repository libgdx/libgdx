--- conflicted
+++ resolved
@@ -135,11 +135,9 @@
 
 /tests/gdx-tests/bin
 
-<<<<<<< HEAD
+
 target/
-dist/
-=======
+
 /dist
 
 libgdx-nightlies.zip
->>>>>>> 60e97aeb
