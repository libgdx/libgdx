[1.9.15]
- [BREAKING CHANGE] Android armeabi support has been removed. To migrate your projects: remove any dependency with natives-armeabi qualifier from your gradle build file, this apply to gdx-platform, gdx-bullet-platform, gdx-freetype-platform and gdx-box2d-platform.
- [BREAKING CHANGE] tvOS libraries have been removed. No migration steps required.
- [BREAKING CHANGE] Linux x86 (32-bit) support has been removed. No migration steps required.
- [BREAKING CHANGE] Requires Java 7 or above.
- [BREAKING CHANGE] API Change: Scaling is now an object instead of an enum. This may change behavior when used with serialization.
- [BREAKING CHANGE] Group#clear() and #clearChildren() now unfocus the children. Added clear(boolean) and clearChildren(boolean) for when this isn't wanted. Code that overrides clear()/clearChildren() probably should change to override the (boolean) method. #6423
- [BREAKING CHANGE] Lwjgl3WindowConfiguration#autoIconify is enabled by default.
- Scene2d.ui: Added new ParticleEffectActor to use particle effects on Stage
- API addition: iOS: Added HdpiMode option to IOSApplicationConfiguration to allow users to set whether they want to work in logical or raw pixels (default logical).
- Fix for #6377 Gdx.net.openURI not working with targetSdk 30
- Api Addition: Added a Pool#discard(T) method.
- Architecture support: Linux ARM and AARCH64 support has been added. The gdx-xxx-natives.jar files now contain native libraries of these architectures as well.
<<<<<<< HEAD
- LWJGL 3 is now the default desktop backend. If you want to port your existing applications, take a look here: https://gist.github.com/crykn/eb37cb4f7a03d006b3a0ecad27292a2d
- Brought the official and third-party extensions in gdx-setup up to date. Removed some unmaintained ones and added gdx-websockets & jbump.
=======
- API Addition: Desktop Sound now returns number of channels and sample rate.
>>>>>>> 78e3aa2c

[1.9.14]
- [BREAKING CHANGE] iOS: IOSUIViewController has been moved to its own separate class 
- [BREAKING CHANGE] API Change: G3D AnimationDesc#update now returns -1 (instead of 0) if animation not finished.
- [BREAKING CHANGE] InputEventQueue no longer implements InputProcessor, pass InputProcessor to #drain.
- [BREAKING CHANGE] HeadlessApplicationConfiguration#renderInterval was changed to #updatesPerSecond
- API addition: Added Pixmap#setPixels(ByteBuffer).
- API change: ScreenUtils#getFrameBufferPixmap is deprecated in favor to new method Pixmap#createFromFrameBuffer.
- API Addition: Added overridable createFiles() methods to backend application classes to allow initializing custom module implementations.
- API Addition: Add a Graphics#setForegroundFPS() method.

[1.9.13]
- [BREAKING CHANGE] Fixed keycode representations for ESCAPE, END, INSERT and F1 to F12. These keys are working on Android now, but if you hardcoded or saved the values you might need to migrate.
- [BREAKING CHANGE] TextureAtlas.AtlasRegion and Region splits and pads fields have been removed and moved to name/value pairs, use #findValue("split") and #findValue("pad") instead.
- iOS: Update to MobiVM 2.3.12
- GWT: Key codes set with Gdx.input.setCatchKey prevent default browser behaviour
- Added Scaling.contain mode: Scales the source to fit the target while keeping the same aspect ratio, but the source is not scaled at all if smaller in both directions.
- API Addition: Added hasContents() to Clipboard interface, to reduce clipboard notifications on iOS 14
- TOOLS Features: Blending mode can be changed in Flame particle 3D editor.
- Input Keycodes added: CAPS_LOCK, PAUSE (aka Break), PRINT_SCREEN, SCROLL_LOCK, F13 to F24, NUMPAD_DIVIDE, NUMPAD_MULTIPLY, NUMPAD_SUBTRACT, NUMPAD_ADD, NUMPAD_DOT, NUMPAD_COMMA, NUMPAD_ENTER, NUMPAD_EQUALS, NUMPAD_LEFT_PAREN, NUMPAD_RIGHT_PAREN, NUM_LOCK.
  Following changes might be done depending on platform: Keys.STAR to Keys.NUMPAD_MULTIPLY, Keys.SLASH to Keys.NUMPAD_DIVIDE, Keys.NUM to Keys.NUM_LOCK, Keys.COMMA to Keys.NUMPAD_COMMA, Keys.PERIOD to Keys.NUMPAD_DOT, Keys.COMMA to Keys.NUMPAD_COMMA, Keys.ENTER to Keys.NUMPAD_ENTER, Keys.PLUS to Keys.NUMPAD_ADD, Keys.MINUS to Keys.NUMPAD_SUBTRACT
- Added a QuadFloatTree class.
- Desktop: Cubemap Seamless feature is now enabled by default when supported, can be changed via backend specific methods, see supportsCubeMapSeamless and enableCubeMapSeamless in both LwjglGraphics and Lwjgl3Graphics.
- API Addition: TextureAtlas reads arbitrary name/value pairs for each region. See #6316.
- TexturePacker writes using a new format when legacyOutput is false (default is true). TextureAtlas can read both old and new formats. See #6316.

[1.9.12]
- [BREAKING CHANGE] iOS: Changed how Retina/hdpi handled on iOS. See #3709.
- [BREAKING CHANGE] API Change: InputProcessor scrolled method now receives scroll amount for X and Y. Changed type to float to support devices which report fractional scroll amounts. Updated InputEvent in scene2d accordingly: added scrollAmountX, scrollAmountY attributes and corresponding setters and getters. See #6154.
- [BREAKING CHANGE] API Change: Vector2 angleRad(Vector2) now correctly returns counter-clockwise angles. See #5428
- [BREAKING CHANGE] Android: getDeltaTime() now returns the raw delta time instead of a smoothed one. See #6228.
- Fixed vertices returned by Decal.getVertices() not being updated
- Fixes Issue #5048. The function Intersector.overlapConvexPolygons now should return the right minimum translation vector values.
- Update to MobiVM 2.3.11
- API Change: Removed Pool constructor with preFill parameter in favor of using Pool#fill() method. See #6117
- API Addition: Slider can now be configured to only trigger on certain mouse button clicks (Slider#setButton(int)).
- Fixed GlyphLayout not laying out correctly with color markup.
- Fixed TileDrawable not applying its scale correctly.
- API Addition: Added epsilon methods to maps with float values.
- API Addition: Added an insertRange method to array collections.
- Fixed GestureDetector maxFlingDelay.
- API Change: Changed default GestureDetector maxFlingDelay to Integer.MAX_VALUE (didn't work before, this matches that).
- Gdx.files.external on Android now uses app external storage - see wiki article File handling for more information
- Improved text, cursor and selection rendering in TextArea.
- API Addition: Added setProgrammaticChangeEvents, updateVisualValue, round methods to ProgressBar/Slider.
- iOS: Keyboard events working on RoboVM on iOS 13.5 and up, uses same API as on other platforms
- API Addition: Added AndroidLiveWallpaper.notifyColorsChanged() to communicate visually significant colors back to the wallpaper engine.
- API Change: AssetManager invokes the loaded callback when an asset is unloaded from the load queue if the asset is already loaded.
- GWT: changed audio backend to WebAudio API. Now working on mobiles, pitch implemented. Configuration change: preferFlash removed. When updating existing projects, you can remove the soundmanager js files from your webapp folder and the references to it from index.html
- GWT: added possibility to lazy load assets via AssetManager instead of preload them before game start. See GWT specifics wiki article for more information.
- GWT: New configuration setting usePhysicalPixels to use native resolution on mobile / Retina / HDPI screens. When using this option, make sure to update your code in index.html and HTMLLauncher from setup template.
- GWT: GwtApplicationConfiguration and GWT backend now support an application to be resizable or fixed size. You can remove your own resizing code from your HTMLLaunchers.
- GWT: Assets in distribute build are renamed with md5 hash suffix to bypass browser cache on changes
- GWT: Fixed GwtFileHandle that was only returning text assets when listing a directory, now returns all children
- API Addition: Pixmap.downloadFromUrl() downloads an image from http(s) URLs and passes it back as a Pixmap on all platforms
- Added support for Linux ARM builds.
	- 32-bit: ARMv7/armhf
	- 64-bit: ARMv8/AArch64
- API Change: Removed arm abi from SharedLibraryLoader
- API Addition: Added a Lwjgl3ApplicationConfiguration#foregroundFPS option.
- API Change: Utility classes are now final and have a private constructor to prevent instantiation.
- API Change: ScrollPane now supports all combinations of scrollBarsOnTop and fadeScrollBars.
- API Addition: Added new methods with a "deg" suffix in the method's name for all Vector2 degrees-based methods and deprecated the old ones.
- API Addition: Added Slider#setVisualPercent.
- API Change: Enabling fullscreen mode on the lwjgl3 backend now automatically sets the vsync setting again.
- API Addition: Added put(key, value, defaultValue) for maps with primitive keys, so the old value can be returned.
- API Addition: Added ObjectLongMap.
- Added Intersector#intersectRayOrientedBoundsFast to detect if a ray intersects an oriented bounding box, see https://github.com/libgdx/libgdx/pull/6139
- API Addition: Added Table#clip() and Container#clip() methods.
- API Addition: Added getBackgroundDrawable() to Button.
- API Addition: Added imageCheckedDown and getImageDrawable() to ImageButton and ImageTextButton.
- API Addition: Added focusedFontColor, checkedFocusedFontColor, and getFontColor() to TextButton and ImageTextButton.
- API Addition: Added wrapReverse setting to HorizontalGroup.
- API Addition: Added Slider style drawables for over and down: background, knobBefore, and knobAfter.
- Fixed LwjglFrame not hiding the canvas in some situations.
- API Change: Table#round uses ceil/floor and is applied during layout, rather than afterward.
- Fixed blurry NinePatch rendering when using a single center region.
- API Change: Upon changing the window size with the lwjgl3 backend, the window is centered on the monitor.
- Fixed DepthShaderProvider no longer creates one DepthShader per bones count. Now it creates only one skinned variant and one non-skinned variant based on DepthShader/Config numBones.
- API Addition: Added Intersector#intersectPlanes to calculate the point intersected by three planes, see https://github.com/libgdx/libgdx/pull/6217
- API Addition: Added alternative Android Audio implementation for performant sound. See https://github.com/libgdx/libgdx/pull/6243.
- API Addition: Expose SpriteBatch and PolygonSpriteBatch setupMatrices() as protected.
- API Addition: New parameter OnscreenKeyboardType for Input.setOnscreenKeyboardVisible and Input.getTextInput 

[1.9.11]
- Update to MobiVM 2.3.8
- Update to LWJGL 3.2.3
- Fixed AndroidInput crashes due to missing array resize (pressure array).
- API Change: Ray#set methods and Ray#mul(Matrix4) normalize direction vector. Use public field to set and avoid nor()
- API Change: New internal implementation of all Map and Set classes (except ArrayMap) to avoid OutOfMemoryErrors when too many keys collide. This also helps resistance against malicious users who can choose problematic names.
- API Addition: OrderedMap#alter(Object,Object) and OrderedMap#alterIndex(int,Object) allow swapping out a key in-place without changing its value; OrderedSet also has this.
- API Addition: Json can now read/write: ObjectIntMap, ObjectFloatMap, IntMap, LongMap.
- API Addition: Added @Null annotation for IDE null analysis. All parameters and return values should be considered non-null unless annotated (or javadoc'ed if not yet annotated).
- API Addition: Added ParticleEmitter#preAllocateParticles() and ParticleEffect#preAllocateParticles() to avoid particle allocations during updates.
- Fixed changing looping state of already playing sounds on Android by first pausing the sound before setting the looping state (see #5822).
- API Change: scene2d: Table#getRow now returns -1 when over the table but not over a row (used to return the last row).
- API Change: scene2d: Tree#addToTree and #removeFromTree now have an "int actorIndex" parameter.
- API Addition: scene2d: Convenience method Actions#targeting(Actor, Action) to set an action's target.
- API Change: scene2d: In TextField, only revert the text if the change event was cancelled. This allows the text to be manipulated in the change listener.
- API Change: scene2d: Tree.Node#removeAll renamed to clearChildren.
- API Addition: scene2d: Added SelectBox#setSelectedPrefWidth to make the pref width based on the selected item and SelectBoxStyle#overFontColor.
- API Change: DefaultTextureBinder WEIGHTED strategy replaced by LRU strategy.
- API Change: ShaderProgram begin and end methods are deprecated in favor to bind method.
- API Addition: Added a OpenALAudio#getSourceId(long) method.
- API Addition: Added a ShaderProgram#getHandle() method.
- API Change: Replaced deprecated android support libraries with androidx. AndroidFragmentApplication is only affected.
- API Addition: Created interfaces AndroidAudio and AndroidInput and added AndroidApplication#createAudio and AndroidApplication#createInput to allow initializing custom module implementations.
- Allows up to 64k (65536) vertices in a Mesh instead of 32k before. Indices can use unsigned short range, so index above 32767 should be converted to int using bitwise mask, eg. int unsigneShortIndex = (shortIndex & 0xFFFF).
- API Change: DragAndDrop only removes actors that were not already in the stage. This is to better support using a source actor as the drag actor, see #5675 and #5403.
- API Change: Changed TiledMapTileLayer#tileWidth & #tileHeight from float to int
- API Addition: convenient Matrix4 rotate methods: rotateTowardDirection and rotateTowardTarget
- API Addition: Convenience method Actions#targeting(Actor, Action) to set an action's target.
- API Change: Correction of TextField#ENTER_ANDROID renamed to NEWLINE and TextField#ENTER_DESKTOP renamed to CARRIAGE_RETURN.
- API Change: Changed the visibility of TextField#BULLET, TextField#DELETE, TextField#TAB and TextField#BACKSPACE to protected.
- API Addition: TextField and TextArea are providing the protected method TextField#checkFocusTraverse(char) to handle the focus traversal.
- API Addition: UIUtils provides the constants UIUtils#isAndroid and UIUtils#isIos now.
- Fixed: The behaving of TextFields and TextAreas new line and focus traversal works like intended on all platforms now.
- API Change: Changed Base64Coder#encodeString() to use UTF-8 instead of the platform default encoding. See #6061
- Fixed: SphereShapeBuilder poles are now merged which removes lighting artifacts, see #6068 for more information.
- API Change: Matrix3#setToRotation(Vector3, float float) now rotates counter-clockwise about the axis provided. This also changes Matrix3:setToRotation(Vector3, float) and the 3d particles will rotate counter-clockwise as well. 
- API Change: TexturePacker uses a dash when naming atlas page image files if the name ends with a digit or a digit + 'x'.
- API Addition: Added Skin#setScale to control the size of drawables from the skin. This enables scaling a UI and using different sized images to match, without affecting layout.
- API Change: Moved adding touch focus from Actor#notify to InputListener#handle (see #6082). Code that overrides InputListener#handle or otherwise handles InputEvent.Type.touchDown events must now call Stage#addTouchFocus to get touchDragged and touchUp events.
- API Addition: Added AsynchronousAssetLoader#unloadAsync to fix memory leaks when an asset is unloaded during loading.
- Fixed Label text wrapping when it shouldn't (#6098).
- Fixed ShapeRenderer not being able to render alpha 0xff (was max 0xfe).
- API Change: glGetActiveUniform and glGetActiveAttrib parameter changed from Buffer to IntBuffer.

[1.9.10]
- API Addition: Allow target display for maximization LWJGL3 backend
- API Addition: Accelerometer support on GWT
- API Change: Set default behaviour of iOS audio to allow use of iPod
- API Change: IOSDevice is no longer an enum to allow users to add their own new devices when LibGDX is not up to date
- API Addition: Add statusBarVisible configuration to IOSApplicationConfiguration
- Update GWT Backend to GWT 2.8.2
- Update Android backend to build against API 28 (Android 9.0)
- API Addition: Input.isButtonJustPressed
- Update to LWJGL 2 backend to 2.9.3
- Update to MobiVM 2.3.6 release
- Update to LWJGL 3.2.1
- API Addition: Input allows getting the maximum number of pointers supported by the backend
- API Addition: Configuration option added to allow setting a max number of threads to use for net requests
- API Change: NetJavaImpl now uses a cached thread pool to allow concurrent requests (by default, the thread pool is unbounded - use maxNetThreads in backend configurations to set a limit - set to 1 for previous behavior)
- API Addition: New MathUtils norm and map methods
- API Change: Pixmap blending was incorrect. Generated fonts may change for the better, but may require adjusting font settings.
- API Change: Particle effects obtained from a ParticleEffectPool are now automatically started
- Removed OSX 32-bit support
- API Change: By default LWJGL2 backend no longer does pause/resume when becoming background/foreground window. New app config setting was added to enable the old behavior.
- API Change: By default LWJGL2 backend now does pause/resume when window is minimized/restored. New app config setting was added to disable this behavior.
- LWJGL3: Fixed window creation ignoring refresh rate of fullscreen mode.
- TmxMapLoader and AtlasTmxMapLoader refactoring: Shared functionality was moved to BaseTmxMapLoader, duplicate code was removed.
- AtlasTmxMapLoader supports group layers now (a positive side effect of the BaseTmxMapLoader refactoring).
- API Change: TmxMapLoader and AtlasTmxMapLoader: load/loadAsync methods work exactly as before, but many methods of these classes had to change. This makes it possible implement new Tiled features.
- API Addition: TextField#drawMessageText.
- Fixed TextField rendering text outside the widget at small sizes.
- API Addition: Group#getChild(int)
- API Addition: notEmpty() for collections.
- API Change: scene2d.ui Tree methods renamed for node set/getObject to set/getValue.
- API Change: scene2d.ui Tree and Tree.Node require generics for the type of node, values, and actors.
- API Change: For Selection in scene2d.utils "toggle" is now respected when !required and selected.size == 1.
- API Addition: new InstanceBufferObject and InstanceBufferObjectSubData classes to enable instanced rendering.
- API Addition: Support for InstancedRendering via Mesh
- API Change: Cell#setLayout renamed to setTable.
- API Addition: Added Collections#allocateIterators. When true, iterators are allocated. When false (default), iterators cannot be used nested.
- API Addition: Added Group#removeActorAt(int,boolean) to avoid looking up the actor index. Subclasses intending to take action when an actor is removed may need to override this new method.
- API Change: If Group#addActorAfter is called with an afterActor not in the group, the actor is added as the last child (not the first).

[1.9.9]
- API Addition: Add support for stripping whitespace in PixmapPacker
- API Addition: Add support for 9 patch packing in PixmapPacker
- API Addition: Pressure support for ios/android. https://github.com/libgdx/libgdx/pull/5270
- Update to Lwjgl 3.2.0
- Update android level we build against to 7.1 (API 25)
- API Change: gdx-tools no longer bundles dependencies to be compatible with java 9
- Skin JSON files can now use the simple names of classes, i.e. "BitmapFont" rather than "com.badlogic.gdx.graphics.g2d.BitmapFont". Custom classes can be added by overriding Skin.getJsonLoader() and calling json.setClassTag().
- Skin supports cascading styles in JSON. Use the "parent" property to tag another style by name to use its values as defaults. See https://github.com/libgdx/libgdx/blob/master/tests/gdx-tests-android/assets/data/uiskin.json for example.
- SkinLoader can be used on subclasses of Skin by overriding generateSkin(). 
- API addition: Tree indentation can be customized.
- Fixed GlyphLayout not respecting BitmapFontData#down.
- API Addition: Added faceIndex paramter to #FreeTypeFontGenerator(FileHandle, int).
- API Change: BitmapFont#getSpaceWidth changed to BitmapFont#getSpaceXadvance.
- Many GlyphLayout fixes.
- API Addition: Added FileHandle#map(), can be used to memory map a file
- API Change: BitmapFontData#getGlyphs changed for better glyph layout. See https://github.com/libgdx/libgdx/commit/9a7dfdff3c6374a5ebd2f33a819982aceb287dfa
- API Change: Actor#hit is now responsible for returning null if invisible. #5264
- API Addition: Added [Collection]#isEmpty() method to all 22 custom LibGDX-collections (e.g. Array, ObjectMap, ObjectSet, Queue, ...)
- API Addition: StringBuilder#clear()
- API Addition: Color#WHITE_FLOAT_BITS
- Table layout fixed when expand is used and the layout width is less than the table's min width.
- InputMultiplexer#setProcessors(Array) now copies the items instead of using the specified array instance.
- API Change: A wrapped HorizontalGroup or VerticalGroup will now size children down to their min size if the group is smaller than their pref size.
- LWJGL3: useVSync() is now a per-window setting. Any additional windows should disable vsync to avoid frames dropping to (refresh rate / # of windows).
- Batch and sprite implementations and SpriteCache store Color separately from the float packed color, since converting to/from float is lossy.
- API Change: NumberUtils floatToIntColor expands the alpha from 0-254 to 0-255, so 255 doesn't become 254 from conversion from int to float to int.
- API Change: Batch and Decal setColor(float) renamed to setPackedColor for differentiation, since the conversion from float to Color is lossy.
- API Change: PolygonSprite getVertexColor renamed to getPackedColor to match other classes.
- API Change: FreeTypeFontGenerator only generates a missing glyph if \0 is in the characters.
- API Change: DragScrollListener no longer requires the touch/mouse cursor to be directly above/below the scroll pane.
- API Change: List#toString(Object) changed from protected to public. Subclasses overriding this need to change to public.
- API Change: List now handles more key presses.
- API Change: TexturePacker ImageProcessor#addImage(File, String) now returns the Rect.


[1.9.8]
- Add iPhoneX images
- Fix MacOS issue with GL_ARB_texture_float extension check
- Fix AtlasTmxMapLoader tileset tile id offset
- Bullet: updated to 2.87, see: http://bulletphysics.org/wordpress/?p=485
- API Addition: Possibility to specify TexturePacker settings for resampling when scaling.
- API Addition: Support for customizing render buffer attachments in GLFrameBuffers
- API Change: Revert to constructors for GLFrameBuffers for easier customization

[1.9.7]
- Update to MobiVM(RoboVM) 2.3.3
- Add iOS 11 support
- Update to Lwjgl 3.1.3
- Update to MOE 1.4.0
- API Change: GLFrameBuffer has been refactored https://github.com/libgdx/libgdx/pull/4882. Create standard FrameBuffers with static methods. Customized FBOS with FrameBufferBuilder
- API addition: Tiled group layer support 
- Fix Tiled properties, offset parsing for image layers
- API addition: Added utility methods for Vector equals with epsilon
- Fix Animation backing array type
- Fix Mesh copying with 0 indices 
- Fix restoration of pooled particle effects scale
- Fix loss of controller listeners on reconnect
- Added basic kotlin project generation support in the setup tool
- API addition: Allow APK expansion to be used in fragments and activities
- API addition: Added color properties support from tiled maps
- API Change: Added rotation vector sensor support on Android
- API Change: GLProfiler refactored for OOP and lwjgl3 multi windows
- LWJGL3: The creation of additional windows via Lwjgl3Application.newWindow() is now deferred, with postRunnable(), until all existing windows have been updated. This fixes a potential native crash with NVidia GL drivers on Windows, presumably caused by a GL context conflict.
- API addition: Lwjgl3WindowListener.created() is called after a new window has been created. It's unsafe to call Lwjgl3Window functions in between Lwjgl3Application.newWindow() and this callback.
- Updated LWJGL3 backend to 3.1.3.
- Lwjgl3Graphics.setUndecorated() and Lwjgl3Graphics.setResizable() now delegate their work to the respective GLFW functions.
- API addition: ProgressBar.isVertical() - returns whether a progress bar is vertical or horizontal.
- API Change: SplitPane now by default does not allow the split amount to shrink children below their minimum sizes (cropping them). This behavior can be reverted by overriding clampSplitAmount or wrapping the children in Containers set to minSize(0) and fill(). SplitPane also now correctly includes the handle min size in its own min size calculations.
- API Change: SplitPane.getSplit() renamed to SplitPane.getSplitAmount() to match other getter and setter names.
- Improved internal Timer synchronization.
- API Change: List#drawItem, added float width parameter.
- API Addition: Make it possible to disable sound on the GWT-Backend with disableSound=true.
- API Change: ScrollPane setWidget deprecated in favor of setActor to match other APIs.
- API Change: removed JGLFW backend
- Fixed mixed up use of TexturePacker.Settings.stripWhitespaceX|Y.
- Added joystick POV support to LWJGL3 controller backend.
- Added support for 2d particles sprite animation.
- API Change: ParticleEmitter getSprite, setSprite, getImagePath, setImagePath are now getSprites, setSprites, getImagePaths, setImagePaths.
- Added support for 2d particles independant scale X and Y.
- API Change: ParticleEmitter getScale, matchSize are now getScaleX/getScaleY, matchSizeX/matchSizeY. Added scaleSize(float scaleX, float scaleY)
- API Change: Added iconDropped() callback to AndroidWallpaperListener.

[1.9.6]
- Fix performance regression in LWJGL3 backend, use java.nio instead of BufferUtils. Those are intrinsics and quite a bit faster than BufferUtils on HotSpot.
- Updated to latest Sound Manager 2
- Added mappings for Xbox 360 controller for Linux
- Separated error log for vertex/fragment shaders for easier debugging
- Minimum Android API level is now level 9 (Android 2.3)
- API addition: Configurable TexturePacker bleed iterations
- Updated IOS Multi-OS Engine backend to 1.3.6
- API Change: Pixmap.setBlending, Pixmap.setFilter are now instance methods
- VertexAttribute expert constructors exposed. Short types can now be used for attributes.

[1.9.5]
- Fix NPE swallowing "video driver unsupported" error on LWJGL 2 backend.
- Allow window icons to be set in Lwjgl3ApplicationConfiguration or Lwjgl3WindowConfiguration.
- Allow window icon and title to be changed in Lwjgl3Window
- API Addition: ApplicationLogger interface, allowing easier access to custom logging
- DefaultRenderableSorter accounts for center of Renderable mesh, see https://github.com/libgdx/libgdx/pull/4319
- Bullet: added FilterableVehicleRaycaster, see https://github.com/libgdx/libgdx/pull/4361
- Bullet: updated to 2.85, see: http://bulletphysics.org/wordpress/?p=456
- Updated iOS native build scripts to iOS 10.1 and TVOS 10.0
- API Addition: BitmapFont#blankLineScale.
- Fixed rounding of Drawables in ProgressBar. Allow rounding to be disabled with setRound().
- Updated LWJGL3 backend to LWJGL 3.1.0, see https://blog.lwjgl.org/lwjgl-3-1-0-released/
- LWJGL3 backend now supports non-continuous rendering, see https://github.com/libgdx/libgdx/pull/3772
- API Change: Lwjgl3WindowListener.refreshRequested() is called when the windowing system (GLFW) reports contents of a window are dirty and need to be redrawn.
- API Change: Lwjgl3WindowListener.maximized() is called when a window enters or exits a maximized state.
- API Change: Lwjgl3WindowListener.deiconified() removed, combined with .iconified().
- API Change: Lwjgl3Window.deiconify() renamed to .restore() since it can also be used to de-maximize a window.
- Lwjgl3Window now has a maximize() method, and windows can be started maximized using the window or app configuration's setMaximized() method.
- NinePatch can now be drawn rotated or scaled.
- NinepatchDrawable is now a TransformDrawable.
- API Change: Group add* methods no longer remove and re-add the actor if it is already in the group, instead they do nothing.
- API Change: g2d.Animation is now generic so it can support Drawables, PolygonRegions, NinePatches, etc. To fix existing code, specify the TextureRegion type in animation declarations (and instantiations in Java 6), i.e. Animation<TextureRegion> myAnimation = new Animation<TextureRegion>(...);
- TiledDrawable throws unsupported operation if trying to draw rotated/scaled. #4005
- API Change: DragAndDrop now puts default position of drag actor at pointer location. The original default offset from the pointer was (14, -20).
- Added ShaderProgramLoader for AssetManager.
- BoundingBox#isValid now returns also true when min==max, see: https://github.com/libgdx/libgdx/pull/4460

[1.9.4]
- Moved snapping from ProgressBar to Slider to prevent snapping when setting the value programmatically.
- Bullet: added btSoftBody#getLinkCount() and btSoftBody#getLink(int), see https://github.com/libgdx/libgdx/issues/4152
- API Change: Wrapping for scene2d's HorizontalGroup and VerticalGroup.
- Fix hiero problem with certain unicode characters. See https://github.com/libgdx/libgdx/issues/4202
- Switched to RoboVM fork 2.2.0, fixes incompatibility with Android Gradle plugin and iOS 9.3.4

[1.9.3]
- Switched to MobiDevelop's RoboVM fork (http://robovm.mobidevelop.com)
- Addition of Intel Multi-OS Engine backend for deploying to iOS
- Updated iOS native build scripts to iOS 9.3 and TVOS 9.2
- API Addition: GestureDetector#pinchStop() called when no longer pinching
- API Addition: Gdx.graphics.setUndecorated/setResizable API added to Graphics https://github.com/libgdx/libgdx/pull/3847
- API Addition: Gdx.graphics.getGLVersion(), grab the GL version and implementation type. https://github.com/libgdx/libgdx/pull/3788
- API Change: Lwjgl3WindowListener -> filesDropped(String[] files) adds drag'n drop support for the lwjgl3 backend
- Added isComplete() to ParticleEffect to make it easier to know when all the emitters are done, behaves the same as in the 2D API.
- API Change: renamed Lwjgl3WindowListener.windowIsClosing() to closeRequested() to better communicate its intent.
- Add IndexData.updateIndices method to increase performance when used with IndexBufferObjectSubData. 
- Added FlushablePool
- Added ShapeCache see https://github.com/libgdx/libgdx/pull/3953
- API Change: moved shape builder logic out of MeshBuilder, see: https://github.com/libgdx/libgdx/pull/3996
- API Change: changed copy constructor OrderedMap(ObjectMap) to OrderedMap(OrderedMap)
- API Change: Table reset now calls clearChildren, not clear.
- Fixed crashes in AndroidMusic.java when isPlaying is called. Errors are now logged only rather than crashing the app.
- Added emulation of ScreenUtils for GWT
- Improved performance of glReadPixels() on GWT. New method is 20-30 times faster
- Fixed crash on Mac when using LWJGL2, custom cursors and embedding the game in an AWT window
- Fixed getDisplayModes(Monitor monitor) returning wrong data on LWJGL2 backend
- Fixed Gdx.input.getCurrentEventTime() not being set on LWJGL3, fixes GestureDetector and flick scroll not working
- Fixed not being able to select non-latin characters in TextFields
- Bullet: added CustomActionInterface, see https://github.com/libgdx/libgdx/pull/4025
- Add window size limits option to LWJGL3 app and window configurations
- Add handling of tag "<objectgroup>" within tags "<tile>" in TmxMap loaders.

[1.9.2]
- Added TextureArray wrapper see https://github.com/libgdx/libgdx/pull/3807
- Fixed bug in AndroidGL20.cpp which cast a pointer to a 32-bit int. Crash on 64-bit ARM, but only for a specific code path and address...
- Fixed multiple controllers registering on same index with LWJGL3, see https://github.com/libgdx/libgdx/issues/3774
- Fixed the FreeTypeFontGenerator texture bleeding, see https://github.com/libgdx/libgdx/issues/3521

[1.9.1]
- API Change: Override GwtApplication#createApplicationListener() to create your ApplicationListener
  on GWT, overriding GwtApplication#getApplicationListener() isn't needed anymore, see https://github.com/libgdx/libgdx/issues/3628
- Fixed ARM64 and x86_64 binaries for Android

[1.9.0]
- API Change: Lwjgl3ApplicationConfiguration#setBackbufferConfig -> setBackBufferConfig
- Fixed HexagonalTiledMapRenderer, see https://github.com/libgdx/libgdx/pull/3654
- Added support for locking the screen orientation in GWT, see https://github.com/libgdx/libgdx/pull/3633
- Added Gdx-Kiwi and gdx-lml to extensions, see https://github.com/libgdx/libgdx/pull/3597
- Added Gyroscope support in Input, implemented for Android, see https://github.com/libgdx/libgdx/pull/3594
- Fixed touch mapping on iOS, see https://github.com/libgdx/libgdx/pull/3590
- Added orientation to Box2D Transform class, see https://github.com/libgdx/libgdx/pull/3308
- Added system cursors to GWT, fix 'Ibeam' system cursor not working on LWJGL3.
- Added experimental AndroidApplicationConfiguration#useGL30 and IOSApplicationConfiguration#useGL30 for testing OpenGL ES 3.0 support on mobile devices, do not use in production.
- Fix broken kerning for FreeType fonts, see https://github.com/libgdx/libgdx/pull/3756
- Added ARM64 and x86_64 binaries for Android
- API Addition: FreeTypeFontParameter has an additional field for tweaking hinting, see https://github.com/libgdx/libgdx/pull/3757

[1.8.0]
- API Change: Rewrote FreeType shadow rendering (much better).
- Added spaceX/Y to FreeType fonts.
- Higher quality FreeType font rendering.
- Hiero updated to v5, now with FreeType support and other new features!
- GlyphLayout now allocates much, much less memory when processing long text that wraps.
- Added LWJGL 3 backend, see https://github.com/libgdx/libgdx/issues/3673 for more info.
- Added Graphics#getBackBufferWidth and Graphics#getBackBufferHeight for HDPI handling
- API Change: Added HdpiUtils. Instead of calling GL20#glViewport and GL20#glScissor yourself
  please use HdpiUtils instead. It will ensure that you handle HDPI monitors correctly when
  using those OpenGL functions. On HDPI monitors, the size reported by Gdx.graphics 
  getWidth/getHeight is in logical coordinates as dictated by the operating system, usually half
  the HDPI resolution. The OpenGL drawing surface works in backbuffer coordinates at the full
  HDPI resolution. If you pass logical coordinates to glViewport and glScissor, you only 
  affect a quarter of the real backbuffer size. Use HdpiUtils instead, it will do the right thing, while letting you continue to work in logical (aka returned by Gdx.graphics.getWidth/getHeight) coordinates.
- API Change: Graphis#getDesktopDisplayMode() has been renamed to Graphics#getDisplayMode() and
  returns the current display mode of the monitor the window is shown on (primary monitor on
  all backends except LWJGL3, which supports real multi-monitor setups).
- API Change: Graphics#getDisplayModes() return the display modes of the monitor the monitor
  the window is shown on (primary monitor on all backends except LWJGL3 which supports real
  multi-monitor setups).
- API Change: Graphics#setDisplayMode(DisplayMode) has been renamed to 
  Graphics#setFullscreenMode(). If the window is in windowed mode, it will be switched 
  to fullscreen mode on the monitor from which the DisplayMode stems from.
- API Change: Graphics#setDisplayMode(int, int, boolean) has been renamed to 
  Graphics#setWindowedMode(int, int). This will NOT allow you to switch to fullscreen anymore, 
  use Graphics#setFullscreenMode() instead. If the window is in fullscreen mode, it will be
  switched to windowed mode on the monitor the window was in fullscreen mode on.
 - API Addition: Graphics#Monitor, represents a monitor connected to the machine the app is
  running on. A monitor is defined by a name and it's position relative to other connected
  monitors. All backends except the LWJGL3 backend will report only the primary monitor
 - API Addition: Graphics#getPrimaryMonitor() returns the primary monitor you usually want
  to work with.
 - API Addition: Graphics#getMonitor() returns the monitor your app's window is shown on,
  which may not be the primary monitor in >= 2 monitor systems. All backends except the 
  LWJGL3 backend will report only the primary monitor.
 - API Addition: Graphics#getMonitors() returns all monitors connected to the system. All
  backends except the LWJGL3 backend will only report the primary monitor.
 - API Addition: Graphics#getDisplayMode(Monitor) returns the display mode of the monitor
  the app's window is shown on. All backends except the LWJGL3 backend will report the
  primary monitor display mode instead of the actual monitor's display mode. Not a problem
  as all other backends run on systems with only a single monitor so far (primary monitor).
- Added option to include credentials on cross-origin http requests (used only for GWT backend).
- Added option to specify crossorigin attribute when loading images with AssetDownloader (GWT), see #3216.
- API Change: removed Sound#setPriority, this was only implemented for the Android backend. However, Android itself never honored priority settings.
- API Change: cursor API has been cleaned up. To create a custom cursor, call Graphics#newCursor(), to set the custom cursor call Graphics#setCursor(), to set a system cursor call Graphics#setSystemCursor(). The Cursor#setSystemCursor method has been removed as that was not the
right place. Note that cursors only work on the LWJGL, LWJGL3 and GWT backends. Note that system cursors only fully work on LWJGL3 as the other two backends lack a means to set a specific system cursor. These backends fall back to displaying an arrow cursor when setting any system cursor.
- API Addition: Added Lwjgl3WindowListener, allows you to hook into per-window iconficiation, focus and close events. Also allows you to prevent closing the window when a close event arrives.

[1.7.2]
- Added AndroidAudio#newMusic(FileDescriptor) to allow loading music from a file descriptor, see #2970
- Added GLOnlyTextureData, which is now the default for FrameBuffer and FrameBufferCubemap, see #3539
- Added rotationChanged() for Actor class, called when rotation changes, see https://github.com/libgdx/libgdx/pull/3563
- Fixed crash on MacOS when enumerating connected gamepads.
- ParticleEmitter no longer says it's complete when it's set to continuous, see #3516
- Improved JSON parsing and object mapping error messages.
- Updated FreeType from version 2.5.5 to 2.6.2.
- Fixed corrupt FreeType rendering for some font sizes.
- API Change: FreeTypeFontParameter has new fields for rendering borders and shadows.
- FreeTypeFontParameter can render much better fonts at small sizes using gamma settings.
- BitmapFont can now render missing (tofu) glyph for glyphs not in the font.
- FreeTypeFontGenerator depreacted methods removed.
- Fixed BitmapFont color tags changing glyph spacing versus not using color tags. BitmapFont#getGlyphs has a new paramter. See #3455.
- Skin's TintedDrawable now works with TiledDrawable. #3627
- Updated jnigen to Java Parser 2.3.0 (http://javaparser.github.io/javaparser/).
- FreeType fonts no longer look terrible at small size. This is a big deal!
- Updated to RoboVM 1.12.0, includes tvOS support!

[1.7.1]
- Fixes AtlasTmxMapLoader region name loading to tileset name instead of filename
- Changes TiledMapPacker output, region names are tileset names, adjusts gid, defaults to one atlas per map
- API Change: members of Renderable and MeshPart are changed, see https://github.com/libgdx/libgdx/pull/3483
- Added Vector#setToRandomDirection(), see #3222
- Updated to stb_image v2.08
- Added Node#copy(), used when creating a ModelInstance from a Model to allow using custom nodes
- Add ModelCache, see https://github.com/libgdx/libgdx/wiki/ModelCache
- Updated bullet to v2.83.6
- Updated to RoboVM 1.9, for free life-time license read http://www.badlogicgames.com/wordpress/?p=3762

[1.7.0]
- Gdx.input.setCursorImage removed, replaced with Gdx.graphics.setCursor and Gdx.graphics.newCursor see https://github.com/libgdx/libgdx/pull/2841/
- Fixed an issue with UTF8 decoding in GWT emulation of InputStreamReader
- Updated to RoboVM 1.8 for iOS 9 support.

[1.6.5]
- Objects from animated tiles in TMX maps are now supported.
- Made possible to use any actor for tooltips.
- Improved cross-platform reflection api for annotations.
- NinePatch#scale now also scales middle patch size.
- GLFrameBuffer is now abstract, renamed setupTexture to createColorTexture, added disposeColorTexture
- Added LwjglApplicationConfiguration#gles30Context*Version, see https://github.com/libgdx/libgdx/pull/2941
- Added OpenGL error checking to GLProfiler, see https://github.com/libgdx/libgdx/pull/2889
- Updated to RoboVM 1.6

[1.6.4]
- TextField cursor and selection size changed. https://github.com/libgdx/libgdx/commit/2a830dea348948d2a37bd8f6338af2023fec9b09
- FreeTypeFontGenerator setting to improve shadows and borders.
- ScrollPane scrolls smoothly when the scrolled area is much larger than the scrollbars.
- TexturePacker sorts page regions by name.
- GlyphLayout text wrapping changed to not trim whitespace. https://github.com/libgdx/libgdx/commit/ee42693da067da7c5ddd747f051c1423d262cb96
- Fixed BitmapFont computing space width incorrectly when padding is used and no space glyph is in the font.
- Fixed TextArea cursor and selection drawing positions.
- Fixed ActorGestureListener pan and zoom when the actor is rotated or scaled.
- Fixed TextField for non-pixel display.
- Allow ellipsis string to be set on Label.
- AssetManager gets hook for handling loading failure.
- TextField now fires a ChangeEvent when the text change. Can be cancelled too!
- Added tooltips to scene2d.ui.
- Updated to RoboVM 1.5

[1.6.3]
- Updated to RoboVM 1.4

[1.6.2]
- API Change: TiledMapImageLayer now uses floats instead of ints for positioning
- API Change: Added GLFrameBuffer and FrameBufferCubemap: Framebuffer now extends GLFramebuffer, see #2933

[1.6.1]
- Added optional hostname argument to Net.newServerSocket method to allow specific ip bindings for server applications made with gdx.
- Changed the way iOS native libs are handled. Removed updateRoboVMXML and copyNatives task from ios/build.gradle. Instead natives are now packaged in jars, within the META-INF/robovm/ios folder. Additionally, a robovm.xml file is stored there that gets merged with the project's robovm.xml file by RoboVM.

[1.6.0]
- API Change: GlyphLayout xAdvances now have an additional entry at the beginning. This was required to implement tighter text bounds. #3034
- API Change: Label#getTextBounds changed to getGlyphLayout. This exposes all the runs, not just the width and height.
- In the 2D ParticleEditor, all chart points can be dragged at once by holding ctrl. They can be dragged proportionally by holding ctrl-shift.
- Added Merge button to the 2D ParticleEditor, for merging a loaded particle effect file with the currently open particle effect.
- Added ability to retrieve method annotations to reflection api
- Added PixmapPacker.updateTextureRegions() method.
- Added ability to pack "anonymous" pixmaps into PixmapPacker, which will appear in the generated texture but not a generated or updated TextureAtlas
- Added PixmapPacker.packDirectToTexture() methods.
- API Change: PixmapPacker.generateTextureAtlas(...) now returns an atlas which can be updated with subsequent calls to PixmapPacker.updateTextureAtlas(...)
- API Change: FreeTypeFontGenerator.generateFont(...) now works with a user-provided PixmapPacker.
- Added DirectionalLightsAttribute, PointLightsAttribute and SpotLightsAttribute, removed Environment#directionalLights/pointLights/spotLights, added Environment#remove, lights are now just like any other attribute. See also https://github.com/libgdx/libgdx/wiki/Material-and-environment#lights
- API Change: BitmapFont metrics now respect padding. #3074
- Update bullet wrapper to v2.83
- Added AnimatedTiledMapTile.getFrameTiles() method

[1.5.6]
- API Change: Refactored Window. https://github.com/libgdx/libgdx/commit/7d372b3c67d4fcfe4e82546b0ad6891d14d03242
- Added VertexBufferObjectWithVAO, see https://github.com/libgdx/libgdx/pull/2527
- API Change: Removed Mesh.create(...), use MeshBuilder instead
- API Change: BitmapFontData, BitmapFont, and BitmapFontCache have been refactored. http://www.badlogicgames.com/wordpress/?p=3658
- FreeTypeFontGenerator can now render glyphs on the fly.
- Attribute now implements Comparable, custom attributes might need to be updated, see: https://github.com/libgdx/libgdx/wiki/Material-and-environment#custom-attributes
- API Change: Removed (previously deprecated) GLTexture#createTextureData/createGLHandle, Ray#getEndPoint(float), Color#tmp, Node#parent/children, VertexAttribute#Color(), Usage#Color, ModelBuilder#createFromMesh, BoundingBox#getCenter()/updateCorners()/getCorners(), Matrix4.tmp

[1.5.5]
- Added iOS ARM-64 bit support for Bullet physics
- 3D Animation, NodeAnimation keyframes are separated into translation, rotation and scaling
- Added capability to enable color markup from inside skin json file.
- Exposed method ControllerManager#clearListeners on Controllers class
- Net#openURI now returns a boolean to indicate whether the uri was actually opened.
- DefaultShader now always combines material and environment attributes
- Added ShapeRenderer constructor to pass a custom shader program to ImmediateModeRenderer20.
- API Change: Group#toString now returns actor hierarchy. Group#print is gone.
- Added SpotLight class, see https://github.com/libgdx/libgdx/pull/2907
- Added support for resolving file handles using classpaths (ClasspathFileHandleResolver)

[1.5.4]
- Added support for image layers in Tiled maps (TiledMapImageLayer)
- Added support for loading texture objects from TMX Maps (TextureMapObject)
- Added support for border and shadow with FreeTypeFontGenerator - see https://github.com/libgdx/libgdx/pull/2774
- Now unknown markup colors are silently ignored and considered as normal text.
- Updated freetype from version 2.4.10 to 2.5.5
- Added 3rd party extensions to setup application, see 
- Updated to RoboVM 1.0.0-beta-04
- Updated to GWT 2.6.1, sadly GWT 2.7.0 isn't production ready yet.

[1.5.3]
- API Change: TextField#setRightAlign -> TextField#setAlignment
- I18NBundle is now compatible with Android 2.2
- Fixed GWT reflection includes for 3D particles
- 3D ParticleEffectLoader registered by default
- Added HttpRequestBuilder, see https://github.com/libgdx/libgdx/pull/2698
- Added LwjglApplicationConfiguration.useHDPI for Mac OS X with retina displays. Allows you to get "real" pixel coordinates for mouse and display coordinates.
- Updated RoboVM to 1.0.0-beta-03

[1.5.2]
- Fixed issue #2433 with color markup and alpha animation. 
- Fixed natives loading for LWJGL on Mac OS X

[1.5.1]
- Gradle updated to 2.2
- Android Gradle tooling updated to 1.0.0
- API Change: Switched from Timer to AnimationScheduler for driving main loop on GWT. Removed fps field from GwtApplicationConfiguration to instead let the browser choose the most optimal rate.
- API Change: Added pause and resume handling on GWT backend. When the browser supports the page visibility api, pause and resume will be called when the tab or window loses and gains visibility.
- API Change: Added concept of target actor, separate from the actor the action is added to. This allows an action to be added to one actor but affect another. This is useful to create a sequence of actions that affect many different actors. Previously this would require adding actions to each actor and using delays to get them to play in the correct order.
- Added 64-bit support for iOS sim and device
- Deprecated Node#children and Node#parent, added inheritTransform flag and methods to add/get/remove children
- API Change: By default keyframes are no longer copied from Model to ModelInstance but shared instead, can be changed using the `ModelInstance.defaultShareKeyframes` flag or `shareKeyframes` constructor argument.
- JSON minimal format now makes commas optional: newline can be used in place of any comma.
- JSON minimal format is now more lenient with unquoted strings: spaces and more are allowed.
- API Change: Added support for KTX/ZKTX file format, https://github.com/libgdx/libgdx/pull/2431
- Update stb_image from v1.33 to v1.48, see https://github.com/libgdx/libgdx/pull/2668
- Bullet Wrapper: added Gimpact, see https://github.com/libgdx/libgdx/issues/2619
- API Addition: Added MeshPartBuilder#addMesh(...), can be used to more easily combine meshes/models
- Update to LWJGL 2.9.2, fixes fullscreen mode on "retina" displays
- Fixes to RoboVM backend which would crash if accelerometer is used.

[1.5.0]
- API Addition: IOSInput now uses CMCoreMotion for accelerometer and magnetometer
- API Addition: Added getter for UITextField on IOS for keyboard customization 
- API Addition: Added ability to save PixmapPackers to atlas files. See PixmapPackerIO.
- API Addition: Added HttpRequestHeader and HttpResponseHeader with constants for HTTP headers.
- API Addition: HttpRequest is now poolable.
- New PNG encoder that supports compression, more efficient vertical flipping, and minimal allocation when encoding multiple PNGs.
- API Change: Label#setEllipse -> Label#setEllipsis.
- API Change: BatchTiledMapRenderer *SpriteBatch fields and methods renamed to *Batch
- API Change: ScrollPane#scrollToCenter -> ScrollPane#scrollTo; see optional boolean arguments centerHorizontal and centerVertical (scrollToCenter centered vertically only).
- API Change: Changed Input#getTextInput to accept both text and hint, removed Input#getPlaceholderTextInput.
- Bug Fix: Fixed potential NPE with immersive mode in the Android fragment backend. 
- iOS backend now supports sound ids, thanks Tomski!


[1.4.1]
- Update to the Gradle Integration plugin nightly build if you are on Eclipse 4.4.x!
- Update Intellij IDEA to 13.1.5+, because Gradle!
- Updated to Gradle 2.1 and Android build tools 20, default Android version to 20. You need to install the latest Android build tools via the SDK manager
- API Change: deprecation of bounding box methods, see https://github.com/libgdx/libgdx/pull/2408
- Added non-continuous rendering to iOS backend, thanks Dominik!
- Setup now uses Gradle 2.1 with default Android API level 20, build tools 20.0.0
- Non-continuous renderering implemented for iOS
- Added color markup support for scene2d label and window title.
- API Change: removed default constructor of DecalBatch, removed DefaultGroupStrategy
- Updated to latests RoboVM release, 1.0.0-alpha-04, please update your RoboVM plugins/installations
- Reduced I18NBundle loading times on Android and bypassed unclosed stream on iOS. 
- Removed the gdx-ai extension from the libGDX repository. Now it lives in its own repository under the libGDX umbrella, see https://github.com/libgdx/gdx-ai
- API Addition: Added randomSign and randomTriangular methods to MathUtils.
- API Addition: Decal has now a getter for the Color.
- API Addition: now I18NBundle can be set so that no exception is thrown when the key can not be found.
- API Addition: added annotation support in reflection layer, thanks code-disaster! https://github.com/libgdx/libgdx/pull/2215
- API Addition: shapes like Rect, Circle etc. now implement Shape2D interface so you can put them all into a single collection https://github.com/libgdx/libgdx/pull/2178 
- API Addition: bitmap fonts can now be loaded from an atlas via AssetManager/BitmapFontLoader, see https://github.com/libgdx/libgdx/pull/2110
- API Change: updated to RoboVM 1.0.0-SNAPSHOT for now until the next alpha is released.
- API Change: Table now uses padding from its background drawable by default. https://github.com/libgdx/libgdx/issues/2322
- Drawables now know their names, making debugging easier.
- API Change: Table fill now respects the widget's minimum size.
- Texture packer, fixed image size written to atlas file.
- API Change: Cell no longer uses primitive wrappers in public API and boxing is minimized.
- API Addition: TextureAttribute now supports uv transform (texture regions).
- API Change: Added parameters to Elastic Interpolation.
- API Change: Removed Actor#setCenterPosition, added setPosition(x,y,align).
- API Change: JsonReader, forward slash added to characters an unquoted strings cannot start with.
- API Change: Stage#cancelTouchFocus(EventListener,Actor) changed to cancelTouchFocusExcept.
- API Change: Json/JsonWriter.setQuoteLongValues() quotes Long, BigDecimal and BigInteger types to prevent truncation in languages like JavaScript and PHP.

[1.3.1]
- API change: Viewport refactoring. https://github.com/libgdx/libgdx/pull/2220
- Fixed GWT issues

[1.3.0]
- Added Input.isKeyJustPressed.
- API Addition: multiple recipients are now supported by MessageDispatcher, see https://github.com/libgdx/libgdx/wiki/Message-Handling#multiple-recipients
- API Change: State#onMessage now takes the message receiver as argument.
- API Addition: added StackStateMachine to the gdx-ai extension.
- API change: ShapeRenderer: rect methods accept scale, more methods can work under both line and fill types, auto shape type changing.
- API change: Built-in ShapeRenderer debugging for Stage, see https://github.com/libgdx/libgdx/pull/2011
- Files#getLocalStoragePath now returns the actual path instead of the empty string synonym on desktop (LWJGL and JGLFW).
- Fixed and improved xorshift128+ PRNG implementation.
- Added support for Tiled's animated tiles, and varying frame duration tile animations.
- Fixed an issue with time granularity in MessageDispatcher.
- Updated to Android API level 19 and build tools 19.1.0 which will require the latest Eclipse ADT 23.02, see http://stackoverflow.com/questions/24437564/update-eclipse-with-android-development-tools-23 for how things are broken this time...
- Updated to RoboVM 0.0.14 and RoboVM Gradle plugin version 0.0.10
- API Addition: added FreeTypeFontLoader so you can transparently load BitmapFonts generated through gdx-freetype via AssetManager, see https://github.com/libgdx/libgdx/blob/master/tests/gdx-tests/src/com/badlogic/gdx/tests/FreeTypeFontLoaderTest.java
- Preferences put methods now return "this" for chaining
- Fixed issue 2048 where MessageDispatcher was dispatching delayed messages immediately.
- API Addition: 3d particle system and accompanying editor, contributed by lordjone, see https://github.com/libgdx/libgdx/pull/2005
- API Addition: extended shape classes like Circle, Ellipse etc. with hashcode/equals and other helper methods, see https://github.com/libgdx/libgdx/pull/2018
- minor API change (will not increase minor revision number): fixed a bug in handling of atlasPrefixes, https://github.com/libgdx/libgdx/pull/2023
- Bullet: btManifoldPoint member getters/setters changed from btVector3 to Vector3, also it is no longer pooled, instead static instances are used for callback methods
- Added Intersector#intersectRayRay to detect if two 2D rays intersect, see https://github.com/libgdx/libgdx/pull/2132
- Bullet: ClosestRayResultCallback, AllHitsRayResultCallback, LocalConvexResult, ClosestConvexResultCallback and subclasses now use getter/setters taking a Vector3 instead of btVector3, see https://github.com/libgdx/libgdx/pull/2176
- 2d particle system supports pre-multiplied alpha.
- Bullet: btIDebugDrawer/DebugDrawer now use pooled Vector3 instances instead of btVector3, see https://github.com/libgdx/libgdx/issues/2174

[1.2.0]
- API Addition: Some OpenGL profiling utilities have been added, see https://github.com/libgdx/libgdx/wiki/Profiling
- API Addition: A FreeTypeFontGeneratorLoader has been added to the gdx-freetype extension
- API change: Animation#frameDuration and #animationDuration are now hidden behind a getter/setter and dynamic
- API Addition: Vector#setZero
- API Addition: gdx-ai, extension for AI algorithms. Currently supports FSMs, see https://github.com/libgdx/libgdx/wiki/Artificial-Intelligence
- API change: TableLayout has been forked and integrated into libgdx more tightly, see http://www.badlogicgames.com/wordpress/?p=3458
- API Addition: added equals/hashCode methods to Rectangle, may break old code (very, very unlikely)
- API Addition: scene2D Actors now have a setCenterPosition method, see https://github.com/libgdx/libgdx/pull/2000

[1.1.0]
- Updated to RoboVM 0.0.13 and RoboVM Gradle plugin 0.0.9
- Big improvements to setup-ui and build times in Intellij IDEA https://github.com/libgdx/libgdx/pull/1865
- Setup now uses android build tools version: 19.1.0
- BitmapFontCache now supports in-string colored text through a simple markup language, see https://github.com/libgdx/libgdx/wiki/Color-Markup-Language
- Added i18n localization/internationalization support, thanks davebaol, see https://github.com/libgdx/libgdx/wiki/Internationalization-and-Localization
- Possibility to override density on desktop to simulate mobile devices, see https://github.com/libgdx/libgdx/pull/1825
- Progressive JPEG support through JPGD (https://code.google.com/p/jpeg-compressor/).
- Mavenized JGLFW backend
- Box2D: Added MotorJoint and ghost vertices on EdgeShape
- Updated GWT Box2D to latest version
- Updated native Box2D to latest version 2.3.1, no API changes
- API change: Matrix4.set(x,y,z, translation) changed, z axis is no more flipped
- API addition: Matrix4.avg(Matrix4[],float[]) that lets weighted averaging multiple matrices, Quaternion.slerp(Quaternion[],float[]) that lets weighted slerping multiple Quaternions
- fixed the long standing issue of the alpha=1 not actually being fully opaque, thanks kalle! https://github.com/libgdx/libgdx/issues/1815
- down to 25 issues on the tracker, 8 bugs, 17 enhancement requests :)


[1.0.1]
- updated to RoboVM 0.12 (and so should you!)
- fixed GC issues on iOS with regards to touch (thanks Niklas!), see https://github.com/libgdx/libgdx/pull/1758
- updated gwt gradle plugin to 0.4, android build tools to 0.10, gradle version to 1.11
- Tiled maps are now always y-up
- Tiled maps now support drawing offsets for tiles
- FileHandle#list is now supported in GWT!
- FileHandle#list now supports FileFilters
- Controllers now reinitialize on the desktop when switching between windowed/fullscreen
- added a Texture unpacker that will extract all images from a texture atlas, see https://github.com/libgdx/libgdx/pull/1774
- updates to gdx-setup
- CustomCollisionDispatcher in bullet, see https://github.com/libgdx/libgdx/commit/916fc85cecf433c3461b458e00f8afc516ad21e3

[1.0.0]
- Box2D is no longer in the core, it has been moved to an extension. See http://www.badlogicgames.com/wordpress/?p=3404
- Merged gdx-openal project into gdx-backend-lwjgl
- Now LoadedCallback in AssetLoaderParameters is always called after loading an asset from AssetManager, even if the asset is already loaded
- Added Payload as a new parameter to Source.dragStop, see https://github.com/libgdx/libgdx/pull/1666
- You can now load PolygonRegions via AssetLoader,  see https://github.com/libgdx/libgdx/pull/1602
- implemented software keyboard support in RoboVM iOS backend
- Fixed an issue where key event timestamp is not set by the android backend.
- scene2d.ui, added to TextArea the preferred number of rows used to calculate the preferred height.
- scene2d.actions, fixed infinite recursion for event listener's handle(event).
- Various Quaternion changes.
- scene2d.ui, fixed a drawing issue with knobBefore when there's no knob (typical progress bar).
- Various MeshBuilder fixes and additions.
- Math package: added cumulative distribution.
- Fixed Music isPlaying() on iOS when is paused.
- Added support for C-style comments to JsonReader (mainly used for json skin files).
- Support for resource removal from Skin objects.
- Added fling gesture to generate fling in scrollpane.
- Vector classes now have mulAdd method for adding pre-multiplied values
- Vector implementations no longer use squared value for margin comparisons, see: isZero(float margin), isUnit(float margin).
- Vector2 now has isUnit and isZero methods (copied from Vector3)
- Removed deprecated methods from Vector classes.
- Added new headless backend for server applications
- Support 'scaledSize' as a json skin data value for BitmapFont
- Added setAlpha(float a) method to Sprite class
- Added Input.Keys.toString(int keycode) and Input.Keys.valueOf(String keyname) methods
- Added Immersive Mode support to Android backend
- Added userObject to Actor in scene2d, allowing for custom data storage
- Altered Android's hide status bar behavior
- Changed the way wakelocks are implemented. You no longer need any special permissions for the libgdx wakelock
- BitmapFontCache setColor changes to match SpriteBatch and friends. http://www.badlogicgames.com/forum/viewtopic.php?f=23&t=12112
- Changed ParticleEffect: the ParticleEffect.save method now takes a Writer instead of a File
- TexturePacker2 renamed to TexturePacker, added grid and scaling settings.
- Added support for custom prefrences on the desktop backends.
- Fixed double resume calls on iOS.
- Android Music no longer throws exceptions if MediaPlayer is null.
- PolygonSpriteBatch implements Batch.
- New scene2d actions: EventAction, CountdownEventAction.
- Adds cancelHttpRequest() method to Net interface
- Updated GWT/HTML5 Backend to GWT 2.6.0
- Minimal Android version is 2.2, see http://www.badlogicgames.com/wordpress/?p=3297
- Updated to LWJGL 2.9.1
- Can now embed your libgdx app as a fragment, more info on the wiki
- scene2d.ui, renamed Actor methods translate, rotate, scale, size to moveBy, rotateBy, scaleBy, sizeBy. May have conflicts with Actions static import, eg you'll need to use "Actions.moveBy"
- scene2d.ui, Table background is now drawn usign the table's transform
- scene2d.ui, added Container which is similar to a Table with one cell, but more lightweight
- Added texture filters and mip map generation to BitMapFontLoader and FreeTypeFontGenerator
- scene2d.ui, VerticalGroup and HorizontalGroup got pad, fill and an API similar to Table/Container
- Removed OpenGL ES 1.0, 1.1 support; see http://www.badlogicgames.com/wordpress/?p=3311
- Added OpenGL ES 3 support
- Updated Android backend, demos, tests to 4.4
- Added Viewport, changed Stage to have a Viewport instead of a Camera (API change, see http://www.badlogicgames.com/wordpress/?p=3322 ).
- Changed play mode constants of Animation class to enumeration, see http://www.badlogicgames.com/wordpress/?p=3330
- Updated to RoboVM 0.0.11 and RoboVM Gradle plugin 0.0.6, see http://www.badlogicgames.com/wordpress/?p=3351
- Updated to Swig 3.0 for Bullet, disabled SIMD on Mac OS X as alignements are broken in Bullet, see https://github.com/libgdx/libgdx/pull/1595
- TextureData can only be Custom or Pixmap; compressed image files are considered custom

[0.9.9]
- added setCursorImage method to Input interface to support custom mouse cursors on the desktop
- removed Xamarin backend, see http://www.badlogicgames.com/wordpress/?p=3213
- added Select class for selecting kth ordered statistic from arrays (see Array.selectRanked() method)
- refactored Box2D to use badlogic Arrays instead of java.util.ArrayLists
- MipMapGenerator methods now don't take disposePixmap argument anymore
- added GLTexture, base class for all textures, encapsulates target (2d, cubemap, ...)
- added CubeMap, 6 sided texture
- changed TextureData#consumeCompressedData, takes target now
- added RoboVM backend jar and native libs (libObjectAL, libgdx, in ios/ folder of distribution)
- added RoboVM backend to build
- changed Bullet wrapper API, see http://www.badlogicgames.com/wordpress/?p=3150
- changed MusicLoader and SoundLoader to be asynchronous loaders
- changed behaviour of Net#sendHttpRequest() so HttpResponseListener#handleHttpResponse() callback is executed in worker thread instead of main thread
- added Bresenham2, for drawing lines on an integer 2D grid
- added GridPoint2 and GridPoint3, representing integer points in a 2D or 3D grid
- added attribute location caching for VertexData/Mesh. Hand vertex attribs to a ShaderProgram, get back int[], pass that to Mesh
- added Android x86 builds, removed libandroidgl20.so, it's now build as part of gdx-core for Android
- changed method signature on Box2D World#getBodies and World#getJoints, pass in an Array to fill
- removed glGetShaderSource from GL20, use ShaderProgram#getVertexShaderSource/getFragmentShaderSource instead
- added reflection api
- added AsynchExecutor, execute tasks asynchronously. Used for GWT mainly.
- removed FileHandle#file(), has no business in there.
- removed box2deditor
- removed custom typedarrays in gwt backend
- added classpath files support for gwt backend (limited)
- moved AndroidWallpaperListener to Android Backend
- added new VertexAttribute Usage flags, bone weight, tangent, binormal. previously encoded as Usage.Generic. Also
  added field "unit" to VertexAttribute, used by texture coordinates and bone weights to specify index/unit.
- setup-ui template for iOS disables pngcrush, also updated wiki iOS article
- add Pixmap#fillTriangle via jni gdx2d_fill_triangle() to fill a triangle based on its vertices.
- add asynchronous download with continuous progress feedback to GWT asset preloader, see https://github.com/libgdx/libgdx/pull/409?w=1
- add capability to add/exclude package/classes GWT Reflection system, see https://github.com/libgdx/libgdx/pull/409?w=1
- add updated gdx-tiled-preprocessor, generate one single TextureAtlas for all the specified Tiled maps, see http://www.badlogicgames.com/forum/viewtopic.php?f=17&t=8911
- maps API, add new AtlasTiledMapLoader for loading maps produced by the tiled preprocessor tool
- ImageProcessor, TexturePacker2 now accepts BufferedImage objects as input
- TexturePacker2 now avoids duplicated aliases
- Updated to LWJGL 2.9.0
- refactored JSON API, see http://www.badlogicgames.com/wordpress/?p=2993
- Updated Box2D to the latest trunk. Body#applyXXX methods now take an additional boolean parameter.
- TmxMapLoader has a flag in Parameters that lets you specify whether to generate mipmaps
- Animation#isAnimationFinished was fixed to behave as per javadocs (ignores looping)
- remove GLU interface and implementations. Use Matrix4 et al instead. see http://www.badlogicgames.com/wordpress/?p=2886
- new maps API, see http://www.badlogicgames.com/wordpress/?p=2870
- removed static public tmp Vector2 instances, manage such temporary vars yourself, see http://www.badlogicgames.com/wordpress/?p=2840
- changed Scene2D Group#clear(), see http://www.badlogicgames.com/wordpress/?p=2837
- changed the build system, natives are now fetched from the build server, see http://www.badlogicgames.com/wordpress/?p=2821
- freetype extension supported on iOS, see http://www.badlogicgames.com/wordpress/?p=2819
- changed ShapeRenderer API, see http://www.badlogicgames.com/wordpress/?p=2809
- changed Actions.add to addAction, changed parameter order, and added removeAction, addListener, removeListener
- Box2d joints now allow for user data
- Changes to Intersector, Circle, Rectangle and BoundingBox for consistency in #overlap, #intersect and #contains methods, see https://github.com/libgdx/libgdx/pull/312
- Removed LwjglApplicationConfiguration CPU sync. Added foreground and background target framerate.
- scene2d, no longer use getters/setters internally for Actor x, y, width, height, scalex, scaley and rotation.
- Array, detect nested iterator usage and throw exception.
- Added getVolume to Music class and Android, IOS and GWT backends
- 1381, fixed JSON parsing of longs. In addition to Float, it now parses Long if no decimal point is found.
- Changed Array constructors that took an array to have offset and count
- scene2d, Actor parentToLocalCoordinates and localToParentCoordinates refactoring, see http://www.badlogicgames.com/forum/viewtopic.php?p=40441#p40441
- scene2d, Action#setActor no longer calls reset if the Action has no pool. This allows non-pooled actions to be add and removed from actors, restarted, and reused.
- ScrollBar#setForceOverscroll renamed to setForceScroll, as it affects more than just overscroll.
- ArrayMap#addAll renamed to putAll to match the other maps.
- Added ObjectSet and IntSet.
- Added completion listener to Music.
- Added Music#setPan.
- Sound#play and Sound#loop on Android now return -1 on failure, to match other backends.
- DelegateAction subclasses need to implement delegate() instead of act(). http://www.badlogicgames.com/forum/viewtopic.php?p=43576#p43576
- Added pause and resume methods to Sound.
- Changed AssetErrorListener#error to have AssetDescriptor to enable access to parameters of failed asset.
- Changed SelectBoxStyle to have ScrollPaneStyle and ListStyle for fully customizing the drop down list. http://www.badlogicgames.com/wordpress/?p=3110
- AssetLoader now takes a FileHandle that is the resolved file name. The AssetLoader no longer has to resolve the file name, so we can prevent it from being resolved twice.
- Rewrote EarClippingTriangulator to not allocate (no more Vector2s).
- Added ParticleEffectLoader to make AssetManager load ParticleEffects
- Added GeometryUtils, more Intersector functions, DelaunayTriangulator, ConvexHull.
- Added getBoundingBox to ParticleEffect
- EarClippingTriangulator changed to return triangle indices.
- PolygonSpriteBatch and friends refactored to use triangle indices.
- Added add(T, float), remove(int), remove(T) and clear() methods to BinaryHeap
- Bitmap Font changes:
	- FreeTypeFontGenerator allows you to specify the PixmapPacker now, to create an atlas with many different fonts (see FreeTypePackTest)
	- BitmapFont, BitmapFontCache and FreeTypeFontGenerator now support fonts with multiple texture pages. (see BitmapFontTest and FreeTypePackTest)
	- BitmapFontData.imagePath and getImagePath() is depreacted, use imagePaths[] and getImagePath(int) instead
	- Added two BitmapFont constructors for convenience; no need to specify flip boolean
	- Added getCache() to BitmapFont, for expert users who wish to use the BitmapFontCache (see BitmapFontTest)
	- FreeTypeFontGenerator now includes setMaxTextureSize and getMaxTextureSize to cap the generated glyph atlas size (default 1024)
- added render-hooks beginRender() and endRender() to BatchTiledMapRenderer
- Added panStop to GestureListener interface.
- ScissorStack#calculateScissors changed to take viewport, enabling it to work with glViewport.
- Added Bits#getAndClear, Bits#getAndSet and Bits#containsAll
- Added setX and setY to TextureAtlas.AtlasSprite so it matches expected behavior

[0.9.8]
- see http://www.badlogicgames.com/wordpress/?p=2791

[0.9.7]
- see http://www.badlogicgames.com/wordpress/?p=2664

[0.9.6]
- see http://www.badlogicgames.com/wordpress/?p=2513<|MERGE_RESOLUTION|>--- conflicted
+++ resolved
@@ -11,12 +11,9 @@
 - Fix for #6377 Gdx.net.openURI not working with targetSdk 30
 - Api Addition: Added a Pool#discard(T) method.
 - Architecture support: Linux ARM and AARCH64 support has been added. The gdx-xxx-natives.jar files now contain native libraries of these architectures as well.
-<<<<<<< HEAD
+- API Addition: Desktop Sound now returns number of channels and sample rate.
 - LWJGL 3 is now the default desktop backend. If you want to port your existing applications, take a look here: https://gist.github.com/crykn/eb37cb4f7a03d006b3a0ecad27292a2d
 - Brought the official and third-party extensions in gdx-setup up to date. Removed some unmaintained ones and added gdx-websockets & jbump.
-=======
-- API Addition: Desktop Sound now returns number of channels and sample rate.
->>>>>>> 78e3aa2c
 
 [1.9.14]
 - [BREAKING CHANGE] iOS: IOSUIViewController has been moved to its own separate class 
