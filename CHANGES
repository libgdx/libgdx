[1.9.7]
- API addition: Tiled group layer support 
- Fix Tiled properties, offset parsing for image layers
- API addition: Added utility methods for Vector equals with epsilon
- Fix Animation backing array type
- Fix Mesh copying with 0 indices 
- Fix restoration of pooled particle effects scale
- Fix loss of controller listeners on reconnect
- Added basic kotlin project generation support in the setup tool
- API addition: Allow APK expansion to be used in fragments and activities
- API addition: Added color properties support from tiled maps
- API Change: Added rotation vector sensor support on Android
- API Change: GLProfiler refactored for OOP and lwjgl3 multi windows
- LWJGL3: The creation of additional windows via Lwjgl3Application.newWindow() is now deferred, with postRunnable(), until all existing windows have been updated. This fixes a potential native crash with NVidia GL drivers on Windows, presumably caused by a GL context conflict.
- API addition: Lwjgl3WindowListener.created() is called after a new window has been created. It's unsafe to call Lwjgl3Window functions in between Lwjgl3Application.newWindow() and this callback.
- Updated LWJGL3 backend to 3.1.2.
- Lwjgl3Graphics.setUndecorated() and Lwjgl3Graphics.setResizable() now delegate their work to the respective GLFW functions.
- API addition: ProgressBar.isVertical() - returns whether a progress bar is vertical or horizontal.
- API Change: SplitPane now by default does not allow the split amount to shrink children below their minimum sizes (cropping them). This behavior can be reverted by overriding clampSplitAmount or wrapping the children in Containers set to minSize(0) and fill(). SplitPane also now correctly includes the handle min size in its own min size calculations.
- API Change: SplitPane.getSplit() renamed to SplitPane.getSplitAmount() to match other getter and setter names.
- Improved internal Timer synchronization.
- API Change: List#drawItem, added float width parameter.
- API Addition: Make it possible to disable sound on the GWT-Backend with disableSound=true.
- API Change: ScrollPane setWidget deprecated in favor of setActor to match other APIs.
- API Change: removed JGLFW backend
- Fixed mixed up use of TexturePacker.Settings.stripWhitespaceX|Y.
- Added joystick POV support to LWJGL3 controller backend.
<<<<<<< HEAD
- Added support for 2d particles sprite animation.
- API Change: ParticleEmitter getSprite, setSprite, getImagePath, setImagePath are now getSprites, setSprites, getImagePaths, setImagePaths.
=======
- Added support for 2d particles independant scale X and Y.
- API Change: ParticleEmitter getScale, matchSize are now getScaleX/getScaleY, matchSizeX/matchSizeY. Added scaleSize(float scaleX, float scaleY)
>>>>>>> a96c3322

[1.9.6]
- Fix performance regression in LWJGL3 backend, use java.nio instead of BufferUtils. Those are intrinsics and quite a bit faster than BufferUtils on HotSpot.
- Updated to latest Sound Manager 2
- Added mappings for Xbox 360 controller for Linux
- Separated error log for vertex/fragment shaders for easier debugging
- Minimum Android API level is now level 9 (Android 2.3)
- API addition: Configurable TexturePacker bleed iterations
- Updated IOS Multi-OS Engine backend to 1.3.6
- API Change: Pixmap.setBlending, Pixmap.setFilter are now instance methods
- VertexAttribute expert constructors exposed. Short types can now be used for attributes.

[1.9.5]
- Fix NPE swallowing "video driver unsupported" error on LWJGL 2 backend.
- Allow window icons to be set in Lwjgl3ApplicationConfiguration or Lwjgl3WindowConfiguration.
- Allow window icon and title to be changed in Lwjgl3Window
- API Addition: ApplicationLogger interface, allowing easier access to custom logging
- DefaultRenderableSorter accounts for center of Renderable mesh, see https://github.com/libgdx/libgdx/pull/4319
- Bullet: added FilterableVehicleRaycaster, see https://github.com/libgdx/libgdx/pull/4361
- Bullet: updated to 2.85, see: http://bulletphysics.org/wordpress/?p=456
- Updated iOS native build scripts to iOS 10.1 and TVOS 10.0
- API Addition: BitmapFont#blankLineScale.
- Fixed rounding of Drawables in ProgressBar. Allow rounding to be disabled with setRound().
- Updated LWJGL3 backend to LWJGL 3.1.0, see https://blog.lwjgl.org/lwjgl-3-1-0-released/
- LWJGL3 backend now supports non-continuous rendering, see https://github.com/libgdx/libgdx/pull/3772
- API Change: Lwjgl3WindowListener.refreshRequested() is called when the windowing system (GLFW) reports contents of a window are dirty and need to be redrawn.
- API Change: Lwjgl3WindowListener.maximized() is called when a window enters or exits a maximized state.
- API Change: Lwjgl3WindowListener.deiconified() removed, combined with .iconified().
- API Change: Lwjgl3Window.deiconify() renamed to .restore() since it can also be used to de-maximize a window.
- Lwjgl3Window now has a maximize() method, and windows can be started maximized using the window or app configuration's setMaximized() method.
- NinePatch can now be drawn rotated or scaled.
- NinepatchDrawable is now a TransformDrawable.
- API Change: Group add* methods no longer remove and re-add the actor if it is already in the group, instead they do nothing.
- API Change: g2d.Animation is now generic so it can support Drawables, PolygonRegions, NinePatches, etc. To fix existing code, specify the TextureRegion type in animation declarations (and instantiations in Java 6), i.e. Animation<TextureRegion> myAnimation = new Animation<TextureRegion>(...);
- TiledDrawable throws unsupported operation if trying to draw rotated/scaled. #4005
- API Change: DragAndDrop now puts default position of drag actor at pointer location. The original default offset from the pointer was (14, -20).
- Added ShaderProgramLoader for AssetManager.
- BoundingBox#isValid now returns also true when min==max, see: https://github.com/libgdx/libgdx/pull/4460

[1.9.4]
- Moved snapping from ProgressBar to Slider to prevent snapping when setting the value programmatically.
- Bullet: added btSoftBody#getLinkCount() and btSoftBody#getLink(int), see https://github.com/libgdx/libgdx/issues/4152
- API Change: Wrapping for scene2d's HorizontalGroup and VerticalGroup.
- Fix hiero problem with certain unicode characters. See https://github.com/libgdx/libgdx/issues/4202
- Switched to RoboVM fork 2.2.0, fixes incompatibility with Android Gradle plugin and iOS 9.3.4

[1.9.3]
- Switched to MobiDevelop's RoboVM fork (http://robovm.mobidevelop.com)
- Addition of Intel Multi-OS Engine backend for deploying to iOS
- Updated iOS native build scripts to iOS 9.3 and TVOS 9.2
- API Addition: GestureDetector#pinchStop() called when no longer pinching
- API Addition: Gdx.graphics.setUndecorated/setResizable API added to Graphics https://github.com/libgdx/libgdx/pull/3847
- API Addition: Gdx.graphics.getGLVersion(), grab the GL version and implementation type. https://github.com/libgdx/libgdx/pull/3788
- API Change: Lwjgl3WindowListener -> filesDropped(String[] files) adds drag'n drop support for the lwjgl3 backend
- Added isComplete() to ParticleEffect to make it easier to know when all the emitters are done, behaves the same as in the 2D API.
- API Change: renamed Lwjgl3WindowListener.windowIsClosing() to closeRequested() to better communicate its intent.
- Add IndexData.updateIndices method to increase performance when used with IndexBufferObjectSubData. 
- Added FlushablePool
- Added ShapeCache see https://github.com/libgdx/libgdx/pull/3953
- API Change: moved shape builder logic out of MeshBuilder, see: https://github.com/libgdx/libgdx/pull/3996
- API Change: changed copy constructor OrderedMap(ObjectMap) to OrderedMap(OrderedMap)
- API Change: Table reset now calls clearChildren, not clear.
- Fixed crashes in AndroidMusic.java when isPlaying is called. Errors are now logged only rather than crashing the app.
- Added emulation of ScreenUtils for GWT
- Improved performance of glReadPixels() on GWT. New method is 20-30 times faster
- Fixed crash on Mac when using LWJGL2, custom cursors and embedding the game in an AWT window
- Fixed getDisplayModes(Monitor monitor) returning wrong data on LWJGL2 backend
- Fixed Gdx.input.getCurrentEventTime() not being set on LWJGL3, fixes GestureDetector and flick scroll not working
- Fixed not being able to select non-latin characters in TextFields
- Bullet: added CustomActionInterface, see https://github.com/libgdx/libgdx/pull/4025
- Add window size limits option to LWJGL3 app and window configurations
- Add handling of tag "<objectgroup>" within tags "<tile>" in TmxMap loaders.

[1.9.2]
- Added TextureArray wrapper see https://github.com/libgdx/libgdx/pull/3807
- Fixed bug in AndroidGL20.cpp which cast a pointer to a 32-bit int. Crash on 64-bit ARM, but only for a specific code path and address...
- Fixed multiple controllers registering on same index with LWJGL3, see https://github.com/libgdx/libgdx/issues/3774
- Fixed the FreeTypeFontGenerator texture bleeding, see https://github.com/libgdx/libgdx/issues/3521

[1.9.1]
- API Change: Override GwtApplication#createApplicationListener() to create your ApplicationListener
  on GWT, overriding GwtApplication#getApplicationListener() isn't needed anymore, see https://github.com/libgdx/libgdx/issues/3628
- Fixed ARM64 and x86_64 binaries for Android

[1.9.0]
- API Change: Lwjgl3ApplicationConfiguration#setBackbufferConfig -> setBackBufferConfig
- Fixed HexagonalTiledMapRenderer, see https://github.com/libgdx/libgdx/pull/3654
- Added support for locking the screen orientation in GWT, see https://github.com/libgdx/libgdx/pull/3633
- Added Gdx-Kiwi and gdx-lml to extensions, see https://github.com/libgdx/libgdx/pull/3597
- Added Gyroscope support in Input, implemented for Android, see https://github.com/libgdx/libgdx/pull/3594
- Fixed touch mapping on iOS, see https://github.com/libgdx/libgdx/pull/3590
- Added orientation to Box2D Transform class, see https://github.com/libgdx/libgdx/pull/3308
- Added system cursors to GWT, fix 'Ibeam' system cursor not working on LWJGL3.
- Added experimental AndroidApplicationConfiguration#useGL30 and IOSApplicationConfiguration#useGL30 for testing OpenGL ES 3.0 support on mobile devices, do not use in production.
- Fix broken kerning for FreeType fonts, see https://github.com/libgdx/libgdx/pull/3756
- Added ARM64 and x86_64 binaries for Android
- API Addition: FreeTypeFontParameter has an additional field for tweaking hinting, see https://github.com/libgdx/libgdx/pull/3757

[1.8.0]
- API Change: Rewrote FreeType shadow rendering (much better).
- Added spaceX/Y to FreeType fonts.
- Higher quality FreeType font rendering.
- Hiero updated to v5, now with FreeType support and other new features!
- GlyphLayout now allocates much, much less memory when processing long text that wraps.
- Added LWJGL 3 backend, see https://github.com/libgdx/libgdx/issues/3673 for more info.
- Added Graphics#getBackBufferWidth and Graphics#getBackBufferHeight for HDPI handling
- API Change: Added HdpiUtils. Instead of calling GL20#glViewport and GL20#glScissor yourself
  please use HdpiUtils instead. It will ensure that you handle HDPI monitors correctly when
  using those OpenGL functions. On HDPI monitors, the size reported by Gdx.graphics 
  getWidth/getHeight is in logical coordinates as dictated by the operating system, usually half
  the HDPI resolution. The OpenGL drawing surface works in backbuffer coordinates at the full
  HDPI resolution. If you pass logical coordinates to glViewport and glScissor, you only 
  affect a quarter of the real backbuffer size. Use HdpiUtils instead, it will do the right thing, while letting you continue to work in logical (aka returned by Gdx.graphics.getWidth/getHeight) coordinates.
- API Change: Graphis#getDesktopDisplayMode() has been renamed to Graphics#getDisplayMode() and
  returns the current display mode of the monitor the window is shown on (primary monitor on
  all backends except LWJGL3, which supports real multi-monitor setups).
- API Change: Graphics#getDisplayModes() return the display modes of the monitor the monitor
  the window is shown on (primary monitor on all backends except LWJGL3 which supports real
  multi-monitor setups).
- API Change: Graphics#setDisplayMode(DisplayMode) has been renamed to 
  Graphics#setFullscreenMode(). If the window is in windowed mode, it will be switched 
  to fullscreen mode on the monitor from which the DisplayMode stems from.
- API Change: Graphics#setDisplayMode(int, int, boolean) has been renamed to 
  Graphics#setWindowedMode(int, int). This will NOT allow you to switch to fullscreen anymore, 
  use Graphics#setFullscreenMode() instead. If the window is in fullscreen mode, it will be
  switched to windowed mode on the monitor the window was in fullscreen mode on.
 - API Addition: Graphics#Monitor, represents a monitor connected to the machine the app is
  running on. A monitor is defined by a name and it's position relative to other connected
  monitors. All backends except the LWJGL3 backend will report only the primary monitor
 - API Addition: Graphics#getPrimaryMonitor() returns the primary monitor you usually want
  to work with.
 - API Addition: Graphics#getMonitor() returns the monitor your app's window is shown on,
  which may not be the primary monitor in >= 2 monitor systems. All backends except the 
  LWJGL3 backend will report only the primary monitor.
 - API Addition: Graphics#getMonitors() returns all monitors connected to the system. All
  backends except the LWJGL3 backend will only report the primary monitor.
 - API Addition: Graphics#getDisplayMode(Monitor) returns the display mode of the monitor
  the app's window is shown on. All backends except the LWJGL3 backend will report the
  primary monitor display mode instead of the actual monitor's display mode. Not a problem
  as all other backends run on systems with only a single monitor so far (primary monitor).
- Added option to include credentials on cross-origin http requests (used only for GWT backend).
- Added option to specify crossorigin attribute when loading images with AssetDownloader (GWT), see #3216.
- API Change: removed Sound#setPriority, this was only implemented for the Android backend. However, Android itself never honored priority settings.
- API Change: cursor API has been cleaned up. To create a custom cursor, call Graphics#newCursor(), to set the custom cursor call Graphics#setCursor(), to set a system cursor call Graphics#setSystemCursor(). The Cursor#setSystemCursor method has been removed as that was not the
right place. Note that cursors only work on the LWJGL, LWJGL3 and GWT backends. Note that system cursors only fully work on LWJGL3 as the other two backends lack a means to set a specific system cursor. These backends fall back to displaying an arrow cursor when setting any system cursor.
- API Addition: Added Lwjgl3WindowListener, allows you to hook into per-window iconficiation, focus and close events. Also allows you to prevent closing the window when a close event arrives.

[1.7.2]
- Added AndroidAudio#newMusic(FileDescriptor) to allow loading music from a file descriptor, see #2970
- Added GLOnlyTextureData, which is now the default for FrameBuffer and FrameBufferCubemap, see #3539
- Added rotationChanged() for Actor class, called when rotation changes, see https://github.com/libgdx/libgdx/pull/3563
- Fixed crash on MacOS when enumerating connected gamepads.
- ParticleEmitter no longer says it's complete when it's set to continuous, see #3516
- Improved JSON parsing and object mapping error messages.
- Updated FreeType from version 2.5.5 to 2.6.2.
- Fixed corrupt FreeType rendering for some font sizes.
- API Change: FreeTypeFontParameter has new fields for rendering borders and shadows.
- FreeTypeFontParameter can render much better fonts at small sizes using gamma settings.
- BitmapFont can now render missing (tofu) glyph for glyphs not in the font.
- FreeTypeFontGenerator depreacted methods removed.
- Fixed BitmapFont color tags changing glyph spacing versus not using color tags. BitmapFont#getGlyphs has a new paramter. See #3455.
- Skin's TintedDrawable now works with TiledDrawable. #3627
- Updated jnigen to Java Parser 2.3.0 (http://javaparser.github.io/javaparser/).
- FreeType fonts no longer look terrible at small size. This is a big deal!
- Updated to RoboVM 1.12.0, includes tvOS support!

[1.7.1]
- Fixes AtlasTmxMapLoader region name loading to tileset name instead of filename
- Changes TiledMapPacker output, region names are tileset names, adjusts gid, defaults to one atlas per map
- API Change: members of Renderable and MeshPart are changed, see https://github.com/libgdx/libgdx/pull/3483
- Added Vector#setToRandomDirection(), see #3222
- Updated to stb_image v2.08
- Added Node#copy(), used when creating a ModelInstance from a Model to allow using custom nodes
- Add ModelCache, see https://github.com/libgdx/libgdx/wiki/ModelCache
- Updated bullet to v2.83.6
- Updated to RoboVM 1.9, for free life-time license read http://www.badlogicgames.com/wordpress/?p=3762

[1.7.0]
- Gdx.input.setCursorImage removed, replaced with Gdx.graphics.setCursor and Gdx.graphics.newCursor see https://github.com/libgdx/libgdx/pull/2841/
- Fixed an issue with UTF8 decoding in GWT emulation of InputStreamReader
- Updated to RoboVM 1.8 for iOS 9 support.

[1.6.5]
- Objects from animated tiles in TMX maps are now supported.
- Made possible to use any actor for tooltips.
- Improved cross-platform reflection api for annotations.
- NinePatch#scale now also scales middle patch size.
- GLFrameBuffer is now abstract, renamed setupTexture to createColorTexture, added disposeColorTexture
- Added LwjglApplicationConfiguration#gles30Context*Version, see https://github.com/libgdx/libgdx/pull/2941
- Added OpenGL error checking to GLProfiler, see https://github.com/libgdx/libgdx/pull/2889
- Updated to RoboVM 1.6

[1.6.4]
- TextField cursor and selection size changed. https://github.com/libgdx/libgdx/commit/2a830dea348948d2a37bd8f6338af2023fec9b09
- FreeTypeFontGenerator setting to improve shadows and borders.
- ScrollPane scrolls smoothly when the scrolled area is much larger than the scrollbars.
- TexturePacker sorts page regions by name.
- GlyphLayout text wrapping changed to not trim whitespace. https://github.com/libgdx/libgdx/commit/ee42693da067da7c5ddd747f051c1423d262cb96
- Fixed BitmapFont computing space width incorrectly when padding is used and no space glyph is in the font.
- Fixed TextArea cursor and selection drawing positions.
- Fixed ActorGestureListener pan and zoom when the actor is rotated or scaled.
- Fixed TextField for non-pixel display.
- Allow ellipsis string to be set on Label.
- AssetManager gets hook for handling loading failure.
- TextField now fires a ChangeEvent when the text change. Can be cancelled too!
- Added tooltips to scene2d.ui.
- Updated to RoboVM 1.5

[1.6.3]
- Updated to RoboVM 1.4

[1.6.2]
- API Change: TiledMapImageLayer now uses floats instead of ints for positioning
- API Change: Added GLFrameBuffer and FrameBufferCubemap: Framebuffer now extends GLFramebuffer, see #2933

[1.6.1]
- Added optional hostname argument to Net.newServerSocket method to allow specific ip bindings for server applications made with gdx.
- Changed the way iOS native libs are handled. Removed updateRoboVMXML and copyNatives task from ios/build.gradle. Instead natives are now packaged in jars, within the META-INF/robovm/ios folder. Additionally, a robovm.xml file is stored there that gets merged with the project's robovm.xml file by RoboVM.

[1.6.0]
- API Change: GlyphLayout xAdvances now have an additional entry at the beginning. This was required to implement tighter text bounds. #3034
- API Change: Label#getTextBounds changed to getGlyphLayout. This exposes all the runs, not just the width and height.
- In the 2D ParticleEditor, all chart points can be dragged at once by holding ctrl. They can be dragged proportionally by holding ctrl-shift.
- Added Merge button to the 2D ParticleEditor, for merging a loaded particle effect file with the currently open particle effect.
- Added ability to retrieve method annotations to reflection api
- Added PixmapPacker.updateTextureRegions() method.
- Added ability to pack "anonymous" pixmaps into PixmapPacker, which will appear in the generated texture but not a generated or updated TextureAtlas
- Added PixmapPacker.packDirectToTexture() methods.
- API Change: PixmapPacker.generateTextureAtlas(...) now returns an atlas which can be updated with subsequent calls to PixmapPacker.updateTextureAtlas(...)
- API Change: FreeTypeFontGenerator.generateFont(...) now works with a user-provided PixmapPacker.
- Added DirectionalLightsAttribute, PointLightsAttribute and SpotLightsAttribute, removed Environment#directionalLights/pointLights/spotLights, added Environment#remove, lights are now just like any other attribute. See also https://github.com/libgdx/libgdx/wiki/Material-and-environment#lights
- API Change: BitmapFont metrics now respect padding. #3074
- Update bullet wrapper to v2.83
- Added AnimatedTiledMapTile.getFrameTiles() method

[1.5.6]
- API Change: Refactored Window. https://github.com/libgdx/libgdx/commit/7d372b3c67d4fcfe4e82546b0ad6891d14d03242
- Added VertexBufferObjectWithVAO, see https://github.com/libgdx/libgdx/pull/2527
- API Change: Removed Mesh.create(...), use MeshBuilder instead
- API Change: BitmapFontData, BitmapFont, and BitmapFontCache have been refactored. http://www.badlogicgames.com/wordpress/?p=3658
- FreeTypeFontGenerator can now render glyphs on the fly.
- Attribute now implements Comparable, custom attributes might need to be updated, see: https://github.com/libgdx/libgdx/wiki/Material-and-environment#custom-attributes
- API Change: Removed (previously deprecated) GLTexture#createTextureData/createGLHandle, Ray#getEndPoint(float), Color#tmp, Node#parent/children, VertexAttribute#Color(), Usage#Color, ModelBuilder#createFromMesh, BoundingBox#getCenter()/updateCorners()/getCorners(), Matrix4.tmp

[1.5.5]
- Added iOS ARM-64 bit support for Bullet physics
- 3D Animation, NodeAnimation keyframes are separated into translation, rotation and scaling
- Added capability to enable color markup from inside skin json file.
- Exposed method ControllerManager#clearListeners on Controllers class
- Net#openURI now returns a boolean to indicate whether the uri was actually opened.
- DefaultShader now always combines material and environment attributes
- Added ShapeRenderer constructor to pass a custom shader program to ImmediateModeRenderer20.
- API Change: Group#toString now returns actor hierarchy. Group#print is gone.
- Added SpotLight class, see https://github.com/libgdx/libgdx/pull/2907
- Added support for resolving file handles using classpaths (ClasspathFileHandleResolver)

[1.5.4]
- Added support for image layers in Tiled maps (TiledMapImageLayer)
- Added support for loading texture objects from TMX Maps (TextureMapObject)
- Added support for border and shadow with FreeTypeFontGenerator - see https://github.com/libgdx/libgdx/pull/2774
- Now unknown markup colors are silently ignored and considered as normal text.
- Updated freetype from version 2.4.10 to 2.5.5
- Added 3rd party extensions to setup application, see 
- Updated to RoboVM 1.0.0-beta-04
- Updated to GWT 2.6.1, sadly GWT 2.7.0 isn't production ready yet.

[1.5.3]
- API Change: TextField#setRightAlign -> TextField#setAlignment
- I18NBundle is now compatible with Android 2.2
- Fixed GWT reflection includes for 3D particles
- 3D ParticleEffectLoader registered by default
- Added HttpRequestBuilder, see https://github.com/libgdx/libgdx/pull/2698
- Added LwjglApplicationConfiguration.useHDPI for Mac OS X with retina displays. Allows you to get "real" pixel coordinates for mouse and display coordinates.
- Updated RoboVM to 1.0.0-beta-03

[1.5.2]
- Fixed issue #2433 with color markup and alpha animation. 
- Fixed natives loading for LWJGL on Mac OS X

[1.5.1]
- Gradle updated to 2.2
- Android Gradle tooling updated to 1.0.0
- API Change: Switched from Timer to AnimationScheduler for driving main loop on GWT. Removed fps field from GwtApplicationConfiguration to instead let the browser choose the most optimal rate.
- API Change: Added pause and resume handling on GWT backend. When the browser supports the page visibility api, pause and resume will be called when the tab or window loses and gains visibility.
- API Change: Added concept of target actor, separate from the actor the action is added to. This allows an action to be added to one actor but affect another. This is useful to create a sequence of actions that affect many different actors. Previously this would require adding actions to each actor and using delays to get them to play in the correct order.
- Added 64-bit support for iOS sim and device
- Deprecated Node#children and Node#parent, added inheritTransform flag and methods to add/get/remove children
- API Change: By default keyframes are no longer copied from Model to ModelInstance but shared instead, can be changed using the `ModelInstance.defaultShareKeyframes` flag or `shareKeyframes` constructor argument.
- JSON minimal format now makes commas optional: newline can be used in place of any comma.
- JSON minimal format is now more lenient with unquoted strings: spaces and more are allowed.
- API Change: Added support for KTX/ZKTX file format, https://github.com/libgdx/libgdx/pull/2431
- Update stb_image from v1.33 to v1.48, see https://github.com/libgdx/libgdx/pull/2668
- Bullet Wrapper: added Gimpact, see https://github.com/libgdx/libgdx/issues/2619
- API Addition: Added MeshPartBuilder#addMesh(...), can be used to more easily combine meshes/models
- Update to LWJGL 2.9.2, fixes fullscreen mode on "retina" displays
- Fixes to RoboVM backend which would crash if accelerometer is used.

[1.5.0]
- API Addition: IOSInput now uses CMCoreMotion for accelerometer and magnetometer
- API Addition: Added getter for UITextField on IOS for keyboard customization 
- API Addition: Added ability to save PixmapPackers to atlas files. See PixmapPackerIO.
- API Addition: Added HttpRequestHeader and HttpResponseHeader with constants for HTTP headers.
- API Addition: HttpRequest is now poolable.
- New PNG encoder that supports compression, more efficient vertical flipping, and minimal allocation when encoding multiple PNGs.
- API Change: Label#setEllipse -> Label#setEllipsis.
- API Change: BatchTiledMapRenderer *SpriteBatch fields and methods renamed to *Batch
- API Change: ScrollPane#scrollToCenter -> ScrollPane#scrollTo; see optional boolean arguments centerHorizontal and centerVertical (scrollToCenter centered vertically only).
- API Change: Changed Input#getTextInput to accept both text and hint, removed Input#getPlaceholderTextInput.
- Bug Fix: Fixed potential NPE with immersive mode in the Android fragment backend. 
- iOS backend now supports sound ids, thanks Tomski!


[1.4.1]
- Update to the Gradle Integration plugin nightly build if you are on Eclipse 4.4.x!
- Update Intellij IDEA to 13.1.5+, because Gradle!
- Updated to Gradle 2.1 and Android build tools 20, default Android version to 20. You need to install the latest Android build tools via the SDK manager
- API Change: deprecation of bounding box methods, see https://github.com/libgdx/libgdx/pull/2408
- Added non-continuous rendering to iOS backend, thanks Dominik!
- Setup now uses Gradle 2.1 with default Android API level 20, build tools 20.0.0
- Non-continuous renderering implemented for iOS
- Added color markup support for scene2d label and window title.
- API Change: removed default constructor of DecalBatch, removed DefaultGroupStrategy
- Updated to latests RoboVM release, 1.0.0-alpha-04, please update your RoboVM plugins/installations
- Reduced I18NBundle loading times on Android and bypassed unclosed stream on iOS. 
- Removed the gdx-ai extension from the libGDX repository. Now it lives in its own repository under the libGDX umbrella, see https://github.com/libgdx/gdx-ai
- API Addition: Added randomSign and randomTriangular methods to MathUtils.
- API Addition: Decal has now a getter for the Color.
- API Addition: now I18NBundle can be set so that no exception is thrown when the key can not be found.
- API Addition: added annotation support in reflection layer, thanks code-disaster! https://github.com/libgdx/libgdx/pull/2215
- API Addition: shapes like Rect, Circle etc. now implement Shape2D interface so you can put them all into a single collection https://github.com/libgdx/libgdx/pull/2178 
- API Addition: bitmap fonts can now be loaded from an atlas via AssetManager/BitmapFontLoader, see https://github.com/libgdx/libgdx/pull/2110
- API Change: updated to RoboVM 1.0.0-SNAPSHOT for now until the next alpha is released.
- API Change: Table now uses padding from its background drawable by default. https://github.com/libgdx/libgdx/issues/2322
- Drawables now know their names, making debugging easier.
- API Change: Table fill now respects the widget's minimum size.
- Texture packer, fixed image size written to atlas file.
- API Change: Cell no longer uses primitive wrappers in public API and boxing is minimized.
- API Addition: TextureAttribute now supports uv transform (texture regions).
- API Change: Added parameters to Elastic Interpolation.
- API Change: Removed Actor#setCenterPosition, added setPosition(x,y,align).
- API Change: JsonReader, forward slash added to characters an unquoted strings cannot start with.
- API Change: Stage#cancelTouchFocus(EventListener,Actor) changed to cancelTouchFocusExcept.
- API Change: Json/JsonWriter.setQuoteLongValues() quotes Long, BigDecimal and BigInteger types to prevent truncation in languages like JavaScript and PHP.

[1.3.1]
- API change: Viewport refactoring. https://github.com/libgdx/libgdx/pull/2220
- Fixed GWT issues

[1.3.0]
- Added Input.isKeyJustPressed.
- API Addition: multiple recipients are now supported by MessageDispatcher, see https://github.com/libgdx/libgdx/wiki/Message-Handling#multiple-recipients
- API Change: State#onMessage now takes the message receiver as argument.
- API Addition: added StackStateMachine to the gdx-ai extension.
- API change: ShapeRenderer: rect methods accept scale, more methods can work under both line and fill types, auto shape type changing.
- API change: Built-in ShapeRenderer debugging for Stage, see https://github.com/libgdx/libgdx/pull/2011
- Files#getLocalStoragePath now returns the actual path instead of the empty string synonym on desktop (LWJGL and JGLFW).
- Fixed and improved xorshift128+ PRNG implementation.
- Added support for Tiled's animated tiles, and varying frame duration tile animations.
- Fixed an issue with time granularity in MessageDispatcher.
- Updated to Android API level 19 and build tools 19.1.0 which will require the latest Eclipse ADT 23.02, see http://stackoverflow.com/questions/24437564/update-eclipse-with-android-development-tools-23 for how things are broken this time...
- Updated to RoboVM 0.0.14 and RoboVM Gradle plugin version 0.0.10
- API Addition: added FreeTypeFontLoader so you can transparently load BitmapFonts generated through gdx-freetype via AssetManager, see https://github.com/libgdx/libgdx/blob/master/tests/gdx-tests/src/com/badlogic/gdx/tests/FreeTypeFontLoaderTest.java
- Preferences put methods now return "this" for chaining
- Fixed issue 2048 where MessageDispatcher was dispatching delayed messages immediately.
- API Addition: 3d particle system and accompanying editor, contributed by lordjone, see https://github.com/libgdx/libgdx/pull/2005
- API Addition: extended shape classes like Circle, Ellipse etc. with hashcode/equals and other helper methods, see https://github.com/libgdx/libgdx/pull/2018
- minor API change (will not increase minor revision number): fixed a bug in handling of atlasPrefixes, https://github.com/libgdx/libgdx/pull/2023
- Bullet: btManifoldPoint member getters/setters changed from btVector3 to Vector3, also it is no longer pooled, instead static instances are used for callback methods
- Added Intersector#intersectRayRay to detect if two 2D rays intersect, see https://github.com/libgdx/libgdx/pull/2132
- Bullet: ClosestRayResultCallback, AllHitsRayResultCallback, LocalConvexResult, ClosestConvexResultCallback and subclasses now use getter/setters taking a Vector3 instead of btVector3, see https://github.com/libgdx/libgdx/pull/2176
- 2d particle system supports pre-multiplied alpha.
- Bullet: btIDebugDrawer/DebugDrawer now use pooled Vector3 instances instead of btVector3, see https://github.com/libgdx/libgdx/issues/2174

[1.2.0]
- API Addition: Some OpenGL profiling utilities have been added, see https://github.com/libgdx/libgdx/wiki/Profiling
- API Addition: A FreeTypeFontGeneratorLoader has been added to the gdx-freetype extension
- API change: Animation#frameDuration and #animationDuration are now hidden behind a getter/setter and dynamic
- API Addition: Vector#setZero
- API Addition: gdx-ai, extension for AI algorithms. Currently supports FSMs, see https://github.com/libgdx/libgdx/wiki/Artificial-Intelligence
- API change: TableLayout has been forked and integrated into libgdx more tightly, see http://www.badlogicgames.com/wordpress/?p=3458
- API Addition: added equals/hashCode methods to Rectangle, may break old code (very, very unlikely)
- API Addition: scene2D Actors now have a setCenterPosition method, see https://github.com/libgdx/libgdx/pull/2000

[1.1.0]
- Updated to RoboVM 0.0.13 and RoboVM Gradle plugin 0.0.9
- Big improvements to setup-ui and build times in Intellij IDEA https://github.com/libgdx/libgdx/pull/1865
- Setup now uses android build tools version: 19.1.0
- BitmapFontCache now supports in-string colored text through a simple markup language, see https://github.com/libgdx/libgdx/wiki/Color-Markup-Language
- Added i18n localization/internationalization support, thanks davebaol, see https://github.com/libgdx/libgdx/wiki/Internationalization-and-Localization
- Possibility to override density on desktop to simulate mobile devices, see https://github.com/libgdx/libgdx/pull/1825
- Progressive JPEG support through JPGD (https://code.google.com/p/jpeg-compressor/).
- Mavenized JGLFW backend
- Box2D: Added MotorJoint and ghost vertices on EdgeShape
- Updated GWT Box2D to latest version
- Updated native Box2D to latest version 2.3.1, no API changes
- API change: Matrix4.set(x,y,z, translation) changed, z axis is no more flipped
- API addition: Matrix4.avg(Matrix4[],float[]) that lets weighted averaging multiple matrices, Quaternion.slerp(Quaternion[],float[]) that lets weighted slerping multiple Quaternions
- fixed the long standing issue of the alpha=1 not actually being fully opaque, thanks kalle! https://github.com/libgdx/libgdx/issues/1815
- down to 25 issues on the tracker, 8 bugs, 17 enhancement requests :)


[1.0.1]
- updated to RoboVM 0.12 (and so should you!)
- fixed GC issues on iOS with regards to touch (thanks Niklas!), see https://github.com/libgdx/libgdx/pull/1758
- updated gwt gradle plugin to 0.4, android build tools to 0.10, gradle version to 1.11
- Tiled maps are now always y-up
- Tiled maps now support drawing offsets for tiles
- FileHandle#list is now supported in GWT!
- FileHandle#list now supports FileFilters
- Controllers now reinitialize on the desktop when switching between windowed/fullscreen
- added a Texture unpacker that will extract all images from a texture atlas, see https://github.com/libgdx/libgdx/pull/1774
- updates to gdx-setup
- CustomCollisionDispatcher in bullet, see https://github.com/libgdx/libgdx/commit/916fc85cecf433c3461b458e00f8afc516ad21e3

[1.0.0]
- Box2D is no longer in the core, it has been moved to an extension. See http://www.badlogicgames.com/wordpress/?p=3404
- Merged gdx-openal project into gdx-backend-lwjgl
- Now LoadedCallback in AssetLoaderParameters is always called after loading an asset from AssetManager, even if the asset is already loaded
- Added Payload as a new parameter to Source.dragStop, see https://github.com/libgdx/libgdx/pull/1666
- You can now load PolygonRegions via AssetLoader,  see https://github.com/libgdx/libgdx/pull/1602
- implemented software keyboard support in RoboVM iOS backend
- Fixed an issue where key event timestamp is not set by the android backend.
- scene2d.ui, added to TextArea the preferred number of rows used to calculate the preferred height.
- scene2d.actions, fixed infinite recursion for event listener's handle(event).
- Various Quaternion changes.
- scene2d.ui, fixed a drawing issue with knobBefore when there's no knob (typical progress bar).
- Various MeshBuilder fixes and additions.
- Math package: added cumulative distribution.
- Fixed Music isPlaying() on iOS when is paused.
- Added support for C-style comments to JsonReader (mainly used for json skin files).
- Support for resource removal from Skin objects.
- Added fling gesture to generate fling in scrollpane.
- Vector classes now have mulAdd method for adding pre-multiplied values
- Vector implementations no longer use squared value for margin comparisons, see: isZero(float margin), isUnit(float margin).
- Vector2 now has isUnit and isZero methods (copied from Vector3)
- Removed deprecated methods from Vector classes.
- Added new headless backend for server applications
- Support 'scaledSize' as a json skin data value for BitmapFont
- Added setAlpha(float a) method to Sprite class
- Added Input.Keys.toString(int keycode) and Input.Keys.valueOf(String keyname) methods
- Added Immersive Mode support to Android backend
- Added userObject to Actor in scene2d, allowing for custom data storage
- Altered Android's hide status bar behavior
- Changed the way wakelocks are implemented. You no longer need any special permissions for the libgdx wakelock
- BitmapFontCache setColor changes to match SpriteBatch and friends. http://www.badlogicgames.com/forum/viewtopic.php?f=23&t=12112
- Changed ParticleEffect: the ParticleEffect.save method now takes a Writer instead of a File
- TexturePacker2 renamed to TexturePacker, added grid and scaling settings.
- Added support for custom prefrences on the desktop backends.
- Fixed double resume calls on iOS.
- Android Music no longer throws exceptions if MediaPlayer is null.
- PolygonSpriteBatch implements Batch.
- New scene2d actions: EventAction, CountdownEventAction.
- Adds cancelHttpRequest() method to Net interface
- Updated GWT/HTML5 Backend to GWT 2.6.0
- Minimal Android version is 2.2, see http://www.badlogicgames.com/wordpress/?p=3297
- Updated to LWJGL 2.9.1
- Can now embed your libgdx app as a fragment, more info on the wiki
- scene2d.ui, renamed Actor methods translate, rotate, scale, size to moveBy, rotateBy, scaleBy, sizeBy. May have conflicts with Actions static import, eg you'll need to use "Actions.moveBy"
- scene2d.ui, Table background is now drawn usign the table's transform
- scene2d.ui, added Container which is similar to a Table with one cell, but more lightweight
- Added texture filters and mip map generation to BitMapFontLoader and FreeTypeFontGenerator
- scene2d.ui, VerticalGroup and HorizontalGroup got pad, fill and an API similar to Table/Container
- Removed OpenGL ES 1.0, 1.1 support; see http://www.badlogicgames.com/wordpress/?p=3311
- Added OpenGL ES 3 support
- Updated Android backend, demos, tests to 4.4
- Added Viewport, changed Stage to have a Viewport instead of a Camera (API change, see http://www.badlogicgames.com/wordpress/?p=3322 ).
- Changed play mode constants of Animation class to enumeration, see http://www.badlogicgames.com/wordpress/?p=3330
- Updated to RoboVM 0.0.11 and RoboVM Gradle plugin 0.0.6, see http://www.badlogicgames.com/wordpress/?p=3351
- Updated to Swig 3.0 for Bullet, disabled SIMD on Mac OS X as alignements are broken in Bullet, see https://github.com/libgdx/libgdx/pull/1595
- TextureData can only be Custom or Pixmap; compressed image files are considered custom

[0.9.9]
- added setCursorImage method to Input interface to support custom mouse cursors on the desktop
- removed Xamarin backend, see http://www.badlogicgames.com/wordpress/?p=3213
- added Select class for selecting kth ordered statistic from arrays (see Array.selectRanked() method)
- refactored Box2D to use badlogic Arrays instead of java.util.ArrayLists
- MipMapGenerator methods now don't take disposePixmap argument anymore
- added GLTexture, base class for all textures, encapsulates target (2d, cubemap, ...)
- added CubeMap, 6 sided texture
- changed TextureData#consumeCompressedData, takes target now
- added RoboVM backend jar and native libs (libObjectAL, libgdx, in ios/ folder of distribution)
- added RoboVM backend to build
- changed Bullet wrapper API, see http://www.badlogicgames.com/wordpress/?p=3150
- changed MusicLoader and SoundLoader to be asynchronous loaders
- changed behaviour of Net#sendHttpRequest() so HttpResponseListener#handleHttpResponse() callback is executed in worker thread instead of main thread
- added Bresenham2, for drawing lines on an integer 2D grid
- added GridPoint2 and GridPoint3, representing integer points in a 2D or 3D grid
- added attribute location caching for VertexData/Mesh. Hand vertex attribs to a ShaderProgram, get back int[], pass that to Mesh
- added Android x86 builds, removed libandroidgl20.so, it's now build as part of gdx-core for Android
- changed method signature on Box2D World#getBodies and World#getJoints, pass in an Array to fill
- removed glGetShaderSource from GL20, use ShaderProgram#getVertexShaderSource/getFragmentShaderSource instead
- added reflection api
- added AsynchExecutor, execute tasks asynchronously. Used for GWT mainly.
- removed FileHandle#file(), has no business in there.
- removed box2deditor
- removed custom typedarrays in gwt backend
- added classpath files support for gwt backend (limited)
- moved AndroidWallpaperListener to Android Backend
- added new VertexAttribute Usage flags, bone weight, tangent, binormal. previously encoded as Usage.Generic. Also
  added field "unit" to VertexAttribute, used by texture coordinates and bone weights to specify index/unit.
- setup-ui template for iOS disables pngcrush, also updated wiki iOS article
- add Pixmap#fillTriangle via jni gdx2d_fill_triangle() to fill a triangle based on its vertices.
- add asynchronous download with continuous progress feedback to GWT asset preloader, see https://github.com/libgdx/libgdx/pull/409?w=1
- add capability to add/exclude package/classes GWT Reflection system, see https://github.com/libgdx/libgdx/pull/409?w=1
- add updated gdx-tiled-preprocessor, generate one single TextureAtlas for all the specified Tiled maps, see http://www.badlogicgames.com/forum/viewtopic.php?f=17&t=8911
- maps API, add new AtlasTiledMapLoader for loading maps produced by the tiled preprocessor tool
- ImageProcessor, TexturePacker2 now accepts BufferedImage objects as input
- TexturePacker2 now avoids duplicated aliases
- Updated to LWJGL 2.9.0
- refactored JSON API, see http://www.badlogicgames.com/wordpress/?p=2993
- Updated Box2D to the latest trunk. Body#applyXXX methods now take an additional boolean parameter.
- TmxMapLoader has a flag in Parameters that lets you specify whether to generate mipmaps
- Animation#isAnimationFinished was fixed to behave as per javadocs (ignores looping)
- remove GLU interface and implementations. Use Matrix4 et al instead. see http://www.badlogicgames.com/wordpress/?p=2886
- new maps API, see http://www.badlogicgames.com/wordpress/?p=2870
- removed static public tmp Vector2 instances, manage such temporary vars yourself, see http://www.badlogicgames.com/wordpress/?p=2840
- changed Scene2D Group#clear(), see http://www.badlogicgames.com/wordpress/?p=2837
- changed the build system, natives are now fetched from the build server, see http://www.badlogicgames.com/wordpress/?p=2821
- freetype extension supported on iOS, see http://www.badlogicgames.com/wordpress/?p=2819
- changed ShapeRenderer API, see http://www.badlogicgames.com/wordpress/?p=2809
- changed Actions.add to addAction, changed parameter order, and added removeAction, addListener, removeListener
- Box2d joints now allow for user data
- Changes to Intersector, Circle, Rectangle and BoundingBox for consistency in #overlap, #intersect and #contains methods, see https://github.com/libgdx/libgdx/pull/312
- Removed LwjglApplicationConfiguration CPU sync. Added foreground and background target framerate.
- scene2d, no longer use getters/setters internally for Actor x, y, width, height, scalex, scaley and rotation.
- Array, detect nested iterator usage and throw exception.
- Added getVolume to Music class and Android, IOS and GWT backends
- 1381, fixed JSON parsing of longs. In addition to Float, it now parses Long if no decimal point is found.
- Changed Array constructors that took an array to have offset and count
- scene2d, Actor parentToLocalCoordinates and localToParentCoordinates refactoring, see http://www.badlogicgames.com/forum/viewtopic.php?p=40441#p40441
- scene2d, Action#setActor no longer calls reset if the Action has no pool. This allows non-pooled actions to be add and removed from actors, restarted, and reused.
- ScrollBar#setForceOverscroll renamed to setForceScroll, as it affects more than just overscroll.
- ArrayMap#addAll renamed to putAll to match the other maps.
- Added ObjectSet and IntSet.
- Added completion listener to Music.
- Added Music#setPan.
- Sound#play and Sound#loop on Android now return -1 on failure, to match other backends.
- DelegateAction subclasses need to implement delegate() instead of act(). http://www.badlogicgames.com/forum/viewtopic.php?p=43576#p43576
- Added pause and resume methods to Sound.
- Changed AssetErrorListener#error to have AssetDescriptor to enable access to parameters of failed asset.
- Changed SelectBoxStyle to have ScrollPaneStyle and ListStyle for fully customizing the drop down list. http://www.badlogicgames.com/wordpress/?p=3110
- AssetLoader now takes a FileHandle that is the resolved file name. The AssetLoader no longer has to resolve the file name, so we can prevent it from being resolved twice.
- Rewrote EarClippingTriangulator to not allocate (no more Vector2s).
- Added ParticleEffectLoader to make AssetManager load ParticleEffects
- Added GeometryUtils, more Intersector functions, DelaunayTriangulator, ConvexHull.
- Added getBoundingBox to ParticleEffect
- EarClippingTriangulator changed to return triangle indices.
- PolygonSpriteBatch and friends refactored to use triangle indices.
- Added add(T, float), remove(int), remove(T) and clear() methods to BinaryHeap
- Bitmap Font changes:
	- FreeTypeFontGenerator allows you to specify the PixmapPacker now, to create an atlas with many different fonts (see FreeTypePackTest)
	- BitmapFont, BitmapFontCache and FreeTypeFontGenerator now support fonts with multiple texture pages. (see BitmapFontTest and FreeTypePackTest)
	- BitmapFontData.imagePath and getImagePath() is depreacted, use imagePaths[] and getImagePath(int) instead
	- Added two BitmapFont constructors for convenience; no need to specify flip boolean
	- Added getCache() to BitmapFont, for expert users who wish to use the BitmapFontCache (see BitmapFontTest)
	- FreeTypeFontGenerator now includes setMaxTextureSize and getMaxTextureSize to cap the generated glyph atlas size (default 1024)
- added render-hooks beginRender() and endRender() to BatchTiledMapRenderer
- Added panStop to GestureListener interface.
- ScissorStack#calculateScissors changed to take viewport, enabling it to work with glViewport.
- Added Bits#getAndClear, Bits#getAndSet and Bits#containsAll
- Added setX and setY to TextureAtlas.AtlasSprite so it matches expected behavior

[0.9.8]
- see http://www.badlogicgames.com/wordpress/?p=2791

[0.9.7]
- see http://www.badlogicgames.com/wordpress/?p=2664

[0.9.6]
- see http://www.badlogicgames.com/wordpress/?p=2513<|MERGE_RESOLUTION|>--- conflicted
+++ resolved
@@ -25,13 +25,10 @@
 - API Change: removed JGLFW backend
 - Fixed mixed up use of TexturePacker.Settings.stripWhitespaceX|Y.
 - Added joystick POV support to LWJGL3 controller backend.
-<<<<<<< HEAD
 - Added support for 2d particles sprite animation.
 - API Change: ParticleEmitter getSprite, setSprite, getImagePath, setImagePath are now getSprites, setSprites, getImagePaths, setImagePaths.
-=======
 - Added support for 2d particles independant scale X and Y.
 - API Change: ParticleEmitter getScale, matchSize are now getScaleX/getScaleY, matchSizeX/matchSizeY. Added scaleSize(float scaleX, float scaleY)
->>>>>>> a96c3322
 
 [1.9.6]
 - Fix performance regression in LWJGL3 backend, use java.nio instead of BufferUtils. Those are intrinsics and quite a bit faster than BufferUtils on HotSpot.
