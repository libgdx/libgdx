[1.9.11]
- Update to MobiVM 2.3.8
- Update to LWJGL 3.2.3
- Fixed AndroidInput crashes due to missing array resize (pressure array).
- API Change: Ray#set methods and Ray#mul(Matrix4) normalize direction vector. Use public field to set and avoid nor()
- API Change: New internal implementation of all Map and Set classes (except ArrayMap) to avoid OutOfMemoryErrors when too many keys collide. This also helps resistance against malicious users who can choose problematic names.
- API Addition: OrderedMap#alter(Object,Object) and OrderedMap#alterIndex(int,Object) allow swapping out a key in-place without changing its value; OrderedSet also has this.
- API Addition: Json can now read/write: ObjectIntMap, ObjectFloatMap, IntMap, LongMap.
- API Addition: Added @Null annotation for IDE null analysis. All parameters and return values should be considered non-null unless annotated (or javadoc'ed if not yet annotated).
- API Addition: Added ParticleEmitter#preAllocateParticles() and ParticleEffect#preAllocateParticles() to avoid particle allocations during updates.
- Fixed changing looping state of already playing sounds on Android by first pausing the sound before setting the looping state (see #5822).
- API Change: scene2d: Table#getRow now returns -1 when over the table but not over a row (used to return the last row).
- API Change: scene2d: Tree#addToTree and #removeFromTree now have an "int actorIndex" parameter.
- API Addition: scene2d: Convenience method Actions#targeting(Actor, Action) to set an action's target.
- API Change: scene2d: In TextField, only revert the text if the change event was cancelled. This allows the text to be manipulated in the change listener.
- API Change: scene2d: Tree.Node#removeAll renamed to clearChildren.
- API Addition: scene2d: Added SelectBox#setSelectedPrefWidth to make the pref width based on the selected item and SelectBoxStyle#overFontColor.
- API Change: DefaultTextureBinder WEIGHTED strategy replaced by LRU strategy.
- API Change: ShaderProgram begin and end methods are deprecated in favor to bind method.
- API Addition: Added a OpenALAudio#getSourceId(long) method.
- API Addition: Added a ShaderProgram#getHandle() method.
- API Change: Replaced deprecated android support libraries with androidx. AndroidFragmentApplication is only affected.
- API Addition: Created interfaces AndroidAudio and AndroidInput and added AndroidApplication#createAudio and AndroidApplication#createInput to allow initializing custom module implementations.
- Allows up to 64k (65536) vertices in a Mesh instead of 32k before. Indices can use unsigned short range, so index above 32767 should be converted to int using bitwise mask, eg. int unsigneShortIndex = (shortIndex & 0xFFFF).
- API Change: DragAndDrop only removes actors that were not already in the stage. This is to better support using a source actor as the drag actor, see #5675 and #5403.
- API Change: Changed TiledMapTileLayer#tileWidth & #tileHeight from float to int
- API Addition: convenient Matrix4 rotate methods: rotateTowardDirection and rotateTowardTarget
- API Addition: Convenience method Actions#targeting(Actor, Action) to set an action's target.
- API Change: Correction of TextField#ENTER_ANDROID renamed to NEWLINE and TextField#ENTER_DESKTOP renamed to CARRIAGE_RETURN.
- API Change: Changed the visibility of TextField#BULLET, TextField#DELETE, TextField#TAB and TextField#BACKSPACE to protected.
- API Addition: TextField and TextArea are providing the protected method TextField#checkFocusTraverse(char) to handle the focus traversal.
- API Addition: UIUtils provides the constants UIUtils#isAndroid and UIUtils#isIos now.
- Fixed: The behaving of TextFields and TextAreas new line and focus traversal works like intended on all platforms now.
- API Change: Changed Base64Coder#encodeString() to use UTF-8 instead of the platform default encoding. See #6061
- Fixed: SphereShapeBuilder poles are now merged which removes lighting artifacts, see #6068 for more information.
- API Change: Matrix3#setToRotation(Vector3, float float) now rotates counter-clockwise about the axis provided. This also changes Matrix3:setToRotation(Vector3, float) and the 3d particles will rotate counter-clockwise as well. 
- API Change: TexturePacker uses a dash when naming atlas page image files if the name ends with a digit or a digit + 'x'.
- API Addition: Added Skin#setScale to control the size of drawables from the skin. This enables scaling a UI and using different sized images to match, without affecting layout.
- API Change: Moved adding touch focus from Actor#notify to InputListener#handle (see #6082). Code that overrides InputListener#handle or otherwise handles InputEvent.Type.touchDown events must now call Stage#addTouchFocus to get touchDragged and touchUp events.
- API Addition: Added AsynchronousAssetLoader#unloadAsync to fix memory leaks when an asset is unloaded during loading.
- Fixed Label text wrapping when it shouldn't (#6098).
- Fixed ShapeRenderer not being able to render alpha 0xff (was max 0xfe).
<<<<<<< HEAD
- API Addition: Slider can now be configured to only trigger on certain mouse button clicks (Slider#setButton(int)).
=======
- API Change: glGetActiveUniform and glGetActiveAttrib paramter changed from Buffer to IntBuffer.
>>>>>>> 5218ea3f

[1.9.10]
- API Addition: Allow target display for maximization LWJGL3 backend
- API Addition: Accelerometer support on GWT
- API Change: Set default behaviour of iOS audio to allow use of iPod
- API Change: IOSDevice is no longer an enum to allow users to add their own new devices when LibGDX is not up to date
- API Addition: Add statusBarVisible configuration to IOSApplicationConfiguration
- Update GWT Backend to GWT 2.8.2
- Update Android backend to build against API 28 (Android 9.0)
- API Addition: Input.isButtonJustPressed
- Update to LWJGL 2 backend to 2.9.3
- Update to MobiVM 2.3.6 release
- Update to LWJGL 3.2.1
- API Addition: Input allows getting the maximum number of pointers supported by the backend
- API Addition: Configuration option added to allow setting a max number of threads to use for net requests
- API Change: NetJavaImpl now uses a cached thread pool to allow concurrent requests (by default, the thread pool is unbounded - use maxNetThreads in backend configurations to set a limit - set to 1 for previous behavior)
- API Addition: New MathUtils norm and map methods
- API Change: Pixmap blending was incorrect. Generated fonts may change for the better, but may require adjusting font settings.
- API Change: Particle effects obtained from a ParticleEffectPool are now automatically started
- Removed OSX 32-bit support
- API Change: By default LWJGL2 backend no longer does pause/resume when becoming background/foreground window. New app config setting was added to enable the old behavior.
- API Change: By default LWJGL2 backend now does pause/resume when window is minimized/restored. New app config setting was added to disable this behavior.
- LWJGL3: Fixed window creation ignoring refresh rate of fullscreen mode.
- TmxMapLoader and AtlasTmxMapLoader refactoring: Shared functionality was moved to BaseTmxMapLoader, duplicate code was removed.
- AtlasTmxMapLoader supports group layers now (a positive side effect of the BaseTmxMapLoader refactoring).
- API Change: TmxMapLoader and AtlasTmxMapLoader: load/loadAsync methods work exactly as before, but many methods of these classes had to change. This makes it possible implement new Tiled features.
- API Addition: TextField#drawMessageText.
- Fixed TextField rendering text outside the widget at small sizes.
- API Addition: Group#getChild(int)
- API Addition: notEmpty() for collections.
- API Change: scene2d.ui Tree methods renamed for node set/getObject to set/getValue.
- API Change: scene2d.ui Tree and Tree.Node require generics for the type of node, values, and actors.
- API Change: For Selection in scene2d.utils "toggle" is now respected when !required and selected.size == 1.
- API Addition: new InstanceBufferObject and InstanceBufferObjectSubData classes to enable instanced rendering.
- API Addition: Support for InstancedRendering via Mesh
- API Change: Cell#setLayout renamed to setTable.
- API Addition: Added Collections#allocateIterators. When true, iterators are allocated. When false (default), iterators cannot be used nested.
- API Addition: Added Group#removeActorAt(int,boolean) to avoid looking up the actor index. Subclasses intending to take action when an actor is removed may need to override this new method.
- API Change: If Group#addActorAfter is called with an afterActor not in the group, the actor is added as the last child (not the first).

[1.9.9]
- API Addition: Add support for stripping whitespace in PixmapPacker
- API Addition: Add support for 9 patch packing in PixmapPacker
- API Addition: Pressure support for ios/android. https://github.com/libgdx/libgdx/pull/5270
- Update to Lwjgl 3.2.0
- Update android level we build against to 7.1 (API 25)
- API Change: gdx-tools no longer bundles dependencies to be compatible with java 9
- Skin JSON files can now use the simple names of classes, i.e. "BitmapFont" rather than "com.badlogic.gdx.graphics.g2d.BitmapFont". Custom classes can be added by overriding Skin.getJsonLoader() and calling json.setClassTag().
- Skin supports cascading styles in JSON. Use the "parent" property to tag another style by name to use its values as defaults. See https://github.com/libgdx/libgdx/blob/master/tests/gdx-tests-android/assets/data/uiskin.json for example.
- SkinLoader can be used on subclasses of Skin by overriding generateSkin(). 
- API addition: Tree indentation can be customized.
- Fixed GlyphLayout not respecting BitmapFontData#down.
- API Addition: Added faceIndex paramter to #FreeTypeFontGenerator(FileHandle, int).
- API Change: BitmapFont#getSpaceWidth changed to BitmapFont#getSpaceXadvance.
- Many GlyphLayout fixes.
- API Addition: Added FileHandle#map(), can be used to memory map a file
- API Change: BitmapFontData#getGlyphs changed for better glyph layout. See https://github.com/libgdx/libgdx/commit/9a7dfdff3c6374a5ebd2f33a819982aceb287dfa
- API Change: Actor#hit is now responsible for returning null if invisible. #5264
- API Addition: Added [Collection]#isEmpty() method to all 22 custom LibGDX-collections (e.g. Array, ObjectMap, ObjectSet, Queue, ...)
- API Addition: StringBuilder#clear()
- API Addition: Color#WHITE_FLOAT_BITS
- Table layout fixed when expand is used and the layout width is less than the table's min width.
- InputMultiplexer#setProcessors(Array) now copies the items instead of using the specified array instance.
- API Change: A wrapped HorizontalGroup or VerticalGroup will now size children down to their min size if the group is smaller than their pref size.
- LWJGL3: useVSync() is now a per-window setting. Any additional windows should disable vsync to avoid frames dropping to (refresh rate / # of windows).
- Batch and sprite implementations and SpriteCache store Color separately from the float packed color, since converting to/from float is lossy.
- API Change: NumberUtils floatToIntColor expands the alpha from 0-254 to 0-255, so 255 doesn't become 254 from conversion from int to float to int.
- API Change: Batch and Decal setColor(float) renamed to setPackedColor for differentiation, since the conversion from float to Color is lossy.
- API Change: PolygonSprite getVertexColor renamed to getPackedColor to match other classes.
- API Change: FreeTypeFontGenerator only generates a missing glyph if \0 is in the characters.
- API Change: DragScrollListener no longer requires the touch/mouse cursor to be directly above/below the scroll pane.
- API Change: List#toString(Object) changed from protected to public. Subclasses overriding this need to change to public.
- API Change: List now handles more key presses.
- API Change: TexturePacker ImageProcessor#addImage(File, String) now returns the Rect.


[1.9.8]
- Add iPhoneX images
- Fix MacOS issue with GL_ARB_texture_float extension check
- Fix AtlasTmxMapLoader tileset tile id offset
- Bullet: updated to 2.87, see: http://bulletphysics.org/wordpress/?p=485
- API Addition: Possibility to specify TexturePacker settings for resampling when scaling.
- API Addition: Support for customizing render buffer attachments in GLFrameBuffers
- API Change: Revert to constructors for GLFrameBuffers for easier customization

[1.9.7]
- Update to MobiVM(RoboVM) 2.3.3
- Add iOS 11 support
- Update to Lwjgl 3.1.3
- Update to MOE 1.4.0
- API Change: GLFrameBuffer has been refactored https://github.com/libgdx/libgdx/pull/4882. Create standard FrameBuffers with static methods. Customized FBOS with FrameBufferBuilder
- API addition: Tiled group layer support 
- Fix Tiled properties, offset parsing for image layers
- API addition: Added utility methods for Vector equals with epsilon
- Fix Animation backing array type
- Fix Mesh copying with 0 indices 
- Fix restoration of pooled particle effects scale
- Fix loss of controller listeners on reconnect
- Added basic kotlin project generation support in the setup tool
- API addition: Allow APK expansion to be used in fragments and activities
- API addition: Added color properties support from tiled maps
- API Change: Added rotation vector sensor support on Android
- API Change: GLProfiler refactored for OOP and lwjgl3 multi windows
- LWJGL3: The creation of additional windows via Lwjgl3Application.newWindow() is now deferred, with postRunnable(), until all existing windows have been updated. This fixes a potential native crash with NVidia GL drivers on Windows, presumably caused by a GL context conflict.
- API addition: Lwjgl3WindowListener.created() is called after a new window has been created. It's unsafe to call Lwjgl3Window functions in between Lwjgl3Application.newWindow() and this callback.
- Updated LWJGL3 backend to 3.1.3.
- Lwjgl3Graphics.setUndecorated() and Lwjgl3Graphics.setResizable() now delegate their work to the respective GLFW functions.
- API addition: ProgressBar.isVertical() - returns whether a progress bar is vertical or horizontal.
- API Change: SplitPane now by default does not allow the split amount to shrink children below their minimum sizes (cropping them). This behavior can be reverted by overriding clampSplitAmount or wrapping the children in Containers set to minSize(0) and fill(). SplitPane also now correctly includes the handle min size in its own min size calculations.
- API Change: SplitPane.getSplit() renamed to SplitPane.getSplitAmount() to match other getter and setter names.
- Improved internal Timer synchronization.
- API Change: List#drawItem, added float width parameter.
- API Addition: Make it possible to disable sound on the GWT-Backend with disableSound=true.
- API Change: ScrollPane setWidget deprecated in favor of setActor to match other APIs.
- API Change: removed JGLFW backend
- Fixed mixed up use of TexturePacker.Settings.stripWhitespaceX|Y.
- Added joystick POV support to LWJGL3 controller backend.
- Added support for 2d particles sprite animation.
- API Change: ParticleEmitter getSprite, setSprite, getImagePath, setImagePath are now getSprites, setSprites, getImagePaths, setImagePaths.
- Added support for 2d particles independant scale X and Y.
- API Change: ParticleEmitter getScale, matchSize are now getScaleX/getScaleY, matchSizeX/matchSizeY. Added scaleSize(float scaleX, float scaleY)
- API Change: Added iconDropped() callback to AndroidWallpaperListener.

[1.9.6]
- Fix performance regression in LWJGL3 backend, use java.nio instead of BufferUtils. Those are intrinsics and quite a bit faster than BufferUtils on HotSpot.
- Updated to latest Sound Manager 2
- Added mappings for Xbox 360 controller for Linux
- Separated error log for vertex/fragment shaders for easier debugging
- Minimum Android API level is now level 9 (Android 2.3)
- API addition: Configurable TexturePacker bleed iterations
- Updated IOS Multi-OS Engine backend to 1.3.6
- API Change: Pixmap.setBlending, Pixmap.setFilter are now instance methods
- VertexAttribute expert constructors exposed. Short types can now be used for attributes.

[1.9.5]
- Fix NPE swallowing "video driver unsupported" error on LWJGL 2 backend.
- Allow window icons to be set in Lwjgl3ApplicationConfiguration or Lwjgl3WindowConfiguration.
- Allow window icon and title to be changed in Lwjgl3Window
- API Addition: ApplicationLogger interface, allowing easier access to custom logging
- DefaultRenderableSorter accounts for center of Renderable mesh, see https://github.com/libgdx/libgdx/pull/4319
- Bullet: added FilterableVehicleRaycaster, see https://github.com/libgdx/libgdx/pull/4361
- Bullet: updated to 2.85, see: http://bulletphysics.org/wordpress/?p=456
- Updated iOS native build scripts to iOS 10.1 and TVOS 10.0
- API Addition: BitmapFont#blankLineScale.
- Fixed rounding of Drawables in ProgressBar. Allow rounding to be disabled with setRound().
- Updated LWJGL3 backend to LWJGL 3.1.0, see https://blog.lwjgl.org/lwjgl-3-1-0-released/
- LWJGL3 backend now supports non-continuous rendering, see https://github.com/libgdx/libgdx/pull/3772
- API Change: Lwjgl3WindowListener.refreshRequested() is called when the windowing system (GLFW) reports contents of a window are dirty and need to be redrawn.
- API Change: Lwjgl3WindowListener.maximized() is called when a window enters or exits a maximized state.
- API Change: Lwjgl3WindowListener.deiconified() removed, combined with .iconified().
- API Change: Lwjgl3Window.deiconify() renamed to .restore() since it can also be used to de-maximize a window.
- Lwjgl3Window now has a maximize() method, and windows can be started maximized using the window or app configuration's setMaximized() method.
- NinePatch can now be drawn rotated or scaled.
- NinepatchDrawable is now a TransformDrawable.
- API Change: Group add* methods no longer remove and re-add the actor if it is already in the group, instead they do nothing.
- API Change: g2d.Animation is now generic so it can support Drawables, PolygonRegions, NinePatches, etc. To fix existing code, specify the TextureRegion type in animation declarations (and instantiations in Java 6), i.e. Animation<TextureRegion> myAnimation = new Animation<TextureRegion>(...);
- TiledDrawable throws unsupported operation if trying to draw rotated/scaled. #4005
- API Change: DragAndDrop now puts default position of drag actor at pointer location. The original default offset from the pointer was (14, -20).
- Added ShaderProgramLoader for AssetManager.
- BoundingBox#isValid now returns also true when min==max, see: https://github.com/libgdx/libgdx/pull/4460

[1.9.4]
- Moved snapping from ProgressBar to Slider to prevent snapping when setting the value programmatically.
- Bullet: added btSoftBody#getLinkCount() and btSoftBody#getLink(int), see https://github.com/libgdx/libgdx/issues/4152
- API Change: Wrapping for scene2d's HorizontalGroup and VerticalGroup.
- Fix hiero problem with certain unicode characters. See https://github.com/libgdx/libgdx/issues/4202
- Switched to RoboVM fork 2.2.0, fixes incompatibility with Android Gradle plugin and iOS 9.3.4

[1.9.3]
- Switched to MobiDevelop's RoboVM fork (http://robovm.mobidevelop.com)
- Addition of Intel Multi-OS Engine backend for deploying to iOS
- Updated iOS native build scripts to iOS 9.3 and TVOS 9.2
- API Addition: GestureDetector#pinchStop() called when no longer pinching
- API Addition: Gdx.graphics.setUndecorated/setResizable API added to Graphics https://github.com/libgdx/libgdx/pull/3847
- API Addition: Gdx.graphics.getGLVersion(), grab the GL version and implementation type. https://github.com/libgdx/libgdx/pull/3788
- API Change: Lwjgl3WindowListener -> filesDropped(String[] files) adds drag'n drop support for the lwjgl3 backend
- Added isComplete() to ParticleEffect to make it easier to know when all the emitters are done, behaves the same as in the 2D API.
- API Change: renamed Lwjgl3WindowListener.windowIsClosing() to closeRequested() to better communicate its intent.
- Add IndexData.updateIndices method to increase performance when used with IndexBufferObjectSubData. 
- Added FlushablePool
- Added ShapeCache see https://github.com/libgdx/libgdx/pull/3953
- API Change: moved shape builder logic out of MeshBuilder, see: https://github.com/libgdx/libgdx/pull/3996
- API Change: changed copy constructor OrderedMap(ObjectMap) to OrderedMap(OrderedMap)
- API Change: Table reset now calls clearChildren, not clear.
- Fixed crashes in AndroidMusic.java when isPlaying is called. Errors are now logged only rather than crashing the app.
- Added emulation of ScreenUtils for GWT
- Improved performance of glReadPixels() on GWT. New method is 20-30 times faster
- Fixed crash on Mac when using LWJGL2, custom cursors and embedding the game in an AWT window
- Fixed getDisplayModes(Monitor monitor) returning wrong data on LWJGL2 backend
- Fixed Gdx.input.getCurrentEventTime() not being set on LWJGL3, fixes GestureDetector and flick scroll not working
- Fixed not being able to select non-latin characters in TextFields
- Bullet: added CustomActionInterface, see https://github.com/libgdx/libgdx/pull/4025
- Add window size limits option to LWJGL3 app and window configurations
- Add handling of tag "<objectgroup>" within tags "<tile>" in TmxMap loaders.

[1.9.2]
- Added TextureArray wrapper see https://github.com/libgdx/libgdx/pull/3807
- Fixed bug in AndroidGL20.cpp which cast a pointer to a 32-bit int. Crash on 64-bit ARM, but only for a specific code path and address...
- Fixed multiple controllers registering on same index with LWJGL3, see https://github.com/libgdx/libgdx/issues/3774
- Fixed the FreeTypeFontGenerator texture bleeding, see https://github.com/libgdx/libgdx/issues/3521

[1.9.1]
- API Change: Override GwtApplication#createApplicationListener() to create your ApplicationListener
  on GWT, overriding GwtApplication#getApplicationListener() isn't needed anymore, see https://github.com/libgdx/libgdx/issues/3628
- Fixed ARM64 and x86_64 binaries for Android

[1.9.0]
- API Change: Lwjgl3ApplicationConfiguration#setBackbufferConfig -> setBackBufferConfig
- Fixed HexagonalTiledMapRenderer, see https://github.com/libgdx/libgdx/pull/3654
- Added support for locking the screen orientation in GWT, see https://github.com/libgdx/libgdx/pull/3633
- Added Gdx-Kiwi and gdx-lml to extensions, see https://github.com/libgdx/libgdx/pull/3597
- Added Gyroscope support in Input, implemented for Android, see https://github.com/libgdx/libgdx/pull/3594
- Fixed touch mapping on iOS, see https://github.com/libgdx/libgdx/pull/3590
- Added orientation to Box2D Transform class, see https://github.com/libgdx/libgdx/pull/3308
- Added system cursors to GWT, fix 'Ibeam' system cursor not working on LWJGL3.
- Added experimental AndroidApplicationConfiguration#useGL30 and IOSApplicationConfiguration#useGL30 for testing OpenGL ES 3.0 support on mobile devices, do not use in production.
- Fix broken kerning for FreeType fonts, see https://github.com/libgdx/libgdx/pull/3756
- Added ARM64 and x86_64 binaries for Android
- API Addition: FreeTypeFontParameter has an additional field for tweaking hinting, see https://github.com/libgdx/libgdx/pull/3757

[1.8.0]
- API Change: Rewrote FreeType shadow rendering (much better).
- Added spaceX/Y to FreeType fonts.
- Higher quality FreeType font rendering.
- Hiero updated to v5, now with FreeType support and other new features!
- GlyphLayout now allocates much, much less memory when processing long text that wraps.
- Added LWJGL 3 backend, see https://github.com/libgdx/libgdx/issues/3673 for more info.
- Added Graphics#getBackBufferWidth and Graphics#getBackBufferHeight for HDPI handling
- API Change: Added HdpiUtils. Instead of calling GL20#glViewport and GL20#glScissor yourself
  please use HdpiUtils instead. It will ensure that you handle HDPI monitors correctly when
  using those OpenGL functions. On HDPI monitors, the size reported by Gdx.graphics 
  getWidth/getHeight is in logical coordinates as dictated by the operating system, usually half
  the HDPI resolution. The OpenGL drawing surface works in backbuffer coordinates at the full
  HDPI resolution. If you pass logical coordinates to glViewport and glScissor, you only 
  affect a quarter of the real backbuffer size. Use HdpiUtils instead, it will do the right thing, while letting you continue to work in logical (aka returned by Gdx.graphics.getWidth/getHeight) coordinates.
- API Change: Graphis#getDesktopDisplayMode() has been renamed to Graphics#getDisplayMode() and
  returns the current display mode of the monitor the window is shown on (primary monitor on
  all backends except LWJGL3, which supports real multi-monitor setups).
- API Change: Graphics#getDisplayModes() return the display modes of the monitor the monitor
  the window is shown on (primary monitor on all backends except LWJGL3 which supports real
  multi-monitor setups).
- API Change: Graphics#setDisplayMode(DisplayMode) has been renamed to 
  Graphics#setFullscreenMode(). If the window is in windowed mode, it will be switched 
  to fullscreen mode on the monitor from which the DisplayMode stems from.
- API Change: Graphics#setDisplayMode(int, int, boolean) has been renamed to 
  Graphics#setWindowedMode(int, int). This will NOT allow you to switch to fullscreen anymore, 
  use Graphics#setFullscreenMode() instead. If the window is in fullscreen mode, it will be
  switched to windowed mode on the monitor the window was in fullscreen mode on.
 - API Addition: Graphics#Monitor, represents a monitor connected to the machine the app is
  running on. A monitor is defined by a name and it's position relative to other connected
  monitors. All backends except the LWJGL3 backend will report only the primary monitor
 - API Addition: Graphics#getPrimaryMonitor() returns the primary monitor you usually want
  to work with.
 - API Addition: Graphics#getMonitor() returns the monitor your app's window is shown on,
  which may not be the primary monitor in >= 2 monitor systems. All backends except the 
  LWJGL3 backend will report only the primary monitor.
 - API Addition: Graphics#getMonitors() returns all monitors connected to the system. All
  backends except the LWJGL3 backend will only report the primary monitor.
 - API Addition: Graphics#getDisplayMode(Monitor) returns the display mode of the monitor
  the app's window is shown on. All backends except the LWJGL3 backend will report the
  primary monitor display mode instead of the actual monitor's display mode. Not a problem
  as all other backends run on systems with only a single monitor so far (primary monitor).
- Added option to include credentials on cross-origin http requests (used only for GWT backend).
- Added option to specify crossorigin attribute when loading images with AssetDownloader (GWT), see #3216.
- API Change: removed Sound#setPriority, this was only implemented for the Android backend. However, Android itself never honored priority settings.
- API Change: cursor API has been cleaned up. To create a custom cursor, call Graphics#newCursor(), to set the custom cursor call Graphics#setCursor(), to set a system cursor call Graphics#setSystemCursor(). The Cursor#setSystemCursor method has been removed as that was not the
right place. Note that cursors only work on the LWJGL, LWJGL3 and GWT backends. Note that system cursors only fully work on LWJGL3 as the other two backends lack a means to set a specific system cursor. These backends fall back to displaying an arrow cursor when setting any system cursor.
- API Addition: Added Lwjgl3WindowListener, allows you to hook into per-window iconficiation, focus and close events. Also allows you to prevent closing the window when a close event arrives.

[1.7.2]
- Added AndroidAudio#newMusic(FileDescriptor) to allow loading music from a file descriptor, see #2970
- Added GLOnlyTextureData, which is now the default for FrameBuffer and FrameBufferCubemap, see #3539
- Added rotationChanged() for Actor class, called when rotation changes, see https://github.com/libgdx/libgdx/pull/3563
- Fixed crash on MacOS when enumerating connected gamepads.
- ParticleEmitter no longer says it's complete when it's set to continuous, see #3516
- Improved JSON parsing and object mapping error messages.
- Updated FreeType from version 2.5.5 to 2.6.2.
- Fixed corrupt FreeType rendering for some font sizes.
- API Change: FreeTypeFontParameter has new fields for rendering borders and shadows.
- FreeTypeFontParameter can render much better fonts at small sizes using gamma settings.
- BitmapFont can now render missing (tofu) glyph for glyphs not in the font.
- FreeTypeFontGenerator depreacted methods removed.
- Fixed BitmapFont color tags changing glyph spacing versus not using color tags. BitmapFont#getGlyphs has a new paramter. See #3455.
- Skin's TintedDrawable now works with TiledDrawable. #3627
- Updated jnigen to Java Parser 2.3.0 (http://javaparser.github.io/javaparser/).
- FreeType fonts no longer look terrible at small size. This is a big deal!
- Updated to RoboVM 1.12.0, includes tvOS support!

[1.7.1]
- Fixes AtlasTmxMapLoader region name loading to tileset name instead of filename
- Changes TiledMapPacker output, region names are tileset names, adjusts gid, defaults to one atlas per map
- API Change: members of Renderable and MeshPart are changed, see https://github.com/libgdx/libgdx/pull/3483
- Added Vector#setToRandomDirection(), see #3222
- Updated to stb_image v2.08
- Added Node#copy(), used when creating a ModelInstance from a Model to allow using custom nodes
- Add ModelCache, see https://github.com/libgdx/libgdx/wiki/ModelCache
- Updated bullet to v2.83.6
- Updated to RoboVM 1.9, for free life-time license read http://www.badlogicgames.com/wordpress/?p=3762

[1.7.0]
- Gdx.input.setCursorImage removed, replaced with Gdx.graphics.setCursor and Gdx.graphics.newCursor see https://github.com/libgdx/libgdx/pull/2841/
- Fixed an issue with UTF8 decoding in GWT emulation of InputStreamReader
- Updated to RoboVM 1.8 for iOS 9 support.

[1.6.5]
- Objects from animated tiles in TMX maps are now supported.
- Made possible to use any actor for tooltips.
- Improved cross-platform reflection api for annotations.
- NinePatch#scale now also scales middle patch size.
- GLFrameBuffer is now abstract, renamed setupTexture to createColorTexture, added disposeColorTexture
- Added LwjglApplicationConfiguration#gles30Context*Version, see https://github.com/libgdx/libgdx/pull/2941
- Added OpenGL error checking to GLProfiler, see https://github.com/libgdx/libgdx/pull/2889
- Updated to RoboVM 1.6

[1.6.4]
- TextField cursor and selection size changed. https://github.com/libgdx/libgdx/commit/2a830dea348948d2a37bd8f6338af2023fec9b09
- FreeTypeFontGenerator setting to improve shadows and borders.
- ScrollPane scrolls smoothly when the scrolled area is much larger than the scrollbars.
- TexturePacker sorts page regions by name.
- GlyphLayout text wrapping changed to not trim whitespace. https://github.com/libgdx/libgdx/commit/ee42693da067da7c5ddd747f051c1423d262cb96
- Fixed BitmapFont computing space width incorrectly when padding is used and no space glyph is in the font.
- Fixed TextArea cursor and selection drawing positions.
- Fixed ActorGestureListener pan and zoom when the actor is rotated or scaled.
- Fixed TextField for non-pixel display.
- Allow ellipsis string to be set on Label.
- AssetManager gets hook for handling loading failure.
- TextField now fires a ChangeEvent when the text change. Can be cancelled too!
- Added tooltips to scene2d.ui.
- Updated to RoboVM 1.5

[1.6.3]
- Updated to RoboVM 1.4

[1.6.2]
- API Change: TiledMapImageLayer now uses floats instead of ints for positioning
- API Change: Added GLFrameBuffer and FrameBufferCubemap: Framebuffer now extends GLFramebuffer, see #2933

[1.6.1]
- Added optional hostname argument to Net.newServerSocket method to allow specific ip bindings for server applications made with gdx.
- Changed the way iOS native libs are handled. Removed updateRoboVMXML and copyNatives task from ios/build.gradle. Instead natives are now packaged in jars, within the META-INF/robovm/ios folder. Additionally, a robovm.xml file is stored there that gets merged with the project's robovm.xml file by RoboVM.

[1.6.0]
- API Change: GlyphLayout xAdvances now have an additional entry at the beginning. This was required to implement tighter text bounds. #3034
- API Change: Label#getTextBounds changed to getGlyphLayout. This exposes all the runs, not just the width and height.
- In the 2D ParticleEditor, all chart points can be dragged at once by holding ctrl. They can be dragged proportionally by holding ctrl-shift.
- Added Merge button to the 2D ParticleEditor, for merging a loaded particle effect file with the currently open particle effect.
- Added ability to retrieve method annotations to reflection api
- Added PixmapPacker.updateTextureRegions() method.
- Added ability to pack "anonymous" pixmaps into PixmapPacker, which will appear in the generated texture but not a generated or updated TextureAtlas
- Added PixmapPacker.packDirectToTexture() methods.
- API Change: PixmapPacker.generateTextureAtlas(...) now returns an atlas which can be updated with subsequent calls to PixmapPacker.updateTextureAtlas(...)
- API Change: FreeTypeFontGenerator.generateFont(...) now works with a user-provided PixmapPacker.
- Added DirectionalLightsAttribute, PointLightsAttribute and SpotLightsAttribute, removed Environment#directionalLights/pointLights/spotLights, added Environment#remove, lights are now just like any other attribute. See also https://github.com/libgdx/libgdx/wiki/Material-and-environment#lights
- API Change: BitmapFont metrics now respect padding. #3074
- Update bullet wrapper to v2.83
- Added AnimatedTiledMapTile.getFrameTiles() method

[1.5.6]
- API Change: Refactored Window. https://github.com/libgdx/libgdx/commit/7d372b3c67d4fcfe4e82546b0ad6891d14d03242
- Added VertexBufferObjectWithVAO, see https://github.com/libgdx/libgdx/pull/2527
- API Change: Removed Mesh.create(...), use MeshBuilder instead
- API Change: BitmapFontData, BitmapFont, and BitmapFontCache have been refactored. http://www.badlogicgames.com/wordpress/?p=3658
- FreeTypeFontGenerator can now render glyphs on the fly.
- Attribute now implements Comparable, custom attributes might need to be updated, see: https://github.com/libgdx/libgdx/wiki/Material-and-environment#custom-attributes
- API Change: Removed (previously deprecated) GLTexture#createTextureData/createGLHandle, Ray#getEndPoint(float), Color#tmp, Node#parent/children, VertexAttribute#Color(), Usage#Color, ModelBuilder#createFromMesh, BoundingBox#getCenter()/updateCorners()/getCorners(), Matrix4.tmp

[1.5.5]
- Added iOS ARM-64 bit support for Bullet physics
- 3D Animation, NodeAnimation keyframes are separated into translation, rotation and scaling
- Added capability to enable color markup from inside skin json file.
- Exposed method ControllerManager#clearListeners on Controllers class
- Net#openURI now returns a boolean to indicate whether the uri was actually opened.
- DefaultShader now always combines material and environment attributes
- Added ShapeRenderer constructor to pass a custom shader program to ImmediateModeRenderer20.
- API Change: Group#toString now returns actor hierarchy. Group#print is gone.
- Added SpotLight class, see https://github.com/libgdx/libgdx/pull/2907
- Added support for resolving file handles using classpaths (ClasspathFileHandleResolver)

[1.5.4]
- Added support for image layers in Tiled maps (TiledMapImageLayer)
- Added support for loading texture objects from TMX Maps (TextureMapObject)
- Added support for border and shadow with FreeTypeFontGenerator - see https://github.com/libgdx/libgdx/pull/2774
- Now unknown markup colors are silently ignored and considered as normal text.
- Updated freetype from version 2.4.10 to 2.5.5
- Added 3rd party extensions to setup application, see 
- Updated to RoboVM 1.0.0-beta-04
- Updated to GWT 2.6.1, sadly GWT 2.7.0 isn't production ready yet.

[1.5.3]
- API Change: TextField#setRightAlign -> TextField#setAlignment
- I18NBundle is now compatible with Android 2.2
- Fixed GWT reflection includes for 3D particles
- 3D ParticleEffectLoader registered by default
- Added HttpRequestBuilder, see https://github.com/libgdx/libgdx/pull/2698
- Added LwjglApplicationConfiguration.useHDPI for Mac OS X with retina displays. Allows you to get "real" pixel coordinates for mouse and display coordinates.
- Updated RoboVM to 1.0.0-beta-03

[1.5.2]
- Fixed issue #2433 with color markup and alpha animation. 
- Fixed natives loading for LWJGL on Mac OS X

[1.5.1]
- Gradle updated to 2.2
- Android Gradle tooling updated to 1.0.0
- API Change: Switched from Timer to AnimationScheduler for driving main loop on GWT. Removed fps field from GwtApplicationConfiguration to instead let the browser choose the most optimal rate.
- API Change: Added pause and resume handling on GWT backend. When the browser supports the page visibility api, pause and resume will be called when the tab or window loses and gains visibility.
- API Change: Added concept of target actor, separate from the actor the action is added to. This allows an action to be added to one actor but affect another. This is useful to create a sequence of actions that affect many different actors. Previously this would require adding actions to each actor and using delays to get them to play in the correct order.
- Added 64-bit support for iOS sim and device
- Deprecated Node#children and Node#parent, added inheritTransform flag and methods to add/get/remove children
- API Change: By default keyframes are no longer copied from Model to ModelInstance but shared instead, can be changed using the `ModelInstance.defaultShareKeyframes` flag or `shareKeyframes` constructor argument.
- JSON minimal format now makes commas optional: newline can be used in place of any comma.
- JSON minimal format is now more lenient with unquoted strings: spaces and more are allowed.
- API Change: Added support for KTX/ZKTX file format, https://github.com/libgdx/libgdx/pull/2431
- Update stb_image from v1.33 to v1.48, see https://github.com/libgdx/libgdx/pull/2668
- Bullet Wrapper: added Gimpact, see https://github.com/libgdx/libgdx/issues/2619
- API Addition: Added MeshPartBuilder#addMesh(...), can be used to more easily combine meshes/models
- Update to LWJGL 2.9.2, fixes fullscreen mode on "retina" displays
- Fixes to RoboVM backend which would crash if accelerometer is used.

[1.5.0]
- API Addition: IOSInput now uses CMCoreMotion for accelerometer and magnetometer
- API Addition: Added getter for UITextField on IOS for keyboard customization 
- API Addition: Added ability to save PixmapPackers to atlas files. See PixmapPackerIO.
- API Addition: Added HttpRequestHeader and HttpResponseHeader with constants for HTTP headers.
- API Addition: HttpRequest is now poolable.
- New PNG encoder that supports compression, more efficient vertical flipping, and minimal allocation when encoding multiple PNGs.
- API Change: Label#setEllipse -> Label#setEllipsis.
- API Change: BatchTiledMapRenderer *SpriteBatch fields and methods renamed to *Batch
- API Change: ScrollPane#scrollToCenter -> ScrollPane#scrollTo; see optional boolean arguments centerHorizontal and centerVertical (scrollToCenter centered vertically only).
- API Change: Changed Input#getTextInput to accept both text and hint, removed Input#getPlaceholderTextInput.
- Bug Fix: Fixed potential NPE with immersive mode in the Android fragment backend. 
- iOS backend now supports sound ids, thanks Tomski!


[1.4.1]
- Update to the Gradle Integration plugin nightly build if you are on Eclipse 4.4.x!
- Update Intellij IDEA to 13.1.5+, because Gradle!
- Updated to Gradle 2.1 and Android build tools 20, default Android version to 20. You need to install the latest Android build tools via the SDK manager
- API Change: deprecation of bounding box methods, see https://github.com/libgdx/libgdx/pull/2408
- Added non-continuous rendering to iOS backend, thanks Dominik!
- Setup now uses Gradle 2.1 with default Android API level 20, build tools 20.0.0
- Non-continuous renderering implemented for iOS
- Added color markup support for scene2d label and window title.
- API Change: removed default constructor of DecalBatch, removed DefaultGroupStrategy
- Updated to latests RoboVM release, 1.0.0-alpha-04, please update your RoboVM plugins/installations
- Reduced I18NBundle loading times on Android and bypassed unclosed stream on iOS. 
- Removed the gdx-ai extension from the libGDX repository. Now it lives in its own repository under the libGDX umbrella, see https://github.com/libgdx/gdx-ai
- API Addition: Added randomSign and randomTriangular methods to MathUtils.
- API Addition: Decal has now a getter for the Color.
- API Addition: now I18NBundle can be set so that no exception is thrown when the key can not be found.
- API Addition: added annotation support in reflection layer, thanks code-disaster! https://github.com/libgdx/libgdx/pull/2215
- API Addition: shapes like Rect, Circle etc. now implement Shape2D interface so you can put them all into a single collection https://github.com/libgdx/libgdx/pull/2178 
- API Addition: bitmap fonts can now be loaded from an atlas via AssetManager/BitmapFontLoader, see https://github.com/libgdx/libgdx/pull/2110
- API Change: updated to RoboVM 1.0.0-SNAPSHOT for now until the next alpha is released.
- API Change: Table now uses padding from its background drawable by default. https://github.com/libgdx/libgdx/issues/2322
- Drawables now know their names, making debugging easier.
- API Change: Table fill now respects the widget's minimum size.
- Texture packer, fixed image size written to atlas file.
- API Change: Cell no longer uses primitive wrappers in public API and boxing is minimized.
- API Addition: TextureAttribute now supports uv transform (texture regions).
- API Change: Added parameters to Elastic Interpolation.
- API Change: Removed Actor#setCenterPosition, added setPosition(x,y,align).
- API Change: JsonReader, forward slash added to characters an unquoted strings cannot start with.
- API Change: Stage#cancelTouchFocus(EventListener,Actor) changed to cancelTouchFocusExcept.
- API Change: Json/JsonWriter.setQuoteLongValues() quotes Long, BigDecimal and BigInteger types to prevent truncation in languages like JavaScript and PHP.

[1.3.1]
- API change: Viewport refactoring. https://github.com/libgdx/libgdx/pull/2220
- Fixed GWT issues

[1.3.0]
- Added Input.isKeyJustPressed.
- API Addition: multiple recipients are now supported by MessageDispatcher, see https://github.com/libgdx/libgdx/wiki/Message-Handling#multiple-recipients
- API Change: State#onMessage now takes the message receiver as argument.
- API Addition: added StackStateMachine to the gdx-ai extension.
- API change: ShapeRenderer: rect methods accept scale, more methods can work under both line and fill types, auto shape type changing.
- API change: Built-in ShapeRenderer debugging for Stage, see https://github.com/libgdx/libgdx/pull/2011
- Files#getLocalStoragePath now returns the actual path instead of the empty string synonym on desktop (LWJGL and JGLFW).
- Fixed and improved xorshift128+ PRNG implementation.
- Added support for Tiled's animated tiles, and varying frame duration tile animations.
- Fixed an issue with time granularity in MessageDispatcher.
- Updated to Android API level 19 and build tools 19.1.0 which will require the latest Eclipse ADT 23.02, see http://stackoverflow.com/questions/24437564/update-eclipse-with-android-development-tools-23 for how things are broken this time...
- Updated to RoboVM 0.0.14 and RoboVM Gradle plugin version 0.0.10
- API Addition: added FreeTypeFontLoader so you can transparently load BitmapFonts generated through gdx-freetype via AssetManager, see https://github.com/libgdx/libgdx/blob/master/tests/gdx-tests/src/com/badlogic/gdx/tests/FreeTypeFontLoaderTest.java
- Preferences put methods now return "this" for chaining
- Fixed issue 2048 where MessageDispatcher was dispatching delayed messages immediately.
- API Addition: 3d particle system and accompanying editor, contributed by lordjone, see https://github.com/libgdx/libgdx/pull/2005
- API Addition: extended shape classes like Circle, Ellipse etc. with hashcode/equals and other helper methods, see https://github.com/libgdx/libgdx/pull/2018
- minor API change (will not increase minor revision number): fixed a bug in handling of atlasPrefixes, https://github.com/libgdx/libgdx/pull/2023
- Bullet: btManifoldPoint member getters/setters changed from btVector3 to Vector3, also it is no longer pooled, instead static instances are used for callback methods
- Added Intersector#intersectRayRay to detect if two 2D rays intersect, see https://github.com/libgdx/libgdx/pull/2132
- Bullet: ClosestRayResultCallback, AllHitsRayResultCallback, LocalConvexResult, ClosestConvexResultCallback and subclasses now use getter/setters taking a Vector3 instead of btVector3, see https://github.com/libgdx/libgdx/pull/2176
- 2d particle system supports pre-multiplied alpha.
- Bullet: btIDebugDrawer/DebugDrawer now use pooled Vector3 instances instead of btVector3, see https://github.com/libgdx/libgdx/issues/2174

[1.2.0]
- API Addition: Some OpenGL profiling utilities have been added, see https://github.com/libgdx/libgdx/wiki/Profiling
- API Addition: A FreeTypeFontGeneratorLoader has been added to the gdx-freetype extension
- API change: Animation#frameDuration and #animationDuration are now hidden behind a getter/setter and dynamic
- API Addition: Vector#setZero
- API Addition: gdx-ai, extension for AI algorithms. Currently supports FSMs, see https://github.com/libgdx/libgdx/wiki/Artificial-Intelligence
- API change: TableLayout has been forked and integrated into libgdx more tightly, see http://www.badlogicgames.com/wordpress/?p=3458
- API Addition: added equals/hashCode methods to Rectangle, may break old code (very, very unlikely)
- API Addition: scene2D Actors now have a setCenterPosition method, see https://github.com/libgdx/libgdx/pull/2000

[1.1.0]
- Updated to RoboVM 0.0.13 and RoboVM Gradle plugin 0.0.9
- Big improvements to setup-ui and build times in Intellij IDEA https://github.com/libgdx/libgdx/pull/1865
- Setup now uses android build tools version: 19.1.0
- BitmapFontCache now supports in-string colored text through a simple markup language, see https://github.com/libgdx/libgdx/wiki/Color-Markup-Language
- Added i18n localization/internationalization support, thanks davebaol, see https://github.com/libgdx/libgdx/wiki/Internationalization-and-Localization
- Possibility to override density on desktop to simulate mobile devices, see https://github.com/libgdx/libgdx/pull/1825
- Progressive JPEG support through JPGD (https://code.google.com/p/jpeg-compressor/).
- Mavenized JGLFW backend
- Box2D: Added MotorJoint and ghost vertices on EdgeShape
- Updated GWT Box2D to latest version
- Updated native Box2D to latest version 2.3.1, no API changes
- API change: Matrix4.set(x,y,z, translation) changed, z axis is no more flipped
- API addition: Matrix4.avg(Matrix4[],float[]) that lets weighted averaging multiple matrices, Quaternion.slerp(Quaternion[],float[]) that lets weighted slerping multiple Quaternions
- fixed the long standing issue of the alpha=1 not actually being fully opaque, thanks kalle! https://github.com/libgdx/libgdx/issues/1815
- down to 25 issues on the tracker, 8 bugs, 17 enhancement requests :)


[1.0.1]
- updated to RoboVM 0.12 (and so should you!)
- fixed GC issues on iOS with regards to touch (thanks Niklas!), see https://github.com/libgdx/libgdx/pull/1758
- updated gwt gradle plugin to 0.4, android build tools to 0.10, gradle version to 1.11
- Tiled maps are now always y-up
- Tiled maps now support drawing offsets for tiles
- FileHandle#list is now supported in GWT!
- FileHandle#list now supports FileFilters
- Controllers now reinitialize on the desktop when switching between windowed/fullscreen
- added a Texture unpacker that will extract all images from a texture atlas, see https://github.com/libgdx/libgdx/pull/1774
- updates to gdx-setup
- CustomCollisionDispatcher in bullet, see https://github.com/libgdx/libgdx/commit/916fc85cecf433c3461b458e00f8afc516ad21e3

[1.0.0]
- Box2D is no longer in the core, it has been moved to an extension. See http://www.badlogicgames.com/wordpress/?p=3404
- Merged gdx-openal project into gdx-backend-lwjgl
- Now LoadedCallback in AssetLoaderParameters is always called after loading an asset from AssetManager, even if the asset is already loaded
- Added Payload as a new parameter to Source.dragStop, see https://github.com/libgdx/libgdx/pull/1666
- You can now load PolygonRegions via AssetLoader,  see https://github.com/libgdx/libgdx/pull/1602
- implemented software keyboard support in RoboVM iOS backend
- Fixed an issue where key event timestamp is not set by the android backend.
- scene2d.ui, added to TextArea the preferred number of rows used to calculate the preferred height.
- scene2d.actions, fixed infinite recursion for event listener's handle(event).
- Various Quaternion changes.
- scene2d.ui, fixed a drawing issue with knobBefore when there's no knob (typical progress bar).
- Various MeshBuilder fixes and additions.
- Math package: added cumulative distribution.
- Fixed Music isPlaying() on iOS when is paused.
- Added support for C-style comments to JsonReader (mainly used for json skin files).
- Support for resource removal from Skin objects.
- Added fling gesture to generate fling in scrollpane.
- Vector classes now have mulAdd method for adding pre-multiplied values
- Vector implementations no longer use squared value for margin comparisons, see: isZero(float margin), isUnit(float margin).
- Vector2 now has isUnit and isZero methods (copied from Vector3)
- Removed deprecated methods from Vector classes.
- Added new headless backend for server applications
- Support 'scaledSize' as a json skin data value for BitmapFont
- Added setAlpha(float a) method to Sprite class
- Added Input.Keys.toString(int keycode) and Input.Keys.valueOf(String keyname) methods
- Added Immersive Mode support to Android backend
- Added userObject to Actor in scene2d, allowing for custom data storage
- Altered Android's hide status bar behavior
- Changed the way wakelocks are implemented. You no longer need any special permissions for the libgdx wakelock
- BitmapFontCache setColor changes to match SpriteBatch and friends. http://www.badlogicgames.com/forum/viewtopic.php?f=23&t=12112
- Changed ParticleEffect: the ParticleEffect.save method now takes a Writer instead of a File
- TexturePacker2 renamed to TexturePacker, added grid and scaling settings.
- Added support for custom prefrences on the desktop backends.
- Fixed double resume calls on iOS.
- Android Music no longer throws exceptions if MediaPlayer is null.
- PolygonSpriteBatch implements Batch.
- New scene2d actions: EventAction, CountdownEventAction.
- Adds cancelHttpRequest() method to Net interface
- Updated GWT/HTML5 Backend to GWT 2.6.0
- Minimal Android version is 2.2, see http://www.badlogicgames.com/wordpress/?p=3297
- Updated to LWJGL 2.9.1
- Can now embed your libgdx app as a fragment, more info on the wiki
- scene2d.ui, renamed Actor methods translate, rotate, scale, size to moveBy, rotateBy, scaleBy, sizeBy. May have conflicts with Actions static import, eg you'll need to use "Actions.moveBy"
- scene2d.ui, Table background is now drawn usign the table's transform
- scene2d.ui, added Container which is similar to a Table with one cell, but more lightweight
- Added texture filters and mip map generation to BitMapFontLoader and FreeTypeFontGenerator
- scene2d.ui, VerticalGroup and HorizontalGroup got pad, fill and an API similar to Table/Container
- Removed OpenGL ES 1.0, 1.1 support; see http://www.badlogicgames.com/wordpress/?p=3311
- Added OpenGL ES 3 support
- Updated Android backend, demos, tests to 4.4
- Added Viewport, changed Stage to have a Viewport instead of a Camera (API change, see http://www.badlogicgames.com/wordpress/?p=3322 ).
- Changed play mode constants of Animation class to enumeration, see http://www.badlogicgames.com/wordpress/?p=3330
- Updated to RoboVM 0.0.11 and RoboVM Gradle plugin 0.0.6, see http://www.badlogicgames.com/wordpress/?p=3351
- Updated to Swig 3.0 for Bullet, disabled SIMD on Mac OS X as alignements are broken in Bullet, see https://github.com/libgdx/libgdx/pull/1595
- TextureData can only be Custom or Pixmap; compressed image files are considered custom

[0.9.9]
- added setCursorImage method to Input interface to support custom mouse cursors on the desktop
- removed Xamarin backend, see http://www.badlogicgames.com/wordpress/?p=3213
- added Select class for selecting kth ordered statistic from arrays (see Array.selectRanked() method)
- refactored Box2D to use badlogic Arrays instead of java.util.ArrayLists
- MipMapGenerator methods now don't take disposePixmap argument anymore
- added GLTexture, base class for all textures, encapsulates target (2d, cubemap, ...)
- added CubeMap, 6 sided texture
- changed TextureData#consumeCompressedData, takes target now
- added RoboVM backend jar and native libs (libObjectAL, libgdx, in ios/ folder of distribution)
- added RoboVM backend to build
- changed Bullet wrapper API, see http://www.badlogicgames.com/wordpress/?p=3150
- changed MusicLoader and SoundLoader to be asynchronous loaders
- changed behaviour of Net#sendHttpRequest() so HttpResponseListener#handleHttpResponse() callback is executed in worker thread instead of main thread
- added Bresenham2, for drawing lines on an integer 2D grid
- added GridPoint2 and GridPoint3, representing integer points in a 2D or 3D grid
- added attribute location caching for VertexData/Mesh. Hand vertex attribs to a ShaderProgram, get back int[], pass that to Mesh
- added Android x86 builds, removed libandroidgl20.so, it's now build as part of gdx-core for Android
- changed method signature on Box2D World#getBodies and World#getJoints, pass in an Array to fill
- removed glGetShaderSource from GL20, use ShaderProgram#getVertexShaderSource/getFragmentShaderSource instead
- added reflection api
- added AsynchExecutor, execute tasks asynchronously. Used for GWT mainly.
- removed FileHandle#file(), has no business in there.
- removed box2deditor
- removed custom typedarrays in gwt backend
- added classpath files support for gwt backend (limited)
- moved AndroidWallpaperListener to Android Backend
- added new VertexAttribute Usage flags, bone weight, tangent, binormal. previously encoded as Usage.Generic. Also
  added field "unit" to VertexAttribute, used by texture coordinates and bone weights to specify index/unit.
- setup-ui template for iOS disables pngcrush, also updated wiki iOS article
- add Pixmap#fillTriangle via jni gdx2d_fill_triangle() to fill a triangle based on its vertices.
- add asynchronous download with continuous progress feedback to GWT asset preloader, see https://github.com/libgdx/libgdx/pull/409?w=1
- add capability to add/exclude package/classes GWT Reflection system, see https://github.com/libgdx/libgdx/pull/409?w=1
- add updated gdx-tiled-preprocessor, generate one single TextureAtlas for all the specified Tiled maps, see http://www.badlogicgames.com/forum/viewtopic.php?f=17&t=8911
- maps API, add new AtlasTiledMapLoader for loading maps produced by the tiled preprocessor tool
- ImageProcessor, TexturePacker2 now accepts BufferedImage objects as input
- TexturePacker2 now avoids duplicated aliases
- Updated to LWJGL 2.9.0
- refactored JSON API, see http://www.badlogicgames.com/wordpress/?p=2993
- Updated Box2D to the latest trunk. Body#applyXXX methods now take an additional boolean parameter.
- TmxMapLoader has a flag in Parameters that lets you specify whether to generate mipmaps
- Animation#isAnimationFinished was fixed to behave as per javadocs (ignores looping)
- remove GLU interface and implementations. Use Matrix4 et al instead. see http://www.badlogicgames.com/wordpress/?p=2886
- new maps API, see http://www.badlogicgames.com/wordpress/?p=2870
- removed static public tmp Vector2 instances, manage such temporary vars yourself, see http://www.badlogicgames.com/wordpress/?p=2840
- changed Scene2D Group#clear(), see http://www.badlogicgames.com/wordpress/?p=2837
- changed the build system, natives are now fetched from the build server, see http://www.badlogicgames.com/wordpress/?p=2821
- freetype extension supported on iOS, see http://www.badlogicgames.com/wordpress/?p=2819
- changed ShapeRenderer API, see http://www.badlogicgames.com/wordpress/?p=2809
- changed Actions.add to addAction, changed parameter order, and added removeAction, addListener, removeListener
- Box2d joints now allow for user data
- Changes to Intersector, Circle, Rectangle and BoundingBox for consistency in #overlap, #intersect and #contains methods, see https://github.com/libgdx/libgdx/pull/312
- Removed LwjglApplicationConfiguration CPU sync. Added foreground and background target framerate.
- scene2d, no longer use getters/setters internally for Actor x, y, width, height, scalex, scaley and rotation.
- Array, detect nested iterator usage and throw exception.
- Added getVolume to Music class and Android, IOS and GWT backends
- 1381, fixed JSON parsing of longs. In addition to Float, it now parses Long if no decimal point is found.
- Changed Array constructors that took an array to have offset and count
- scene2d, Actor parentToLocalCoordinates and localToParentCoordinates refactoring, see http://www.badlogicgames.com/forum/viewtopic.php?p=40441#p40441
- scene2d, Action#setActor no longer calls reset if the Action has no pool. This allows non-pooled actions to be add and removed from actors, restarted, and reused.
- ScrollBar#setForceOverscroll renamed to setForceScroll, as it affects more than just overscroll.
- ArrayMap#addAll renamed to putAll to match the other maps.
- Added ObjectSet and IntSet.
- Added completion listener to Music.
- Added Music#setPan.
- Sound#play and Sound#loop on Android now return -1 on failure, to match other backends.
- DelegateAction subclasses need to implement delegate() instead of act(). http://www.badlogicgames.com/forum/viewtopic.php?p=43576#p43576
- Added pause and resume methods to Sound.
- Changed AssetErrorListener#error to have AssetDescriptor to enable access to parameters of failed asset.
- Changed SelectBoxStyle to have ScrollPaneStyle and ListStyle for fully customizing the drop down list. http://www.badlogicgames.com/wordpress/?p=3110
- AssetLoader now takes a FileHandle that is the resolved file name. The AssetLoader no longer has to resolve the file name, so we can prevent it from being resolved twice.
- Rewrote EarClippingTriangulator to not allocate (no more Vector2s).
- Added ParticleEffectLoader to make AssetManager load ParticleEffects
- Added GeometryUtils, more Intersector functions, DelaunayTriangulator, ConvexHull.
- Added getBoundingBox to ParticleEffect
- EarClippingTriangulator changed to return triangle indices.
- PolygonSpriteBatch and friends refactored to use triangle indices.
- Added add(T, float), remove(int), remove(T) and clear() methods to BinaryHeap
- Bitmap Font changes:
	- FreeTypeFontGenerator allows you to specify the PixmapPacker now, to create an atlas with many different fonts (see FreeTypePackTest)
	- BitmapFont, BitmapFontCache and FreeTypeFontGenerator now support fonts with multiple texture pages. (see BitmapFontTest and FreeTypePackTest)
	- BitmapFontData.imagePath and getImagePath() is depreacted, use imagePaths[] and getImagePath(int) instead
	- Added two BitmapFont constructors for convenience; no need to specify flip boolean
	- Added getCache() to BitmapFont, for expert users who wish to use the BitmapFontCache (see BitmapFontTest)
	- FreeTypeFontGenerator now includes setMaxTextureSize and getMaxTextureSize to cap the generated glyph atlas size (default 1024)
- added render-hooks beginRender() and endRender() to BatchTiledMapRenderer
- Added panStop to GestureListener interface.
- ScissorStack#calculateScissors changed to take viewport, enabling it to work with glViewport.
- Added Bits#getAndClear, Bits#getAndSet and Bits#containsAll
- Added setX and setY to TextureAtlas.AtlasSprite so it matches expected behavior

[0.9.8]
- see http://www.badlogicgames.com/wordpress/?p=2791

[0.9.7]
- see http://www.badlogicgames.com/wordpress/?p=2664

[0.9.6]
- see http://www.badlogicgames.com/wordpress/?p=2513<|MERGE_RESOLUTION|>--- conflicted
+++ resolved
@@ -1,3 +1,6 @@
+[1.9.12]
+- API Addition: Slider can now be configured to only trigger on certain mouse button clicks (Slider#setButton(int)).
+
 [1.9.11]
 - Update to MobiVM 2.3.8
 - Update to LWJGL 3.2.3
@@ -40,11 +43,7 @@
 - API Addition: Added AsynchronousAssetLoader#unloadAsync to fix memory leaks when an asset is unloaded during loading.
 - Fixed Label text wrapping when it shouldn't (#6098).
 - Fixed ShapeRenderer not being able to render alpha 0xff (was max 0xfe).
-<<<<<<< HEAD
-- API Addition: Slider can now be configured to only trigger on certain mouse button clicks (Slider#setButton(int)).
-=======
 - API Change: glGetActiveUniform and glGetActiveAttrib paramter changed from Buffer to IntBuffer.
->>>>>>> 5218ea3f
 
 [1.9.10]
 - API Addition: Allow target display for maximization LWJGL3 backend
