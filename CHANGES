[1.9.10]
- API Addition: Input allows getting the maximum number of pointers supported by the backend
- API Addition: Configuration option added to allow setting a max number of threads to use for net requests
- API Change: NetJavaImpl now uses a cached thread pool to allow concurrent requests (by default, the thread pool is unbounded - use maxNetThreads in backend configurations to set a limit - set to 1 for previous behavior)
- API Addition: New MathUtils norm and map methods
<<<<<<< HEAD
- API Change: Fixed Input.isKeyJustPressed() not returning true on Android if a USB/Bluetooth key had just been pressed.
=======
- API Change: Pixmap blending was incorrect. Generated fonts may change for the better, but may require adjusting font settings.
- API Change: Particle effects obtained from a ParticleEffectPool are now automatically started
>>>>>>> 0665289f

[1.9.9]
- API Addition: Add support for stripping whitespace in PixmapPacker
- API Addition: Add support for 9 patch packing in PixmapPacker
- API Addition: Pressure support for ios/android. https://github.com/libgdx/libgdx/pull/5270
- Update to Lwjgl 3.2.0
- Update android level we build against to 7.1 (API 25)
- API Change: gdx-tools no longer bundles dependencies to be compatible with java 9
- Skin JSON files can now use the simple names of classes, i.e. "BitmapFont" rather than "com.badlogic.gdx.graphics.g2d.BitmapFont". Custom classes can be added by overriding Skin.getJsonLoader() and calling json.setClassTag().
- Skin supports cascading styles in JSON. Use the "parent" property to tag another style by name to use its values as defaults. See https://github.com/libgdx/libgdx/blob/master/tests/gdx-tests-android/assets/data/uiskin.json for example.
- SkinLoader can be used on subclasses of Skin by overriding generateSkin(). 
- API addition: Tree indentation can be customized.
- Fixed GlyphLayout not respecting BitmapFontData#down.
- API Addition: Added faceIndex paramter to #FreeTypeFontGenerator(FileHandle, int).
- API Change: BitmapFont#getSpaceWidth changed to BitmapFont#getSpaceXadvance.
- Many GlyphLayout fixes.
- API Addition: Added FileHandle#map(), can be used to memory map a file
- API Change: BitmapFontData#getGlyphs changed for better glyph layout. See https://github.com/libgdx/libgdx/commit/9a7dfdff3c6374a5ebd2f33a819982aceb287dfa
- API Change: Actor#hit is now responsible for returning null if invisible. #5264
- API Addition: Added [Collection]#isEmpty() method to all 22 custom LibGDX-collections (e.g. Array, ObjectMap, ObjectSet, Queue, ...)
- API Addition: StringBuilder#clear()
- API Addition: Color#WHITE_FLOAT_BITS
- Table layout fixed when expand is used and the layout width is less than the table's min width.
- InputMultiplexer#setProcessors(Array) now copies the items instead of using the specified array instance.
- API Change: A wrapped HorizontalGroup or VerticalGroup will now size children down to their min size if the group is smaller than their pref size.
- LWJGL3: useVSync() is now a per-window setting. Any additional windows should disable vsync to avoid frames dropping to (refresh rate / # of windows).
- Batch and sprite implementations and SpriteCache store Color separately from the float packed color, since converting to/from float is lossy.
- API Change: NumberUtils floatToIntColor expands the alpha from 0-254 to 0-255, so 255 doesn't become 254 from conversion from int to float to int.
- API Change: Batch and Decal setColor(float) renamed to setPackedColor for differentiation, since the conversion from float to Color is lossy.
- API Change: PolygonSprite getVertexColor renamed to getPackedColor to match other classes.
- API Change: FreeTypeFontGenerator only generates a missing glyph if \0 is in the characters.
- API Change: DragScrollListener no longer requires the touch/mouse cursor to be directly above/below the scroll pane.
- API Change: List#toString(Object) changed from protected to public. Subclasses overriding this need to change to public.
- API Change: List now handles more key presses.
- API Change: TexturePacker ImageProcessor#addImage(File, String) now returns the Rect.

[1.9.8]
- Add iPhoneX images
- Fix MacOS issue with GL_ARB_texture_float extension check
- Fix AtlasTmxMapLoader tileset tile id offset
- Bullet: updated to 2.87, see: http://bulletphysics.org/wordpress/?p=485
- API Addition: Possibility to specify TexturePacker settings for resampling when scaling.
- API Addition: Support for customizing render buffer attachments in GLFrameBuffers
- API Change: Revert to constructors for GLFrameBuffers for easier customization

[1.9.7]
- Update to MobiVM(RoboVM) 2.3.3
- Add iOS 11 support
- Update to Lwjgl 3.1.3
- Update to MOE 1.4.0
- API Change: GLFrameBuffer has been refactored https://github.com/libgdx/libgdx/pull/4882. Create standard FrameBuffers with static methods. Customized FBOS with FrameBufferBuilder
- API addition: Tiled group layer support 
- Fix Tiled properties, offset parsing for image layers
- API addition: Added utility methods for Vector equals with epsilon
- Fix Animation backing array type
- Fix Mesh copying with 0 indices 
- Fix restoration of pooled particle effects scale
- Fix loss of controller listeners on reconnect
- Added basic kotlin project generation support in the setup tool
- API addition: Allow APK expansion to be used in fragments and activities
- API addition: Added color properties support from tiled maps
- API Change: Added rotation vector sensor support on Android
- API Change: GLProfiler refactored for OOP and lwjgl3 multi windows
- LWJGL3: The creation of additional windows via Lwjgl3Application.newWindow() is now deferred, with postRunnable(), until all existing windows have been updated. This fixes a potential native crash with NVidia GL drivers on Windows, presumably caused by a GL context conflict.
- API addition: Lwjgl3WindowListener.created() is called after a new window has been created. It's unsafe to call Lwjgl3Window functions in between Lwjgl3Application.newWindow() and this callback.
- Updated LWJGL3 backend to 3.1.3.
- Lwjgl3Graphics.setUndecorated() and Lwjgl3Graphics.setResizable() now delegate their work to the respective GLFW functions.
- API addition: ProgressBar.isVertical() - returns whether a progress bar is vertical or horizontal.
- API Change: SplitPane now by default does not allow the split amount to shrink children below their minimum sizes (cropping them). This behavior can be reverted by overriding clampSplitAmount or wrapping the children in Containers set to minSize(0) and fill(). SplitPane also now correctly includes the handle min size in its own min size calculations.
- API Change: SplitPane.getSplit() renamed to SplitPane.getSplitAmount() to match other getter and setter names.
- Improved internal Timer synchronization.
- API Change: List#drawItem, added float width parameter.
- API Addition: Make it possible to disable sound on the GWT-Backend with disableSound=true.
- API Change: ScrollPane setWidget deprecated in favor of setActor to match other APIs.
- API Change: removed JGLFW backend
- Fixed mixed up use of TexturePacker.Settings.stripWhitespaceX|Y.
- Added joystick POV support to LWJGL3 controller backend.
- Added support for 2d particles sprite animation.
- API Change: ParticleEmitter getSprite, setSprite, getImagePath, setImagePath are now getSprites, setSprites, getImagePaths, setImagePaths.
- Added support for 2d particles independant scale X and Y.
- API Change: ParticleEmitter getScale, matchSize are now getScaleX/getScaleY, matchSizeX/matchSizeY. Added scaleSize(float scaleX, float scaleY)
- API Change: Added iconDropped() callback to AndroidWallpaperListener.

[1.9.6]
- Fix performance regression in LWJGL3 backend, use java.nio instead of BufferUtils. Those are intrinsics and quite a bit faster than BufferUtils on HotSpot.
- Updated to latest Sound Manager 2
- Added mappings for Xbox 360 controller for Linux
- Separated error log for vertex/fragment shaders for easier debugging
- Minimum Android API level is now level 9 (Android 2.3)
- API addition: Configurable TexturePacker bleed iterations
- Updated IOS Multi-OS Engine backend to 1.3.6
- API Change: Pixmap.setBlending, Pixmap.setFilter are now instance methods
- VertexAttribute expert constructors exposed. Short types can now be used for attributes.

[1.9.5]
- Fix NPE swallowing "video driver unsupported" error on LWJGL 2 backend.
- Allow window icons to be set in Lwjgl3ApplicationConfiguration or Lwjgl3WindowConfiguration.
- Allow window icon and title to be changed in Lwjgl3Window
- API Addition: ApplicationLogger interface, allowing easier access to custom logging
- DefaultRenderableSorter accounts for center of Renderable mesh, see https://github.com/libgdx/libgdx/pull/4319
- Bullet: added FilterableVehicleRaycaster, see https://github.com/libgdx/libgdx/pull/4361
- Bullet: updated to 2.85, see: http://bulletphysics.org/wordpress/?p=456
- Updated iOS native build scripts to iOS 10.1 and TVOS 10.0
- API Addition: BitmapFont#blankLineScale.
- Fixed rounding of Drawables in ProgressBar. Allow rounding to be disabled with setRound().
- Updated LWJGL3 backend to LWJGL 3.1.0, see https://blog.lwjgl.org/lwjgl-3-1-0-released/
- LWJGL3 backend now supports non-continuous rendering, see https://github.com/libgdx/libgdx/pull/3772
- API Change: Lwjgl3WindowListener.refreshRequested() is called when the windowing system (GLFW) reports contents of a window are dirty and need to be redrawn.
- API Change: Lwjgl3WindowListener.maximized() is called when a window enters or exits a maximized state.
- API Change: Lwjgl3WindowListener.deiconified() removed, combined with .iconified().
- API Change: Lwjgl3Window.deiconify() renamed to .restore() since it can also be used to de-maximize a window.
- Lwjgl3Window now has a maximize() method, and windows can be started maximized using the window or app configuration's setMaximized() method.
- NinePatch can now be drawn rotated or scaled.
- NinepatchDrawable is now a TransformDrawable.
- API Change: Group add* methods no longer remove and re-add the actor if it is already in the group, instead they do nothing.
- API Change: g2d.Animation is now generic so it can support Drawables, PolygonRegions, NinePatches, etc. To fix existing code, specify the TextureRegion type in animation declarations (and instantiations in Java 6), i.e. Animation<TextureRegion> myAnimation = new Animation<TextureRegion>(...);
- TiledDrawable throws unsupported operation if trying to draw rotated/scaled. #4005
- API Change: DragAndDrop now puts default position of drag actor at pointer location. The original default offset from the pointer was (14, -20).
- Added ShaderProgramLoader for AssetManager.
- BoundingBox#isValid now returns also true when min==max, see: https://github.com/libgdx/libgdx/pull/4460

[1.9.4]
- Moved snapping from ProgressBar to Slider to prevent snapping when setting the value programmatically.
- Bullet: added btSoftBody#getLinkCount() and btSoftBody#getLink(int), see https://github.com/libgdx/libgdx/issues/4152
- API Change: Wrapping for scene2d's HorizontalGroup and VerticalGroup.
- Fix hiero problem with certain unicode characters. See https://github.com/libgdx/libgdx/issues/4202
- Switched to RoboVM fork 2.2.0, fixes incompatibility with Android Gradle plugin and iOS 9.3.4

[1.9.3]
- Switched to MobiDevelop's RoboVM fork (http://robovm.mobidevelop.com)
- Addition of Intel Multi-OS Engine backend for deploying to iOS
- Updated iOS native build scripts to iOS 9.3 and TVOS 9.2
- API Addition: GestureDetector#pinchStop() called when no longer pinching
- API Addition: Gdx.graphics.setUndecorated/setResizable API added to Graphics https://github.com/libgdx/libgdx/pull/3847
- API Addition: Gdx.graphics.getGLVersion(), grab the GL version and implementation type. https://github.com/libgdx/libgdx/pull/3788
- API Change: Lwjgl3WindowListener -> filesDropped(String[] files) adds drag'n drop support for the lwjgl3 backend
- Added isComplete() to ParticleEffect to make it easier to know when all the emitters are done, behaves the same as in the 2D API.
- API Change: renamed Lwjgl3WindowListener.windowIsClosing() to closeRequested() to better communicate its intent.
- Add IndexData.updateIndices method to increase performance when used with IndexBufferObjectSubData. 
- Added FlushablePool
- Added ShapeCache see https://github.com/libgdx/libgdx/pull/3953
- API Change: moved shape builder logic out of MeshBuilder, see: https://github.com/libgdx/libgdx/pull/3996
- API Change: changed copy constructor OrderedMap(ObjectMap) to OrderedMap(OrderedMap)
- API Change: Table reset now calls clearChildren, not clear.
- Fixed crashes in AndroidMusic.java when isPlaying is called. Errors are now logged only rather than crashing the app.
- Added emulation of ScreenUtils for GWT
- Improved performance of glReadPixels() on GWT. New method is 20-30 times faster
- Fixed crash on Mac when using LWJGL2, custom cursors and embedding the game in an AWT window
- Fixed getDisplayModes(Monitor monitor) returning wrong data on LWJGL2 backend
- Fixed Gdx.input.getCurrentEventTime() not being set on LWJGL3, fixes GestureDetector and flick scroll not working
- Fixed not being able to select non-latin characters in TextFields
- Bullet: added CustomActionInterface, see https://github.com/libgdx/libgdx/pull/4025
- Add window size limits option to LWJGL3 app and window configurations
- Add handling of tag "<objectgroup>" within tags "<tile>" in TmxMap loaders.

[1.9.2]
- Added TextureArray wrapper see https://github.com/libgdx/libgdx/pull/3807
- Fixed bug in AndroidGL20.cpp which cast a pointer to a 32-bit int. Crash on 64-bit ARM, but only for a specific code path and address...
- Fixed multiple controllers registering on same index with LWJGL3, see https://github.com/libgdx/libgdx/issues/3774
- Fixed the FreeTypeFontGenerator texture bleeding, see https://github.com/libgdx/libgdx/issues/3521

[1.9.1]
- API Change: Override GwtApplication#createApplicationListener() to create your ApplicationListener
  on GWT, overriding GwtApplication#getApplicationListener() isn't needed anymore, see https://github.com/libgdx/libgdx/issues/3628
- Fixed ARM64 and x86_64 binaries for Android

[1.9.0]
- API Change: Lwjgl3ApplicationConfiguration#setBackbufferConfig -> setBackBufferConfig
- Fixed HexagonalTiledMapRenderer, see https://github.com/libgdx/libgdx/pull/3654
- Added support for locking the screen orientation in GWT, see https://github.com/libgdx/libgdx/pull/3633
- Added Gdx-Kiwi and gdx-lml to extensions, see https://github.com/libgdx/libgdx/pull/3597
- Added Gyroscope support in Input, implemented for Android, see https://github.com/libgdx/libgdx/pull/3594
- Fixed touch mapping on iOS, see https://github.com/libgdx/libgdx/pull/3590
- Added orientation to Box2D Transform class, see https://github.com/libgdx/libgdx/pull/3308
- Added system cursors to GWT, fix 'Ibeam' system cursor not working on LWJGL3.
- Added experimental AndroidApplicationConfiguration#useGL30 and IOSApplicationConfiguration#useGL30 for testing OpenGL ES 3.0 support on mobile devices, do not use in production.
- Fix broken kerning for FreeType fonts, see https://github.com/libgdx/libgdx/pull/3756
- Added ARM64 and x86_64 binaries for Android
- API Addition: FreeTypeFontParameter has an additional field for tweaking hinting, see https://github.com/libgdx/libgdx/pull/3757

[1.8.0]
- API Change: Rewrote FreeType shadow rendering (much better).
- Added spaceX/Y to FreeType fonts.
- Higher quality FreeType font rendering.
- Hiero updated to v5, now with FreeType support and other new features!
- GlyphLayout now allocates much, much less memory when processing long text that wraps.
- Added LWJGL 3 backend, see https://github.com/libgdx/libgdx/issues/3673 for more info.
- Added Graphics#getBackBufferWidth and Graphics#getBackBufferHeight for HDPI handling
- API Change: Added HdpiUtils. Instead of calling GL20#glViewport and GL20#glScissor yourself
  please use HdpiUtils instead. It will ensure that you handle HDPI monitors correctly when
  using those OpenGL functions. On HDPI monitors, the size reported by Gdx.graphics 
  getWidth/getHeight is in logical coordinates as dictated by the operating system, usually half
  the HDPI resolution. The OpenGL drawing surface works in backbuffer coordinates at the full
  HDPI resolution. If you pass logical coordinates to glViewport and glScissor, you only 
  affect a quarter of the real backbuffer size. Use HdpiUtils instead, it will do the right thing, while letting you continue to work in logical (aka returned by Gdx.graphics.getWidth/getHeight) coordinates.
- API Change: Graphis#getDesktopDisplayMode() has been renamed to Graphics#getDisplayMode() and
  returns the current display mode of the monitor the window is shown on (primary monitor on
  all backends except LWJGL3, which supports real multi-monitor setups).
- API Change: Graphics#getDisplayModes() return the display modes of the monitor the monitor
  the window is shown on (primary monitor on all backends except LWJGL3 which supports real
  multi-monitor setups).
- API Change: Graphics#setDisplayMode(DisplayMode) has been renamed to 
  Graphics#setFullscreenMode(). If the window is in windowed mode, it will be switched 
  to fullscreen mode on the monitor from which the DisplayMode stems from.
- API Change: Graphics#setDisplayMode(int, int, boolean) has been renamed to 
  Graphics#setWindowedMode(int, int). This will NOT allow you to switch to fullscreen anymore, 
  use Graphics#setFullscreenMode() instead. If the window is in fullscreen mode, it will be
  switched to windowed mode on the monitor the window was in fullscreen mode on.
 - API Addition: Graphics#Monitor, represents a monitor connected to the machine the app is
  running on. A monitor is defined by a name and it's position relative to other connected
  monitors. All backends except the LWJGL3 backend will report only the primary monitor
 - API Addition: Graphics#getPrimaryMonitor() returns the primary monitor you usually want
  to work with.
 - API Addition: Graphics#getMonitor() returns the monitor your app's window is shown on,
  which may not be the primary monitor in >= 2 monitor systems. All backends except the 
  LWJGL3 backend will report only the primary monitor.
 - API Addition: Graphics#getMonitors() returns all monitors connected to the system. All
  backends except the LWJGL3 backend will only report the primary monitor.
 - API Addition: Graphics#getDisplayMode(Monitor) returns the display mode of the monitor
  the app's window is shown on. All backends except the LWJGL3 backend will report the
  primary monitor display mode instead of the actual monitor's display mode. Not a problem
  as all other backends run on systems with only a single monitor so far (primary monitor).
- Added option to include credentials on cross-origin http requests (used only for GWT backend).
- Added option to specify crossorigin attribute when loading images with AssetDownloader (GWT), see #3216.
- API Change: removed Sound#setPriority, this was only implemented for the Android backend. However, Android itself never honored priority settings.
- API Change: cursor API has been cleaned up. To create a custom cursor, call Graphics#newCursor(), to set the custom cursor call Graphics#setCursor(), to set a system cursor call Graphics#setSystemCursor(). The Cursor#setSystemCursor method has been removed as that was not the
right place. Note that cursors only work on the LWJGL, LWJGL3 and GWT backends. Note that system cursors only fully work on LWJGL3 as the other two backends lack a means to set a specific system cursor. These backends fall back to displaying an arrow cursor when setting any system cursor.
- API Addition: Added Lwjgl3WindowListener, allows you to hook into per-window iconficiation, focus and close events. Also allows you to prevent closing the window when a close event arrives.

[1.7.2]
- Added AndroidAudio#newMusic(FileDescriptor) to allow loading music from a file descriptor, see #2970
- Added GLOnlyTextureData, which is now the default for FrameBuffer and FrameBufferCubemap, see #3539
- Added rotationChanged() for Actor class, called when rotation changes, see https://github.com/libgdx/libgdx/pull/3563
- Fixed crash on MacOS when enumerating connected gamepads.
- ParticleEmitter no longer says it's complete when it's set to continuous, see #3516
- Improved JSON parsing and object mapping error messages.
- Updated FreeType from version 2.5.5 to 2.6.2.
- Fixed corrupt FreeType rendering for some font sizes.
- API Change: FreeTypeFontParameter has new fields for rendering borders and shadows.
- FreeTypeFontParameter can render much better fonts at small sizes using gamma settings.
- BitmapFont can now render missing (tofu) glyph for glyphs not in the font.
- FreeTypeFontGenerator depreacted methods removed.
- Fixed BitmapFont color tags changing glyph spacing versus not using color tags. BitmapFont#getGlyphs has a new paramter. See #3455.
- Skin's TintedDrawable now works with TiledDrawable. #3627
- Updated jnigen to Java Parser 2.3.0 (http://javaparser.github.io/javaparser/).
- FreeType fonts no longer look terrible at small size. This is a big deal!
- Updated to RoboVM 1.12.0, includes tvOS support!

[1.7.1]
- Fixes AtlasTmxMapLoader region name loading to tileset name instead of filename
- Changes TiledMapPacker output, region names are tileset names, adjusts gid, defaults to one atlas per map
- API Change: members of Renderable and MeshPart are changed, see https://github.com/libgdx/libgdx/pull/3483
- Added Vector#setToRandomDirection(), see #3222
- Updated to stb_image v2.08
- Added Node#copy(), used when creating a ModelInstance from a Model to allow using custom nodes
- Add ModelCache, see https://github.com/libgdx/libgdx/wiki/ModelCache
- Updated bullet to v2.83.6
- Updated to RoboVM 1.9, for free life-time license read http://www.badlogicgames.com/wordpress/?p=3762

[1.7.0]
- Gdx.input.setCursorImage removed, replaced with Gdx.graphics.setCursor and Gdx.graphics.newCursor see https://github.com/libgdx/libgdx/pull/2841/
- Fixed an issue with UTF8 decoding in GWT emulation of InputStreamReader
- Updated to RoboVM 1.8 for iOS 9 support.

[1.6.5]
- Objects from animated tiles in TMX maps are now supported.
- Made possible to use any actor for tooltips.
- Improved cross-platform reflection api for annotations.
- NinePatch#scale now also scales middle patch size.
- GLFrameBuffer is now abstract, renamed setupTexture to createColorTexture, added disposeColorTexture
- Added LwjglApplicationConfiguration#gles30Context*Version, see https://github.com/libgdx/libgdx/pull/2941
- Added OpenGL error checking to GLProfiler, see https://github.com/libgdx/libgdx/pull/2889
- Updated to RoboVM 1.6

[1.6.4]
- TextField cursor and selection size changed. https://github.com/libgdx/libgdx/commit/2a830dea348948d2a37bd8f6338af2023fec9b09
- FreeTypeFontGenerator setting to improve shadows and borders.
- ScrollPane scrolls smoothly when the scrolled area is much larger than the scrollbars.
- TexturePacker sorts page regions by name.
- GlyphLayout text wrapping changed to not trim whitespace. https://github.com/libgdx/libgdx/commit/ee42693da067da7c5ddd747f051c1423d262cb96
- Fixed BitmapFont computing space width incorrectly when padding is used and no space glyph is in the font.
- Fixed TextArea cursor and selection drawing positions.
- Fixed ActorGestureListener pan and zoom when the actor is rotated or scaled.
- Fixed TextField for non-pixel display.
- Allow ellipsis string to be set on Label.
- AssetManager gets hook for handling loading failure.
- TextField now fires a ChangeEvent when the text change. Can be cancelled too!
- Added tooltips to scene2d.ui.
- Updated to RoboVM 1.5

[1.6.3]
- Updated to RoboVM 1.4

[1.6.2]
- API Change: TiledMapImageLayer now uses floats instead of ints for positioning
- API Change: Added GLFrameBuffer and FrameBufferCubemap: Framebuffer now extends GLFramebuffer, see #2933

[1.6.1]
- Added optional hostname argument to Net.newServerSocket method to allow specific ip bindings for server applications made with gdx.
- Changed the way iOS native libs are handled. Removed updateRoboVMXML and copyNatives task from ios/build.gradle. Instead natives are now packaged in jars, within the META-INF/robovm/ios folder. Additionally, a robovm.xml file is stored there that gets merged with the project's robovm.xml file by RoboVM.

[1.6.0]
- API Change: GlyphLayout xAdvances now have an additional entry at the beginning. This was required to implement tighter text bounds. #3034
- API Change: Label#getTextBounds changed to getGlyphLayout. This exposes all the runs, not just the width and height.
- In the 2D ParticleEditor, all chart points can be dragged at once by holding ctrl. They can be dragged proportionally by holding ctrl-shift.
- Added Merge button to the 2D ParticleEditor, for merging a loaded particle effect file with the currently open particle effect.
- Added ability to retrieve method annotations to reflection api
- Added PixmapPacker.updateTextureRegions() method.
- Added ability to pack "anonymous" pixmaps into PixmapPacker, which will appear in the generated texture but not a generated or updated TextureAtlas
- Added PixmapPacker.packDirectToTexture() methods.
- API Change: PixmapPacker.generateTextureAtlas(...) now returns an atlas which can be updated with subsequent calls to PixmapPacker.updateTextureAtlas(...)
- API Change: FreeTypeFontGenerator.generateFont(...) now works with a user-provided PixmapPacker.
- Added DirectionalLightsAttribute, PointLightsAttribute and SpotLightsAttribute, removed Environment#directionalLights/pointLights/spotLights, added Environment#remove, lights are now just like any other attribute. See also https://github.com/libgdx/libgdx/wiki/Material-and-environment#lights
- API Change: BitmapFont metrics now respect padding. #3074
- Update bullet wrapper to v2.83
- Added AnimatedTiledMapTile.getFrameTiles() method

[1.5.6]
- API Change: Refactored Window. https://github.com/libgdx/libgdx/commit/7d372b3c67d4fcfe4e82546b0ad6891d14d03242
- Added VertexBufferObjectWithVAO, see https://github.com/libgdx/libgdx/pull/2527
- API Change: Removed Mesh.create(...), use MeshBuilder instead
- API Change: BitmapFontData, BitmapFont, and BitmapFontCache have been refactored. http://www.badlogicgames.com/wordpress/?p=3658
- FreeTypeFontGenerator can now render glyphs on the fly.
- Attribute now implements Comparable, custom attributes might need to be updated, see: https://github.com/libgdx/libgdx/wiki/Material-and-environment#custom-attributes
- API Change: Removed (previously deprecated) GLTexture#createTextureData/createGLHandle, Ray#getEndPoint(float), Color#tmp, Node#parent/children, VertexAttribute#Color(), Usage#Color, ModelBuilder#createFromMesh, BoundingBox#getCenter()/updateCorners()/getCorners(), Matrix4.tmp

[1.5.5]
- Added iOS ARM-64 bit support for Bullet physics
- 3D Animation, NodeAnimation keyframes are separated into translation, rotation and scaling
- Added capability to enable color markup from inside skin json file.
- Exposed method ControllerManager#clearListeners on Controllers class
- Net#openURI now returns a boolean to indicate whether the uri was actually opened.
- DefaultShader now always combines material and environment attributes
- Added ShapeRenderer constructor to pass a custom shader program to ImmediateModeRenderer20.
- API Change: Group#toString now returns actor hierarchy. Group#print is gone.
- Added SpotLight class, see https://github.com/libgdx/libgdx/pull/2907
- Added support for resolving file handles using classpaths (ClasspathFileHandleResolver)

[1.5.4]
- Added support for image layers in Tiled maps (TiledMapImageLayer)
- Added support for loading texture objects from TMX Maps (TextureMapObject)
- Added support for border and shadow with FreeTypeFontGenerator - see https://github.com/libgdx/libgdx/pull/2774
- Now unknown markup colors are silently ignored and considered as normal text.
- Updated freetype from version 2.4.10 to 2.5.5
- Added 3rd party extensions to setup application, see 
- Updated to RoboVM 1.0.0-beta-04
- Updated to GWT 2.6.1, sadly GWT 2.7.0 isn't production ready yet.

[1.5.3]
- API Change: TextField#setRightAlign -> TextField#setAlignment
- I18NBundle is now compatible with Android 2.2
- Fixed GWT reflection includes for 3D particles
- 3D ParticleEffectLoader registered by default
- Added HttpRequestBuilder, see https://github.com/libgdx/libgdx/pull/2698
- Added LwjglApplicationConfiguration.useHDPI for Mac OS X with retina displays. Allows you to get "real" pixel coordinates for mouse and display coordinates.
- Updated RoboVM to 1.0.0-beta-03

[1.5.2]
- Fixed issue #2433 with color markup and alpha animation. 
- Fixed natives loading for LWJGL on Mac OS X

[1.5.1]
- Gradle updated to 2.2
- Android Gradle tooling updated to 1.0.0
- API Change: Switched from Timer to AnimationScheduler for driving main loop on GWT. Removed fps field from GwtApplicationConfiguration to instead let the browser choose the most optimal rate.
- API Change: Added pause and resume handling on GWT backend. When the browser supports the page visibility api, pause and resume will be called when the tab or window loses and gains visibility.
- API Change: Added concept of target actor, separate from the actor the action is added to. This allows an action to be added to one actor but affect another. This is useful to create a sequence of actions that affect many different actors. Previously this would require adding actions to each actor and using delays to get them to play in the correct order.
- Added 64-bit support for iOS sim and device
- Deprecated Node#children and Node#parent, added inheritTransform flag and methods to add/get/remove children
- API Change: By default keyframes are no longer copied from Model to ModelInstance but shared instead, can be changed using the `ModelInstance.defaultShareKeyframes` flag or `shareKeyframes` constructor argument.
- JSON minimal format now makes commas optional: newline can be used in place of any comma.
- JSON minimal format is now more lenient with unquoted strings: spaces and more are allowed.
- API Change: Added support for KTX/ZKTX file format, https://github.com/libgdx/libgdx/pull/2431
- Update stb_image from v1.33 to v1.48, see https://github.com/libgdx/libgdx/pull/2668
- Bullet Wrapper: added Gimpact, see https://github.com/libgdx/libgdx/issues/2619
- API Addition: Added MeshPartBuilder#addMesh(...), can be used to more easily combine meshes/models
- Update to LWJGL 2.9.2, fixes fullscreen mode on "retina" displays
- Fixes to RoboVM backend which would crash if accelerometer is used.

[1.5.0]
- API Addition: IOSInput now uses CMCoreMotion for accelerometer and magnetometer
- API Addition: Added getter for UITextField on IOS for keyboard customization 
- API Addition: Added ability to save PixmapPackers to atlas files. See PixmapPackerIO.
- API Addition: Added HttpRequestHeader and HttpResponseHeader with constants for HTTP headers.
- API Addition: HttpRequest is now poolable.
- New PNG encoder that supports compression, more efficient vertical flipping, and minimal allocation when encoding multiple PNGs.
- API Change: Label#setEllipse -> Label#setEllipsis.
- API Change: BatchTiledMapRenderer *SpriteBatch fields and methods renamed to *Batch
- API Change: ScrollPane#scrollToCenter -> ScrollPane#scrollTo; see optional boolean arguments centerHorizontal and centerVertical (scrollToCenter centered vertically only).
- API Change: Changed Input#getTextInput to accept both text and hint, removed Input#getPlaceholderTextInput.
- Bug Fix: Fixed potential NPE with immersive mode in the Android fragment backend. 
- iOS backend now supports sound ids, thanks Tomski!


[1.4.1]
- Update to the Gradle Integration plugin nightly build if you are on Eclipse 4.4.x!
- Update Intellij IDEA to 13.1.5+, because Gradle!
- Updated to Gradle 2.1 and Android build tools 20, default Android version to 20. You need to install the latest Android build tools via the SDK manager
- API Change: deprecation of bounding box methods, see https://github.com/libgdx/libgdx/pull/2408
- Added non-continuous rendering to iOS backend, thanks Dominik!
- Setup now uses Gradle 2.1 with default Android API level 20, build tools 20.0.0
- Non-continuous renderering implemented for iOS
- Added color markup support for scene2d label and window title.
- API Change: removed default constructor of DecalBatch, removed DefaultGroupStrategy
- Updated to latests RoboVM release, 1.0.0-alpha-04, please update your RoboVM plugins/installations
- Reduced I18NBundle loading times on Android and bypassed unclosed stream on iOS. 
- Removed the gdx-ai extension from the libGDX repository. Now it lives in its own repository under the libGDX umbrella, see https://github.com/libgdx/gdx-ai
- API Addition: Added randomSign and randomTriangular methods to MathUtils.
- API Addition: Decal has now a getter for the Color.
- API Addition: now I18NBundle can be set so that no exception is thrown when the key can not be found.
- API Addition: added annotation support in reflection layer, thanks code-disaster! https://github.com/libgdx/libgdx/pull/2215
- API Addition: shapes like Rect, Circle etc. now implement Shape2D interface so you can put them all into a single collection https://github.com/libgdx/libgdx/pull/2178 
- API Addition: bitmap fonts can now be loaded from an atlas via AssetManager/BitmapFontLoader, see https://github.com/libgdx/libgdx/pull/2110
- API Change: updated to RoboVM 1.0.0-SNAPSHOT for now until the next alpha is released.
- API Change: Table now uses padding from its background drawable by default. https://github.com/libgdx/libgdx/issues/2322
- Drawables now know their names, making debugging easier.
- API Change: Table fill now respects the widget's minimum size.
- Texture packer, fixed image size written to atlas file.
- API Change: Cell no longer uses primitive wrappers in public API and boxing is minimized.
- API Addition: TextureAttribute now supports uv transform (texture regions).
- API Change: Added parameters to Elastic Interpolation.
- API Change: Removed Actor#setCenterPosition, added setPosition(x,y,align).
- API Change: JsonReader, forward slash added to characters an unquoted strings cannot start with.
- API Change: Stage#cancelTouchFocus(EventListener,Actor) changed to cancelTouchFocusExcept.
- API Change: Json/JsonWriter.setQuoteLongValues() quotes Long, BigDecimal and BigInteger types to prevent truncation in languages like JavaScript and PHP.

[1.3.1]
- API change: Viewport refactoring. https://github.com/libgdx/libgdx/pull/2220
- Fixed GWT issues

[1.3.0]
- Added Input.isKeyJustPressed.
- API Addition: multiple recipients are now supported by MessageDispatcher, see https://github.com/libgdx/libgdx/wiki/Message-Handling#multiple-recipients
- API Change: State#onMessage now takes the message receiver as argument.
- API Addition: added StackStateMachine to the gdx-ai extension.
- API change: ShapeRenderer: rect methods accept scale, more methods can work under both line and fill types, auto shape type changing.
- API change: Built-in ShapeRenderer debugging for Stage, see https://github.com/libgdx/libgdx/pull/2011
- Files#getLocalStoragePath now returns the actual path instead of the empty string synonym on desktop (LWJGL and JGLFW).
- Fixed and improved xorshift128+ PRNG implementation.
- Added support for Tiled's animated tiles, and varying frame duration tile animations.
- Fixed an issue with time granularity in MessageDispatcher.
- Updated to Android API level 19 and build tools 19.1.0 which will require the latest Eclipse ADT 23.02, see http://stackoverflow.com/questions/24437564/update-eclipse-with-android-development-tools-23 for how things are broken this time...
- Updated to RoboVM 0.0.14 and RoboVM Gradle plugin version 0.0.10
- API Addition: added FreeTypeFontLoader so you can transparently load BitmapFonts generated through gdx-freetype via AssetManager, see https://github.com/libgdx/libgdx/blob/master/tests/gdx-tests/src/com/badlogic/gdx/tests/FreeTypeFontLoaderTest.java
- Preferences put methods now return "this" for chaining
- Fixed issue 2048 where MessageDispatcher was dispatching delayed messages immediately.
- API Addition: 3d particle system and accompanying editor, contributed by lordjone, see https://github.com/libgdx/libgdx/pull/2005
- API Addition: extended shape classes like Circle, Ellipse etc. with hashcode/equals and other helper methods, see https://github.com/libgdx/libgdx/pull/2018
- minor API change (will not increase minor revision number): fixed a bug in handling of atlasPrefixes, https://github.com/libgdx/libgdx/pull/2023
- Bullet: btManifoldPoint member getters/setters changed from btVector3 to Vector3, also it is no longer pooled, instead static instances are used for callback methods
- Added Intersector#intersectRayRay to detect if two 2D rays intersect, see https://github.com/libgdx/libgdx/pull/2132
- Bullet: ClosestRayResultCallback, AllHitsRayResultCallback, LocalConvexResult, ClosestConvexResultCallback and subclasses now use getter/setters taking a Vector3 instead of btVector3, see https://github.com/libgdx/libgdx/pull/2176
- 2d particle system supports pre-multiplied alpha.
- Bullet: btIDebugDrawer/DebugDrawer now use pooled Vector3 instances instead of btVector3, see https://github.com/libgdx/libgdx/issues/2174

[1.2.0]
- API Addition: Some OpenGL profiling utilities have been added, see https://github.com/libgdx/libgdx/wiki/Profiling
- API Addition: A FreeTypeFontGeneratorLoader has been added to the gdx-freetype extension
- API change: Animation#frameDuration and #animationDuration are now hidden behind a getter/setter and dynamic
- API Addition: Vector#setZero
- API Addition: gdx-ai, extension for AI algorithms. Currently supports FSMs, see https://github.com/libgdx/libgdx/wiki/Artificial-Intelligence
- API change: TableLayout has been forked and integrated into libgdx more tightly, see http://www.badlogicgames.com/wordpress/?p=3458
- API Addition: added equals/hashCode methods to Rectangle, may break old code (very, very unlikely)
- API Addition: scene2D Actors now have a setCenterPosition method, see https://github.com/libgdx/libgdx/pull/2000

[1.1.0]
- Updated to RoboVM 0.0.13 and RoboVM Gradle plugin 0.0.9
- Big improvements to setup-ui and build times in Intellij IDEA https://github.com/libgdx/libgdx/pull/1865
- Setup now uses android build tools version: 19.1.0
- BitmapFontCache now supports in-string colored text through a simple markup language, see https://github.com/libgdx/libgdx/wiki/Color-Markup-Language
- Added i18n localization/internationalization support, thanks davebaol, see https://github.com/libgdx/libgdx/wiki/Internationalization-and-Localization
- Possibility to override density on desktop to simulate mobile devices, see https://github.com/libgdx/libgdx/pull/1825
- Progressive JPEG support through JPGD (https://code.google.com/p/jpeg-compressor/).
- Mavenized JGLFW backend
- Box2D: Added MotorJoint and ghost vertices on EdgeShape
- Updated GWT Box2D to latest version
- Updated native Box2D to latest version 2.3.1, no API changes
- API change: Matrix4.set(x,y,z, translation) changed, z axis is no more flipped
- API addition: Matrix4.avg(Matrix4[],float[]) that lets weighted averaging multiple matrices, Quaternion.slerp(Quaternion[],float[]) that lets weighted slerping multiple Quaternions
- fixed the long standing issue of the alpha=1 not actually being fully opaque, thanks kalle! https://github.com/libgdx/libgdx/issues/1815
- down to 25 issues on the tracker, 8 bugs, 17 enhancement requests :)


[1.0.1]
- updated to RoboVM 0.12 (and so should you!)
- fixed GC issues on iOS with regards to touch (thanks Niklas!), see https://github.com/libgdx/libgdx/pull/1758
- updated gwt gradle plugin to 0.4, android build tools to 0.10, gradle version to 1.11
- Tiled maps are now always y-up
- Tiled maps now support drawing offsets for tiles
- FileHandle#list is now supported in GWT!
- FileHandle#list now supports FileFilters
- Controllers now reinitialize on the desktop when switching between windowed/fullscreen
- added a Texture unpacker that will extract all images from a texture atlas, see https://github.com/libgdx/libgdx/pull/1774
- updates to gdx-setup
- CustomCollisionDispatcher in bullet, see https://github.com/libgdx/libgdx/commit/916fc85cecf433c3461b458e00f8afc516ad21e3

[1.0.0]
- Box2D is no longer in the core, it has been moved to an extension. See http://www.badlogicgames.com/wordpress/?p=3404
- Merged gdx-openal project into gdx-backend-lwjgl
- Now LoadedCallback in AssetLoaderParameters is always called after loading an asset from AssetManager, even if the asset is already loaded
- Added Payload as a new parameter to Source.dragStop, see https://github.com/libgdx/libgdx/pull/1666
- You can now load PolygonRegions via AssetLoader,  see https://github.com/libgdx/libgdx/pull/1602
- implemented software keyboard support in RoboVM iOS backend
- Fixed an issue where key event timestamp is not set by the android backend.
- scene2d.ui, added to TextArea the preferred number of rows used to calculate the preferred height.
- scene2d.actions, fixed infinite recursion for event listener's handle(event).
- Various Quaternion changes.
- scene2d.ui, fixed a drawing issue with knobBefore when there's no knob (typical progress bar).
- Various MeshBuilder fixes and additions.
- Math package: added cumulative distribution.
- Fixed Music isPlaying() on iOS when is paused.
- Added support for C-style comments to JsonReader (mainly used for json skin files).
- Support for resource removal from Skin objects.
- Added fling gesture to generate fling in scrollpane.
- Vector classes now have mulAdd method for adding pre-multiplied values
- Vector implementations no longer use squared value for margin comparisons, see: isZero(float margin), isUnit(float margin).
- Vector2 now has isUnit and isZero methods (copied from Vector3)
- Removed deprecated methods from Vector classes.
- Added new headless backend for server applications
- Support 'scaledSize' as a json skin data value for BitmapFont
- Added setAlpha(float a) method to Sprite class
- Added Input.Keys.toString(int keycode) and Input.Keys.valueOf(String keyname) methods
- Added Immersive Mode support to Android backend
- Added userObject to Actor in scene2d, allowing for custom data storage
- Altered Android's hide status bar behavior
- Changed the way wakelocks are implemented. You no longer need any special permissions for the libgdx wakelock
- BitmapFontCache setColor changes to match SpriteBatch and friends. http://www.badlogicgames.com/forum/viewtopic.php?f=23&t=12112
- Changed ParticleEffect: the ParticleEffect.save method now takes a Writer instead of a File
- TexturePacker2 renamed to TexturePacker, added grid and scaling settings.
- Added support for custom prefrences on the desktop backends.
- Fixed double resume calls on iOS.
- Android Music no longer throws exceptions if MediaPlayer is null.
- PolygonSpriteBatch implements Batch.
- New scene2d actions: EventAction, CountdownEventAction.
- Adds cancelHttpRequest() method to Net interface
- Updated GWT/HTML5 Backend to GWT 2.6.0
- Minimal Android version is 2.2, see http://www.badlogicgames.com/wordpress/?p=3297
- Updated to LWJGL 2.9.1
- Can now embed your libgdx app as a fragment, more info on the wiki
- scene2d.ui, renamed Actor methods translate, rotate, scale, size to moveBy, rotateBy, scaleBy, sizeBy. May have conflicts with Actions static import, eg you'll need to use "Actions.moveBy"
- scene2d.ui, Table background is now drawn usign the table's transform
- scene2d.ui, added Container which is similar to a Table with one cell, but more lightweight
- Added texture filters and mip map generation to BitMapFontLoader and FreeTypeFontGenerator
- scene2d.ui, VerticalGroup and HorizontalGroup got pad, fill and an API similar to Table/Container
- Removed OpenGL ES 1.0, 1.1 support; see http://www.badlogicgames.com/wordpress/?p=3311
- Added OpenGL ES 3 support
- Updated Android backend, demos, tests to 4.4
- Added Viewport, changed Stage to have a Viewport instead of a Camera (API change, see http://www.badlogicgames.com/wordpress/?p=3322 ).
- Changed play mode constants of Animation class to enumeration, see http://www.badlogicgames.com/wordpress/?p=3330
- Updated to RoboVM 0.0.11 and RoboVM Gradle plugin 0.0.6, see http://www.badlogicgames.com/wordpress/?p=3351
- Updated to Swig 3.0 for Bullet, disabled SIMD on Mac OS X as alignements are broken in Bullet, see https://github.com/libgdx/libgdx/pull/1595
- TextureData can only be Custom or Pixmap; compressed image files are considered custom

[0.9.9]
- added setCursorImage method to Input interface to support custom mouse cursors on the desktop
- removed Xamarin backend, see http://www.badlogicgames.com/wordpress/?p=3213
- added Select class for selecting kth ordered statistic from arrays (see Array.selectRanked() method)
- refactored Box2D to use badlogic Arrays instead of java.util.ArrayLists
- MipMapGenerator methods now don't take disposePixmap argument anymore
- added GLTexture, base class for all textures, encapsulates target (2d, cubemap, ...)
- added CubeMap, 6 sided texture
- changed TextureData#consumeCompressedData, takes target now
- added RoboVM backend jar and native libs (libObjectAL, libgdx, in ios/ folder of distribution)
- added RoboVM backend to build
- changed Bullet wrapper API, see http://www.badlogicgames.com/wordpress/?p=3150
- changed MusicLoader and SoundLoader to be asynchronous loaders
- changed behaviour of Net#sendHttpRequest() so HttpResponseListener#handleHttpResponse() callback is executed in worker thread instead of main thread
- added Bresenham2, for drawing lines on an integer 2D grid
- added GridPoint2 and GridPoint3, representing integer points in a 2D or 3D grid
- added attribute location caching for VertexData/Mesh. Hand vertex attribs to a ShaderProgram, get back int[], pass that to Mesh
- added Android x86 builds, removed libandroidgl20.so, it's now build as part of gdx-core for Android
- changed method signature on Box2D World#getBodies and World#getJoints, pass in an Array to fill
- removed glGetShaderSource from GL20, use ShaderProgram#getVertexShaderSource/getFragmentShaderSource instead
- added reflection api
- added AsynchExecutor, execute tasks asynchronously. Used for GWT mainly.
- removed FileHandle#file(), has no business in there.
- removed box2deditor
- removed custom typedarrays in gwt backend
- added classpath files support for gwt backend (limited)
- moved AndroidWallpaperListener to Android Backend
- added new VertexAttribute Usage flags, bone weight, tangent, binormal. previously encoded as Usage.Generic. Also
  added field "unit" to VertexAttribute, used by texture coordinates and bone weights to specify index/unit.
- setup-ui template for iOS disables pngcrush, also updated wiki iOS article
- add Pixmap#fillTriangle via jni gdx2d_fill_triangle() to fill a triangle based on its vertices.
- add asynchronous download with continuous progress feedback to GWT asset preloader, see https://github.com/libgdx/libgdx/pull/409?w=1
- add capability to add/exclude package/classes GWT Reflection system, see https://github.com/libgdx/libgdx/pull/409?w=1
- add updated gdx-tiled-preprocessor, generate one single TextureAtlas for all the specified Tiled maps, see http://www.badlogicgames.com/forum/viewtopic.php?f=17&t=8911
- maps API, add new AtlasTiledMapLoader for loading maps produced by the tiled preprocessor tool
- ImageProcessor, TexturePacker2 now accepts BufferedImage objects as input
- TexturePacker2 now avoids duplicated aliases
- Updated to LWJGL 2.9.0
- refactored JSON API, see http://www.badlogicgames.com/wordpress/?p=2993
- Updated Box2D to the latest trunk. Body#applyXXX methods now take an additional boolean parameter.
- TmxMapLoader has a flag in Parameters that lets you specify whether to generate mipmaps
- Animation#isAnimationFinished was fixed to behave as per javadocs (ignores looping)
- remove GLU interface and implementations. Use Matrix4 et al instead. see http://www.badlogicgames.com/wordpress/?p=2886
- new maps API, see http://www.badlogicgames.com/wordpress/?p=2870
- removed static public tmp Vector2 instances, manage such temporary vars yourself, see http://www.badlogicgames.com/wordpress/?p=2840
- changed Scene2D Group#clear(), see http://www.badlogicgames.com/wordpress/?p=2837
- changed the build system, natives are now fetched from the build server, see http://www.badlogicgames.com/wordpress/?p=2821
- freetype extension supported on iOS, see http://www.badlogicgames.com/wordpress/?p=2819
- changed ShapeRenderer API, see http://www.badlogicgames.com/wordpress/?p=2809
- changed Actions.add to addAction, changed parameter order, and added removeAction, addListener, removeListener
- Box2d joints now allow for user data
- Changes to Intersector, Circle, Rectangle and BoundingBox for consistency in #overlap, #intersect and #contains methods, see https://github.com/libgdx/libgdx/pull/312
- Removed LwjglApplicationConfiguration CPU sync. Added foreground and background target framerate.
- scene2d, no longer use getters/setters internally for Actor x, y, width, height, scalex, scaley and rotation.
- Array, detect nested iterator usage and throw exception.
- Added getVolume to Music class and Android, IOS and GWT backends
- 1381, fixed JSON parsing of longs. In addition to Float, it now parses Long if no decimal point is found.
- Changed Array constructors that took an array to have offset and count
- scene2d, Actor parentToLocalCoordinates and localToParentCoordinates refactoring, see http://www.badlogicgames.com/forum/viewtopic.php?p=40441#p40441
- scene2d, Action#setActor no longer calls reset if the Action has no pool. This allows non-pooled actions to be add and removed from actors, restarted, and reused.
- ScrollBar#setForceOverscroll renamed to setForceScroll, as it affects more than just overscroll.
- ArrayMap#addAll renamed to putAll to match the other maps.
- Added ObjectSet and IntSet.
- Added completion listener to Music.
- Added Music#setPan.
- Sound#play and Sound#loop on Android now return -1 on failure, to match other backends.
- DelegateAction subclasses need to implement delegate() instead of act(). http://www.badlogicgames.com/forum/viewtopic.php?p=43576#p43576
- Added pause and resume methods to Sound.
- Changed AssetErrorListener#error to have AssetDescriptor to enable access to parameters of failed asset.
- Changed SelectBoxStyle to have ScrollPaneStyle and ListStyle for fully customizing the drop down list. http://www.badlogicgames.com/wordpress/?p=3110
- AssetLoader now takes a FileHandle that is the resolved file name. The AssetLoader no longer has to resolve the file name, so we can prevent it from being resolved twice.
- Rewrote EarClippingTriangulator to not allocate (no more Vector2s).
- Added ParticleEffectLoader to make AssetManager load ParticleEffects
- Added GeometryUtils, more Intersector functions, DelaunayTriangulator, ConvexHull.
- Added getBoundingBox to ParticleEffect
- EarClippingTriangulator changed to return triangle indices.
- PolygonSpriteBatch and friends refactored to use triangle indices.
- Added add(T, float), remove(int), remove(T) and clear() methods to BinaryHeap
- Bitmap Font changes:
	- FreeTypeFontGenerator allows you to specify the PixmapPacker now, to create an atlas with many different fonts (see FreeTypePackTest)
	- BitmapFont, BitmapFontCache and FreeTypeFontGenerator now support fonts with multiple texture pages. (see BitmapFontTest and FreeTypePackTest)
	- BitmapFontData.imagePath and getImagePath() is depreacted, use imagePaths[] and getImagePath(int) instead
	- Added two BitmapFont constructors for convenience; no need to specify flip boolean
	- Added getCache() to BitmapFont, for expert users who wish to use the BitmapFontCache (see BitmapFontTest)
	- FreeTypeFontGenerator now includes setMaxTextureSize and getMaxTextureSize to cap the generated glyph atlas size (default 1024)
- added render-hooks beginRender() and endRender() to BatchTiledMapRenderer
- Added panStop to GestureListener interface.
- ScissorStack#calculateScissors changed to take viewport, enabling it to work with glViewport.
- Added Bits#getAndClear, Bits#getAndSet and Bits#containsAll
- Added setX and setY to TextureAtlas.AtlasSprite so it matches expected behavior

[0.9.8]
- see http://www.badlogicgames.com/wordpress/?p=2791

[0.9.7]
- see http://www.badlogicgames.com/wordpress/?p=2664

[0.9.6]
- see http://www.badlogicgames.com/wordpress/?p=2513<|MERGE_RESOLUTION|>--- conflicted
+++ resolved
@@ -3,12 +3,9 @@
 - API Addition: Configuration option added to allow setting a max number of threads to use for net requests
 - API Change: NetJavaImpl now uses a cached thread pool to allow concurrent requests (by default, the thread pool is unbounded - use maxNetThreads in backend configurations to set a limit - set to 1 for previous behavior)
 - API Addition: New MathUtils norm and map methods
-<<<<<<< HEAD
-- API Change: Fixed Input.isKeyJustPressed() not returning true on Android if a USB/Bluetooth key had just been pressed.
-=======
 - API Change: Pixmap blending was incorrect. Generated fonts may change for the better, but may require adjusting font settings.
 - API Change: Particle effects obtained from a ParticleEffectPool are now automatically started
->>>>>>> 0665289f
+- API Change: Fixed Input.isKeyJustPressed() not returning true on Android if a USB/Bluetooth key had just been pressed.
 
 [1.9.9]
 - API Addition: Add support for stripping whitespace in PixmapPacker
