[1.12.2-SNAPSHOT]
- [BREAKING CHANGE] GWT: Updated to 2.10.0. `com.google.jsinterop:jsinterop-annotations:2.0.2:sources` must be added as a dependency to your html project dependencies.
- [BREAKING CHANGE] Android: Minimum API level is now level 19 (Android 4.4)
- Fixed GlyphLayout for fixed width glyph offsets at the start and end of lines.
- Fixed scene2d.ui layout for fractional positions and sizes.
- libGDX is now built using Java 17 due to Gradle 8 requirements.
- New GDX Setup projects now use Gradle 8.4 and AGP Plugin 8.1.2 which require at least Java 17.
- Fixed Timer#stop, remember time spent stopped and delay tasks when started again. #7281
- Android: Add configuration option to render under the cutout if available on the device.
- Fix: Keep SelectBox popup from extending past right edge of stage.
- Added Framebuffer multisample support (see GL31FrameBufferMultisampleTest.java for basic usage)

[1.12.1]
- LWJGL3 Improvement: Audio device is automatically switched if it was changed in the operating system.
- Tiled Fix: TiledLayer parallax default values fix
- API Addition: TiledDrawable: Align can be set to manipulate the alignment of the rendering (TiledDrawable#setAlign, TiledDrawable#getAlign)
- API Addition: TiledDrawable#draw: Also available as a static function (with align) if you don't want to create an extra instance per texture region
- Android: Removed mouse catching added on 1.12.0 due to unintended effects (see #7187).
- Android: Fixed touch state inconsistency when touching screen with 3 fingers on some devices (see #7256)
- iOS: Update to MobiVM 2.3.20
- API Addition: Using "object" property in Tiled object now fetches MapObject being pointed to, and BaseTmxMapLoader includes method for fetching map where key is id and value is MapObject instance.
- Update to LWJGL 3.3.3
- API Addition: Vector4 is just like Vector2 or Vector3, but with x, y, z, and w float components; a Vector4 can be passed as a shader uniform.
- Fix: Fix crash with ANGLE GLES renderer
- API Change: Use STBVorbis to decode ogg data for Sound
- API Change: Remove usage of deprecated tag on GL30
- Lower GLIBC requirements to 2.17 in order to support older Linux systems
- Fix: Fix setCursor releasing the caught cursor on the LWJGL 3 backend.
- Fix crash in ParticleEditor and Flame 
- Fix bitwise precedence in ModelBatch#addMesh (float[] vertices, short[] indices)
- Improve the default font's compatibility with GL30
- Fix potential IndexOutOfBoundsException on AsynchronousAndroidSound
- API Addition: GwtGL20 & GwtGL30#glGetFramebufferAttachmentParameteriv 
- Fix Tiled classes not being registered in the reflection cache
- Fix: Change androidx.fragment dependency to compileOnly
- Fix borderless fullscreen when taskbar is on the left/top

[1.12.0]
- [BREAKING CHANGE] Added #touchCancelled to InputProcessor interface, see #6871.
- [BREAKING CHANGE] Android: Immersive mode is now true by default. Set `useImmersiveMode` config to `false` to disable it.
- [BREAKING CHANGE] iOS: Increased min supported iOS version to 11.0. Update your Info.plist file if necessary.
- [BREAKING CHANGE] iOS: `hideHomeIndicator` set to `false` by default (was `true`).
- [BREAKING CHANGE] iOS: `screenEdgesDeferringSystemGestures` set to `UIRectEdge.All` by default (was `UIRectEdge.None`).
- [BREAKING CHANGE] iOS: preferred FPS is now uncapped by default, see #6717
- [BREAKING CHANGE] iOS: `ApplicationListener.create` and first `resize` are now called within `UIApplicationDelegate.didFinishLaunching`. Allows for earlier rendering and prevents black screen frames after launch screen. NOTE: App will get terminated if this method is blocked for more than 10-20 sec. 
- [BREAKING CHANGE] Actor#localToAscendantCoordinates throws an exception if the specified actor is not an ascendant.
- [BREAKING CHANGE] WidgetGroup#hit first validates the layout.
- [BREAKING CHANGE] Cell getters return object wrapper instead of primitives.
- [BREAKING CHANGE] MeshPartBuilder#lastIndex now returns int instead of short.
- [BREAKING CHANGE] 3D API - max bone weights is now configurable and limited to 4 by default. Change this value if you need less or more. See #6522.
- [BREAKING CHANGE] Mesh#getVerticesBuffer, Mesh#getIndicesBuffer, VertexData#getBuffer, and IndexData#getBuffer are deprecated in favor to new methods with boolean parameter. If you subclassed some of these classes, you need to implement the new methods.
- [BREAKING CHANGE] Desktop: The return value of AudioDevice#getLatency() is now in samples, and not milliseconds
- [BREAKING CHANGE] iOS: 32 bit (armv7) builds are no longer supported. Builds must be 64 bit (arm64) only.
- [BREAKING CHANGE] iOS: Use dynamic frameworks instead of static libs
- [BREAKING CHANGE] optimized Mesh#bind and Mesh#unbind have a new parameter for instanced attribute locations. If you use these methods without instancing, you can pass a null value.
- [BREAKING CHANGE] Dropped support for older libc versions since libGDX is now built on Ubuntu 20.04  (#7005)
- [KNOWN ISSUE] Android drag behaviour. Gdx.input.getDeltaX() and Gdx.input.getDeltaY always return 0 for pointer 0. Fixed on next version.
- Update to jnigen 2.4.1
- LWJGL Fix: setPosision() for MP3 files.
- iOS: Add new MobiVM MetalANGLE backend
- iOS: Update to MobiVM 2.3.19
- Update to LWJGL 3.3.2
- API Addition: Added Audio#switchOutputDevice and Audio#getAvailableOutputDevices to specify output devices. Only works for LWJGL3
- Fix LWJGL3: Audio doesn't die anymore, if a device gets disconnected
- API Addition: Added Haptics API with 4 different Input#vibrate() methods with complete Android and iOS implementations.
- API Addition: Vector2: Added static methods for angleDeg and angleRad
- Fix: Fixed Android and iOS touch cancelled related issues, see #6871.
- Javadoc: Add "-use" flag to javadoc generation
- Android: gdx-setup now uses AGP 7.2.2 and SDK 32, requiring Android Studio Chipmunk or IntelliJ IDEA 2022.2 and JDK 11.
- libGDX is now built using Java 11 due to new Android requirements. The rest of libGDX can still be built with JDK 8 and runtime compatibility of libGDX projects should be unaffected.
- Fixed glViewport when using HdpiMode.Logical with the LWJGL3 backend.
- Added Stage#actorRemoved to fire exit events just before an actor is removed.
- ScrollPane#setScrollingDisabled avoids invalidate() if nothing changed.
- Fixed incorrect ScrollPane#scrollTo.
- API Addition: Added Texture3D support
- Fix: Throw an exception when maximum Attribute count is reached to prevent silent failure.
- API Fix: The cursor can now be catched on Android.
- LWJGL3 Fix: Stereo audio can now be played on mono output devices. This may also improve downmixing to stereo and upmixing to surround.
- API Addition: Added CheckBox#getImageDrawable.
- FIX: HexagonalTiledMapRenderer now displays maps with the correct stagger index.
- API Addition: Added I18NBundle#keys() method.
- TOOLS Features: Save mode can be changed in Flame particle 3D editor.
- API Addition: added WebGL 2.0 implementation to Gwt backend : you can enable it by GwtApplicationConfiguration#useGL30
- Added GLES31 and GLES32 support with Lwjgl3 backend implementation
- API Addition: JsonReader#stop() to stop parsing.
- API Change: TextureAtlas now uses FileHandle#reader so outside code can control the charset
- API Fix: Intersector#isPointInTriangle
- API Addition: The Skin serializer now supports useIntegerPositions
- API Change: The skin serializer now treats scaledSize as a float
- API Change: DataInput throws an EOF-Exception
- API Fix: RenderBuffer leak in GLFrameBuffer class
- API Change: Pixmap#setPixels will now verify it has been given a direct ByteBuffer
- API Addition: glTexImage2D and glTexSubImage2D with offset parameter
- API Addition: OrientedBoundingBox
- API Addition: Tiled parallax factor support
- API Fix: LWJGL 3’s borderless fullscreen works with negative monitor coords
- API Fix: Update mouse x and y values immediately after calling #setCursorPosition
- API Change: Never stall with AssetManager on GWT
- API Change: Allow packed depth stencil buffer creation when not using GL30
- API Fix: Fixed DataInput#readString for non-ASCII
- API Fix: LwjglGraphics.setupDisplay() is no longer choosing the wrong display mode
- API Fix: MathUtils.lerpAngle() fixed for extreme inputs
- MathUtils trigonometry improvements
- Various Scene2D fixes and improvements
- Fix: JsonValue#addChild now clears leftover list pointers, preventing inconsistent or looping JSON objects.

[1.11.0]
- [BREAKING CHANGE] iOS: Increased min supported iOS version to 9.0. Update your Info.plist file if necessary.
- [BREAKING CHANGE] Removed Maven and Ant build systems. libGDX is now solely built with Gradle. See https://libgdx.com/dev/from-source/ for updated build instructions.
- [BREAKING CHANGE] Android Moved natives loading out of static init block, see #5795
- [BREAKING CHANGE] Linux: Shared libraries are now built on Ubuntu 18.04 (up from Ubuntu 16.04)
- [BREAKING CHANGE] The built-in font files arial-15.fnt and arial-15.png have been replaced with lsans-15.fnt and lsans-15.png; this may change some text layout that uses the built-in font, and code that expects arial-15 assets to be present must change to lsans-15.
- [BREAKING CHANGE] Legacy LWJGL3 projects must update the sourceCompatibility to 1.8 or higher.
- [BREAKING CHANGE] Android Removed hideStatusBar configuration, see #6683
- [BREAKING CHANGE] Lwjgl3ApplicationConfiguration#useOpenGL3 was replaced by #setOpenGLEmulation
- Gradle build now takes -PjavaVersion=7|8|9... to specify the Java version against which to compile libGDX. Default is Java 7 for everything, except the LWJGL3 backend, which is compiled for Java 8.
- LWJGL3 extension: Added gdx-lwjgl3-glfw-awt-macos extension. Fixes GLFW in such a way, that the LWJGL3/libGDX must no longer run on the main thread in macOS, which allows AWT to work in parallel, i.e. file dialogs, JFrames, ImageIO, etc. You no longer need to pass `-XstartOnFirstThread` when starting an LWJGL3 app on macOS. See `AwtTestLWJGL` in gdx-tests-lwjgl3. For more information, see https://github.com/libgdx/libgdx/pull/6772
- API Addition: Added LWJGL3 ANGLE support for x86_64 Windows, Linux, and macOS. Emulates OpenGL ES 2.0 through DirectX (Windows), desktop OpenGL (Linux), and Metal (macOS). May become the preferred method of rendering on macOS if Apple removes OpenGL support entirely. May fix some OpenGL driver issues. More information here: https://github.com/libgdx/libgdx/pull/6672
- iOS: Update to MobiVM 2.3.16
- Update to LWJGL 3.3.1
- API Addition: ObjLoader now supports ambientColor, ambientTexture, transparencyTexture, specularTexture and shininessTexture
- API Addition: PointSpriteParticleBatch blending is now configurable.
- TOOLS Features: Blending mode and sort mode can be changed in Flame particle 3D editor.
- API Addition: Polygon methods setVertex, getVertex, getVertexCount, getCentroid.
- API Addition: TMX built-in tile property "type" is now supported.
- API Addition: Octree structure.
- API Addition: Added StringBuilder#toStringAndClear() method.
- FirstPersonCameraController keys mapping is now configurable
- Fix: GlyphLayout: Several fixes for color markup runs with multi-line or wrapping texts
- API change: GlyphLayout#GlyphRun is now one GlyphRun per line. "color" was removed from GlyphRun and is now handled by GlyphLayout.
- Gdx Setup Tool: Target Android API 30 and update AGP plugin to 4.1.3
- API Fix: Sound IDs are now properly removed; this prevents changes to music instances with the same ID
- API Fix: LWJGL3Net#openURI does now work on macOS & JDK >= 16
- API Fix: Fixed a possible deadlock with AssetManager#dispose() and #clear()
- API Change: Enable the AL_DIRECT_CHANNELS_SOFT option for Sounds and AudioDevices as well to fix stereo sound
- API Addition: CameraInputController#setInvertedControls(boolean)
- API Removal: AnimatedTiledMapTile#frameCount
- LWJGL 3 is now the default desktop backend. If you want to port your existing applications, take a look here: https://gist.github.com/crykn/eb37cb4f7a03d006b3a0ecad27292a2d
- Brought the official and third-party extensions in gdx-setup up to date. Removed some unmaintained ones and added gdx-websockets & jbump.
- API Fix: Escaped characters in XML attributes are now properly un-escaped
- Bug Fix: AssetManager backslash conversion removed - fixes use of filenames containing backslashes
- gdx-setup now places the assets directory in project root instead of android or core. See advanced settings (UI) or arguments (command line) if you don't want it in root.
- API Fix: Resolved issues with LWJGL 3 and borderless fullscreen
- API Addition: GeometryUtils,polygons isCCW, ensureClockwise, reverseVertices
- API Addition: Added FreeTypeFontGenerator#hasCharGlyph method.
- API Fix: Pool discard method now resets object by default. This fixes the known issue about Pool in libGDX 1.10.0.
- API Addition: Split GWT reflection cache into two generated classes
- API Fix: Fix Box2D memory leak with ropes on GWT
- API Fix: Fix NPE in Type#getDeclaredAnnotation
- API Addition: Add pause/resume methods to AudioDevice
- API Fix: Protection against NullPointerException in World#destroyBody()
- API Fix: Prevent repeated mipmap generation in FileTextureArrayData
- API Fix: Fix issue with camera reference in CameraGroupStrategy’s default sorter
- API Fix: Move vertex array index buffer limit to backends to fix issue with numIndices parameter
- API Fix: TexturePacker: Fix wrong Y value when using padding
- API Fix: Lwjgl3Net: Add fallback to xdg-open on Linux if Desktop.BROWSE is unavailable
- API Addition: Add NWSEResize, NESWResize, AllResize, NotAllowed and None SystemCursors
- API Addition: GWTApplication#getJavaHeap and getNativeHeap are now supported
- API Addition: Box2D Shape now implements Disposable
- API Addition: Added ChainShape#clear method
- API Addition: Added Tooltip#setTouchIndependent; see #6758
- API Addition: Emulate Timer#isEmpty on GWT
- API Addition: Bits add copy constructor public Bits (Bits bitsToCpy)
- API Addition: Added List#drawSelection().
- API Addition: GwtApplicationConfiguration#xrCompatible 
- API Fix: setSystemCursor() now works on Android
- API Fix: getDisplayMode() is now more accurate on Android and GWT.
- API Addition: JsonValue#iterator(String) to more easily iterate a child that may not exist.
- API Addition: Added ExtendViewport#setScaling, eg for use with Scaling.contain.
- API Addition: Added application lifecycle methods to IOSAudio for custom audio implementations.
- API Addition: Added getBoundingRectangle() to Polyline
- API Addition: ShapeRenderer#check() has now protected visibility
- API Addition: Add ability to host GWT module on a different domain than the site, see #6851
- API Addition: Addes Tooltip#setTouchIndependent; see #6758
- API ADDITION: Emulate Timer#isEmpty on GWT
- API Addition: OrientedBoundingBox.

[1.10.0]
- [BREAKING CHANGE] Android armeabi support has been removed. To migrate your projects: remove any dependency with natives-armeabi qualifier from your gradle build file, this apply to gdx-platform, gdx-bullet-platform, gdx-freetype-platform and gdx-box2d-platform.
- [BREAKING CHANGE] tvOS libraries have been removed. No migration steps required.
- [BREAKING CHANGE] Linux x86 (32-bit) support has been removed. No migration steps required.
- [BREAKING CHANGE] Requires Java 7 or above.
- [BREAKING CHANGE] API Change: Scaling is now an object instead of an enum. This may change behavior when used with serialization.
- [BREAKING CHANGE] Group#clear() and #clearChildren() now unfocus the children. Added clear(boolean) and clearChildren(boolean) for when this isn't wanted. Code that overrides clear()/clearChildren() probably should change to override the (boolean) method. #6423
- [BREAKING CHANGE] Lwjgl3WindowConfiguration#autoIconify is enabled by default.
- [KNOWN ISSUE] Pool no longer reset freed objects when pool size is above its retention limit. Pool will discard objects instead. If you want to keep the old behavior, you should override Pool#discard method to reset discarded objects.
- Scene2d.ui: Added new ParticleEffectActor to use particle effects on Stage
- API addition: iOS: Added HdpiMode option to IOSApplicationConfiguration to allow users to set whether they want to work in logical or raw pixels (default logical).
- Fix for #6377 Gdx.net.openURI not working with targetSdk 30
- Api Addition: Added a Pool#discard(T) method.
- Architecture support: Linux ARM and AARCH64 support has been added. The gdx-xxx-natives.jar files now contain native libraries of these architectures as well.
- API Addition: Desktop Sound now returns number of channels and sample rate.

[1.9.14]
- [BREAKING CHANGE] iOS: IOSUIViewController has been moved to its own separate class 
- [BREAKING CHANGE] API Change: G3D AnimationDesc#update now returns -1 (instead of 0) if animation not finished.
- [BREAKING CHANGE] InputEventQueue no longer implements InputProcessor, pass InputProcessor to #drain.
- [BREAKING CHANGE] HeadlessApplicationConfiguration#renderInterval was changed to #updatesPerSecond
- API addition: Added Pixmap#setPixels(ByteBuffer).
- API change: ScreenUtils#getFrameBufferPixmap is deprecated in favor to new method Pixmap#createFromFrameBuffer.
- API Addition: Added overridable createFiles() methods to backend application classes to allow initializing custom module implementations.
- API Addition: Add a Graphics#setForegroundFPS() method.

[1.9.13]
- [BREAKING CHANGE] Fixed keycode representations for ESCAPE, END, INSERT and F1 to F12. These keys are working on Android now, but if you hardcoded or saved the values you might need to migrate.
- [BREAKING CHANGE] TextureAtlas.AtlasRegion and Region splits and pads fields have been removed and moved to name/value pairs, use #findValue("split") and #findValue("pad") instead.
- iOS: Update to MobiVM 2.3.12
- GWT: Key codes set with Gdx.input.setCatchKey prevent default browser behaviour
- Added Scaling.contain mode: Scales the source to fit the target while keeping the same aspect ratio, but the source is not scaled at all if smaller in both directions.
- API Addition: Added hasContents() to Clipboard interface, to reduce clipboard notifications on iOS 14
- TOOLS Features: Blending mode can be changed in Flame particle 3D editor.
- Input Keycodes added: CAPS_LOCK, PAUSE (aka Break), PRINT_SCREEN, SCROLL_LOCK, F13 to F24, NUMPAD_DIVIDE, NUMPAD_MULTIPLY, NUMPAD_SUBTRACT, NUMPAD_ADD, NUMPAD_DOT, NUMPAD_COMMA, NUMPAD_ENTER, NUMPAD_EQUALS, NUMPAD_LEFT_PAREN, NUMPAD_RIGHT_PAREN, NUM_LOCK.
  Following changes might be done depending on platform: Keys.STAR to Keys.NUMPAD_MULTIPLY, Keys.SLASH to Keys.NUMPAD_DIVIDE, Keys.NUM to Keys.NUM_LOCK, Keys.COMMA to Keys.NUMPAD_COMMA, Keys.PERIOD to Keys.NUMPAD_DOT, Keys.COMMA to Keys.NUMPAD_COMMA, Keys.ENTER to Keys.NUMPAD_ENTER, Keys.PLUS to Keys.NUMPAD_ADD, Keys.MINUS to Keys.NUMPAD_SUBTRACT
- Added a QuadFloatTree class.
- Desktop: Cubemap Seamless feature is now enabled by default when supported, can be changed via backend specific methods, see supportsCubeMapSeamless and enableCubeMapSeamless in both LwjglGraphics and Lwjgl3Graphics.
- API Addition: TextureAtlas reads arbitrary name/value pairs for each region. See #6316.
- TexturePacker writes using a new format when legacyOutput is false (default is true). TextureAtlas can read both old and new formats. See #6316.

[1.9.12]
- [BREAKING CHANGE] iOS: Changed how Retina/hdpi handled on iOS. See #3709.
- [BREAKING CHANGE] API Change: InputProcessor scrolled method now receives scroll amount for X and Y. Changed type to float to support devices which report fractional scroll amounts. Updated InputEvent in scene2d accordingly: added scrollAmountX, scrollAmountY attributes and corresponding setters and getters. See #6154.
- [BREAKING CHANGE] API Change: Vector2 angleRad(Vector2) now correctly returns counter-clockwise angles. See #5428
- [BREAKING CHANGE] Android: getDeltaTime() now returns the raw delta time instead of a smoothed one. See #6228.
- Fixed vertices returned by Decal.getVertices() not being updated
- Fixes Issue #5048. The function Intersector.overlapConvexPolygons now should return the right minimum translation vector values.
- Update to MobiVM 2.3.11
- API Change: Removed Pool constructor with preFill parameter in favor of using Pool#fill() method. See #6117
- API Addition: Slider can now be configured to only trigger on certain mouse button clicks (Slider#setButton(int)).
- Fixed GlyphLayout not laying out correctly with color markup.
- Fixed TileDrawable not applying its scale correctly.
- API Addition: Added epsilon methods to maps with float values.
- API Addition: Added an insertRange method to array collections.
- Fixed GestureDetector maxFlingDelay.
- API Change: Changed default GestureDetector maxFlingDelay to Integer.MAX_VALUE (didn't work before, this matches that).
- Gdx.files.external on Android now uses app external storage - see wiki article File handling for more information
- Improved text, cursor and selection rendering in TextArea.
- API Addition: Added setProgrammaticChangeEvents, updateVisualValue, round methods to ProgressBar/Slider.
- iOS: Keyboard events working on RoboVM on iOS 13.5 and up, uses same API as on other platforms
- API Addition: Added AndroidLiveWallpaper.notifyColorsChanged() to communicate visually significant colors back to the wallpaper engine.
- API Change: AssetManager invokes the loaded callback when an asset is unloaded from the load queue if the asset is already loaded.
- GWT: changed audio backend to WebAudio API. Now working on mobiles, pitch implemented. Configuration change: preferFlash removed. When updating existing projects, you can remove the soundmanager js files from your webapp folder and the references to it from index.html
- GWT: added possibility to lazy load assets via AssetManager instead of preload them before game start. See GWT specifics wiki article for more information.
- GWT: New configuration setting usePhysicalPixels to use native resolution on mobile / Retina / HDPI screens. When using this option, make sure to update your code in index.html and HTMLLauncher from setup template.
- GWT: GwtApplicationConfiguration and GWT backend now support an application to be resizable or fixed size. You can remove your own resizing code from your HTMLLaunchers.
- GWT: Assets in distribute build are renamed with md5 hash suffix to bypass browser cache on changes
- GWT: Fixed GwtFileHandle that was only returning text assets when listing a directory, now returns all children
- API Addition: Pixmap.downloadFromUrl() downloads an image from http(s) URLs and passes it back as a Pixmap on all platforms
- Added support for Linux ARM builds.
	- 32-bit: ARMv7/armhf
	- 64-bit: ARMv8/AArch64
- API Change: Removed arm abi from SharedLibraryLoader
- API Addition: Added a Lwjgl3ApplicationConfiguration#foregroundFPS option.
- API Change: Utility classes are now final and have a private constructor to prevent instantiation.
- API Change: ScrollPane now supports all combinations of scrollBarsOnTop and fadeScrollBars.
- API Addition: Added new methods with a "deg" suffix in the method's name for all Vector2 degrees-based methods and deprecated the old ones.
- API Addition: Added Slider#setVisualPercent.
- API Change: Enabling fullscreen mode on the lwjgl3 backend now automatically sets the vsync setting again.
- API Addition: Added put(key, value, defaultValue) for maps with primitive keys, so the old value can be returned.
- API Addition: Added ObjectLongMap.
- Added Intersector#intersectRayOrientedBoundsFast to detect if a ray intersects an oriented bounding box, see https://github.com/libgdx/libgdx/pull/6139
- API Addition: Added Table#clip() and Container#clip() methods.
- API Addition: Added getBackgroundDrawable() to Button.
- API Addition: Added imageCheckedDown and getImageDrawable() to ImageButton and ImageTextButton.
- API Addition: Added focusedFontColor, checkedFocusedFontColor, and getFontColor() to TextButton and ImageTextButton.
- API Addition: Added wrapReverse setting to HorizontalGroup.
- API Addition: Added Slider style drawables for over and down: background, knobBefore, and knobAfter.
- Fixed LwjglFrame not hiding the canvas in some situations.
- API Change: Table#round uses ceil/floor and is applied during layout, rather than afterward.
- Fixed blurry NinePatch rendering when using a single center region.
- API Change: Upon changing the window size with the lwjgl3 backend, the window is centered on the monitor.
- Fixed DepthShaderProvider no longer creates one DepthShader per bones count. Now it creates only one skinned variant and one non-skinned variant based on DepthShader/Config numBones.
- API Addition: Added Intersector#intersectPlanes to calculate the point intersected by three planes, see https://github.com/libgdx/libgdx/pull/6217
- API Addition: Added alternative Android Audio implementation for performant sound. See https://github.com/libgdx/libgdx/pull/6243.
- API Addition: Expose SpriteBatch and PolygonSpriteBatch setupMatrices() as protected.
- API Addition: New parameter OnscreenKeyboardType for Input.setOnscreenKeyboardVisible and Input.getTextInput 

[1.9.11]
- Update to MobiVM 2.3.8
- Update to LWJGL 3.2.3
- Fixed AndroidInput crashes due to missing array resize (pressure array).
- API Change: Ray#set methods and Ray#mul(Matrix4) normalize direction vector. Use public field to set and avoid nor()
- API Change: New internal implementation of all Map and Set classes (except ArrayMap) to avoid OutOfMemoryErrors when too many keys collide. This also helps resistance against malicious users who can choose problematic names.
- API Addition: OrderedMap#alter(Object,Object) and OrderedMap#alterIndex(int,Object) allow swapping out a key in-place without changing its value; OrderedSet also has this.
- API Addition: Json can now read/write: ObjectIntMap, ObjectFloatMap, IntMap, LongMap.
- API Addition: Added @Null annotation for IDE null analysis. All parameters and return values should be considered non-null unless annotated (or javadoc'ed if not yet annotated).
- API Addition: Added ParticleEmitter#preAllocateParticles() and ParticleEffect#preAllocateParticles() to avoid particle allocations during updates.
- Fixed changing looping state of already playing sounds on Android by first pausing the sound before setting the looping state (see #5822).
- API Change: scene2d: Table#getRow now returns -1 when over the table but not over a row (used to return the last row).
- API Change: scene2d: Tree#addToTree and #removeFromTree now have an "int actorIndex" parameter.
- API Addition: scene2d: Convenience method Actions#targeting(Actor, Action) to set an action's target.
- API Change: scene2d: In TextField, only revert the text if the change event was cancelled. This allows the text to be manipulated in the change listener.
- API Change: scene2d: Tree.Node#removeAll renamed to clearChildren.
- API Addition: scene2d: Added SelectBox#setSelectedPrefWidth to make the pref width based on the selected item and SelectBoxStyle#overFontColor.
- API Change: DefaultTextureBinder WEIGHTED strategy replaced by LRU strategy.
- API Change: ShaderProgram begin and end methods are deprecated in favor to bind method.
- API Addition: Added a OpenALAudio#getSourceId(long) method.
- API Addition: Added a ShaderProgram#getHandle() method.
- API Change: Replaced deprecated android support libraries with androidx. AndroidFragmentApplication is only affected.
- API Addition: Created interfaces AndroidAudio and AndroidInput and added AndroidApplication#createAudio and AndroidApplication#createInput to allow initializing custom module implementations.
- Allows up to 64k (65536) vertices in a Mesh instead of 32k before. Indices can use unsigned short range, so index above 32767 should be converted to int using bitwise mask, eg. int unsigneShortIndex = (shortIndex & 0xFFFF).
- API Change: DragAndDrop only removes actors that were not already in the stage. This is to better support using a source actor as the drag actor, see #5675 and #5403.
- API Change: Changed TiledMapTileLayer#tileWidth & #tileHeight from float to int
<<<<<<< HEAD
- Added ArrayTextureSpriteBatch that batches drawing operations with different textures into one draw call.
=======
- API Addition: convenient Matrix4 rotate methods: rotateTowardDirection and rotateTowardTarget
- API Addition: Convenience method Actions#targeting(Actor, Action) to set an action's target.
- API Change: Correction of TextField#ENTER_ANDROID renamed to NEWLINE and TextField#ENTER_DESKTOP renamed to CARRIAGE_RETURN.
- API Change: Changed the visibility of TextField#BULLET, TextField#DELETE, TextField#TAB and TextField#BACKSPACE to protected.
- API Addition: TextField and TextArea are providing the protected method TextField#checkFocusTraverse(char) to handle the focus traversal.
- API Addition: UIUtils provides the constants UIUtils#isAndroid and UIUtils#isIos now.
- Fixed: The behaving of TextFields and TextAreas new line and focus traversal works like intended on all platforms now.
- API Change: Changed Base64Coder#encodeString() to use UTF-8 instead of the platform default encoding. See #6061
- Fixed: SphereShapeBuilder poles are now merged which removes lighting artifacts, see #6068 for more information.
- API Change: Matrix3#setToRotation(Vector3, float float) now rotates counter-clockwise about the axis provided. This also changes Matrix3:setToRotation(Vector3, float) and the 3d particles will rotate counter-clockwise as well. 
- API Change: TexturePacker uses a dash when naming atlas page image files if the name ends with a digit or a digit + 'x'.
- API Addition: Added Skin#setScale to control the size of drawables from the skin. This enables scaling a UI and using different sized images to match, without affecting layout.
- API Change: Moved adding touch focus from Actor#notify to InputListener#handle (see #6082). Code that overrides InputListener#handle or otherwise handles InputEvent.Type.touchDown events must now call Stage#addTouchFocus to get touchDragged and touchUp events.
- API Addition: Added AsynchronousAssetLoader#unloadAsync to fix memory leaks when an asset is unloaded during loading.
- Fixed Label text wrapping when it shouldn't (#6098).
- Fixed ShapeRenderer not being able to render alpha 0xff (was max 0xfe).
- API Change: glGetActiveUniform and glGetActiveAttrib parameter changed from Buffer to IntBuffer.
>>>>>>> d3ec4309

[1.9.10]
- API Addition: Allow target display for maximization LWJGL3 backend
- API Addition: Accelerometer support on GWT
- API Change: Set default behaviour of iOS audio to allow use of iPod
- API Change: IOSDevice is no longer an enum to allow users to add their own new devices when LibGDX is not up to date
- API Addition: Add statusBarVisible configuration to IOSApplicationConfiguration
- Update GWT Backend to GWT 2.8.2
- Update Android backend to build against API 28 (Android 9.0)
- API Addition: Input.isButtonJustPressed
- Update to LWJGL 2 backend to 2.9.3
- Update to MobiVM 2.3.6 release
- Update to LWJGL 3.2.1
- API Addition: Input allows getting the maximum number of pointers supported by the backend
- API Addition: Configuration option added to allow setting a max number of threads to use for net requests
- API Change: NetJavaImpl now uses a cached thread pool to allow concurrent requests (by default, the thread pool is unbounded - use maxNetThreads in backend configurations to set a limit - set to 1 for previous behavior)
- API Addition: New MathUtils norm and map methods
- API Change: Pixmap blending was incorrect. Generated fonts may change for the better, but may require adjusting font settings.
- API Change: Particle effects obtained from a ParticleEffectPool are now automatically started
- Removed OSX 32-bit support
- API Change: By default LWJGL2 backend no longer does pause/resume when becoming background/foreground window. New app config setting was added to enable the old behavior.
- API Change: By default LWJGL2 backend now does pause/resume when window is minimized/restored. New app config setting was added to disable this behavior.
- LWJGL3: Fixed window creation ignoring refresh rate of fullscreen mode.
- TmxMapLoader and AtlasTmxMapLoader refactoring: Shared functionality was moved to BaseTmxMapLoader, duplicate code was removed.
- AtlasTmxMapLoader supports group layers now (a positive side effect of the BaseTmxMapLoader refactoring).
- API Change: TmxMapLoader and AtlasTmxMapLoader: load/loadAsync methods work exactly as before, but many methods of these classes had to change. This makes it possible implement new Tiled features.
- API Addition: TextField#drawMessageText.
- Fixed TextField rendering text outside the widget at small sizes.
- API Addition: Group#getChild(int)
- API Addition: notEmpty() for collections.
- API Change: scene2d.ui Tree methods renamed for node set/getObject to set/getValue.
- API Change: scene2d.ui Tree and Tree.Node require generics for the type of node, values, and actors.
- API Change: For Selection in scene2d.utils "toggle" is now respected when !required and selected.size == 1.
- API Addition: new InstanceBufferObject and InstanceBufferObjectSubData classes to enable instanced rendering.
- API Addition: Support for InstancedRendering via Mesh
- API Change: Cell#setLayout renamed to setTable.
- API Addition: Added Collections#allocateIterators. When true, iterators are allocated. When false (default), iterators cannot be used nested.
- API Addition: Added Group#removeActorAt(int,boolean) to avoid looking up the actor index. Subclasses intending to take action when an actor is removed may need to override this new method.
- API Change: If Group#addActorAfter is called with an afterActor not in the group, the actor is added as the last child (not the first).

[1.9.9]
- API Addition: Add support for stripping whitespace in PixmapPacker
- API Addition: Add support for 9 patch packing in PixmapPacker
- API Addition: Pressure support for ios/android. https://github.com/libgdx/libgdx/pull/5270
- Update to Lwjgl 3.2.0
- Update android level we build against to 7.1 (API 25)
- API Change: gdx-tools no longer bundles dependencies to be compatible with java 9
- Skin JSON files can now use the simple names of classes, i.e. "BitmapFont" rather than "com.badlogic.gdx.graphics.g2d.BitmapFont". Custom classes can be added by overriding Skin.getJsonLoader() and calling json.setClassTag().
- Skin supports cascading styles in JSON. Use the "parent" property to tag another style by name to use its values as defaults. See https://github.com/libgdx/libgdx/blob/master/tests/gdx-tests-android/assets/data/uiskin.json for example.
- SkinLoader can be used on subclasses of Skin by overriding generateSkin(). 
- API addition: Tree indentation can be customized.
- Fixed GlyphLayout not respecting BitmapFontData#down.
- API Addition: Added faceIndex paramter to #FreeTypeFontGenerator(FileHandle, int).
- API Change: BitmapFont#getSpaceWidth changed to BitmapFont#getSpaceXadvance.
- Many GlyphLayout fixes.
- API Addition: Added FileHandle#map(), can be used to memory map a file
- API Change: BitmapFontData#getGlyphs changed for better glyph layout. See https://github.com/libgdx/libgdx/commit/9a7dfdff3c6374a5ebd2f33a819982aceb287dfa
- API Change: Actor#hit is now responsible for returning null if invisible. #5264
- API Addition: Added [Collection]#isEmpty() method to all 22 custom LibGDX-collections (e.g. Array, ObjectMap, ObjectSet, Queue, ...)
- API Addition: StringBuilder#clear()
- API Addition: Color#WHITE_FLOAT_BITS
- Table layout fixed when expand is used and the layout width is less than the table's min width.
- InputMultiplexer#setProcessors(Array) now copies the items instead of using the specified array instance.
- API Change: A wrapped HorizontalGroup or VerticalGroup will now size children down to their min size if the group is smaller than their pref size.
- LWJGL3: useVSync() is now a per-window setting. Any additional windows should disable vsync to avoid frames dropping to (refresh rate / # of windows).
- Batch and sprite implementations and SpriteCache store Color separately from the float packed color, since converting to/from float is lossy.
- API Change: NumberUtils floatToIntColor expands the alpha from 0-254 to 0-255, so 255 doesn't become 254 from conversion from int to float to int.
- API Change: Batch and Decal setColor(float) renamed to setPackedColor for differentiation, since the conversion from float to Color is lossy.
- API Change: PolygonSprite getVertexColor renamed to getPackedColor to match other classes.
- API Change: FreeTypeFontGenerator only generates a missing glyph if \0 is in the characters.
- API Change: DragScrollListener no longer requires the touch/mouse cursor to be directly above/below the scroll pane.
- API Change: List#toString(Object) changed from protected to public. Subclasses overriding this need to change to public.
- API Change: List now handles more key presses.
- API Change: TexturePacker ImageProcessor#addImage(File, String) now returns the Rect.


[1.9.8]
- Add iPhoneX images
- Fix MacOS issue with GL_ARB_texture_float extension check
- Fix AtlasTmxMapLoader tileset tile id offset
- Bullet: updated to 2.87, see: http://bulletphysics.org/wordpress/?p=485
- API Addition: Possibility to specify TexturePacker settings for resampling when scaling.
- API Addition: Support for customizing render buffer attachments in GLFrameBuffers
- API Change: Revert to constructors for GLFrameBuffers for easier customization

[1.9.7]
- Update to MobiVM(RoboVM) 2.3.3
- Add iOS 11 support
- Update to Lwjgl 3.1.3
- Update to MOE 1.4.0
- API Change: GLFrameBuffer has been refactored https://github.com/libgdx/libgdx/pull/4882. Create standard FrameBuffers with static methods. Customized FBOS with FrameBufferBuilder
- API addition: Tiled group layer support 
- Fix Tiled properties, offset parsing for image layers
- API addition: Added utility methods for Vector equals with epsilon
- Fix Animation backing array type
- Fix Mesh copying with 0 indices 
- Fix restoration of pooled particle effects scale
- Fix loss of controller listeners on reconnect
- Added basic kotlin project generation support in the setup tool
- API addition: Allow APK expansion to be used in fragments and activities
- API addition: Added color properties support from tiled maps
- API Change: Added rotation vector sensor support on Android
- API Change: GLProfiler refactored for OOP and lwjgl3 multi windows
- LWJGL3: The creation of additional windows via Lwjgl3Application.newWindow() is now deferred, with postRunnable(), until all existing windows have been updated. This fixes a potential native crash with NVidia GL drivers on Windows, presumably caused by a GL context conflict.
- API addition: Lwjgl3WindowListener.created() is called after a new window has been created. It's unsafe to call Lwjgl3Window functions in between Lwjgl3Application.newWindow() and this callback.
- Updated LWJGL3 backend to 3.1.3.
- Lwjgl3Graphics.setUndecorated() and Lwjgl3Graphics.setResizable() now delegate their work to the respective GLFW functions.
- API addition: ProgressBar.isVertical() - returns whether a progress bar is vertical or horizontal.
- API Change: SplitPane now by default does not allow the split amount to shrink children below their minimum sizes (cropping them). This behavior can be reverted by overriding clampSplitAmount or wrapping the children in Containers set to minSize(0) and fill(). SplitPane also now correctly includes the handle min size in its own min size calculations.
- API Change: SplitPane.getSplit() renamed to SplitPane.getSplitAmount() to match other getter and setter names.
- Improved internal Timer synchronization.
- API Change: List#drawItem, added float width parameter.
- API Addition: Make it possible to disable sound on the GWT-Backend with disableSound=true.
- API Change: ScrollPane setWidget deprecated in favor of setActor to match other APIs.
- API Change: removed JGLFW backend
- Fixed mixed up use of TexturePacker.Settings.stripWhitespaceX|Y.
- Added joystick POV support to LWJGL3 controller backend.
- Added support for 2d particles sprite animation.
- API Change: ParticleEmitter getSprite, setSprite, getImagePath, setImagePath are now getSprites, setSprites, getImagePaths, setImagePaths.
- Added support for 2d particles independant scale X and Y.
- API Change: ParticleEmitter getScale, matchSize are now getScaleX/getScaleY, matchSizeX/matchSizeY. Added scaleSize(float scaleX, float scaleY)
- API Change: Added iconDropped() callback to AndroidWallpaperListener.

[1.9.6]
- Fix performance regression in LWJGL3 backend, use java.nio instead of BufferUtils. Those are intrinsics and quite a bit faster than BufferUtils on HotSpot.
- Updated to latest Sound Manager 2
- Added mappings for Xbox 360 controller for Linux
- Separated error log for vertex/fragment shaders for easier debugging
- Minimum Android API level is now level 9 (Android 2.3)
- API addition: Configurable TexturePacker bleed iterations
- Updated IOS Multi-OS Engine backend to 1.3.6
- API Change: Pixmap.setBlending, Pixmap.setFilter are now instance methods
- VertexAttribute expert constructors exposed. Short types can now be used for attributes.

[1.9.5]
- Fix NPE swallowing "video driver unsupported" error on LWJGL 2 backend.
- Allow window icons to be set in Lwjgl3ApplicationConfiguration or Lwjgl3WindowConfiguration.
- Allow window icon and title to be changed in Lwjgl3Window
- API Addition: ApplicationLogger interface, allowing easier access to custom logging
- DefaultRenderableSorter accounts for center of Renderable mesh, see https://github.com/libgdx/libgdx/pull/4319
- Bullet: added FilterableVehicleRaycaster, see https://github.com/libgdx/libgdx/pull/4361
- Bullet: updated to 2.85, see: http://bulletphysics.org/wordpress/?p=456
- Updated iOS native build scripts to iOS 10.1 and TVOS 10.0
- API Addition: BitmapFont#blankLineScale.
- Fixed rounding of Drawables in ProgressBar. Allow rounding to be disabled with setRound().
- Updated LWJGL3 backend to LWJGL 3.1.0, see https://blog.lwjgl.org/lwjgl-3-1-0-released/
- LWJGL3 backend now supports non-continuous rendering, see https://github.com/libgdx/libgdx/pull/3772
- API Change: Lwjgl3WindowListener.refreshRequested() is called when the windowing system (GLFW) reports contents of a window are dirty and need to be redrawn.
- API Change: Lwjgl3WindowListener.maximized() is called when a window enters or exits a maximized state.
- API Change: Lwjgl3WindowListener.deiconified() removed, combined with .iconified().
- API Change: Lwjgl3Window.deiconify() renamed to .restore() since it can also be used to de-maximize a window.
- Lwjgl3Window now has a maximize() method, and windows can be started maximized using the window or app configuration's setMaximized() method.
- NinePatch can now be drawn rotated or scaled.
- NinepatchDrawable is now a TransformDrawable.
- API Change: Group add* methods no longer remove and re-add the actor if it is already in the group, instead they do nothing.
- API Change: g2d.Animation is now generic so it can support Drawables, PolygonRegions, NinePatches, etc. To fix existing code, specify the TextureRegion type in animation declarations (and instantiations in Java 6), i.e. Animation<TextureRegion> myAnimation = new Animation<TextureRegion>(...);
- TiledDrawable throws unsupported operation if trying to draw rotated/scaled. #4005
- API Change: DragAndDrop now puts default position of drag actor at pointer location. The original default offset from the pointer was (14, -20).
- Added ShaderProgramLoader for AssetManager.
- BoundingBox#isValid now returns also true when min==max, see: https://github.com/libgdx/libgdx/pull/4460

[1.9.4]
- Moved snapping from ProgressBar to Slider to prevent snapping when setting the value programmatically.
- Bullet: added btSoftBody#getLinkCount() and btSoftBody#getLink(int), see https://github.com/libgdx/libgdx/issues/4152
- API Change: Wrapping for scene2d's HorizontalGroup and VerticalGroup.
- Fix hiero problem with certain unicode characters. See https://github.com/libgdx/libgdx/issues/4202
- Switched to RoboVM fork 2.2.0, fixes incompatibility with Android Gradle plugin and iOS 9.3.4

[1.9.3]
- Switched to MobiDevelop's RoboVM fork (http://robovm.mobidevelop.com)
- Addition of Intel Multi-OS Engine backend for deploying to iOS
- Updated iOS native build scripts to iOS 9.3 and TVOS 9.2
- API Addition: GestureDetector#pinchStop() called when no longer pinching
- API Addition: Gdx.graphics.setUndecorated/setResizable API added to Graphics https://github.com/libgdx/libgdx/pull/3847
- API Addition: Gdx.graphics.getGLVersion(), grab the GL version and implementation type. https://github.com/libgdx/libgdx/pull/3788
- API Change: Lwjgl3WindowListener -> filesDropped(String[] files) adds drag'n drop support for the lwjgl3 backend
- Added isComplete() to ParticleEffect to make it easier to know when all the emitters are done, behaves the same as in the 2D API.
- API Change: renamed Lwjgl3WindowListener.windowIsClosing() to closeRequested() to better communicate its intent.
- Add IndexData.updateIndices method to increase performance when used with IndexBufferObjectSubData. 
- Added FlushablePool
- Added ShapeCache see https://github.com/libgdx/libgdx/pull/3953
- API Change: moved shape builder logic out of MeshBuilder, see: https://github.com/libgdx/libgdx/pull/3996
- API Change: changed copy constructor OrderedMap(ObjectMap) to OrderedMap(OrderedMap)
- API Change: Table reset now calls clearChildren, not clear.
- Fixed crashes in AndroidMusic.java when isPlaying is called. Errors are now logged only rather than crashing the app.
- Added emulation of ScreenUtils for GWT
- Improved performance of glReadPixels() on GWT. New method is 20-30 times faster
- Fixed crash on Mac when using LWJGL2, custom cursors and embedding the game in an AWT window
- Fixed getDisplayModes(Monitor monitor) returning wrong data on LWJGL2 backend
- Fixed Gdx.input.getCurrentEventTime() not being set on LWJGL3, fixes GestureDetector and flick scroll not working
- Fixed not being able to select non-latin characters in TextFields
- Bullet: added CustomActionInterface, see https://github.com/libgdx/libgdx/pull/4025
- Add window size limits option to LWJGL3 app and window configurations
- Add handling of tag "<objectgroup>" within tags "<tile>" in TmxMap loaders.

[1.9.2]
- Added TextureArray wrapper see https://github.com/libgdx/libgdx/pull/3807
- Fixed bug in AndroidGL20.cpp which cast a pointer to a 32-bit int. Crash on 64-bit ARM, but only for a specific code path and address...
- Fixed multiple controllers registering on same index with LWJGL3, see https://github.com/libgdx/libgdx/issues/3774
- Fixed the FreeTypeFontGenerator texture bleeding, see https://github.com/libgdx/libgdx/issues/3521

[1.9.1]
- API Change: Override GwtApplication#createApplicationListener() to create your ApplicationListener
  on GWT, overriding GwtApplication#getApplicationListener() isn't needed anymore, see https://github.com/libgdx/libgdx/issues/3628
- Fixed ARM64 and x86_64 binaries for Android

[1.9.0]
- API Change: Lwjgl3ApplicationConfiguration#setBackbufferConfig -> setBackBufferConfig
- Fixed HexagonalTiledMapRenderer, see https://github.com/libgdx/libgdx/pull/3654
- Added support for locking the screen orientation in GWT, see https://github.com/libgdx/libgdx/pull/3633
- Added Gdx-Kiwi and gdx-lml to extensions, see https://github.com/libgdx/libgdx/pull/3597
- Added Gyroscope support in Input, implemented for Android, see https://github.com/libgdx/libgdx/pull/3594
- Fixed touch mapping on iOS, see https://github.com/libgdx/libgdx/pull/3590
- Added orientation to Box2D Transform class, see https://github.com/libgdx/libgdx/pull/3308
- Added system cursors to GWT, fix 'Ibeam' system cursor not working on LWJGL3.
- Added experimental AndroidApplicationConfiguration#useGL30 and IOSApplicationConfiguration#useGL30 for testing OpenGL ES 3.0 support on mobile devices, do not use in production.
- Fix broken kerning for FreeType fonts, see https://github.com/libgdx/libgdx/pull/3756
- Added ARM64 and x86_64 binaries for Android
- API Addition: FreeTypeFontParameter has an additional field for tweaking hinting, see https://github.com/libgdx/libgdx/pull/3757

[1.8.0]
- API Change: Rewrote FreeType shadow rendering (much better).
- Added spaceX/Y to FreeType fonts.
- Higher quality FreeType font rendering.
- Hiero updated to v5, now with FreeType support and other new features!
- GlyphLayout now allocates much, much less memory when processing long text that wraps.
- Added LWJGL 3 backend, see https://github.com/libgdx/libgdx/issues/3673 for more info.
- Added Graphics#getBackBufferWidth and Graphics#getBackBufferHeight for HDPI handling
- API Change: Added HdpiUtils. Instead of calling GL20#glViewport and GL20#glScissor yourself
  please use HdpiUtils instead. It will ensure that you handle HDPI monitors correctly when
  using those OpenGL functions. On HDPI monitors, the size reported by Gdx.graphics 
  getWidth/getHeight is in logical coordinates as dictated by the operating system, usually half
  the HDPI resolution. The OpenGL drawing surface works in backbuffer coordinates at the full
  HDPI resolution. If you pass logical coordinates to glViewport and glScissor, you only 
  affect a quarter of the real backbuffer size. Use HdpiUtils instead, it will do the right thing, while letting you continue to work in logical (aka returned by Gdx.graphics.getWidth/getHeight) coordinates.
- API Change: Graphis#getDesktopDisplayMode() has been renamed to Graphics#getDisplayMode() and
  returns the current display mode of the monitor the window is shown on (primary monitor on
  all backends except LWJGL3, which supports real multi-monitor setups).
- API Change: Graphics#getDisplayModes() return the display modes of the monitor the monitor
  the window is shown on (primary monitor on all backends except LWJGL3 which supports real
  multi-monitor setups).
- API Change: Graphics#setDisplayMode(DisplayMode) has been renamed to 
  Graphics#setFullscreenMode(). If the window is in windowed mode, it will be switched 
  to fullscreen mode on the monitor from which the DisplayMode stems from.
- API Change: Graphics#setDisplayMode(int, int, boolean) has been renamed to 
  Graphics#setWindowedMode(int, int). This will NOT allow you to switch to fullscreen anymore, 
  use Graphics#setFullscreenMode() instead. If the window is in fullscreen mode, it will be
  switched to windowed mode on the monitor the window was in fullscreen mode on.
 - API Addition: Graphics#Monitor, represents a monitor connected to the machine the app is
  running on. A monitor is defined by a name and it's position relative to other connected
  monitors. All backends except the LWJGL3 backend will report only the primary monitor
 - API Addition: Graphics#getPrimaryMonitor() returns the primary monitor you usually want
  to work with.
 - API Addition: Graphics#getMonitor() returns the monitor your app's window is shown on,
  which may not be the primary monitor in >= 2 monitor systems. All backends except the 
  LWJGL3 backend will report only the primary monitor.
 - API Addition: Graphics#getMonitors() returns all monitors connected to the system. All
  backends except the LWJGL3 backend will only report the primary monitor.
 - API Addition: Graphics#getDisplayMode(Monitor) returns the display mode of the monitor
  the app's window is shown on. All backends except the LWJGL3 backend will report the
  primary monitor display mode instead of the actual monitor's display mode. Not a problem
  as all other backends run on systems with only a single monitor so far (primary monitor).
- Added option to include credentials on cross-origin http requests (used only for GWT backend).
- Added option to specify crossorigin attribute when loading images with AssetDownloader (GWT), see #3216.
- API Change: removed Sound#setPriority, this was only implemented for the Android backend. However, Android itself never honored priority settings.
- API Change: cursor API has been cleaned up. To create a custom cursor, call Graphics#newCursor(), to set the custom cursor call Graphics#setCursor(), to set a system cursor call Graphics#setSystemCursor(). The Cursor#setSystemCursor method has been removed as that was not the
right place. Note that cursors only work on the LWJGL, LWJGL3 and GWT backends. Note that system cursors only fully work on LWJGL3 as the other two backends lack a means to set a specific system cursor. These backends fall back to displaying an arrow cursor when setting any system cursor.
- API Addition: Added Lwjgl3WindowListener, allows you to hook into per-window iconficiation, focus and close events. Also allows you to prevent closing the window when a close event arrives.

[1.7.2]
- Added AndroidAudio#newMusic(FileDescriptor) to allow loading music from a file descriptor, see #2970
- Added GLOnlyTextureData, which is now the default for FrameBuffer and FrameBufferCubemap, see #3539
- Added rotationChanged() for Actor class, called when rotation changes, see https://github.com/libgdx/libgdx/pull/3563
- Fixed crash on MacOS when enumerating connected gamepads.
- ParticleEmitter no longer says it's complete when it's set to continuous, see #3516
- Improved JSON parsing and object mapping error messages.
- Updated FreeType from version 2.5.5 to 2.6.2.
- Fixed corrupt FreeType rendering for some font sizes.
- API Change: FreeTypeFontParameter has new fields for rendering borders and shadows.
- FreeTypeFontParameter can render much better fonts at small sizes using gamma settings.
- BitmapFont can now render missing (tofu) glyph for glyphs not in the font.
- FreeTypeFontGenerator depreacted methods removed.
- Fixed BitmapFont color tags changing glyph spacing versus not using color tags. BitmapFont#getGlyphs has a new paramter. See #3455.
- Skin's TintedDrawable now works with TiledDrawable. #3627
- Updated jnigen to Java Parser 2.3.0 (http://javaparser.github.io/javaparser/).
- FreeType fonts no longer look terrible at small size. This is a big deal!
- Updated to RoboVM 1.12.0, includes tvOS support!

[1.7.1]
- Fixes AtlasTmxMapLoader region name loading to tileset name instead of filename
- Changes TiledMapPacker output, region names are tileset names, adjusts gid, defaults to one atlas per map
- API Change: members of Renderable and MeshPart are changed, see https://github.com/libgdx/libgdx/pull/3483
- Added Vector#setToRandomDirection(), see #3222
- Updated to stb_image v2.08
- Added Node#copy(), used when creating a ModelInstance from a Model to allow using custom nodes
- Add ModelCache, see https://github.com/libgdx/libgdx/wiki/ModelCache
- Updated bullet to v2.83.6
- Updated to RoboVM 1.9, for free life-time license read http://www.badlogicgames.com/wordpress/?p=3762

[1.7.0]
- Gdx.input.setCursorImage removed, replaced with Gdx.graphics.setCursor and Gdx.graphics.newCursor see https://github.com/libgdx/libgdx/pull/2841/
- Fixed an issue with UTF8 decoding in GWT emulation of InputStreamReader
- Updated to RoboVM 1.8 for iOS 9 support.

[1.6.5]
- Objects from animated tiles in TMX maps are now supported.
- Made possible to use any actor for tooltips.
- Improved cross-platform reflection api for annotations.
- NinePatch#scale now also scales middle patch size.
- GLFrameBuffer is now abstract, renamed setupTexture to createColorTexture, added disposeColorTexture
- Added LwjglApplicationConfiguration#gles30Context*Version, see https://github.com/libgdx/libgdx/pull/2941
- Added OpenGL error checking to GLProfiler, see https://github.com/libgdx/libgdx/pull/2889
- Updated to RoboVM 1.6

[1.6.4]
- TextField cursor and selection size changed. https://github.com/libgdx/libgdx/commit/2a830dea348948d2a37bd8f6338af2023fec9b09
- FreeTypeFontGenerator setting to improve shadows and borders.
- ScrollPane scrolls smoothly when the scrolled area is much larger than the scrollbars.
- TexturePacker sorts page regions by name.
- GlyphLayout text wrapping changed to not trim whitespace. https://github.com/libgdx/libgdx/commit/ee42693da067da7c5ddd747f051c1423d262cb96
- Fixed BitmapFont computing space width incorrectly when padding is used and no space glyph is in the font.
- Fixed TextArea cursor and selection drawing positions.
- Fixed ActorGestureListener pan and zoom when the actor is rotated or scaled.
- Fixed TextField for non-pixel display.
- Allow ellipsis string to be set on Label.
- AssetManager gets hook for handling loading failure.
- TextField now fires a ChangeEvent when the text change. Can be cancelled too!
- Added tooltips to scene2d.ui.
- Updated to RoboVM 1.5

[1.6.3]
- Updated to RoboVM 1.4

[1.6.2]
- API Change: TiledMapImageLayer now uses floats instead of ints for positioning
- API Change: Added GLFrameBuffer and FrameBufferCubemap: Framebuffer now extends GLFramebuffer, see #2933

[1.6.1]
- Added optional hostname argument to Net.newServerSocket method to allow specific ip bindings for server applications made with gdx.
- Changed the way iOS native libs are handled. Removed updateRoboVMXML and copyNatives task from ios/build.gradle. Instead natives are now packaged in jars, within the META-INF/robovm/ios folder. Additionally, a robovm.xml file is stored there that gets merged with the project's robovm.xml file by RoboVM.

[1.6.0]
- API Change: GlyphLayout xAdvances now have an additional entry at the beginning. This was required to implement tighter text bounds. #3034
- API Change: Label#getTextBounds changed to getGlyphLayout. This exposes all the runs, not just the width and height.
- In the 2D ParticleEditor, all chart points can be dragged at once by holding ctrl. They can be dragged proportionally by holding ctrl-shift.
- Added Merge button to the 2D ParticleEditor, for merging a loaded particle effect file with the currently open particle effect.
- Added ability to retrieve method annotations to reflection api
- Added PixmapPacker.updateTextureRegions() method.
- Added ability to pack "anonymous" pixmaps into PixmapPacker, which will appear in the generated texture but not a generated or updated TextureAtlas
- Added PixmapPacker.packDirectToTexture() methods.
- API Change: PixmapPacker.generateTextureAtlas(...) now returns an atlas which can be updated with subsequent calls to PixmapPacker.updateTextureAtlas(...)
- API Change: FreeTypeFontGenerator.generateFont(...) now works with a user-provided PixmapPacker.
- Added DirectionalLightsAttribute, PointLightsAttribute and SpotLightsAttribute, removed Environment#directionalLights/pointLights/spotLights, added Environment#remove, lights are now just like any other attribute. See also https://github.com/libgdx/libgdx/wiki/Material-and-environment#lights
- API Change: BitmapFont metrics now respect padding. #3074
- Update bullet wrapper to v2.83
- Added AnimatedTiledMapTile.getFrameTiles() method

[1.5.6]
- API Change: Refactored Window. https://github.com/libgdx/libgdx/commit/7d372b3c67d4fcfe4e82546b0ad6891d14d03242
- Added VertexBufferObjectWithVAO, see https://github.com/libgdx/libgdx/pull/2527
- API Change: Removed Mesh.create(...), use MeshBuilder instead
- API Change: BitmapFontData, BitmapFont, and BitmapFontCache have been refactored. http://www.badlogicgames.com/wordpress/?p=3658
- FreeTypeFontGenerator can now render glyphs on the fly.
- Attribute now implements Comparable, custom attributes might need to be updated, see: https://github.com/libgdx/libgdx/wiki/Material-and-environment#custom-attributes
- API Change: Removed (previously deprecated) GLTexture#createTextureData/createGLHandle, Ray#getEndPoint(float), Color#tmp, Node#parent/children, VertexAttribute#Color(), Usage#Color, ModelBuilder#createFromMesh, BoundingBox#getCenter()/updateCorners()/getCorners(), Matrix4.tmp

[1.5.5]
- Added iOS ARM-64 bit support for Bullet physics
- 3D Animation, NodeAnimation keyframes are separated into translation, rotation and scaling
- Added capability to enable color markup from inside skin json file.
- Exposed method ControllerManager#clearListeners on Controllers class
- Net#openURI now returns a boolean to indicate whether the uri was actually opened.
- DefaultShader now always combines material and environment attributes
- Added ShapeRenderer constructor to pass a custom shader program to ImmediateModeRenderer20.
- API Change: Group#toString now returns actor hierarchy. Group#print is gone.
- Added SpotLight class, see https://github.com/libgdx/libgdx/pull/2907
- Added support for resolving file handles using classpaths (ClasspathFileHandleResolver)

[1.5.4]
- Added support for image layers in Tiled maps (TiledMapImageLayer)
- Added support for loading texture objects from TMX Maps (TextureMapObject)
- Added support for border and shadow with FreeTypeFontGenerator - see https://github.com/libgdx/libgdx/pull/2774
- Now unknown markup colors are silently ignored and considered as normal text.
- Updated freetype from version 2.4.10 to 2.5.5
- Added 3rd party extensions to setup application, see 
- Updated to RoboVM 1.0.0-beta-04
- Updated to GWT 2.6.1, sadly GWT 2.7.0 isn't production ready yet.

[1.5.3]
- API Change: TextField#setRightAlign -> TextField#setAlignment
- I18NBundle is now compatible with Android 2.2
- Fixed GWT reflection includes for 3D particles
- 3D ParticleEffectLoader registered by default
- Added HttpRequestBuilder, see https://github.com/libgdx/libgdx/pull/2698
- Added LwjglApplicationConfiguration.useHDPI for Mac OS X with retina displays. Allows you to get "real" pixel coordinates for mouse and display coordinates.
- Updated RoboVM to 1.0.0-beta-03

[1.5.2]
- Fixed issue #2433 with color markup and alpha animation. 
- Fixed natives loading for LWJGL on Mac OS X

[1.5.1]
- Gradle updated to 2.2
- Android Gradle tooling updated to 1.0.0
- API Change: Switched from Timer to AnimationScheduler for driving main loop on GWT. Removed fps field from GwtApplicationConfiguration to instead let the browser choose the most optimal rate.
- API Change: Added pause and resume handling on GWT backend. When the browser supports the page visibility api, pause and resume will be called when the tab or window loses and gains visibility.
- API Change: Added concept of target actor, separate from the actor the action is added to. This allows an action to be added to one actor but affect another. This is useful to create a sequence of actions that affect many different actors. Previously this would require adding actions to each actor and using delays to get them to play in the correct order.
- Added 64-bit support for iOS sim and device
- Deprecated Node#children and Node#parent, added inheritTransform flag and methods to add/get/remove children
- API Change: By default keyframes are no longer copied from Model to ModelInstance but shared instead, can be changed using the `ModelInstance.defaultShareKeyframes` flag or `shareKeyframes` constructor argument.
- JSON minimal format now makes commas optional: newline can be used in place of any comma.
- JSON minimal format is now more lenient with unquoted strings: spaces and more are allowed.
- API Change: Added support for KTX/ZKTX file format, https://github.com/libgdx/libgdx/pull/2431
- Update stb_image from v1.33 to v1.48, see https://github.com/libgdx/libgdx/pull/2668
- Bullet Wrapper: added Gimpact, see https://github.com/libgdx/libgdx/issues/2619
- API Addition: Added MeshPartBuilder#addMesh(...), can be used to more easily combine meshes/models
- Update to LWJGL 2.9.2, fixes fullscreen mode on "retina" displays
- Fixes to RoboVM backend which would crash if accelerometer is used.

[1.5.0]
- API Addition: IOSInput now uses CMCoreMotion for accelerometer and magnetometer
- API Addition: Added getter for UITextField on IOS for keyboard customization 
- API Addition: Added ability to save PixmapPackers to atlas files. See PixmapPackerIO.
- API Addition: Added HttpRequestHeader and HttpResponseHeader with constants for HTTP headers.
- API Addition: HttpRequest is now poolable.
- New PNG encoder that supports compression, more efficient vertical flipping, and minimal allocation when encoding multiple PNGs.
- API Change: Label#setEllipse -> Label#setEllipsis.
- API Change: BatchTiledMapRenderer *SpriteBatch fields and methods renamed to *Batch
- API Change: ScrollPane#scrollToCenter -> ScrollPane#scrollTo; see optional boolean arguments centerHorizontal and centerVertical (scrollToCenter centered vertically only).
- API Change: Changed Input#getTextInput to accept both text and hint, removed Input#getPlaceholderTextInput.
- Bug Fix: Fixed potential NPE with immersive mode in the Android fragment backend. 
- iOS backend now supports sound ids, thanks Tomski!


[1.4.1]
- Update to the Gradle Integration plugin nightly build if you are on Eclipse 4.4.x!
- Update Intellij IDEA to 13.1.5+, because Gradle!
- Updated to Gradle 2.1 and Android build tools 20, default Android version to 20. You need to install the latest Android build tools via the SDK manager
- API Change: deprecation of bounding box methods, see https://github.com/libgdx/libgdx/pull/2408
- Added non-continuous rendering to iOS backend, thanks Dominik!
- Setup now uses Gradle 2.1 with default Android API level 20, build tools 20.0.0
- Non-continuous renderering implemented for iOS
- Added color markup support for scene2d label and window title.
- API Change: removed default constructor of DecalBatch, removed DefaultGroupStrategy
- Updated to latests RoboVM release, 1.0.0-alpha-04, please update your RoboVM plugins/installations
- Reduced I18NBundle loading times on Android and bypassed unclosed stream on iOS. 
- Removed the gdx-ai extension from the libGDX repository. Now it lives in its own repository under the libGDX umbrella, see https://github.com/libgdx/gdx-ai
- API Addition: Added randomSign and randomTriangular methods to MathUtils.
- API Addition: Decal has now a getter for the Color.
- API Addition: now I18NBundle can be set so that no exception is thrown when the key can not be found.
- API Addition: added annotation support in reflection layer, thanks code-disaster! https://github.com/libgdx/libgdx/pull/2215
- API Addition: shapes like Rect, Circle etc. now implement Shape2D interface so you can put them all into a single collection https://github.com/libgdx/libgdx/pull/2178 
- API Addition: bitmap fonts can now be loaded from an atlas via AssetManager/BitmapFontLoader, see https://github.com/libgdx/libgdx/pull/2110
- API Change: updated to RoboVM 1.0.0-SNAPSHOT for now until the next alpha is released.
- API Change: Table now uses padding from its background drawable by default. https://github.com/libgdx/libgdx/issues/2322
- Drawables now know their names, making debugging easier.
- API Change: Table fill now respects the widget's minimum size.
- Texture packer, fixed image size written to atlas file.
- API Change: Cell no longer uses primitive wrappers in public API and boxing is minimized.
- API Addition: TextureAttribute now supports uv transform (texture regions).
- API Change: Added parameters to Elastic Interpolation.
- API Change: Removed Actor#setCenterPosition, added setPosition(x,y,align).
- API Change: JsonReader, forward slash added to characters an unquoted strings cannot start with.
- API Change: Stage#cancelTouchFocus(EventListener,Actor) changed to cancelTouchFocusExcept.
- API Change: Json/JsonWriter.setQuoteLongValues() quotes Long, BigDecimal and BigInteger types to prevent truncation in languages like JavaScript and PHP.

[1.3.1]
- API change: Viewport refactoring. https://github.com/libgdx/libgdx/pull/2220
- Fixed GWT issues

[1.3.0]
- Added Input.isKeyJustPressed.
- API Addition: multiple recipients are now supported by MessageDispatcher, see https://github.com/libgdx/libgdx/wiki/Message-Handling#multiple-recipients
- API Change: State#onMessage now takes the message receiver as argument.
- API Addition: added StackStateMachine to the gdx-ai extension.
- API change: ShapeRenderer: rect methods accept scale, more methods can work under both line and fill types, auto shape type changing.
- API change: Built-in ShapeRenderer debugging for Stage, see https://github.com/libgdx/libgdx/pull/2011
- Files#getLocalStoragePath now returns the actual path instead of the empty string synonym on desktop (LWJGL and JGLFW).
- Fixed and improved xorshift128+ PRNG implementation.
- Added support for Tiled's animated tiles, and varying frame duration tile animations.
- Fixed an issue with time granularity in MessageDispatcher.
- Updated to Android API level 19 and build tools 19.1.0 which will require the latest Eclipse ADT 23.02, see http://stackoverflow.com/questions/24437564/update-eclipse-with-android-development-tools-23 for how things are broken this time...
- Updated to RoboVM 0.0.14 and RoboVM Gradle plugin version 0.0.10
- API Addition: added FreeTypeFontLoader so you can transparently load BitmapFonts generated through gdx-freetype via AssetManager, see https://github.com/libgdx/libgdx/blob/master/tests/gdx-tests/src/com/badlogic/gdx/tests/FreeTypeFontLoaderTest.java
- Preferences put methods now return "this" for chaining
- Fixed issue 2048 where MessageDispatcher was dispatching delayed messages immediately.
- API Addition: 3d particle system and accompanying editor, contributed by lordjone, see https://github.com/libgdx/libgdx/pull/2005
- API Addition: extended shape classes like Circle, Ellipse etc. with hashcode/equals and other helper methods, see https://github.com/libgdx/libgdx/pull/2018
- minor API change (will not increase minor revision number): fixed a bug in handling of atlasPrefixes, https://github.com/libgdx/libgdx/pull/2023
- Bullet: btManifoldPoint member getters/setters changed from btVector3 to Vector3, also it is no longer pooled, instead static instances are used for callback methods
- Added Intersector#intersectRayRay to detect if two 2D rays intersect, see https://github.com/libgdx/libgdx/pull/2132
- Bullet: ClosestRayResultCallback, AllHitsRayResultCallback, LocalConvexResult, ClosestConvexResultCallback and subclasses now use getter/setters taking a Vector3 instead of btVector3, see https://github.com/libgdx/libgdx/pull/2176
- 2d particle system supports pre-multiplied alpha.
- Bullet: btIDebugDrawer/DebugDrawer now use pooled Vector3 instances instead of btVector3, see https://github.com/libgdx/libgdx/issues/2174

[1.2.0]
- API Addition: Some OpenGL profiling utilities have been added, see https://github.com/libgdx/libgdx/wiki/Profiling
- API Addition: A FreeTypeFontGeneratorLoader has been added to the gdx-freetype extension
- API change: Animation#frameDuration and #animationDuration are now hidden behind a getter/setter and dynamic
- API Addition: Vector#setZero
- API Addition: gdx-ai, extension for AI algorithms. Currently supports FSMs, see https://github.com/libgdx/libgdx/wiki/Artificial-Intelligence
- API change: TableLayout has been forked and integrated into libgdx more tightly, see http://www.badlogicgames.com/wordpress/?p=3458
- API Addition: added equals/hashCode methods to Rectangle, may break old code (very, very unlikely)
- API Addition: scene2D Actors now have a setCenterPosition method, see https://github.com/libgdx/libgdx/pull/2000

[1.1.0]
- Updated to RoboVM 0.0.13 and RoboVM Gradle plugin 0.0.9
- Big improvements to setup-ui and build times in Intellij IDEA https://github.com/libgdx/libgdx/pull/1865
- Setup now uses android build tools version: 19.1.0
- BitmapFontCache now supports in-string colored text through a simple markup language, see https://github.com/libgdx/libgdx/wiki/Color-Markup-Language
- Added i18n localization/internationalization support, thanks davebaol, see https://github.com/libgdx/libgdx/wiki/Internationalization-and-Localization
- Possibility to override density on desktop to simulate mobile devices, see https://github.com/libgdx/libgdx/pull/1825
- Progressive JPEG support through JPGD (https://code.google.com/p/jpeg-compressor/).
- Mavenized JGLFW backend
- Box2D: Added MotorJoint and ghost vertices on EdgeShape
- Updated GWT Box2D to latest version
- Updated native Box2D to latest version 2.3.1, no API changes
- API change: Matrix4.set(x,y,z, translation) changed, z axis is no more flipped
- API addition: Matrix4.avg(Matrix4[],float[]) that lets weighted averaging multiple matrices, Quaternion.slerp(Quaternion[],float[]) that lets weighted slerping multiple Quaternions
- fixed the long standing issue of the alpha=1 not actually being fully opaque, thanks kalle! https://github.com/libgdx/libgdx/issues/1815
- down to 25 issues on the tracker, 8 bugs, 17 enhancement requests :)


[1.0.1]
- updated to RoboVM 0.12 (and so should you!)
- fixed GC issues on iOS with regards to touch (thanks Niklas!), see https://github.com/libgdx/libgdx/pull/1758
- updated gwt gradle plugin to 0.4, android build tools to 0.10, gradle version to 1.11
- Tiled maps are now always y-up
- Tiled maps now support drawing offsets for tiles
- FileHandle#list is now supported in GWT!
- FileHandle#list now supports FileFilters
- Controllers now reinitialize on the desktop when switching between windowed/fullscreen
- added a Texture unpacker that will extract all images from a texture atlas, see https://github.com/libgdx/libgdx/pull/1774
- updates to gdx-setup
- CustomCollisionDispatcher in bullet, see https://github.com/libgdx/libgdx/commit/916fc85cecf433c3461b458e00f8afc516ad21e3

[1.0.0]
- Box2D is no longer in the core, it has been moved to an extension. See http://www.badlogicgames.com/wordpress/?p=3404
- Merged gdx-openal project into gdx-backend-lwjgl
- Now LoadedCallback in AssetLoaderParameters is always called after loading an asset from AssetManager, even if the asset is already loaded
- Added Payload as a new parameter to Source.dragStop, see https://github.com/libgdx/libgdx/pull/1666
- You can now load PolygonRegions via AssetLoader,  see https://github.com/libgdx/libgdx/pull/1602
- implemented software keyboard support in RoboVM iOS backend
- Fixed an issue where key event timestamp is not set by the android backend.
- scene2d.ui, added to TextArea the preferred number of rows used to calculate the preferred height.
- scene2d.actions, fixed infinite recursion for event listener's handle(event).
- Various Quaternion changes.
- scene2d.ui, fixed a drawing issue with knobBefore when there's no knob (typical progress bar).
- Various MeshBuilder fixes and additions.
- Math package: added cumulative distribution.
- Fixed Music isPlaying() on iOS when is paused.
- Added support for C-style comments to JsonReader (mainly used for json skin files).
- Support for resource removal from Skin objects.
- Added fling gesture to generate fling in scrollpane.
- Vector classes now have mulAdd method for adding pre-multiplied values
- Vector implementations no longer use squared value for margin comparisons, see: isZero(float margin), isUnit(float margin).
- Vector2 now has isUnit and isZero methods (copied from Vector3)
- Removed deprecated methods from Vector classes.
- Added new headless backend for server applications
- Support 'scaledSize' as a json skin data value for BitmapFont
- Added setAlpha(float a) method to Sprite class
- Added Input.Keys.toString(int keycode) and Input.Keys.valueOf(String keyname) methods
- Added Immersive Mode support to Android backend
- Added userObject to Actor in scene2d, allowing for custom data storage
- Altered Android's hide status bar behavior
- Changed the way wakelocks are implemented. You no longer need any special permissions for the libgdx wakelock
- BitmapFontCache setColor changes to match SpriteBatch and friends. http://www.badlogicgames.com/forum/viewtopic.php?f=23&t=12112
- Changed ParticleEffect: the ParticleEffect.save method now takes a Writer instead of a File
- TexturePacker2 renamed to TexturePacker, added grid and scaling settings.
- Added support for custom prefrences on the desktop backends.
- Fixed double resume calls on iOS.
- Android Music no longer throws exceptions if MediaPlayer is null.
- PolygonSpriteBatch implements Batch.
- New scene2d actions: EventAction, CountdownEventAction.
- Adds cancelHttpRequest() method to Net interface
- Updated GWT/HTML5 Backend to GWT 2.6.0
- Minimal Android version is 2.2, see http://www.badlogicgames.com/wordpress/?p=3297
- Updated to LWJGL 2.9.1
- Can now embed your libgdx app as a fragment, more info on the wiki
- scene2d.ui, renamed Actor methods translate, rotate, scale, size to moveBy, rotateBy, scaleBy, sizeBy. May have conflicts with Actions static import, eg you'll need to use "Actions.moveBy"
- scene2d.ui, Table background is now drawn usign the table's transform
- scene2d.ui, added Container which is similar to a Table with one cell, but more lightweight
- Added texture filters and mip map generation to BitMapFontLoader and FreeTypeFontGenerator
- scene2d.ui, VerticalGroup and HorizontalGroup got pad, fill and an API similar to Table/Container
- Removed OpenGL ES 1.0, 1.1 support; see http://www.badlogicgames.com/wordpress/?p=3311
- Added OpenGL ES 3 support
- Updated Android backend, demos, tests to 4.4
- Added Viewport, changed Stage to have a Viewport instead of a Camera (API change, see http://www.badlogicgames.com/wordpress/?p=3322 ).
- Changed play mode constants of Animation class to enumeration, see http://www.badlogicgames.com/wordpress/?p=3330
- Updated to RoboVM 0.0.11 and RoboVM Gradle plugin 0.0.6, see http://www.badlogicgames.com/wordpress/?p=3351
- Updated to Swig 3.0 for Bullet, disabled SIMD on Mac OS X as alignements are broken in Bullet, see https://github.com/libgdx/libgdx/pull/1595
- TextureData can only be Custom or Pixmap; compressed image files are considered custom

[0.9.9]
- added setCursorImage method to Input interface to support custom mouse cursors on the desktop
- removed Xamarin backend, see http://www.badlogicgames.com/wordpress/?p=3213
- added Select class for selecting kth ordered statistic from arrays (see Array.selectRanked() method)
- refactored Box2D to use badlogic Arrays instead of java.util.ArrayLists
- MipMapGenerator methods now don't take disposePixmap argument anymore
- added GLTexture, base class for all textures, encapsulates target (2d, cubemap, ...)
- added CubeMap, 6 sided texture
- changed TextureData#consumeCompressedData, takes target now
- added RoboVM backend jar and native libs (libObjectAL, libgdx, in ios/ folder of distribution)
- added RoboVM backend to build
- changed Bullet wrapper API, see http://www.badlogicgames.com/wordpress/?p=3150
- changed MusicLoader and SoundLoader to be asynchronous loaders
- changed behaviour of Net#sendHttpRequest() so HttpResponseListener#handleHttpResponse() callback is executed in worker thread instead of main thread
- added Bresenham2, for drawing lines on an integer 2D grid
- added GridPoint2 and GridPoint3, representing integer points in a 2D or 3D grid
- added attribute location caching for VertexData/Mesh. Hand vertex attribs to a ShaderProgram, get back int[], pass that to Mesh
- added Android x86 builds, removed libandroidgl20.so, it's now build as part of gdx-core for Android
- changed method signature on Box2D World#getBodies and World#getJoints, pass in an Array to fill
- removed glGetShaderSource from GL20, use ShaderProgram#getVertexShaderSource/getFragmentShaderSource instead
- added reflection api
- added AsynchExecutor, execute tasks asynchronously. Used for GWT mainly.
- removed FileHandle#file(), has no business in there.
- removed box2deditor
- removed custom typedarrays in gwt backend
- added classpath files support for gwt backend (limited)
- moved AndroidWallpaperListener to Android Backend
- added new VertexAttribute Usage flags, bone weight, tangent, binormal. previously encoded as Usage.Generic. Also
  added field "unit" to VertexAttribute, used by texture coordinates and bone weights to specify index/unit.
- setup-ui template for iOS disables pngcrush, also updated wiki iOS article
- add Pixmap#fillTriangle via jni gdx2d_fill_triangle() to fill a triangle based on its vertices.
- add asynchronous download with continuous progress feedback to GWT asset preloader, see https://github.com/libgdx/libgdx/pull/409?w=1
- add capability to add/exclude package/classes GWT Reflection system, see https://github.com/libgdx/libgdx/pull/409?w=1
- add updated gdx-tiled-preprocessor, generate one single TextureAtlas for all the specified Tiled maps, see http://www.badlogicgames.com/forum/viewtopic.php?f=17&t=8911
- maps API, add new AtlasTiledMapLoader for loading maps produced by the tiled preprocessor tool
- ImageProcessor, TexturePacker2 now accepts BufferedImage objects as input
- TexturePacker2 now avoids duplicated aliases
- Updated to LWJGL 2.9.0
- refactored JSON API, see http://www.badlogicgames.com/wordpress/?p=2993
- Updated Box2D to the latest trunk. Body#applyXXX methods now take an additional boolean parameter.
- TmxMapLoader has a flag in Parameters that lets you specify whether to generate mipmaps
- Animation#isAnimationFinished was fixed to behave as per javadocs (ignores looping)
- remove GLU interface and implementations. Use Matrix4 et al instead. see http://www.badlogicgames.com/wordpress/?p=2886
- new maps API, see http://www.badlogicgames.com/wordpress/?p=2870
- removed static public tmp Vector2 instances, manage such temporary vars yourself, see http://www.badlogicgames.com/wordpress/?p=2840
- changed Scene2D Group#clear(), see http://www.badlogicgames.com/wordpress/?p=2837
- changed the build system, natives are now fetched from the build server, see http://www.badlogicgames.com/wordpress/?p=2821
- freetype extension supported on iOS, see http://www.badlogicgames.com/wordpress/?p=2819
- changed ShapeRenderer API, see http://www.badlogicgames.com/wordpress/?p=2809
- changed Actions.add to addAction, changed parameter order, and added removeAction, addListener, removeListener
- Box2d joints now allow for user data
- Changes to Intersector, Circle, Rectangle and BoundingBox for consistency in #overlap, #intersect and #contains methods, see https://github.com/libgdx/libgdx/pull/312
- Removed LwjglApplicationConfiguration CPU sync. Added foreground and background target framerate.
- scene2d, no longer use getters/setters internally for Actor x, y, width, height, scalex, scaley and rotation.
- Array, detect nested iterator usage and throw exception.
- Added getVolume to Music class and Android, IOS and GWT backends
- 1381, fixed JSON parsing of longs. In addition to Float, it now parses Long if no decimal point is found.
- Changed Array constructors that took an array to have offset and count
- scene2d, Actor parentToLocalCoordinates and localToParentCoordinates refactoring, see http://www.badlogicgames.com/forum/viewtopic.php?p=40441#p40441
- scene2d, Action#setActor no longer calls reset if the Action has no pool. This allows non-pooled actions to be add and removed from actors, restarted, and reused.
- ScrollBar#setForceOverscroll renamed to setForceScroll, as it affects more than just overscroll.
- ArrayMap#addAll renamed to putAll to match the other maps.
- Added ObjectSet and IntSet.
- Added completion listener to Music.
- Added Music#setPan.
- Sound#play and Sound#loop on Android now return -1 on failure, to match other backends.
- DelegateAction subclasses need to implement delegate() instead of act(). http://www.badlogicgames.com/forum/viewtopic.php?p=43576#p43576
- Added pause and resume methods to Sound.
- Changed AssetErrorListener#error to have AssetDescriptor to enable access to parameters of failed asset.
- Changed SelectBoxStyle to have ScrollPaneStyle and ListStyle for fully customizing the drop down list. http://www.badlogicgames.com/wordpress/?p=3110
- AssetLoader now takes a FileHandle that is the resolved file name. The AssetLoader no longer has to resolve the file name, so we can prevent it from being resolved twice.
- Rewrote EarClippingTriangulator to not allocate (no more Vector2s).
- Added ParticleEffectLoader to make AssetManager load ParticleEffects
- Added GeometryUtils, more Intersector functions, DelaunayTriangulator, ConvexHull.
- Added getBoundingBox to ParticleEffect
- EarClippingTriangulator changed to return triangle indices.
- PolygonSpriteBatch and friends refactored to use triangle indices.
- Added add(T, float), remove(int), remove(T) and clear() methods to BinaryHeap
- Bitmap Font changes:
	- FreeTypeFontGenerator allows you to specify the PixmapPacker now, to create an atlas with many different fonts (see FreeTypePackTest)
	- BitmapFont, BitmapFontCache and FreeTypeFontGenerator now support fonts with multiple texture pages. (see BitmapFontTest and FreeTypePackTest)
	- BitmapFontData.imagePath and getImagePath() is depreacted, use imagePaths[] and getImagePath(int) instead
	- Added two BitmapFont constructors for convenience; no need to specify flip boolean
	- Added getCache() to BitmapFont, for expert users who wish to use the BitmapFontCache (see BitmapFontTest)
	- FreeTypeFontGenerator now includes setMaxTextureSize and getMaxTextureSize to cap the generated glyph atlas size (default 1024)
- added render-hooks beginRender() and endRender() to BatchTiledMapRenderer
- Added panStop to GestureListener interface.
- ScissorStack#calculateScissors changed to take viewport, enabling it to work with glViewport.
- Added Bits#getAndClear, Bits#getAndSet and Bits#containsAll
- Added setX and setY to TextureAtlas.AtlasSprite so it matches expected behavior

[0.9.8]
- see http://www.badlogicgames.com/wordpress/?p=2791

[0.9.7]
- see http://www.badlogicgames.com/wordpress/?p=2664

[0.9.6]
- see http://www.badlogicgames.com/wordpress/?p=2513<|MERGE_RESOLUTION|>--- conflicted
+++ resolved
@@ -300,9 +300,7 @@
 - Allows up to 64k (65536) vertices in a Mesh instead of 32k before. Indices can use unsigned short range, so index above 32767 should be converted to int using bitwise mask, eg. int unsigneShortIndex = (shortIndex & 0xFFFF).
 - API Change: DragAndDrop only removes actors that were not already in the stage. This is to better support using a source actor as the drag actor, see #5675 and #5403.
 - API Change: Changed TiledMapTileLayer#tileWidth & #tileHeight from float to int
-<<<<<<< HEAD
 - Added ArrayTextureSpriteBatch that batches drawing operations with different textures into one draw call.
-=======
 - API Addition: convenient Matrix4 rotate methods: rotateTowardDirection and rotateTowardTarget
 - API Addition: Convenience method Actions#targeting(Actor, Action) to set an action's target.
 - API Change: Correction of TextField#ENTER_ANDROID renamed to NEWLINE and TextField#ENTER_DESKTOP renamed to CARRIAGE_RETURN.
@@ -320,7 +318,6 @@
 - Fixed Label text wrapping when it shouldn't (#6098).
 - Fixed ShapeRenderer not being able to render alpha 0xff (was max 0xfe).
 - API Change: glGetActiveUniform and glGetActiveAttrib parameter changed from Buffer to IntBuffer.
->>>>>>> d3ec4309
 
 [1.9.10]
 - API Addition: Allow target display for maximization LWJGL3 backend
