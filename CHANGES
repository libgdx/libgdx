[1.13.1]
- iOS: Update to MobiVM 2.3.22
- iOS: Fixes Gdx.openURI() not working on iOS 18.1 Simulator.
- Change visibility of PolygonSpriteBatch.switchTexture() to protected
- Added XmlReader.getChildren() and XmlReader.replaceChild()

[1.13.0]
- [BREAKING CHANGE] GWT: Updated to 2.11.0. `com.google.jsinterop:jsinterop-annotations:2.0.2:sources` must be added as a dependency to your html project dependencies.
- [BREAKING CHANGE] Android: Minimum API level is now level 19 (Android 4.4)
- [BREAKING CHANGE] iOS: Increased min supported iOS version to 12.0. Update your Info.plist file if necessary.
- [BREAKING CHANGE] Android, iOS: Exceptions occurring in Runnable tasks scheduled through Gdx.app.postRunnable() are no longer swallowed and will crash the app (add a protection if required).
- Updated: Update to jnigen 2.5.2
- iOS: Update to MobiVM 2.3.21
- iOS: The iOS backend now implements AudioDevice. It can be configured through IOSApplicationConfiguration with audioDeviceBufferSize/audioDeviceBufferCount
- Fixed GlyphLayout for fixed width glyph offsets at the start and end of lines.
- Fixed scene2d.ui layout for fractional positions and sizes.
- LWJGL3: Added pauseWhenMinimized and pauseWhenLostFocus flags to Lwjgl3ApplicationConfiguration.
- libGDX is now built using Java 17 due to Gradle 8 requirements.
- New GDX Setup projects now use Gradle 8.4 and AGP Plugin 8.1.2 which require at least Java 17.
- Fixed Timer#stop, remember time spent stopped and delay tasks when started again. #7281
- Android: Add configuration option to render under the cutout if available on the device.
- Fix: Keep SelectBox popup from extending past right edge of stage.
- Added Framebuffer multisample support (see GL31FrameBufferMultisampleTest.java for basic usage)
- Fix: Fonts generated with gdx-freetype no longer bleed when drawn with a shadow
- Fixed Timer tasks being run after cancellation.
- Optimization of SpriteBatch in GL30 default modes, as indices do not need to be updated
- Desktop: Added support for 8/32/64-bit PCM and MP3 WAVs
- Desktop: Improved support for surround sound audio files (#6792)
<<<<<<< HEAD
- API Addition: Added FPSLogger#setBound
=======
- Android: Added support for predictive back gesture (requires android:enableOnBackInvokedCallback="true" in manifest)
- API Removal: Removed deprecated back and menu key methods. Use `setCatchKey` and `isCatchKey` instead.
- Cache packed color on sprite to improve performance
- Improve JsonReader, add JsonSkimmer, JsonString
- Add proper glTexImage2D support on GWT
- Expose the color variables of Box2DDebugRenderer
- Add Color#set(Color rgb, float a)
- Prevent loss of precision in OrthographicCamera#update
- Fix offsets in ConvexHull while being unsorted
- Small particle emitter improvements
- Fix : RenderBuffer leak in GLFrameBuffer
- LWJGL 3: Remove unnecessary window.makeCurrent() calls to improve performance (#7362)
- Fix: DragListener only listens to the correct touch up events
- Fix incorrect glyph page index in FreeTypeFontGenerator
- Added TextureAtlas.TextureAtlasData.Page#name.
- iOS: Improve preferred FPS setting logic and documentation on iOS backend
- Fixed TextField breaking if the font has markup enabled.
- Only allow scrolling of a scroll pane if it has scroll focus
- iOS: Adding RoboVM AudioDevice implementation
- Add new Color#CLEAR_WHITE
- Fixed ScrollPane#scrollTo setting scrollX when there's a width
- Screens now extend the Disposable interface
- Added antialiasing flag to the ScreenUtils.
- Fix Intersector.intersectPolygons() corner case
- LWJGL 3: Fix the delta time not changing when resizing the window
- GWT: Allow switching the audio device; this has to be enabled via GwtApplicationConfiguration#fetchAvailableOutputDevices
- Add API to get user inout with native text fields (#7004)
- Fix issue with the 'request still pending' check on NetJavaImpl
- Added possibility to reset a particle effect without starting it
- Android & iOS: Use empty Audio implementations on Android and iOS when audio is disabled
- Adds status detection for an httpRequest
- Fix ANGLE GLES renderer on dekstop (#7274)
- Architecture support: Support for Linux RISC-V has been added. The gdx-xxx-natives-desktop.jar files now also contain native libraries for this architecture.
>>>>>>> e2508056

[1.12.1]
- LWJGL3 Improvement: Audio device is automatically switched if it was changed in the operating system.
- Tiled Fix: TiledLayer parallax default values fix
- API Addition: TiledDrawable: Align can be set to manipulate the alignment of the rendering (TiledDrawable#setAlign, TiledDrawable#getAlign)
- API Addition: TiledDrawable#draw: Also available as a static function (with align) if you don't want to create an extra instance per texture region
- Android: Removed mouse catching added on 1.12.0 due to unintended effects (see #7187).
- Android: Fixed touch state inconsistency when touching screen with 3 fingers on some devices (see #7256)
- iOS: Update to MobiVM 2.3.20
- API Addition: Using "object" property in Tiled object now fetches MapObject being pointed to, and BaseTmxMapLoader includes method for fetching map where key is id and value is MapObject instance.
- Update to LWJGL 3.3.3
- API Addition: Vector4 is just like Vector2 or Vector3, but with x, y, z, and w float components; a Vector4 can be passed as a shader uniform.
- Fix: Fix crash with ANGLE GLES renderer
- API Change: Use STBVorbis to decode ogg data for Sound
- API Change: Remove usage of deprecated tag on GL30
- Lower GLIBC requirements to 2.17 in order to support older Linux systems
- Fix: Fix setCursor releasing the caught cursor on the LWJGL 3 backend.
- Fix crash in ParticleEditor and Flame 
- Fix bitwise precedence in ModelBatch#addMesh (float[] vertices, short[] indices)
- Improve the default font's compatibility with GL30
- Fix potential IndexOutOfBoundsException on AsynchronousAndroidSound
- API Addition: GwtGL20 & GwtGL30#glGetFramebufferAttachmentParameteriv 
- Fix Tiled classes not being registered in the reflection cache
- Fix: Change androidx.fragment dependency to compileOnly
- Fix borderless fullscreen when taskbar is on the left/top

[1.12.0]
- [BREAKING CHANGE] Added #touchCancelled to InputProcessor interface, see #6871.
- [BREAKING CHANGE] Android: Immersive mode is now true by default. Set `useImmersiveMode` config to `false` to disable it.
- [BREAKING CHANGE] iOS: Increased min supported iOS version to 11.0. Update your Info.plist file if necessary.
- [BREAKING CHANGE] iOS: `hideHomeIndicator` set to `false` by default (was `true`).
- [BREAKING CHANGE] iOS: `screenEdgesDeferringSystemGestures` set to `UIRectEdge.All` by default (was `UIRectEdge.None`).
- [BREAKING CHANGE] iOS: preferred FPS is now uncapped by default, see #6717
- [BREAKING CHANGE] iOS: `ApplicationListener.create` and first `resize` are now called within `UIApplicationDelegate.didFinishLaunching`. Allows for earlier rendering and prevents black screen frames after launch screen. NOTE: App will get terminated if this method is blocked for more than 10-20 sec. 
- [BREAKING CHANGE] Actor#localToAscendantCoordinates throws an exception if the specified actor is not an ascendant.
- [BREAKING CHANGE] WidgetGroup#hit first validates the layout.
- [BREAKING CHANGE] Cell getters return object wrapper instead of primitives.
- [BREAKING CHANGE] MeshPartBuilder#lastIndex now returns int instead of short.
- [BREAKING CHANGE] 3D API - max bone weights is now configurable and limited to 4 by default. Change this value if you need less or more. See #6522.
- [BREAKING CHANGE] Mesh#getVerticesBuffer, Mesh#getIndicesBuffer, VertexData#getBuffer, and IndexData#getBuffer are deprecated in favor to new methods with boolean parameter. If you subclassed some of these classes, you need to implement the new methods.
- [BREAKING CHANGE] Desktop: The return value of AudioDevice#getLatency() is now in samples, and not milliseconds
- [BREAKING CHANGE] iOS: 32 bit (armv7) builds are no longer supported. Builds must be 64 bit (arm64) only.
- [BREAKING CHANGE] iOS: Use dynamic frameworks instead of static libs
- [BREAKING CHANGE] optimized Mesh#bind and Mesh#unbind have a new parameter for instanced attribute locations. If you use these methods without instancing, you can pass a null value.
- [BREAKING CHANGE] Dropped support for older libc versions since libGDX is now built on Ubuntu 20.04  (#7005)
- [KNOWN ISSUE] Android drag behaviour. Gdx.input.getDeltaX() and Gdx.input.getDeltaY always return 0 for pointer 0. Fixed on next version.
- Update to jnigen 2.4.1
- LWJGL Fix: setPosision() for MP3 files.
- iOS: Add new MobiVM MetalANGLE backend
- iOS: Update to MobiVM 2.3.19
- Update to LWJGL 3.3.2
- API Addition: Added Audio#switchOutputDevice and Audio#getAvailableOutputDevices to specify output devices. Only works for LWJGL3
- Fix LWJGL3: Audio doesn't die anymore, if a device gets disconnected
- API Addition: Added Haptics API with 4 different Input#vibrate() methods with complete Android and iOS implementations.
- API Addition: Vector2: Added static methods for angleDeg and angleRad
- Fix: Fixed Android and iOS touch cancelled related issues, see #6871.
- Javadoc: Add "-use" flag to javadoc generation
- Android: gdx-setup now uses AGP 7.2.2 and SDK 32, requiring Android Studio Chipmunk or IntelliJ IDEA 2022.2 and JDK 11.
- libGDX is now built using Java 11 due to new Android requirements. The rest of libGDX can still be built with JDK 8 and runtime compatibility of libGDX projects should be unaffected.
- Fixed glViewport when using HdpiMode.Logical with the LWJGL3 backend.
- Added Stage#actorRemoved to fire exit events just before an actor is removed.
- ScrollPane#setScrollingDisabled avoids invalidate() if nothing changed.
- Fixed incorrect ScrollPane#scrollTo.
- API Addition: Added Texture3D support
- Fix: Throw an exception when maximum Attribute count is reached to prevent silent failure.
- API Fix: The cursor can now be catched on Android.
- LWJGL3 Fix: Stereo audio can now be played on mono output devices. This may also improve downmixing to stereo and upmixing to surround.
- API Addition: Added CheckBox#getImageDrawable.
- FIX: HexagonalTiledMapRenderer now displays maps with the correct stagger index.
- API Addition: Added I18NBundle#keys() method.
- TOOLS Features: Save mode can be changed in Flame particle 3D editor.
- API Addition: added WebGL 2.0 implementation to Gwt backend : you can enable it by GwtApplicationConfiguration#useGL30
- Added GLES31 and GLES32 support with Lwjgl3 backend implementation
- API Addition: JsonReader#stop() to stop parsing.
- API Change: TextureAtlas now uses FileHandle#reader so outside code can control the charset
- API Fix: Intersector#isPointInTriangle
- API Addition: The Skin serializer now supports useIntegerPositions
- API Change: The skin serializer now treats scaledSize as a float
- API Change: DataInput throws an EOF-Exception
- API Fix: RenderBuffer leak in GLFrameBuffer class
- API Change: Pixmap#setPixels will now verify it has been given a direct ByteBuffer
- API Addition: glTexImage2D and glTexSubImage2D with offset parameter
- API Addition: OrientedBoundingBox
- API Addition: Tiled parallax factor support
- API Fix: LWJGL 3’s borderless fullscreen works with negative monitor coords
- API Fix: Update mouse x and y values immediately after calling #setCursorPosition
- API Change: Never stall with AssetManager on GWT
- API Change: Allow packed depth stencil buffer creation when not using GL30
- API Fix: Fixed DataInput#readString for non-ASCII
- API Fix: LwjglGraphics.setupDisplay() is no longer choosing the wrong display mode
- API Fix: MathUtils.lerpAngle() fixed for extreme inputs
- MathUtils trigonometry improvements
- Various Scene2D fixes and improvements
- Fix: JsonValue#addChild now clears leftover list pointers, preventing inconsistent or looping JSON objects.

[1.11.0]
- [BREAKING CHANGE] iOS: Increased min supported iOS version to 9.0. Update your Info.plist file if necessary.
- [BREAKING CHANGE] Removed Maven and Ant build systems. libGDX is now solely built with Gradle. See https://libgdx.com/dev/from-source/ for updated build instructions.
- [BREAKING CHANGE] Android Moved natives loading out of static init block, see #5795
- [BREAKING CHANGE] Linux: Shared libraries are now built on Ubuntu 18.04 (up from Ubuntu 16.04)
- [BREAKING CHANGE] The built-in font files arial-15.fnt and arial-15.png have been replaced with lsans-15.fnt and lsans-15.png; this may change some text layout that uses the built-in font, and code that expects arial-15 assets to be present must change to lsans-15.
- [BREAKING CHANGE] Legacy LWJGL3 projects must update the sourceCompatibility to 1.8 or higher.
- [BREAKING CHANGE] Android Removed hideStatusBar configuration, see #6683
- [BREAKING CHANGE] Lwjgl3ApplicationConfiguration#useOpenGL3 was replaced by #setOpenGLEmulation
- Gradle build now takes -PjavaVersion=7|8|9... to specify the Java version against which to compile libGDX. Default is Java 7 for everything, except the LWJGL3 backend, which is compiled for Java 8.
- LWJGL3 extension: Added gdx-lwjgl3-glfw-awt-macos extension. Fixes GLFW in such a way, that the LWJGL3/libGDX must no longer run on the main thread in macOS, which allows AWT to work in parallel, i.e. file dialogs, JFrames, ImageIO, etc. You no longer need to pass `-XstartOnFirstThread` when starting an LWJGL3 app on macOS. See `AwtTestLWJGL` in gdx-tests-lwjgl3. For more information, see https://github.com/libgdx/libgdx/pull/6772
- API Addition: Added LWJGL3 ANGLE support for x86_64 Windows, Linux, and macOS. Emulates OpenGL ES 2.0 through DirectX (Windows), desktop OpenGL (Linux), and Metal (macOS). May become the preferred method of rendering on macOS if Apple removes OpenGL support entirely. May fix some OpenGL driver issues. More information here: https://github.com/libgdx/libgdx/pull/6672
- iOS: Update to MobiVM 2.3.16
- Update to LWJGL 3.3.1
- API Addition: ObjLoader now supports ambientColor, ambientTexture, transparencyTexture, specularTexture and shininessTexture
- API Addition: PointSpriteParticleBatch blending is now configurable.
- TOOLS Features: Blending mode and sort mode can be changed in Flame particle 3D editor.
- API Addition: Polygon methods setVertex, getVertex, getVertexCount, getCentroid.
- API Addition: TMX built-in tile property "type" is now supported.
- API Addition: Octree structure.
- API Addition: Added StringBuilder#toStringAndClear() method.
- FirstPersonCameraController keys mapping is now configurable
- Fix: GlyphLayout: Several fixes for color markup runs with multi-line or wrapping texts
- API change: GlyphLayout#GlyphRun is now one GlyphRun per line. "color" was removed from GlyphRun and is now handled by GlyphLayout.
- Gdx Setup Tool: Target Android API 30 and update AGP plugin to 4.1.3
- API Fix: Sound IDs are now properly removed; this prevents changes to music instances with the same ID
- API Fix: LWJGL3Net#openURI does now work on macOS & JDK >= 16
- API Fix: Fixed a possible deadlock with AssetManager#dispose() and #clear()
- API Change: Enable the AL_DIRECT_CHANNELS_SOFT option for Sounds and AudioDevices as well to fix stereo sound
- API Addition: CameraInputController#setInvertedControls(boolean)
- API Removal: AnimatedTiledMapTile#frameCount
- LWJGL 3 is now the default desktop backend. If you want to port your existing applications, take a look here: https://gist.github.com/crykn/eb37cb4f7a03d006b3a0ecad27292a2d
- Brought the official and third-party extensions in gdx-setup up to date. Removed some unmaintained ones and added gdx-websockets & jbump.
- API Fix: Escaped characters in XML attributes are now properly un-escaped
- Bug Fix: AssetManager backslash conversion removed - fixes use of filenames containing backslashes
- gdx-setup now places the assets directory in project root instead of android or core. See advanced settings (UI) or arguments (command line) if you don't want it in root.
- API Fix: Resolved issues with LWJGL 3 and borderless fullscreen
- API Addition: GeometryUtils,polygons isCCW, ensureClockwise, reverseVertices
- API Addition: Added FreeTypeFontGenerator#hasCharGlyph method.
- API Fix: Pool discard method now resets object by default. This fixes the known issue about Pool in libGDX 1.10.0.
- API Addition: Split GWT reflection cache into two generated classes
- API Fix: Fix Box2D memory leak with ropes on GWT
- API Fix: Fix NPE in Type#getDeclaredAnnotation
- API Addition: Add pause/resume methods to AudioDevice
- API Fix: Protection against NullPointerException in World#destroyBody()
- API Fix: Prevent repeated mipmap generation in FileTextureArrayData
- API Fix: Fix issue with camera reference in CameraGroupStrategy’s default sorter
- API Fix: Move vertex array index buffer limit to backends to fix issue with numIndices parameter
- API Fix: TexturePacker: Fix wrong Y value when using padding
- API Fix: Lwjgl3Net: Add fallback to xdg-open on Linux if Desktop.BROWSE is unavailable
- API Addition: Add NWSEResize, NESWResize, AllResize, NotAllowed and None SystemCursors
- API Addition: GWTApplication#getJavaHeap and getNativeHeap are now supported
- API Addition: Box2D Shape now implements Disposable
- API Addition: Added ChainShape#clear method
- API Addition: Added Tooltip#setTouchIndependent; see #6758
- API Addition: Emulate Timer#isEmpty on GWT
- API Addition: Bits add copy constructor public Bits (Bits bitsToCpy)
- API Addition: Added List#drawSelection().
- API Addition: GwtApplicationConfiguration#xrCompatible 
- API Fix: setSystemCursor() now works on Android
- API Fix: getDisplayMode() is now more accurate on Android and GWT.
- API Addition: JsonValue#iterator(String) to more easily iterate a child that may not exist.
- API Addition: Added ExtendViewport#setScaling, eg for use with Scaling.contain.
- API Addition: Added application lifecycle methods to IOSAudio for custom audio implementations.
- API Addition: Added getBoundingRectangle() to Polyline
- API Addition: ShapeRenderer#check() has now protected visibility
- API Addition: Add ability to host GWT module on a different domain than the site, see #6851
- API Addition: Addes Tooltip#setTouchIndependent; see #6758
- API ADDITION: Emulate Timer#isEmpty on GWT
- API Addition: OrientedBoundingBox.

[1.10.0]
- [BREAKING CHANGE] Android armeabi support has been removed. To migrate your projects: remove any dependency with natives-armeabi qualifier from your gradle build file, this apply to gdx-platform, gdx-bullet-platform, gdx-freetype-platform and gdx-box2d-platform.
- [BREAKING CHANGE] tvOS libraries have been removed. No migration steps required.
- [BREAKING CHANGE] Linux x86 (32-bit) support has been removed. No migration steps required.
- [BREAKING CHANGE] Requires Java 7 or above.
- [BREAKING CHANGE] API Change: Scaling is now an object instead of an enum. This may change behavior when used with serialization.
- [BREAKING CHANGE] Group#clear() and #clearChildren() now unfocus the children. Added clear(boolean) and clearChildren(boolean) for when this isn't wanted. Code that overrides clear()/clearChildren() probably should change to override the (boolean) method. #6423
- [BREAKING CHANGE] Lwjgl3WindowConfiguration#autoIconify is enabled by default.
- [KNOWN ISSUE] Pool no longer reset freed objects when pool size is above its retention limit. Pool will discard objects instead. If you want to keep the old behavior, you should override Pool#discard method to reset discarded objects.
- Scene2d.ui: Added new ParticleEffectActor to use particle effects on Stage
- API addition: iOS: Added HdpiMode option to IOSApplicationConfiguration to allow users to set whether they want to work in logical or raw pixels (default logical).
- Fix for #6377 Gdx.net.openURI not working with targetSdk 30
- Api Addition: Added a Pool#discard(T) method.
- Architecture support: Linux ARM and AARCH64 support has been added. The gdx-xxx-natives.jar files now contain native libraries of these architectures as well.
- API Addition: Desktop Sound now returns number of channels and sample rate.

[1.9.14]
- [BREAKING CHANGE] iOS: IOSUIViewController has been moved to its own separate class 
- [BREAKING CHANGE] API Change: G3D AnimationDesc#update now returns -1 (instead of 0) if animation not finished.
- [BREAKING CHANGE] InputEventQueue no longer implements InputProcessor, pass InputProcessor to #drain.
- [BREAKING CHANGE] HeadlessApplicationConfiguration#renderInterval was changed to #updatesPerSecond
- API addition: Added Pixmap#setPixels(ByteBuffer).
- API change: ScreenUtils#getFrameBufferPixmap is deprecated in favor to new method Pixmap#createFromFrameBuffer.
- API Addition: Added overridable createFiles() methods to backend application classes to allow initializing custom module implementations.
- API Addition: Add a Graphics#setForegroundFPS() method.

[1.9.13]
- [BREAKING CHANGE] Fixed keycode representations for ESCAPE, END, INSERT and F1 to F12. These keys are working on Android now, but if you hardcoded or saved the values you might need to migrate.
- [BREAKING CHANGE] TextureAtlas.AtlasRegion and Region splits and pads fields have been removed and moved to name/value pairs, use #findValue("split") and #findValue("pad") instead.
- iOS: Update to MobiVM 2.3.12
- GWT: Key codes set with Gdx.input.setCatchKey prevent default browser behaviour
- Added Scaling.contain mode: Scales the source to fit the target while keeping the same aspect ratio, but the source is not scaled at all if smaller in both directions.
- API Addition: Added hasContents() to Clipboard interface, to reduce clipboard notifications on iOS 14
- TOOLS Features: Blending mode can be changed in Flame particle 3D editor.
- Input Keycodes added: CAPS_LOCK, PAUSE (aka Break), PRINT_SCREEN, SCROLL_LOCK, F13 to F24, NUMPAD_DIVIDE, NUMPAD_MULTIPLY, NUMPAD_SUBTRACT, NUMPAD_ADD, NUMPAD_DOT, NUMPAD_COMMA, NUMPAD_ENTER, NUMPAD_EQUALS, NUMPAD_LEFT_PAREN, NUMPAD_RIGHT_PAREN, NUM_LOCK.
  Following changes might be done depending on platform: Keys.STAR to Keys.NUMPAD_MULTIPLY, Keys.SLASH to Keys.NUMPAD_DIVIDE, Keys.NUM to Keys.NUM_LOCK, Keys.COMMA to Keys.NUMPAD_COMMA, Keys.PERIOD to Keys.NUMPAD_DOT, Keys.COMMA to Keys.NUMPAD_COMMA, Keys.ENTER to Keys.NUMPAD_ENTER, Keys.PLUS to Keys.NUMPAD_ADD, Keys.MINUS to Keys.NUMPAD_SUBTRACT
- Added a QuadFloatTree class.
- Desktop: Cubemap Seamless feature is now enabled by default when supported, can be changed via backend specific methods, see supportsCubeMapSeamless and enableCubeMapSeamless in both LwjglGraphics and Lwjgl3Graphics.
- API Addition: TextureAtlas reads arbitrary name/value pairs for each region. See #6316.
- TexturePacker writes using a new format when legacyOutput is false (default is true). TextureAtlas can read both old and new formats. See #6316.

[1.9.12]
- [BREAKING CHANGE] iOS: Changed how Retina/hdpi handled on iOS. See #3709.
- [BREAKING CHANGE] API Change: InputProcessor scrolled method now receives scroll amount for X and Y. Changed type to float to support devices which report fractional scroll amounts. Updated InputEvent in scene2d accordingly: added scrollAmountX, scrollAmountY attributes and corresponding setters and getters. See #6154.
- [BREAKING CHANGE] API Change: Vector2 angleRad(Vector2) now correctly returns counter-clockwise angles. See #5428
- [BREAKING CHANGE] Android: getDeltaTime() now returns the raw delta time instead of a smoothed one. See #6228.
- Fixed vertices returned by Decal.getVertices() not being updated
- Fixes Issue #5048. The function Intersector.overlapConvexPolygons now should return the right minimum translation vector values.
- Update to MobiVM 2.3.11
- API Change: Removed Pool constructor with preFill parameter in favor of using Pool#fill() method. See #6117
- API Addition: Slider can now be configured to only trigger on certain mouse button clicks (Slider#setButton(int)).
- Fixed GlyphLayout not laying out correctly with color markup.
- Fixed TileDrawable not applying its scale correctly.
- API Addition: Added epsilon methods to maps with float values.
- API Addition: Added an insertRange method to array collections.
- Fixed GestureDetector maxFlingDelay.
- API Change: Changed default GestureDetector maxFlingDelay to Integer.MAX_VALUE (didn't work before, this matches that).
- Gdx.files.external on Android now uses app external storage - see wiki article File handling for more information
- Improved text, cursor and selection rendering in TextArea.
- API Addition: Added setProgrammaticChangeEvents, updateVisualValue, round methods to ProgressBar/Slider.
- iOS: Keyboard events working on RoboVM on iOS 13.5 and up, uses same API as on other platforms
- API Addition: Added AndroidLiveWallpaper.notifyColorsChanged() to communicate visually significant colors back to the wallpaper engine.
- API Change: AssetManager invokes the loaded callback when an asset is unloaded from the load queue if the asset is already loaded.
- GWT: changed audio backend to WebAudio API. Now working on mobiles, pitch implemented. Configuration change: preferFlash removed. When updating existing projects, you can remove the soundmanager js files from your webapp folder and the references to it from index.html
- GWT: added possibility to lazy load assets via AssetManager instead of preload them before game start. See GWT specifics wiki article for more information.
- GWT: New configuration setting usePhysicalPixels to use native resolution on mobile / Retina / HDPI screens. When using this option, make sure to update your code in index.html and HTMLLauncher from setup template.
- GWT: GwtApplicationConfiguration and GWT backend now support an application to be resizable or fixed size. You can remove your own resizing code from your HTMLLaunchers.
- GWT: Assets in distribute build are renamed with md5 hash suffix to bypass browser cache on changes
- GWT: Fixed GwtFileHandle that was only returning text assets when listing a directory, now returns all children
- API Addition: Pixmap.downloadFromUrl() downloads an image from http(s) URLs and passes it back as a Pixmap on all platforms
- Added support for Linux ARM builds.
	- 32-bit: ARMv7/armhf
	- 64-bit: ARMv8/AArch64
- API Change: Removed arm abi from SharedLibraryLoader
- API Addition: Added a Lwjgl3ApplicationConfiguration#foregroundFPS option.
- API Change: Utility classes are now final and have a private constructor to prevent instantiation.
- API Change: ScrollPane now supports all combinations of scrollBarsOnTop and fadeScrollBars.
- API Addition: Added new methods with a "deg" suffix in the method's name for all Vector2 degrees-based methods and deprecated the old ones.
- API Addition: Added Slider#setVisualPercent.
- API Change: Enabling fullscreen mode on the lwjgl3 backend now automatically sets the vsync setting again.
- API Addition: Added put(key, value, defaultValue) for maps with primitive keys, so the old value can be returned.
- API Addition: Added ObjectLongMap.
- Added Intersector#intersectRayOrientedBoundsFast to detect if a ray intersects an oriented bounding box, see https://github.com/libgdx/libgdx/pull/6139
- API Addition: Added Table#clip() and Container#clip() methods.
- API Addition: Added getBackgroundDrawable() to Button.
- API Addition: Added imageCheckedDown and getImageDrawable() to ImageButton and ImageTextButton.
- API Addition: Added focusedFontColor, checkedFocusedFontColor, and getFontColor() to TextButton and ImageTextButton.
- API Addition: Added wrapReverse setting to HorizontalGroup.
- API Addition: Added Slider style drawables for over and down: background, knobBefore, and knobAfter.
- Fixed LwjglFrame not hiding the canvas in some situations.
- API Change: Table#round uses ceil/floor and is applied during layout, rather than afterward.
- Fixed blurry NinePatch rendering when using a single center region.
- API Change: Upon changing the window size with the lwjgl3 backend, the window is centered on the monitor.
- Fixed DepthShaderProvider no longer creates one DepthShader per bones count. Now it creates only one skinned variant and one non-skinned variant based on DepthShader/Config numBones.
- API Addition: Added Intersector#intersectPlanes to calculate the point intersected by three planes, see https://github.com/libgdx/libgdx/pull/6217
- API Addition: Added alternative Android Audio implementation for performant sound. See https://github.com/libgdx/libgdx/pull/6243.
- API Addition: Expose SpriteBatch and PolygonSpriteBatch setupMatrices() as protected.
- API Addition: New parameter OnscreenKeyboardType for Input.setOnscreenKeyboardVisible and Input.getTextInput 

[1.9.11]
- Update to MobiVM 2.3.8
- Update to LWJGL 3.2.3
- Fixed AndroidInput crashes due to missing array resize (pressure array).
- API Change: Ray#set methods and Ray#mul(Matrix4) normalize direction vector. Use public field to set and avoid nor()
- API Change: New internal implementation of all Map and Set classes (except ArrayMap) to avoid OutOfMemoryErrors when too many keys collide. This also helps resistance against malicious users who can choose problematic names.
- API Addition: OrderedMap#alter(Object,Object) and OrderedMap#alterIndex(int,Object) allow swapping out a key in-place without changing its value; OrderedSet also has this.
- API Addition: Json can now read/write: ObjectIntMap, ObjectFloatMap, IntMap, LongMap.
- API Addition: Added @Null annotation for IDE null analysis. All parameters and return values should be considered non-null unless annotated (or javadoc'ed if not yet annotated).
- API Addition: Added ParticleEmitter#preAllocateParticles() and ParticleEffect#preAllocateParticles() to avoid particle allocations during updates.
- Fixed changing looping state of already playing sounds on Android by first pausing the sound before setting the looping state (see #5822).
- API Change: scene2d: Table#getRow now returns -1 when over the table but not over a row (used to return the last row).
- API Change: scene2d: Tree#addToTree and #removeFromTree now have an "int actorIndex" parameter.
- API Addition: scene2d: Convenience method Actions#targeting(Actor, Action) to set an action's target.
- API Change: scene2d: In TextField, only revert the text if the change event was cancelled. This allows the text to be manipulated in the change listener.
- API Change: scene2d: Tree.Node#removeAll renamed to clearChildren.
- API Addition: scene2d: Added SelectBox#setSelectedPrefWidth to make the pref width based on the selected item and SelectBoxStyle#overFontColor.
- API Change: DefaultTextureBinder WEIGHTED strategy replaced by LRU strategy.
- API Change: ShaderProgram begin and end methods are deprecated in favor to bind method.
- API Addition: Added a OpenALAudio#getSourceId(long) method.
- API Addition: Added a ShaderProgram#getHandle() method.
- API Change: Replaced deprecated android support libraries with androidx. AndroidFragmentApplication is only affected.
- API Addition: Created interfaces AndroidAudio and AndroidInput and added AndroidApplication#createAudio and AndroidApplication#createInput to allow initializing custom module implementations.
- Allows up to 64k (65536) vertices in a Mesh instead of 32k before. Indices can use unsigned short range, so index above 32767 should be converted to int using bitwise mask, eg. int unsigneShortIndex = (shortIndex & 0xFFFF).
- API Change: DragAndDrop only removes actors that were not already in the stage. This is to better support using a source actor as the drag actor, see #5675 and #5403.
- API Change: Changed TiledMapTileLayer#tileWidth & #tileHeight from float to int
- API Addition: convenient Matrix4 rotate methods: rotateTowardDirection and rotateTowardTarget
- API Addition: Convenience method Actions#targeting(Actor, Action) to set an action's target.
- API Change: Correction of TextField#ENTER_ANDROID renamed to NEWLINE and TextField#ENTER_DESKTOP renamed to CARRIAGE_RETURN.
- API Change: Changed the visibility of TextField#BULLET, TextField#DELETE, TextField#TAB and TextField#BACKSPACE to protected.
- API Addition: TextField and TextArea are providing the protected method TextField#checkFocusTraverse(char) to handle the focus traversal.
- API Addition: UIUtils provides the constants UIUtils#isAndroid and UIUtils#isIos now.
- Fixed: The behaving of TextFields and TextAreas new line and focus traversal works like intended on all platforms now.
- API Change: Changed Base64Coder#encodeString() to use UTF-8 instead of the platform default encoding. See #6061
- Fixed: SphereShapeBuilder poles are now merged which removes lighting artifacts, see #6068 for more information.
- API Change: Matrix3#setToRotation(Vector3, float float) now rotates counter-clockwise about the axis provided. This also changes Matrix3:setToRotation(Vector3, float) and the 3d particles will rotate counter-clockwise as well. 
- API Change: TexturePacker uses a dash when naming atlas page image files if the name ends with a digit or a digit + 'x'.
- API Addition: Added Skin#setScale to control the size of drawables from the skin. This enables scaling a UI and using different sized images to match, without affecting layout.
- API Change: Moved adding touch focus from Actor#notify to InputListener#handle (see #6082). Code that overrides InputListener#handle or otherwise handles InputEvent.Type.touchDown events must now call Stage#addTouchFocus to get touchDragged and touchUp events.
- API Addition: Added AsynchronousAssetLoader#unloadAsync to fix memory leaks when an asset is unloaded during loading.
- Fixed Label text wrapping when it shouldn't (#6098).
- Fixed ShapeRenderer not being able to render alpha 0xff (was max 0xfe).
- API Change: glGetActiveUniform and glGetActiveAttrib parameter changed from Buffer to IntBuffer.

[1.9.10]
- API Addition: Allow target display for maximization LWJGL3 backend
- API Addition: Accelerometer support on GWT
- API Change: Set default behaviour of iOS audio to allow use of iPod
- API Change: IOSDevice is no longer an enum to allow users to add their own new devices when LibGDX is not up to date
- API Addition: Add statusBarVisible configuration to IOSApplicationConfiguration
- Update GWT Backend to GWT 2.8.2
- Update Android backend to build against API 28 (Android 9.0)
- API Addition: Input.isButtonJustPressed
- Update to LWJGL 2 backend to 2.9.3
- Update to MobiVM 2.3.6 release
- Update to LWJGL 3.2.1
- API Addition: Input allows getting the maximum number of pointers supported by the backend
- API Addition: Configuration option added to allow setting a max number of threads to use for net requests
- API Change: NetJavaImpl now uses a cached thread pool to allow concurrent requests (by default, the thread pool is unbounded - use maxNetThreads in backend configurations to set a limit - set to 1 for previous behavior)
- API Addition: New MathUtils norm and map methods
- API Change: Pixmap blending was incorrect. Generated fonts may change for the better, but may require adjusting font settings.
- API Change: Particle effects obtained from a ParticleEffectPool are now automatically started
- Removed OSX 32-bit support
- API Change: By default LWJGL2 backend no longer does pause/resume when becoming background/foreground window. New app config setting was added to enable the old behavior.
- API Change: By default LWJGL2 backend now does pause/resume when window is minimized/restored. New app config setting was added to disable this behavior.
- LWJGL3: Fixed window creation ignoring refresh rate of fullscreen mode.
- TmxMapLoader and AtlasTmxMapLoader refactoring: Shared functionality was moved to BaseTmxMapLoader, duplicate code was removed.
- AtlasTmxMapLoader supports group layers now (a positive side effect of the BaseTmxMapLoader refactoring).
- API Change: TmxMapLoader and AtlasTmxMapLoader: load/loadAsync methods work exactly as before, but many methods of these classes had to change. This makes it possible implement new Tiled features.
- API Addition: TextField#drawMessageText.
- Fixed TextField rendering text outside the widget at small sizes.
- API Addition: Group#getChild(int)
- API Addition: notEmpty() for collections.
- API Change: scene2d.ui Tree methods renamed for node set/getObject to set/getValue.
- API Change: scene2d.ui Tree and Tree.Node require generics for the type of node, values, and actors.
- API Change: For Selection in scene2d.utils "toggle" is now respected when !required and selected.size == 1.
- API Addition: new InstanceBufferObject and InstanceBufferObjectSubData classes to enable instanced rendering.
- API Addition: Support for InstancedRendering via Mesh
- API Change: Cell#setLayout renamed to setTable.
- API Addition: Added Collections#allocateIterators. When true, iterators are allocated. When false (default), iterators cannot be used nested.
- API Addition: Added Group#removeActorAt(int,boolean) to avoid looking up the actor index. Subclasses intending to take action when an actor is removed may need to override this new method.
- API Change: If Group#addActorAfter is called with an afterActor not in the group, the actor is added as the last child (not the first).

[1.9.9]
- API Addition: Add support for stripping whitespace in PixmapPacker
- API Addition: Add support for 9 patch packing in PixmapPacker
- API Addition: Pressure support for ios/android. https://github.com/libgdx/libgdx/pull/5270
- Update to Lwjgl 3.2.0
- Update android level we build against to 7.1 (API 25)
- API Change: gdx-tools no longer bundles dependencies to be compatible with java 9
- Skin JSON files can now use the simple names of classes, i.e. "BitmapFont" rather than "com.badlogic.gdx.graphics.g2d.BitmapFont". Custom classes can be added by overriding Skin.getJsonLoader() and calling json.setClassTag().
- Skin supports cascading styles in JSON. Use the "parent" property to tag another style by name to use its values as defaults. See https://github.com/libgdx/libgdx/blob/master/tests/gdx-tests-android/assets/data/uiskin.json for example.
- SkinLoader can be used on subclasses of Skin by overriding generateSkin(). 
- API addition: Tree indentation can be customized.
- Fixed GlyphLayout not respecting BitmapFontData#down.
- API Addition: Added faceIndex paramter to #FreeTypeFontGenerator(FileHandle, int).
- API Change: BitmapFont#getSpaceWidth changed to BitmapFont#getSpaceXadvance.
- Many GlyphLayout fixes.
- API Addition: Added FileHandle#map(), can be used to memory map a file
- API Change: BitmapFontData#getGlyphs changed for better glyph layout. See https://github.com/libgdx/libgdx/commit/9a7dfdff3c6374a5ebd2f33a819982aceb287dfa
- API Change: Actor#hit is now responsible for returning null if invisible. #5264
- API Addition: Added [Collection]#isEmpty() method to all 22 custom LibGDX-collections (e.g. Array, ObjectMap, ObjectSet, Queue, ...)
- API Addition: StringBuilder#clear()
- API Addition: Color#WHITE_FLOAT_BITS
- Table layout fixed when expand is used and the layout width is less than the table's min width.
- InputMultiplexer#setProcessors(Array) now copies the items instead of using the specified array instance.
- API Change: A wrapped HorizontalGroup or VerticalGroup will now size children down to their min size if the group is smaller than their pref size.
- LWJGL3: useVSync() is now a per-window setting. Any additional windows should disable vsync to avoid frames dropping to (refresh rate / # of windows).
- Batch and sprite implementations and SpriteCache store Color separately from the float packed color, since converting to/from float is lossy.
- API Change: NumberUtils floatToIntColor expands the alpha from 0-254 to 0-255, so 255 doesn't become 254 from conversion from int to float to int.
- API Change: Batch and Decal setColor(float) renamed to setPackedColor for differentiation, since the conversion from float to Color is lossy.
- API Change: PolygonSprite getVertexColor renamed to getPackedColor to match other classes.
- API Change: FreeTypeFontGenerator only generates a missing glyph if \0 is in the characters.
- API Change: DragScrollListener no longer requires the touch/mouse cursor to be directly above/below the scroll pane.
- API Change: List#toString(Object) changed from protected to public. Subclasses overriding this need to change to public.
- API Change: List now handles more key presses.
- API Change: TexturePacker ImageProcessor#addImage(File, String) now returns the Rect.


[1.9.8]
- Add iPhoneX images
- Fix MacOS issue with GL_ARB_texture_float extension check
- Fix AtlasTmxMapLoader tileset tile id offset
- Bullet: updated to 2.87, see: http://bulletphysics.org/wordpress/?p=485
- API Addition: Possibility to specify TexturePacker settings for resampling when scaling.
- API Addition: Support for customizing render buffer attachments in GLFrameBuffers
- API Change: Revert to constructors for GLFrameBuffers for easier customization

[1.9.7]
- Update to MobiVM(RoboVM) 2.3.3
- Add iOS 11 support
- Update to Lwjgl 3.1.3
- Update to MOE 1.4.0
- API Change: GLFrameBuffer has been refactored https://github.com/libgdx/libgdx/pull/4882. Create standard FrameBuffers with static methods. Customized FBOS with FrameBufferBuilder
- API addition: Tiled group layer support 
- Fix Tiled properties, offset parsing for image layers
- API addition: Added utility methods for Vector equals with epsilon
- Fix Animation backing array type
- Fix Mesh copying with 0 indices 
- Fix restoration of pooled particle effects scale
- Fix loss of controller listeners on reconnect
- Added basic kotlin project generation support in the setup tool
- API addition: Allow APK expansion to be used in fragments and activities
- API addition: Added color properties support from tiled maps
- API Change: Added rotation vector sensor support on Android
- API Change: GLProfiler refactored for OOP and lwjgl3 multi windows
- LWJGL3: The creation of additional windows via Lwjgl3Application.newWindow() is now deferred, with postRunnable(), until all existing windows have been updated. This fixes a potential native crash with NVidia GL drivers on Windows, presumably caused by a GL context conflict.
- API addition: Lwjgl3WindowListener.created() is called after a new window has been created. It's unsafe to call Lwjgl3Window functions in between Lwjgl3Application.newWindow() and this callback.
- Updated LWJGL3 backend to 3.1.3.
- Lwjgl3Graphics.setUndecorated() and Lwjgl3Graphics.setResizable() now delegate their work to the respective GLFW functions.
- API addition: ProgressBar.isVertical() - returns whether a progress bar is vertical or horizontal.
- API Change: SplitPane now by default does not allow the split amount to shrink children below their minimum sizes (cropping them). This behavior can be reverted by overriding clampSplitAmount or wrapping the children in Containers set to minSize(0) and fill(). SplitPane also now correctly includes the handle min size in its own min size calculations.
- API Change: SplitPane.getSplit() renamed to SplitPane.getSplitAmount() to match other getter and setter names.
- Improved internal Timer synchronization.
- API Change: List#drawItem, added float width parameter.
- API Addition: Make it possible to disable sound on the GWT-Backend with disableSound=true.
- API Change: ScrollPane setWidget deprecated in favor of setActor to match other APIs.
- API Change: removed JGLFW backend
- Fixed mixed up use of TexturePacker.Settings.stripWhitespaceX|Y.
- Added joystick POV support to LWJGL3 controller backend.
- Added support for 2d particles sprite animation.
- API Change: ParticleEmitter getSprite, setSprite, getImagePath, setImagePath are now getSprites, setSprites, getImagePaths, setImagePaths.
- Added support for 2d particles independant scale X and Y.
- API Change: ParticleEmitter getScale, matchSize are now getScaleX/getScaleY, matchSizeX/matchSizeY. Added scaleSize(float scaleX, float scaleY)
- API Change: Added iconDropped() callback to AndroidWallpaperListener.

[1.9.6]
- Fix performance regression in LWJGL3 backend, use java.nio instead of BufferUtils. Those are intrinsics and quite a bit faster than BufferUtils on HotSpot.
- Updated to latest Sound Manager 2
- Added mappings for Xbox 360 controller for Linux
- Separated error log for vertex/fragment shaders for easier debugging
- Minimum Android API level is now level 9 (Android 2.3)
- API addition: Configurable TexturePacker bleed iterations
- Updated IOS Multi-OS Engine backend to 1.3.6
- API Change: Pixmap.setBlending, Pixmap.setFilter are now instance methods
- VertexAttribute expert constructors exposed. Short types can now be used for attributes.

[1.9.5]
- Fix NPE swallowing "video driver unsupported" error on LWJGL 2 backend.
- Allow window icons to be set in Lwjgl3ApplicationConfiguration or Lwjgl3WindowConfiguration.
- Allow window icon and title to be changed in Lwjgl3Window
- API Addition: ApplicationLogger interface, allowing easier access to custom logging
- DefaultRenderableSorter accounts for center of Renderable mesh, see https://github.com/libgdx/libgdx/pull/4319
- Bullet: added FilterableVehicleRaycaster, see https://github.com/libgdx/libgdx/pull/4361
- Bullet: updated to 2.85, see: http://bulletphysics.org/wordpress/?p=456
- Updated iOS native build scripts to iOS 10.1 and TVOS 10.0
- API Addition: BitmapFont#blankLineScale.
- Fixed rounding of Drawables in ProgressBar. Allow rounding to be disabled with setRound().
- Updated LWJGL3 backend to LWJGL 3.1.0, see https://blog.lwjgl.org/lwjgl-3-1-0-released/
- LWJGL3 backend now supports non-continuous rendering, see https://github.com/libgdx/libgdx/pull/3772
- API Change: Lwjgl3WindowListener.refreshRequested() is called when the windowing system (GLFW) reports contents of a window are dirty and need to be redrawn.
- API Change: Lwjgl3WindowListener.maximized() is called when a window enters or exits a maximized state.
- API Change: Lwjgl3WindowListener.deiconified() removed, combined with .iconified().
- API Change: Lwjgl3Window.deiconify() renamed to .restore() since it can also be used to de-maximize a window.
- Lwjgl3Window now has a maximize() method, and windows can be started maximized using the window or app configuration's setMaximized() method.
- NinePatch can now be drawn rotated or scaled.
- NinepatchDrawable is now a TransformDrawable.
- API Change: Group add* methods no longer remove and re-add the actor if it is already in the group, instead they do nothing.
- API Change: g2d.Animation is now generic so it can support Drawables, PolygonRegions, NinePatches, etc. To fix existing code, specify the TextureRegion type in animation declarations (and instantiations in Java 6), i.e. Animation<TextureRegion> myAnimation = new Animation<TextureRegion>(...);
- TiledDrawable throws unsupported operation if trying to draw rotated/scaled. #4005
- API Change: DragAndDrop now puts default position of drag actor at pointer location. The original default offset from the pointer was (14, -20).
- Added ShaderProgramLoader for AssetManager.
- BoundingBox#isValid now returns also true when min==max, see: https://github.com/libgdx/libgdx/pull/4460

[1.9.4]
- Moved snapping from ProgressBar to Slider to prevent snapping when setting the value programmatically.
- Bullet: added btSoftBody#getLinkCount() and btSoftBody#getLink(int), see https://github.com/libgdx/libgdx/issues/4152
- API Change: Wrapping for scene2d's HorizontalGroup and VerticalGroup.
- Fix hiero problem with certain unicode characters. See https://github.com/libgdx/libgdx/issues/4202
- Switched to RoboVM fork 2.2.0, fixes incompatibility with Android Gradle plugin and iOS 9.3.4

[1.9.3]
- Switched to MobiDevelop's RoboVM fork (http://robovm.mobidevelop.com)
- Addition of Intel Multi-OS Engine backend for deploying to iOS
- Updated iOS native build scripts to iOS 9.3 and TVOS 9.2
- API Addition: GestureDetector#pinchStop() called when no longer pinching
- API Addition: Gdx.graphics.setUndecorated/setResizable API added to Graphics https://github.com/libgdx/libgdx/pull/3847
- API Addition: Gdx.graphics.getGLVersion(), grab the GL version and implementation type. https://github.com/libgdx/libgdx/pull/3788
- API Change: Lwjgl3WindowListener -> filesDropped(String[] files) adds drag'n drop support for the lwjgl3 backend
- Added isComplete() to ParticleEffect to make it easier to know when all the emitters are done, behaves the same as in the 2D API.
- API Change: renamed Lwjgl3WindowListener.windowIsClosing() to closeRequested() to better communicate its intent.
- Add IndexData.updateIndices method to increase performance when used with IndexBufferObjectSubData. 
- Added FlushablePool
- Added ShapeCache see https://github.com/libgdx/libgdx/pull/3953
- API Change: moved shape builder logic out of MeshBuilder, see: https://github.com/libgdx/libgdx/pull/3996
- API Change: changed copy constructor OrderedMap(ObjectMap) to OrderedMap(OrderedMap)
- API Change: Table reset now calls clearChildren, not clear.
- Fixed crashes in AndroidMusic.java when isPlaying is called. Errors are now logged only rather than crashing the app.
- Added emulation of ScreenUtils for GWT
- Improved performance of glReadPixels() on GWT. New method is 20-30 times faster
- Fixed crash on Mac when using LWJGL2, custom cursors and embedding the game in an AWT window
- Fixed getDisplayModes(Monitor monitor) returning wrong data on LWJGL2 backend
- Fixed Gdx.input.getCurrentEventTime() not being set on LWJGL3, fixes GestureDetector and flick scroll not working
- Fixed not being able to select non-latin characters in TextFields
- Bullet: added CustomActionInterface, see https://github.com/libgdx/libgdx/pull/4025
- Add window size limits option to LWJGL3 app and window configurations
- Add handling of tag "<objectgroup>" within tags "<tile>" in TmxMap loaders.

[1.9.2]
- Added TextureArray wrapper see https://github.com/libgdx/libgdx/pull/3807
- Fixed bug in AndroidGL20.cpp which cast a pointer to a 32-bit int. Crash on 64-bit ARM, but only for a specific code path and address...
- Fixed multiple controllers registering on same index with LWJGL3, see https://github.com/libgdx/libgdx/issues/3774
- Fixed the FreeTypeFontGenerator texture bleeding, see https://github.com/libgdx/libgdx/issues/3521

[1.9.1]
- API Change: Override GwtApplication#createApplicationListener() to create your ApplicationListener
  on GWT, overriding GwtApplication#getApplicationListener() isn't needed anymore, see https://github.com/libgdx/libgdx/issues/3628
- Fixed ARM64 and x86_64 binaries for Android

[1.9.0]
- API Change: Lwjgl3ApplicationConfiguration#setBackbufferConfig -> setBackBufferConfig
- Fixed HexagonalTiledMapRenderer, see https://github.com/libgdx/libgdx/pull/3654
- Added support for locking the screen orientation in GWT, see https://github.com/libgdx/libgdx/pull/3633
- Added Gdx-Kiwi and gdx-lml to extensions, see https://github.com/libgdx/libgdx/pull/3597
- Added Gyroscope support in Input, implemented for Android, see https://github.com/libgdx/libgdx/pull/3594
- Fixed touch mapping on iOS, see https://github.com/libgdx/libgdx/pull/3590
- Added orientation to Box2D Transform class, see https://github.com/libgdx/libgdx/pull/3308
- Added system cursors to GWT, fix 'Ibeam' system cursor not working on LWJGL3.
- Added experimental AndroidApplicationConfiguration#useGL30 and IOSApplicationConfiguration#useGL30 for testing OpenGL ES 3.0 support on mobile devices, do not use in production.
- Fix broken kerning for FreeType fonts, see https://github.com/libgdx/libgdx/pull/3756
- Added ARM64 and x86_64 binaries for Android
- API Addition: FreeTypeFontParameter has an additional field for tweaking hinting, see https://github.com/libgdx/libgdx/pull/3757

[1.8.0]
- API Change: Rewrote FreeType shadow rendering (much better).
- Added spaceX/Y to FreeType fonts.
- Higher quality FreeType font rendering.
- Hiero updated to v5, now with FreeType support and other new features!
- GlyphLayout now allocates much, much less memory when processing long text that wraps.
- Added LWJGL 3 backend, see https://github.com/libgdx/libgdx/issues/3673 for more info.
- Added Graphics#getBackBufferWidth and Graphics#getBackBufferHeight for HDPI handling
- API Change: Added HdpiUtils. Instead of calling GL20#glViewport and GL20#glScissor yourself
  please use HdpiUtils instead. It will ensure that you handle HDPI monitors correctly when
  using those OpenGL functions. On HDPI monitors, the size reported by Gdx.graphics 
  getWidth/getHeight is in logical coordinates as dictated by the operating system, usually half
  the HDPI resolution. The OpenGL drawing surface works in backbuffer coordinates at the full
  HDPI resolution. If you pass logical coordinates to glViewport and glScissor, you only 
  affect a quarter of the real backbuffer size. Use HdpiUtils instead, it will do the right thing, while letting you continue to work in logical (aka returned by Gdx.graphics.getWidth/getHeight) coordinates.
- API Change: Graphis#getDesktopDisplayMode() has been renamed to Graphics#getDisplayMode() and
  returns the current display mode of the monitor the window is shown on (primary monitor on
  all backends except LWJGL3, which supports real multi-monitor setups).
- API Change: Graphics#getDisplayModes() return the display modes of the monitor the monitor
  the window is shown on (primary monitor on all backends except LWJGL3 which supports real
  multi-monitor setups).
- API Change: Graphics#setDisplayMode(DisplayMode) has been renamed to 
  Graphics#setFullscreenMode(). If the window is in windowed mode, it will be switched 
  to fullscreen mode on the monitor from which the DisplayMode stems from.
- API Change: Graphics#setDisplayMode(int, int, boolean) has been renamed to 
  Graphics#setWindowedMode(int, int). This will NOT allow you to switch to fullscreen anymore, 
  use Graphics#setFullscreenMode() instead. If the window is in fullscreen mode, it will be
  switched to windowed mode on the monitor the window was in fullscreen mode on.
 - API Addition: Graphics#Monitor, represents a monitor connected to the machine the app is
  running on. A monitor is defined by a name and it's position relative to other connected
  monitors. All backends except the LWJGL3 backend will report only the primary monitor
 - API Addition: Graphics#getPrimaryMonitor() returns the primary monitor you usually want
  to work with.
 - API Addition: Graphics#getMonitor() returns the monitor your app's window is shown on,
  which may not be the primary monitor in >= 2 monitor systems. All backends except the 
  LWJGL3 backend will report only the primary monitor.
 - API Addition: Graphics#getMonitors() returns all monitors connected to the system. All
  backends except the LWJGL3 backend will only report the primary monitor.
 - API Addition: Graphics#getDisplayMode(Monitor) returns the display mode of the monitor
  the app's window is shown on. All backends except the LWJGL3 backend will report the
  primary monitor display mode instead of the actual monitor's display mode. Not a problem
  as all other backends run on systems with only a single monitor so far (primary monitor).
- Added option to include credentials on cross-origin http requests (used only for GWT backend).
- Added option to specify crossorigin attribute when loading images with AssetDownloader (GWT), see #3216.
- API Change: removed Sound#setPriority, this was only implemented for the Android backend. However, Android itself never honored priority settings.
- API Change: cursor API has been cleaned up. To create a custom cursor, call Graphics#newCursor(), to set the custom cursor call Graphics#setCursor(), to set a system cursor call Graphics#setSystemCursor(). The Cursor#setSystemCursor method has been removed as that was not the
right place. Note that cursors only work on the LWJGL, LWJGL3 and GWT backends. Note that system cursors only fully work on LWJGL3 as the other two backends lack a means to set a specific system cursor. These backends fall back to displaying an arrow cursor when setting any system cursor.
- API Addition: Added Lwjgl3WindowListener, allows you to hook into per-window iconficiation, focus and close events. Also allows you to prevent closing the window when a close event arrives.

[1.7.2]
- Added AndroidAudio#newMusic(FileDescriptor) to allow loading music from a file descriptor, see #2970
- Added GLOnlyTextureData, which is now the default for FrameBuffer and FrameBufferCubemap, see #3539
- Added rotationChanged() for Actor class, called when rotation changes, see https://github.com/libgdx/libgdx/pull/3563
- Fixed crash on MacOS when enumerating connected gamepads.
- ParticleEmitter no longer says it's complete when it's set to continuous, see #3516
- Improved JSON parsing and object mapping error messages.
- Updated FreeType from version 2.5.5 to 2.6.2.
- Fixed corrupt FreeType rendering for some font sizes.
- API Change: FreeTypeFontParameter has new fields for rendering borders and shadows.
- FreeTypeFontParameter can render much better fonts at small sizes using gamma settings.
- BitmapFont can now render missing (tofu) glyph for glyphs not in the font.
- FreeTypeFontGenerator depreacted methods removed.
- Fixed BitmapFont color tags changing glyph spacing versus not using color tags. BitmapFont#getGlyphs has a new paramter. See #3455.
- Skin's TintedDrawable now works with TiledDrawable. #3627
- Updated jnigen to Java Parser 2.3.0 (http://javaparser.github.io/javaparser/).
- FreeType fonts no longer look terrible at small size. This is a big deal!
- Updated to RoboVM 1.12.0, includes tvOS support!

[1.7.1]
- Fixes AtlasTmxMapLoader region name loading to tileset name instead of filename
- Changes TiledMapPacker output, region names are tileset names, adjusts gid, defaults to one atlas per map
- API Change: members of Renderable and MeshPart are changed, see https://github.com/libgdx/libgdx/pull/3483
- Added Vector#setToRandomDirection(), see #3222
- Updated to stb_image v2.08
- Added Node#copy(), used when creating a ModelInstance from a Model to allow using custom nodes
- Add ModelCache, see https://github.com/libgdx/libgdx/wiki/ModelCache
- Updated bullet to v2.83.6
- Updated to RoboVM 1.9, for free life-time license read http://www.badlogicgames.com/wordpress/?p=3762

[1.7.0]
- Gdx.input.setCursorImage removed, replaced with Gdx.graphics.setCursor and Gdx.graphics.newCursor see https://github.com/libgdx/libgdx/pull/2841/
- Fixed an issue with UTF8 decoding in GWT emulation of InputStreamReader
- Updated to RoboVM 1.8 for iOS 9 support.

[1.6.5]
- Objects from animated tiles in TMX maps are now supported.
- Made possible to use any actor for tooltips.
- Improved cross-platform reflection api for annotations.
- NinePatch#scale now also scales middle patch size.
- GLFrameBuffer is now abstract, renamed setupTexture to createColorTexture, added disposeColorTexture
- Added LwjglApplicationConfiguration#gles30Context*Version, see https://github.com/libgdx/libgdx/pull/2941
- Added OpenGL error checking to GLProfiler, see https://github.com/libgdx/libgdx/pull/2889
- Updated to RoboVM 1.6

[1.6.4]
- TextField cursor and selection size changed. https://github.com/libgdx/libgdx/commit/2a830dea348948d2a37bd8f6338af2023fec9b09
- FreeTypeFontGenerator setting to improve shadows and borders.
- ScrollPane scrolls smoothly when the scrolled area is much larger than the scrollbars.
- TexturePacker sorts page regions by name.
- GlyphLayout text wrapping changed to not trim whitespace. https://github.com/libgdx/libgdx/commit/ee42693da067da7c5ddd747f051c1423d262cb96
- Fixed BitmapFont computing space width incorrectly when padding is used and no space glyph is in the font.
- Fixed TextArea cursor and selection drawing positions.
- Fixed ActorGestureListener pan and zoom when the actor is rotated or scaled.
- Fixed TextField for non-pixel display.
- Allow ellipsis string to be set on Label.
- AssetManager gets hook for handling loading failure.
- TextField now fires a ChangeEvent when the text change. Can be cancelled too!
- Added tooltips to scene2d.ui.
- Updated to RoboVM 1.5

[1.6.3]
- Updated to RoboVM 1.4

[1.6.2]
- API Change: TiledMapImageLayer now uses floats instead of ints for positioning
- API Change: Added GLFrameBuffer and FrameBufferCubemap: Framebuffer now extends GLFramebuffer, see #2933

[1.6.1]
- Added optional hostname argument to Net.newServerSocket method to allow specific ip bindings for server applications made with gdx.
- Changed the way iOS native libs are handled. Removed updateRoboVMXML and copyNatives task from ios/build.gradle. Instead natives are now packaged in jars, within the META-INF/robovm/ios folder. Additionally, a robovm.xml file is stored there that gets merged with the project's robovm.xml file by RoboVM.

[1.6.0]
- API Change: GlyphLayout xAdvances now have an additional entry at the beginning. This was required to implement tighter text bounds. #3034
- API Change: Label#getTextBounds changed to getGlyphLayout. This exposes all the runs, not just the width and height.
- In the 2D ParticleEditor, all chart points can be dragged at once by holding ctrl. They can be dragged proportionally by holding ctrl-shift.
- Added Merge button to the 2D ParticleEditor, for merging a loaded particle effect file with the currently open particle effect.
- Added ability to retrieve method annotations to reflection api
- Added PixmapPacker.updateTextureRegions() method.
- Added ability to pack "anonymous" pixmaps into PixmapPacker, which will appear in the generated texture but not a generated or updated TextureAtlas
- Added PixmapPacker.packDirectToTexture() methods.
- API Change: PixmapPacker.generateTextureAtlas(...) now returns an atlas which can be updated with subsequent calls to PixmapPacker.updateTextureAtlas(...)
- API Change: FreeTypeFontGenerator.generateFont(...) now works with a user-provided PixmapPacker.
- Added DirectionalLightsAttribute, PointLightsAttribute and SpotLightsAttribute, removed Environment#directionalLights/pointLights/spotLights, added Environment#remove, lights are now just like any other attribute. See also https://github.com/libgdx/libgdx/wiki/Material-and-environment#lights
- API Change: BitmapFont metrics now respect padding. #3074
- Update bullet wrapper to v2.83
- Added AnimatedTiledMapTile.getFrameTiles() method

[1.5.6]
- API Change: Refactored Window. https://github.com/libgdx/libgdx/commit/7d372b3c67d4fcfe4e82546b0ad6891d14d03242
- Added VertexBufferObjectWithVAO, see https://github.com/libgdx/libgdx/pull/2527
- API Change: Removed Mesh.create(...), use MeshBuilder instead
- API Change: BitmapFontData, BitmapFont, and BitmapFontCache have been refactored. http://www.badlogicgames.com/wordpress/?p=3658
- FreeTypeFontGenerator can now render glyphs on the fly.
- Attribute now implements Comparable, custom attributes might need to be updated, see: https://github.com/libgdx/libgdx/wiki/Material-and-environment#custom-attributes
- API Change: Removed (previously deprecated) GLTexture#createTextureData/createGLHandle, Ray#getEndPoint(float), Color#tmp, Node#parent/children, VertexAttribute#Color(), Usage#Color, ModelBuilder#createFromMesh, BoundingBox#getCenter()/updateCorners()/getCorners(), Matrix4.tmp

[1.5.5]
- Added iOS ARM-64 bit support for Bullet physics
- 3D Animation, NodeAnimation keyframes are separated into translation, rotation and scaling
- Added capability to enable color markup from inside skin json file.
- Exposed method ControllerManager#clearListeners on Controllers class
- Net#openURI now returns a boolean to indicate whether the uri was actually opened.
- DefaultShader now always combines material and environment attributes
- Added ShapeRenderer constructor to pass a custom shader program to ImmediateModeRenderer20.
- API Change: Group#toString now returns actor hierarchy. Group#print is gone.
- Added SpotLight class, see https://github.com/libgdx/libgdx/pull/2907
- Added support for resolving file handles using classpaths (ClasspathFileHandleResolver)

[1.5.4]
- Added support for image layers in Tiled maps (TiledMapImageLayer)
- Added support for loading texture objects from TMX Maps (TextureMapObject)
- Added support for border and shadow with FreeTypeFontGenerator - see https://github.com/libgdx/libgdx/pull/2774
- Now unknown markup colors are silently ignored and considered as normal text.
- Updated freetype from version 2.4.10 to 2.5.5
- Added 3rd party extensions to setup application, see 
- Updated to RoboVM 1.0.0-beta-04
- Updated to GWT 2.6.1, sadly GWT 2.7.0 isn't production ready yet.

[1.5.3]
- API Change: TextField#setRightAlign -> TextField#setAlignment
- I18NBundle is now compatible with Android 2.2
- Fixed GWT reflection includes for 3D particles
- 3D ParticleEffectLoader registered by default
- Added HttpRequestBuilder, see https://github.com/libgdx/libgdx/pull/2698
- Added LwjglApplicationConfiguration.useHDPI for Mac OS X with retina displays. Allows you to get "real" pixel coordinates for mouse and display coordinates.
- Updated RoboVM to 1.0.0-beta-03

[1.5.2]
- Fixed issue #2433 with color markup and alpha animation. 
- Fixed natives loading for LWJGL on Mac OS X

[1.5.1]
- Gradle updated to 2.2
- Android Gradle tooling updated to 1.0.0
- API Change: Switched from Timer to AnimationScheduler for driving main loop on GWT. Removed fps field from GwtApplicationConfiguration to instead let the browser choose the most optimal rate.
- API Change: Added pause and resume handling on GWT backend. When the browser supports the page visibility api, pause and resume will be called when the tab or window loses and gains visibility.
- API Change: Added concept of target actor, separate from the actor the action is added to. This allows an action to be added to one actor but affect another. This is useful to create a sequence of actions that affect many different actors. Previously this would require adding actions to each actor and using delays to get them to play in the correct order.
- Added 64-bit support for iOS sim and device
- Deprecated Node#children and Node#parent, added inheritTransform flag and methods to add/get/remove children
- API Change: By default keyframes are no longer copied from Model to ModelInstance but shared instead, can be changed using the `ModelInstance.defaultShareKeyframes` flag or `shareKeyframes` constructor argument.
- JSON minimal format now makes commas optional: newline can be used in place of any comma.
- JSON minimal format is now more lenient with unquoted strings: spaces and more are allowed.
- API Change: Added support for KTX/ZKTX file format, https://github.com/libgdx/libgdx/pull/2431
- Update stb_image from v1.33 to v1.48, see https://github.com/libgdx/libgdx/pull/2668
- Bullet Wrapper: added Gimpact, see https://github.com/libgdx/libgdx/issues/2619
- API Addition: Added MeshPartBuilder#addMesh(...), can be used to more easily combine meshes/models
- Update to LWJGL 2.9.2, fixes fullscreen mode on "retina" displays
- Fixes to RoboVM backend which would crash if accelerometer is used.

[1.5.0]
- API Addition: IOSInput now uses CMCoreMotion for accelerometer and magnetometer
- API Addition: Added getter for UITextField on IOS for keyboard customization 
- API Addition: Added ability to save PixmapPackers to atlas files. See PixmapPackerIO.
- API Addition: Added HttpRequestHeader and HttpResponseHeader with constants for HTTP headers.
- API Addition: HttpRequest is now poolable.
- New PNG encoder that supports compression, more efficient vertical flipping, and minimal allocation when encoding multiple PNGs.
- API Change: Label#setEllipse -> Label#setEllipsis.
- API Change: BatchTiledMapRenderer *SpriteBatch fields and methods renamed to *Batch
- API Change: ScrollPane#scrollToCenter -> ScrollPane#scrollTo; see optional boolean arguments centerHorizontal and centerVertical (scrollToCenter centered vertically only).
- API Change: Changed Input#getTextInput to accept both text and hint, removed Input#getPlaceholderTextInput.
- Bug Fix: Fixed potential NPE with immersive mode in the Android fragment backend. 
- iOS backend now supports sound ids, thanks Tomski!


[1.4.1]
- Update to the Gradle Integration plugin nightly build if you are on Eclipse 4.4.x!
- Update Intellij IDEA to 13.1.5+, because Gradle!
- Updated to Gradle 2.1 and Android build tools 20, default Android version to 20. You need to install the latest Android build tools via the SDK manager
- API Change: deprecation of bounding box methods, see https://github.com/libgdx/libgdx/pull/2408
- Added non-continuous rendering to iOS backend, thanks Dominik!
- Setup now uses Gradle 2.1 with default Android API level 20, build tools 20.0.0
- Non-continuous renderering implemented for iOS
- Added color markup support for scene2d label and window title.
- API Change: removed default constructor of DecalBatch, removed DefaultGroupStrategy
- Updated to latests RoboVM release, 1.0.0-alpha-04, please update your RoboVM plugins/installations
- Reduced I18NBundle loading times on Android and bypassed unclosed stream on iOS. 
- Removed the gdx-ai extension from the libGDX repository. Now it lives in its own repository under the libGDX umbrella, see https://github.com/libgdx/gdx-ai
- API Addition: Added randomSign and randomTriangular methods to MathUtils.
- API Addition: Decal has now a getter for the Color.
- API Addition: now I18NBundle can be set so that no exception is thrown when the key can not be found.
- API Addition: added annotation support in reflection layer, thanks code-disaster! https://github.com/libgdx/libgdx/pull/2215
- API Addition: shapes like Rect, Circle etc. now implement Shape2D interface so you can put them all into a single collection https://github.com/libgdx/libgdx/pull/2178 
- API Addition: bitmap fonts can now be loaded from an atlas via AssetManager/BitmapFontLoader, see https://github.com/libgdx/libgdx/pull/2110
- API Change: updated to RoboVM 1.0.0-SNAPSHOT for now until the next alpha is released.
- API Change: Table now uses padding from its background drawable by default. https://github.com/libgdx/libgdx/issues/2322
- Drawables now know their names, making debugging easier.
- API Change: Table fill now respects the widget's minimum size.
- Texture packer, fixed image size written to atlas file.
- API Change: Cell no longer uses primitive wrappers in public API and boxing is minimized.
- API Addition: TextureAttribute now supports uv transform (texture regions).
- API Change: Added parameters to Elastic Interpolation.
- API Change: Removed Actor#setCenterPosition, added setPosition(x,y,align).
- API Change: JsonReader, forward slash added to characters an unquoted strings cannot start with.
- API Change: Stage#cancelTouchFocus(EventListener,Actor) changed to cancelTouchFocusExcept.
- API Change: Json/JsonWriter.setQuoteLongValues() quotes Long, BigDecimal and BigInteger types to prevent truncation in languages like JavaScript and PHP.

[1.3.1]
- API change: Viewport refactoring. https://github.com/libgdx/libgdx/pull/2220
- Fixed GWT issues

[1.3.0]
- Added Input.isKeyJustPressed.
- API Addition: multiple recipients are now supported by MessageDispatcher, see https://github.com/libgdx/libgdx/wiki/Message-Handling#multiple-recipients
- API Change: State#onMessage now takes the message receiver as argument.
- API Addition: added StackStateMachine to the gdx-ai extension.
- API change: ShapeRenderer: rect methods accept scale, more methods can work under both line and fill types, auto shape type changing.
- API change: Built-in ShapeRenderer debugging for Stage, see https://github.com/libgdx/libgdx/pull/2011
- Files#getLocalStoragePath now returns the actual path instead of the empty string synonym on desktop (LWJGL and JGLFW).
- Fixed and improved xorshift128+ PRNG implementation.
- Added support for Tiled's animated tiles, and varying frame duration tile animations.
- Fixed an issue with time granularity in MessageDispatcher.
- Updated to Android API level 19 and build tools 19.1.0 which will require the latest Eclipse ADT 23.02, see http://stackoverflow.com/questions/24437564/update-eclipse-with-android-development-tools-23 for how things are broken this time...
- Updated to RoboVM 0.0.14 and RoboVM Gradle plugin version 0.0.10
- API Addition: added FreeTypeFontLoader so you can transparently load BitmapFonts generated through gdx-freetype via AssetManager, see https://github.com/libgdx/libgdx/blob/master/tests/gdx-tests/src/com/badlogic/gdx/tests/FreeTypeFontLoaderTest.java
- Preferences put methods now return "this" for chaining
- Fixed issue 2048 where MessageDispatcher was dispatching delayed messages immediately.
- API Addition: 3d particle system and accompanying editor, contributed by lordjone, see https://github.com/libgdx/libgdx/pull/2005
- API Addition: extended shape classes like Circle, Ellipse etc. with hashcode/equals and other helper methods, see https://github.com/libgdx/libgdx/pull/2018
- minor API change (will not increase minor revision number): fixed a bug in handling of atlasPrefixes, https://github.com/libgdx/libgdx/pull/2023
- Bullet: btManifoldPoint member getters/setters changed from btVector3 to Vector3, also it is no longer pooled, instead static instances are used for callback methods
- Added Intersector#intersectRayRay to detect if two 2D rays intersect, see https://github.com/libgdx/libgdx/pull/2132
- Bullet: ClosestRayResultCallback, AllHitsRayResultCallback, LocalConvexResult, ClosestConvexResultCallback and subclasses now use getter/setters taking a Vector3 instead of btVector3, see https://github.com/libgdx/libgdx/pull/2176
- 2d particle system supports pre-multiplied alpha.
- Bullet: btIDebugDrawer/DebugDrawer now use pooled Vector3 instances instead of btVector3, see https://github.com/libgdx/libgdx/issues/2174

[1.2.0]
- API Addition: Some OpenGL profiling utilities have been added, see https://github.com/libgdx/libgdx/wiki/Profiling
- API Addition: A FreeTypeFontGeneratorLoader has been added to the gdx-freetype extension
- API change: Animation#frameDuration and #animationDuration are now hidden behind a getter/setter and dynamic
- API Addition: Vector#setZero
- API Addition: gdx-ai, extension for AI algorithms. Currently supports FSMs, see https://github.com/libgdx/libgdx/wiki/Artificial-Intelligence
- API change: TableLayout has been forked and integrated into libgdx more tightly, see http://www.badlogicgames.com/wordpress/?p=3458
- API Addition: added equals/hashCode methods to Rectangle, may break old code (very, very unlikely)
- API Addition: scene2D Actors now have a setCenterPosition method, see https://github.com/libgdx/libgdx/pull/2000

[1.1.0]
- Updated to RoboVM 0.0.13 and RoboVM Gradle plugin 0.0.9
- Big improvements to setup-ui and build times in Intellij IDEA https://github.com/libgdx/libgdx/pull/1865
- Setup now uses android build tools version: 19.1.0
- BitmapFontCache now supports in-string colored text through a simple markup language, see https://github.com/libgdx/libgdx/wiki/Color-Markup-Language
- Added i18n localization/internationalization support, thanks davebaol, see https://github.com/libgdx/libgdx/wiki/Internationalization-and-Localization
- Possibility to override density on desktop to simulate mobile devices, see https://github.com/libgdx/libgdx/pull/1825
- Progressive JPEG support through JPGD (https://code.google.com/p/jpeg-compressor/).
- Mavenized JGLFW backend
- Box2D: Added MotorJoint and ghost vertices on EdgeShape
- Updated GWT Box2D to latest version
- Updated native Box2D to latest version 2.3.1, no API changes
- API change: Matrix4.set(x,y,z, translation) changed, z axis is no more flipped
- API addition: Matrix4.avg(Matrix4[],float[]) that lets weighted averaging multiple matrices, Quaternion.slerp(Quaternion[],float[]) that lets weighted slerping multiple Quaternions
- fixed the long standing issue of the alpha=1 not actually being fully opaque, thanks kalle! https://github.com/libgdx/libgdx/issues/1815
- down to 25 issues on the tracker, 8 bugs, 17 enhancement requests :)


[1.0.1]
- updated to RoboVM 0.12 (and so should you!)
- fixed GC issues on iOS with regards to touch (thanks Niklas!), see https://github.com/libgdx/libgdx/pull/1758
- updated gwt gradle plugin to 0.4, android build tools to 0.10, gradle version to 1.11
- Tiled maps are now always y-up
- Tiled maps now support drawing offsets for tiles
- FileHandle#list is now supported in GWT!
- FileHandle#list now supports FileFilters
- Controllers now reinitialize on the desktop when switching between windowed/fullscreen
- added a Texture unpacker that will extract all images from a texture atlas, see https://github.com/libgdx/libgdx/pull/1774
- updates to gdx-setup
- CustomCollisionDispatcher in bullet, see https://github.com/libgdx/libgdx/commit/916fc85cecf433c3461b458e00f8afc516ad21e3

[1.0.0]
- Box2D is no longer in the core, it has been moved to an extension. See http://www.badlogicgames.com/wordpress/?p=3404
- Merged gdx-openal project into gdx-backend-lwjgl
- Now LoadedCallback in AssetLoaderParameters is always called after loading an asset from AssetManager, even if the asset is already loaded
- Added Payload as a new parameter to Source.dragStop, see https://github.com/libgdx/libgdx/pull/1666
- You can now load PolygonRegions via AssetLoader,  see https://github.com/libgdx/libgdx/pull/1602
- implemented software keyboard support in RoboVM iOS backend
- Fixed an issue where key event timestamp is not set by the android backend.
- scene2d.ui, added to TextArea the preferred number of rows used to calculate the preferred height.
- scene2d.actions, fixed infinite recursion for event listener's handle(event).
- Various Quaternion changes.
- scene2d.ui, fixed a drawing issue with knobBefore when there's no knob (typical progress bar).
- Various MeshBuilder fixes and additions.
- Math package: added cumulative distribution.
- Fixed Music isPlaying() on iOS when is paused.
- Added support for C-style comments to JsonReader (mainly used for json skin files).
- Support for resource removal from Skin objects.
- Added fling gesture to generate fling in scrollpane.
- Vector classes now have mulAdd method for adding pre-multiplied values
- Vector implementations no longer use squared value for margin comparisons, see: isZero(float margin), isUnit(float margin).
- Vector2 now has isUnit and isZero methods (copied from Vector3)
- Removed deprecated methods from Vector classes.
- Added new headless backend for server applications
- Support 'scaledSize' as a json skin data value for BitmapFont
- Added setAlpha(float a) method to Sprite class
- Added Input.Keys.toString(int keycode) and Input.Keys.valueOf(String keyname) methods
- Added Immersive Mode support to Android backend
- Added userObject to Actor in scene2d, allowing for custom data storage
- Altered Android's hide status bar behavior
- Changed the way wakelocks are implemented. You no longer need any special permissions for the libgdx wakelock
- BitmapFontCache setColor changes to match SpriteBatch and friends. http://www.badlogicgames.com/forum/viewtopic.php?f=23&t=12112
- Changed ParticleEffect: the ParticleEffect.save method now takes a Writer instead of a File
- TexturePacker2 renamed to TexturePacker, added grid and scaling settings.
- Added support for custom prefrences on the desktop backends.
- Fixed double resume calls on iOS.
- Android Music no longer throws exceptions if MediaPlayer is null.
- PolygonSpriteBatch implements Batch.
- New scene2d actions: EventAction, CountdownEventAction.
- Adds cancelHttpRequest() method to Net interface
- Updated GWT/HTML5 Backend to GWT 2.6.0
- Minimal Android version is 2.2, see http://www.badlogicgames.com/wordpress/?p=3297
- Updated to LWJGL 2.9.1
- Can now embed your libgdx app as a fragment, more info on the wiki
- scene2d.ui, renamed Actor methods translate, rotate, scale, size to moveBy, rotateBy, scaleBy, sizeBy. May have conflicts with Actions static import, eg you'll need to use "Actions.moveBy"
- scene2d.ui, Table background is now drawn usign the table's transform
- scene2d.ui, added Container which is similar to a Table with one cell, but more lightweight
- Added texture filters and mip map generation to BitMapFontLoader and FreeTypeFontGenerator
- scene2d.ui, VerticalGroup and HorizontalGroup got pad, fill and an API similar to Table/Container
- Removed OpenGL ES 1.0, 1.1 support; see http://www.badlogicgames.com/wordpress/?p=3311
- Added OpenGL ES 3 support
- Updated Android backend, demos, tests to 4.4
- Added Viewport, changed Stage to have a Viewport instead of a Camera (API change, see http://www.badlogicgames.com/wordpress/?p=3322 ).
- Changed play mode constants of Animation class to enumeration, see http://www.badlogicgames.com/wordpress/?p=3330
- Updated to RoboVM 0.0.11 and RoboVM Gradle plugin 0.0.6, see http://www.badlogicgames.com/wordpress/?p=3351
- Updated to Swig 3.0 for Bullet, disabled SIMD on Mac OS X as alignements are broken in Bullet, see https://github.com/libgdx/libgdx/pull/1595
- TextureData can only be Custom or Pixmap; compressed image files are considered custom

[0.9.9]
- added setCursorImage method to Input interface to support custom mouse cursors on the desktop
- removed Xamarin backend, see http://www.badlogicgames.com/wordpress/?p=3213
- added Select class for selecting kth ordered statistic from arrays (see Array.selectRanked() method)
- refactored Box2D to use badlogic Arrays instead of java.util.ArrayLists
- MipMapGenerator methods now don't take disposePixmap argument anymore
- added GLTexture, base class for all textures, encapsulates target (2d, cubemap, ...)
- added CubeMap, 6 sided texture
- changed TextureData#consumeCompressedData, takes target now
- added RoboVM backend jar and native libs (libObjectAL, libgdx, in ios/ folder of distribution)
- added RoboVM backend to build
- changed Bullet wrapper API, see http://www.badlogicgames.com/wordpress/?p=3150
- changed MusicLoader and SoundLoader to be asynchronous loaders
- changed behaviour of Net#sendHttpRequest() so HttpResponseListener#handleHttpResponse() callback is executed in worker thread instead of main thread
- added Bresenham2, for drawing lines on an integer 2D grid
- added GridPoint2 and GridPoint3, representing integer points in a 2D or 3D grid
- added attribute location caching for VertexData/Mesh. Hand vertex attribs to a ShaderProgram, get back int[], pass that to Mesh
- added Android x86 builds, removed libandroidgl20.so, it's now build as part of gdx-core for Android
- changed method signature on Box2D World#getBodies and World#getJoints, pass in an Array to fill
- removed glGetShaderSource from GL20, use ShaderProgram#getVertexShaderSource/getFragmentShaderSource instead
- added reflection api
- added AsynchExecutor, execute tasks asynchronously. Used for GWT mainly.
- removed FileHandle#file(), has no business in there.
- removed box2deditor
- removed custom typedarrays in gwt backend
- added classpath files support for gwt backend (limited)
- moved AndroidWallpaperListener to Android Backend
- added new VertexAttribute Usage flags, bone weight, tangent, binormal. previously encoded as Usage.Generic. Also
  added field "unit" to VertexAttribute, used by texture coordinates and bone weights to specify index/unit.
- setup-ui template for iOS disables pngcrush, also updated wiki iOS article
- add Pixmap#fillTriangle via jni gdx2d_fill_triangle() to fill a triangle based on its vertices.
- add asynchronous download with continuous progress feedback to GWT asset preloader, see https://github.com/libgdx/libgdx/pull/409?w=1
- add capability to add/exclude package/classes GWT Reflection system, see https://github.com/libgdx/libgdx/pull/409?w=1
- add updated gdx-tiled-preprocessor, generate one single TextureAtlas for all the specified Tiled maps, see http://www.badlogicgames.com/forum/viewtopic.php?f=17&t=8911
- maps API, add new AtlasTiledMapLoader for loading maps produced by the tiled preprocessor tool
- ImageProcessor, TexturePacker2 now accepts BufferedImage objects as input
- TexturePacker2 now avoids duplicated aliases
- Updated to LWJGL 2.9.0
- refactored JSON API, see http://www.badlogicgames.com/wordpress/?p=2993
- Updated Box2D to the latest trunk. Body#applyXXX methods now take an additional boolean parameter.
- TmxMapLoader has a flag in Parameters that lets you specify whether to generate mipmaps
- Animation#isAnimationFinished was fixed to behave as per javadocs (ignores looping)
- remove GLU interface and implementations. Use Matrix4 et al instead. see http://www.badlogicgames.com/wordpress/?p=2886
- new maps API, see http://www.badlogicgames.com/wordpress/?p=2870
- removed static public tmp Vector2 instances, manage such temporary vars yourself, see http://www.badlogicgames.com/wordpress/?p=2840
- changed Scene2D Group#clear(), see http://www.badlogicgames.com/wordpress/?p=2837
- changed the build system, natives are now fetched from the build server, see http://www.badlogicgames.com/wordpress/?p=2821
- freetype extension supported on iOS, see http://www.badlogicgames.com/wordpress/?p=2819
- changed ShapeRenderer API, see http://www.badlogicgames.com/wordpress/?p=2809
- changed Actions.add to addAction, changed parameter order, and added removeAction, addListener, removeListener
- Box2d joints now allow for user data
- Changes to Intersector, Circle, Rectangle and BoundingBox for consistency in #overlap, #intersect and #contains methods, see https://github.com/libgdx/libgdx/pull/312
- Removed LwjglApplicationConfiguration CPU sync. Added foreground and background target framerate.
- scene2d, no longer use getters/setters internally for Actor x, y, width, height, scalex, scaley and rotation.
- Array, detect nested iterator usage and throw exception.
- Added getVolume to Music class and Android, IOS and GWT backends
- 1381, fixed JSON parsing of longs. In addition to Float, it now parses Long if no decimal point is found.
- Changed Array constructors that took an array to have offset and count
- scene2d, Actor parentToLocalCoordinates and localToParentCoordinates refactoring, see http://www.badlogicgames.com/forum/viewtopic.php?p=40441#p40441
- scene2d, Action#setActor no longer calls reset if the Action has no pool. This allows non-pooled actions to be add and removed from actors, restarted, and reused.
- ScrollBar#setForceOverscroll renamed to setForceScroll, as it affects more than just overscroll.
- ArrayMap#addAll renamed to putAll to match the other maps.
- Added ObjectSet and IntSet.
- Added completion listener to Music.
- Added Music#setPan.
- Sound#play and Sound#loop on Android now return -1 on failure, to match other backends.
- DelegateAction subclasses need to implement delegate() instead of act(). http://www.badlogicgames.com/forum/viewtopic.php?p=43576#p43576
- Added pause and resume methods to Sound.
- Changed AssetErrorListener#error to have AssetDescriptor to enable access to parameters of failed asset.
- Changed SelectBoxStyle to have ScrollPaneStyle and ListStyle for fully customizing the drop down list. http://www.badlogicgames.com/wordpress/?p=3110
- AssetLoader now takes a FileHandle that is the resolved file name. The AssetLoader no longer has to resolve the file name, so we can prevent it from being resolved twice.
- Rewrote EarClippingTriangulator to not allocate (no more Vector2s).
- Added ParticleEffectLoader to make AssetManager load ParticleEffects
- Added GeometryUtils, more Intersector functions, DelaunayTriangulator, ConvexHull.
- Added getBoundingBox to ParticleEffect
- EarClippingTriangulator changed to return triangle indices.
- PolygonSpriteBatch and friends refactored to use triangle indices.
- Added add(T, float), remove(int), remove(T) and clear() methods to BinaryHeap
- Bitmap Font changes:
	- FreeTypeFontGenerator allows you to specify the PixmapPacker now, to create an atlas with many different fonts (see FreeTypePackTest)
	- BitmapFont, BitmapFontCache and FreeTypeFontGenerator now support fonts with multiple texture pages. (see BitmapFontTest and FreeTypePackTest)
	- BitmapFontData.imagePath and getImagePath() is depreacted, use imagePaths[] and getImagePath(int) instead
	- Added two BitmapFont constructors for convenience; no need to specify flip boolean
	- Added getCache() to BitmapFont, for expert users who wish to use the BitmapFontCache (see BitmapFontTest)
	- FreeTypeFontGenerator now includes setMaxTextureSize and getMaxTextureSize to cap the generated glyph atlas size (default 1024)
- added render-hooks beginRender() and endRender() to BatchTiledMapRenderer
- Added panStop to GestureListener interface.
- ScissorStack#calculateScissors changed to take viewport, enabling it to work with glViewport.
- Added Bits#getAndClear, Bits#getAndSet and Bits#containsAll
- Added setX and setY to TextureAtlas.AtlasSprite so it matches expected behavior

[0.9.8]
- see http://www.badlogicgames.com/wordpress/?p=2791

[0.9.7]
- see http://www.badlogicgames.com/wordpress/?p=2664

[0.9.6]
- see http://www.badlogicgames.com/wordpress/?p=2513<|MERGE_RESOLUTION|>--- conflicted
+++ resolved
@@ -3,6 +3,7 @@
 - iOS: Fixes Gdx.openURI() not working on iOS 18.1 Simulator.
 - Change visibility of PolygonSpriteBatch.switchTexture() to protected
 - Added XmlReader.getChildren() and XmlReader.replaceChild()
+- API Addition: Added FPSLogger#setBound
 
 [1.13.0]
 - [BREAKING CHANGE] GWT: Updated to 2.11.0. `com.google.jsinterop:jsinterop-annotations:2.0.2:sources` must be added as a dependency to your html project dependencies.
@@ -26,9 +27,6 @@
 - Optimization of SpriteBatch in GL30 default modes, as indices do not need to be updated
 - Desktop: Added support for 8/32/64-bit PCM and MP3 WAVs
 - Desktop: Improved support for surround sound audio files (#6792)
-<<<<<<< HEAD
-- API Addition: Added FPSLogger#setBound
-=======
 - Android: Added support for predictive back gesture (requires android:enableOnBackInvokedCallback="true" in manifest)
 - API Removal: Removed deprecated back and menu key methods. Use `setCatchKey` and `isCatchKey` instead.
 - Cache packed color on sprite to improve performance
@@ -62,7 +60,6 @@
 - Adds status detection for an httpRequest
 - Fix ANGLE GLES renderer on dekstop (#7274)
 - Architecture support: Support for Linux RISC-V has been added. The gdx-xxx-natives-desktop.jar files now also contain native libraries for this architecture.
->>>>>>> e2508056
 
 [1.12.1]
 - LWJGL3 Improvement: Audio device is automatically switched if it was changed in the operating system.
