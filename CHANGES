[1.11.1]
- [BREAKING CHANGE] Added #touchCancelled to InputProcessor interface, see #6871.
- [BREAKING CHANGE] Android: Immersive mode is now true by default. Set `useImmersiveMode` config to `false` to disable it. 
- [BREAKING CHANGE] iOS: `hideHomeIndicator` set to `false` by default (was `true`).
- [BREAKING CHANGE] iOS: `screenEdgesDeferringSystemGestures` set to `UIRectEdge.All` by default (was `UIRectEdge.None`).
- [BREAKING CHANGE] iOS: preferred FPS is now uncapped by default, see #6717
- [BREAKING CHANGE] iOS: `ApplicationListener.create` and first `resize` are now called within `UIApplicationDelegate.didFinishLaunching`. Allows for earlier rendering and prevents black screen frames after launch screen. NOTE: App will get terminated if this method is blocked for more than 10-20 sec. 
- [BREAKING CHANGE] Actor#localToAscendantCoordinates throws an exception if the specified actor is not an ascendant.
- [BREAKING CHANGE] WidgetGroup#hit first validates the layout.
- [BREAKING CHANGE] Cell getters return object wrapper instead of primitives.
- [BREAKING CHANGE] MeshPartBuilder#lastIndex now returns int instead of short.
- [BREAKING CHANGE] 3D API - max bone weights is now configurable and limited to 4 by default. Change this value if you need less or more. See #6522.
- [BREAKING CHANGE] Mesh#getVerticesBuffer, Mesh#getIndicesBuffer, VertexData#getBuffer, and IndexData#getBuffer are deprecated in favor to new methods with boolean parameter. If you subclassed some of these classes, you need to implement the new methods.
- [BREAKING CHANGE] Desktop: The return value of AudioDevice#getLatency() is now in samples, and not milliseconds
- iOS: Add new MobiVM MetalANGLE backend
- API Addition: Added Haptics API with 4 different Input#vibrate() methods with complete Android and iOS implementations.
- Fix: Fixed Android and iOS touch cancelled related issues, see #6871.
- Javadoc: Add "-use" flag to javadoc generation
- Android: gdx-setup now uses AGP 7.2.2 and SDK 32, requiring Android Studio Chipmunk or IntelliJ IDEA 2022.2 and JDK 11.
- libGDX is now built using Java 11 due to new Android requirements. The rest of libGDX can still be built with JDK 8 and runtime compatibility of libGDX projects should be unaffected.
- Fixed glViewport when using HdpiMode.Logical with the LWJGL3 backend.
- Added Stage#actorRemoved to fire exit events just before an actor is removed.
- ScrollPane#setScrollingDisabled avoids invalidate() if nothing changed.
- Fixed incorrect ScrollPane#scrollTo.
- API Addition: Added Texture3D support
- Fix: Throw an exception when maximum Attribute count is reached to prevent silent failure.
- API Fix: The cursor can now be catched on Android.
- LWJGL3 Fix: Stereo audio can now be played on mono output devices. This may also improve downmixing to stereo and upmixing to surround.
- API Addition: Added CheckBox#getImageDrawable.
- FIX: HexagonalTiledMapRenderer now displays maps with the correct stagger index.
<<<<<<< HEAD
- API Addition: Added I18NBundle#keys() method.
=======
- TOOLS Features: Save mode can be changed in Flame particle 3D editor.
>>>>>>> 4b1ca879

[1.11.0]
- [BREAKING CHANGE] iOS: Increased min supported iOS version to 9.0. Update your Info.plist file if necessary.
- [BREAKING CHANGE] Removed Maven and Ant build systems. libGDX is now solely built with Gradle. See https://libgdx.com/dev/from-source/ for updated build instructions.
- [BREAKING CHANGE] Android Moved natives loading out of static init block, see #5795
- [BREAKING CHANGE] Linux: Shared libraries are now built on Ubuntu 18.04 (up from Ubuntu 16.04)
- [BREAKING CHANGE] The built-in font files arial-15.fnt and arial-15.png have been replaced with lsans-15.fnt and lsans-15.png; this may change some text layout that uses the built-in font, and code that expects arial-15 assets to be present must change to lsans-15.
- [BREAKING CHANGE] Legacy LWJGL3 projects must update the sourceCompatibility to 1.8 or higher.
- [BREAKING CHANGE] Android Removed hideStatusBar configuration, see #6683
- [BREAKING CHANGE] Lwjgl3ApplicationConfiguration#useOpenGL3 was replaced by #setOpenGLEmulation
- Gradle build now takes -PjavaVersion=7|8|9... to specify the Java version against which to compile libGDX. Default is Java 7 for everything, except the LWJGL3 backend, which is compiled for Java 8.
- LWJGL3 extension: Added gdx-lwjgl3-glfw-awt-macos extension. Fixes GLFW in such a way, that the LWJGL3/libGDX must no longer run on the main thread in macOS, which allows AWT to work in parallel, i.e. file dialogs, JFrames, ImageIO, etc. You no longer need to pass `-XstartOnFirstThread` when starting an LWJGL3 app on macOS. See `AwtTestLWJGL` in gdx-tests-lwjgl3. For more information, see https://github.com/libgdx/libgdx/pull/6772
- API Addition: Added LWJGL3 ANGLE support for x86_64 Windows, Linux, and macOS. Emulates OpenGL ES 2.0 through DirectX (Windows), desktop OpenGL (Linux), and Metal (macOS). May become the preferred method of rendering on macOS if Apple removes OpenGL support entirely. May fix some OpenGL driver issues. More information here: https://github.com/libgdx/libgdx/pull/6672
- iOS: Update to MobiVM 2.3.16
- Update to LWJGL 3.3.1
- API Addition: ObjLoader now supports ambientColor, ambientTexture, transparencyTexture, specularTexture and shininessTexture
- API Addition: PointSpriteParticleBatch blending is now configurable.
- TOOLS Features: Blending mode and sort mode can be changed in Flame particle 3D editor.
- API Addition: Polygon methods setVertex, getVertex, getVertexCount, getCentroid.
- API Addition: TMX built-in tile property "type" is now supported.
- API Addition: Octree structure.
- API Addition: Added StringBuilder#toStringAndClear() method.
- FirstPersonCameraController keys mapping is now configurable
- Fix: GlyphLayout: Several fixes for color markup runs with multi-line or wrapping texts
- API change: GlyphLayout#GlyphRun is now one GlyphRun per line. "color" was removed from GlyphRun and is now handled by GlyphLayout.
- Gdx Setup Tool: Target Android API 30 and update AGP plugin to 4.1.3
- API Fix: Sound IDs are now properly removed; this prevents changes to music instances with the same ID
- API Fix: LWJGL3Net#openURI does now work on macOS & JDK >= 16
- API Fix: Fixed a possible deadlock with AssetManager#dispose() and #clear()
- API Change: Enable the AL_DIRECT_CHANNELS_SOFT option for Sounds and AudioDevices as well to fix stereo sound
- API Addition: CameraInputController#setInvertedControls(boolean)
- API Removal: AnimatedTiledMapTile#frameCount
- LWJGL 3 is now the default desktop backend. If you want to port your existing applications, take a look here: https://gist.github.com/crykn/eb37cb4f7a03d006b3a0ecad27292a2d
- Brought the official and third-party extensions in gdx-setup up to date. Removed some unmaintained ones and added gdx-websockets & jbump.
- API Fix: Escaped characters in XML attributes are now properly un-escaped
- Bug Fix: AssetManager backslash conversion removed - fixes use of filenames containing backslashes
- gdx-setup now places the assets directory in project root instead of android or core. See advanced settings (UI) or arguments (command line) if you don't want it in root.
- API Fix: Resolved issues with LWJGL 3 and borderless fullscreen
- API Addition: GeometryUtils,polygons isCCW, ensureClockwise, reverseVertices
- API Addition: Added FreeTypeFontGenerator#hasCharGlyph method.
- API Fix: Pool discard method now resets object by default. This fixes the known issue about Pool in libGDX 1.10.0.
- API Addition: Split GWT reflection cache into two generated classes
- API Fix: Fix Box2D memory leak with ropes on GWT
- API Fix: Fix NPE in Type#getDeclaredAnnotation
- API Addition: Add pause/resume methods to AudioDevice
- API Fix: Protection against NullPointerException in World#destroyBody()
- API Fix: Prevent repeated mipmap generation in FileTextureArrayData
- API Fix: Fix issue with camera reference in CameraGroupStrategy’s default sorter
- API Fix: Move vertex array index buffer limit to backends to fix issue with numIndices parameter
- API Fix: TexturePacker: Fix wrong Y value when using padding
- API Fix: Lwjgl3Net: Add fallback to xdg-open on Linux if Desktop.BROWSE is unavailable
- API Addition: Add NWSEResize, NESWResize, AllResize, NotAllowed and None SystemCursors
- API Addition: GWTApplication#getJavaHeap and getNativeHeap are now supported
- API Addition: Box2D Shape now implements Disposable
- API Addition: Added ChainShape#clear method
- API Addition: Added Tooltip#setTouchIndependent; see #6758
- API Addition: Emulate Timer#isEmpty on GWT
- API Addition: Bits add copy constructor public Bits (Bits bitsToCpy)
- API Addition: Added List#drawSelection().
- API Addition: GwtApplicationConfiguration#xrCompatible 
- API Fix: setSystemCursor() now works on Android
- API Fix: getDisplayMode() is now more accurate on Android and GWT.
- API Addition: JsonValue#iterator(String) to more easily iterate a child that may not exist.
- API Addition: Added ExtendViewport#setScaling, eg for use with Scaling.contain.
- API Addition: Added application lifecycle methods to IOSAudio for custom audio implementations.
- API Addition: Added getBoundingRectangle() to Polyline
- API Addition: ShapeRenderer#check() has now protected visibility
- API Addition: Add ability to host GWT module on a different domain than the site, see #6851
- API Addition: Addes Tooltip#setTouchIndependent; see #6758
- API ADDITION: Emulate Timer#isEmpty on GWT
- API Addition: OrientedBoundingBox.

[1.10.0]
- [BREAKING CHANGE] Android armeabi support has been removed. To migrate your projects: remove any dependency with natives-armeabi qualifier from your gradle build file, this apply to gdx-platform, gdx-bullet-platform, gdx-freetype-platform and gdx-box2d-platform.
- [BREAKING CHANGE] tvOS libraries have been removed. No migration steps required.
- [BREAKING CHANGE] Linux x86 (32-bit) support has been removed. No migration steps required.
- [BREAKING CHANGE] Requires Java 7 or above.
- [BREAKING CHANGE] API Change: Scaling is now an object instead of an enum. This may change behavior when used with serialization.
- [BREAKING CHANGE] Group#clear() and #clearChildren() now unfocus the children. Added clear(boolean) and clearChildren(boolean) for when this isn't wanted. Code that overrides clear()/clearChildren() probably should change to override the (boolean) method. #6423
- [BREAKING CHANGE] Lwjgl3WindowConfiguration#autoIconify is enabled by default.
- [KNOWN ISSUE] Pool no longer reset freed objects when pool size is above its retention limit. Pool will discard objects instead. If you want to keep the old behavior, you should override Pool#discard method to reset discarded objects.
- Scene2d.ui: Added new ParticleEffectActor to use particle effects on Stage
- API addition: iOS: Added HdpiMode option to IOSApplicationConfiguration to allow users to set whether they want to work in logical or raw pixels (default logical).
- Fix for #6377 Gdx.net.openURI not working with targetSdk 30
- Api Addition: Added a Pool#discard(T) method.
- Architecture support: Linux ARM and AARCH64 support has been added. The gdx-xxx-natives.jar files now contain native libraries of these architectures as well.
- API Addition: Desktop Sound now returns number of channels and sample rate.

[1.9.14]
- [BREAKING CHANGE] iOS: IOSUIViewController has been moved to its own separate class 
- [BREAKING CHANGE] API Change: G3D AnimationDesc#update now returns -1 (instead of 0) if animation not finished.
- [BREAKING CHANGE] InputEventQueue no longer implements InputProcessor, pass InputProcessor to #drain.
- [BREAKING CHANGE] HeadlessApplicationConfiguration#renderInterval was changed to #updatesPerSecond
- API addition: Added Pixmap#setPixels(ByteBuffer).
- API change: ScreenUtils#getFrameBufferPixmap is deprecated in favor to new method Pixmap#createFromFrameBuffer.
- API Addition: Added overridable createFiles() methods to backend application classes to allow initializing custom module implementations.
- API Addition: Add a Graphics#setForegroundFPS() method.

[1.9.13]
- [BREAKING CHANGE] Fixed keycode representations for ESCAPE, END, INSERT and F1 to F12. These keys are working on Android now, but if you hardcoded or saved the values you might need to migrate.
- [BREAKING CHANGE] TextureAtlas.AtlasRegion and Region splits and pads fields have been removed and moved to name/value pairs, use #findValue("split") and #findValue("pad") instead.
- iOS: Update to MobiVM 2.3.12
- GWT: Key codes set with Gdx.input.setCatchKey prevent default browser behaviour
- Added Scaling.contain mode: Scales the source to fit the target while keeping the same aspect ratio, but the source is not scaled at all if smaller in both directions.
- API Addition: Added hasContents() to Clipboard interface, to reduce clipboard notifications on iOS 14
- TOOLS Features: Blending mode can be changed in Flame particle 3D editor.
- Input Keycodes added: CAPS_LOCK, PAUSE (aka Break), PRINT_SCREEN, SCROLL_LOCK, F13 to F24, NUMPAD_DIVIDE, NUMPAD_MULTIPLY, NUMPAD_SUBTRACT, NUMPAD_ADD, NUMPAD_DOT, NUMPAD_COMMA, NUMPAD_ENTER, NUMPAD_EQUALS, NUMPAD_LEFT_PAREN, NUMPAD_RIGHT_PAREN, NUM_LOCK.
  Following changes might be done depending on platform: Keys.STAR to Keys.NUMPAD_MULTIPLY, Keys.SLASH to Keys.NUMPAD_DIVIDE, Keys.NUM to Keys.NUM_LOCK, Keys.COMMA to Keys.NUMPAD_COMMA, Keys.PERIOD to Keys.NUMPAD_DOT, Keys.COMMA to Keys.NUMPAD_COMMA, Keys.ENTER to Keys.NUMPAD_ENTER, Keys.PLUS to Keys.NUMPAD_ADD, Keys.MINUS to Keys.NUMPAD_SUBTRACT
- Added a QuadFloatTree class.
- Desktop: Cubemap Seamless feature is now enabled by default when supported, can be changed via backend specific methods, see supportsCubeMapSeamless and enableCubeMapSeamless in both LwjglGraphics and Lwjgl3Graphics.
- API Addition: TextureAtlas reads arbitrary name/value pairs for each region. See #6316.
- TexturePacker writes using a new format when legacyOutput is false (default is true). TextureAtlas can read both old and new formats. See #6316.

[1.9.12]
- [BREAKING CHANGE] iOS: Changed how Retina/hdpi handled on iOS. See #3709.
- [BREAKING CHANGE] API Change: InputProcessor scrolled method now receives scroll amount for X and Y. Changed type to float to support devices which report fractional scroll amounts. Updated InputEvent in scene2d accordingly: added scrollAmountX, scrollAmountY attributes and corresponding setters and getters. See #6154.
- [BREAKING CHANGE] API Change: Vector2 angleRad(Vector2) now correctly returns counter-clockwise angles. See #5428
- [BREAKING CHANGE] Android: getDeltaTime() now returns the raw delta time instead of a smoothed one. See #6228.
- Fixed vertices returned by Decal.getVertices() not being updated
- Fixes Issue #5048. The function Intersector.overlapConvexPolygons now should return the right minimum translation vector values.
- Update to MobiVM 2.3.11
- API Change: Removed Pool constructor with preFill parameter in favor of using Pool#fill() method. See #6117
- API Addition: Slider can now be configured to only trigger on certain mouse button clicks (Slider#setButton(int)).
- Fixed GlyphLayout not laying out correctly with color markup.
- Fixed TileDrawable not applying its scale correctly.
- API Addition: Added epsilon methods to maps with float values.
- API Addition: Added an insertRange method to array collections.
- Fixed GestureDetector maxFlingDelay.
- API Change: Changed default GestureDetector maxFlingDelay to Integer.MAX_VALUE (didn't work before, this matches that).
- Gdx.files.external on Android now uses app external storage - see wiki article File handling for more information
- Improved text, cursor and selection rendering in TextArea.
- API Addition: Added setProgrammaticChangeEvents, updateVisualValue, round methods to ProgressBar/Slider.
- iOS: Keyboard events working on RoboVM on iOS 13.5 and up, uses same API as on other platforms
- API Addition: Added AndroidLiveWallpaper.notifyColorsChanged() to communicate visually significant colors back to the wallpaper engine.
- API Change: AssetManager invokes the loaded callback when an asset is unloaded from the load queue if the asset is already loaded.
- GWT: changed audio backend to WebAudio API. Now working on mobiles, pitch implemented. Configuration change: preferFlash removed. When updating existing projects, you can remove the soundmanager js files from your webapp folder and the references to it from index.html
- GWT: added possibility to lazy load assets via AssetManager instead of preload them before game start. See GWT specifics wiki article for more information.
- GWT: New configuration setting usePhysicalPixels to use native resolution on mobile / Retina / HDPI screens. When using this option, make sure to update your code in index.html and HTMLLauncher from setup template.
- GWT: GwtApplicationConfiguration and GWT backend now support an application to be resizable or fixed size. You can remove your own resizing code from your HTMLLaunchers.
- GWT: Assets in distribute build are renamed with md5 hash suffix to bypass browser cache on changes
- GWT: Fixed GwtFileHandle that was only returning text assets when listing a directory, now returns all children
- API Addition: Pixmap.downloadFromUrl() downloads an image from http(s) URLs and passes it back as a Pixmap on all platforms
- Added support for Linux ARM builds.
	- 32-bit: ARMv7/armhf
	- 64-bit: ARMv8/AArch64
- API Change: Removed arm abi from SharedLibraryLoader
- API Addition: Added a Lwjgl3ApplicationConfiguration#foregroundFPS option.
- API Change: Utility classes are now final and have a private constructor to prevent instantiation.
- API Change: ScrollPane now supports all combinations of scrollBarsOnTop and fadeScrollBars.
- API Addition: Added new methods with a "deg" suffix in the method's name for all Vector2 degrees-based methods and deprecated the old ones.
- API Addition: Added Slider#setVisualPercent.
- API Change: Enabling fullscreen mode on the lwjgl3 backend now automatically sets the vsync setting again.
- API Addition: Added put(key, value, defaultValue) for maps with primitive keys, so the old value can be returned.
- API Addition: Added ObjectLongMap.
- Added Intersector#intersectRayOrientedBoundsFast to detect if a ray intersects an oriented bounding box, see https://github.com/libgdx/libgdx/pull/6139
- API Addition: Added Table#clip() and Container#clip() methods.
- API Addition: Added getBackgroundDrawable() to Button.
- API Addition: Added imageCheckedDown and getImageDrawable() to ImageButton and ImageTextButton.
- API Addition: Added focusedFontColor, checkedFocusedFontColor, and getFontColor() to TextButton and ImageTextButton.
- API Addition: Added wrapReverse setting to HorizontalGroup.
- API Addition: Added Slider style drawables for over and down: background, knobBefore, and knobAfter.
- Fixed LwjglFrame not hiding the canvas in some situations.
- API Change: Table#round uses ceil/floor and is applied during layout, rather than afterward.
- Fixed blurry NinePatch rendering when using a single center region.
- API Change: Upon changing the window size with the lwjgl3 backend, the window is centered on the monitor.
- Fixed DepthShaderProvider no longer creates one DepthShader per bones count. Now it creates only one skinned variant and one non-skinned variant based on DepthShader/Config numBones.
- API Addition: Added Intersector#intersectPlanes to calculate the point intersected by three planes, see https://github.com/libgdx/libgdx/pull/6217
- API Addition: Added alternative Android Audio implementation for performant sound. See https://github.com/libgdx/libgdx/pull/6243.
- API Addition: Expose SpriteBatch and PolygonSpriteBatch setupMatrices() as protected.
- API Addition: New parameter OnscreenKeyboardType for Input.setOnscreenKeyboardVisible and Input.getTextInput 

[1.9.11]
- Update to MobiVM 2.3.8
- Update to LWJGL 3.2.3
- Fixed AndroidInput crashes due to missing array resize (pressure array).
- API Change: Ray#set methods and Ray#mul(Matrix4) normalize direction vector. Use public field to set and avoid nor()
- API Change: New internal implementation of all Map and Set classes (except ArrayMap) to avoid OutOfMemoryErrors when too many keys collide. This also helps resistance against malicious users who can choose problematic names.
- API Addition: OrderedMap#alter(Object,Object) and OrderedMap#alterIndex(int,Object) allow swapping out a key in-place without changing its value; OrderedSet also has this.
- API Addition: Json can now read/write: ObjectIntMap, ObjectFloatMap, IntMap, LongMap.
- API Addition: Added @Null annotation for IDE null analysis. All parameters and return values should be considered non-null unless annotated (or javadoc'ed if not yet annotated).
- API Addition: Added ParticleEmitter#preAllocateParticles() and ParticleEffect#preAllocateParticles() to avoid particle allocations during updates.
- Fixed changing looping state of already playing sounds on Android by first pausing the sound before setting the looping state (see #5822).
- API Change: scene2d: Table#getRow now returns -1 when over the table but not over a row (used to return the last row).
- API Change: scene2d: Tree#addToTree and #removeFromTree now have an "int actorIndex" parameter.
- API Addition: scene2d: Convenience method Actions#targeting(Actor, Action) to set an action's target.
- API Change: scene2d: In TextField, only revert the text if the change event was cancelled. This allows the text to be manipulated in the change listener.
- API Change: scene2d: Tree.Node#removeAll renamed to clearChildren.
- API Addition: scene2d: Added SelectBox#setSelectedPrefWidth to make the pref width based on the selected item and SelectBoxStyle#overFontColor.
- API Change: DefaultTextureBinder WEIGHTED strategy replaced by LRU strategy.
- API Change: ShaderProgram begin and end methods are deprecated in favor to bind method.
- API Addition: Added a OpenALAudio#getSourceId(long) method.
- API Addition: Added a ShaderProgram#getHandle() method.
- API Change: Replaced deprecated android support libraries with androidx. AndroidFragmentApplication is only affected.
- API Addition: Created interfaces AndroidAudio and AndroidInput and added AndroidApplication#createAudio and AndroidApplication#createInput to allow initializing custom module implementations.
- Allows up to 64k (65536) vertices in a Mesh instead of 32k before. Indices can use unsigned short range, so index above 32767 should be converted to int using bitwise mask, eg. int unsigneShortIndex = (shortIndex & 0xFFFF).
- API Change: DragAndDrop only removes actors that were not already in the stage. This is to better support using a source actor as the drag actor, see #5675 and #5403.
- API Change: Changed TiledMapTileLayer#tileWidth & #tileHeight from float to int
- API Addition: convenient Matrix4 rotate methods: rotateTowardDirection and rotateTowardTarget
- API Addition: Convenience method Actions#targeting(Actor, Action) to set an action's target.
- API Change: Correction of TextField#ENTER_ANDROID renamed to NEWLINE and TextField#ENTER_DESKTOP renamed to CARRIAGE_RETURN.
- API Change: Changed the visibility of TextField#BULLET, TextField#DELETE, TextField#TAB and TextField#BACKSPACE to protected.
- API Addition: TextField and TextArea are providing the protected method TextField#checkFocusTraverse(char) to handle the focus traversal.
- API Addition: UIUtils provides the constants UIUtils#isAndroid and UIUtils#isIos now.
- Fixed: The behaving of TextFields and TextAreas new line and focus traversal works like intended on all platforms now.
- API Change: Changed Base64Coder#encodeString() to use UTF-8 instead of the platform default encoding. See #6061
- Fixed: SphereShapeBuilder poles are now merged which removes lighting artifacts, see #6068 for more information.
- API Change: Matrix3#setToRotation(Vector3, float float) now rotates counter-clockwise about the axis provided. This also changes Matrix3:setToRotation(Vector3, float) and the 3d particles will rotate counter-clockwise as well. 
- API Change: TexturePacker uses a dash when naming atlas page image files if the name ends with a digit or a digit + 'x'.
- API Addition: Added Skin#setScale to control the size of drawables from the skin. This enables scaling a UI and using different sized images to match, without affecting layout.
- API Change: Moved adding touch focus from Actor#notify to InputListener#handle (see #6082). Code that overrides InputListener#handle or otherwise handles InputEvent.Type.touchDown events must now call Stage#addTouchFocus to get touchDragged and touchUp events.
- API Addition: Added AsynchronousAssetLoader#unloadAsync to fix memory leaks when an asset is unloaded during loading.
- Fixed Label text wrapping when it shouldn't (#6098).
- Fixed ShapeRenderer not being able to render alpha 0xff (was max 0xfe).
- API Change: glGetActiveUniform and glGetActiveAttrib parameter changed from Buffer to IntBuffer.

[1.9.10]
- API Addition: Allow target display for maximization LWJGL3 backend
- API Addition: Accelerometer support on GWT
- API Change: Set default behaviour of iOS audio to allow use of iPod
- API Change: IOSDevice is no longer an enum to allow users to add their own new devices when LibGDX is not up to date
- API Addition: Add statusBarVisible configuration to IOSApplicationConfiguration
- Update GWT Backend to GWT 2.8.2
- Update Android backend to build against API 28 (Android 9.0)
- API Addition: Input.isButtonJustPressed
- Update to LWJGL 2 backend to 2.9.3
- Update to MobiVM 2.3.6 release
- Update to LWJGL 3.2.1
- API Addition: Input allows getting the maximum number of pointers supported by the backend
- API Addition: Configuration option added to allow setting a max number of threads to use for net requests
- API Change: NetJavaImpl now uses a cached thread pool to allow concurrent requests (by default, the thread pool is unbounded - use maxNetThreads in backend configurations to set a limit - set to 1 for previous behavior)
- API Addition: New MathUtils norm and map methods
- API Change: Pixmap blending was incorrect. Generated fonts may change for the better, but may require adjusting font settings.
- API Change: Particle effects obtained from a ParticleEffectPool are now automatically started
- Removed OSX 32-bit support
- API Change: By default LWJGL2 backend no longer does pause/resume when becoming background/foreground window. New app config setting was added to enable the old behavior.
- API Change: By default LWJGL2 backend now does pause/resume when window is minimized/restored. New app config setting was added to disable this behavior.
- LWJGL3: Fixed window creation ignoring refresh rate of fullscreen mode.
- TmxMapLoader and AtlasTmxMapLoader refactoring: Shared functionality was moved to BaseTmxMapLoader, duplicate code was removed.
- AtlasTmxMapLoader supports group layers now (a positive side effect of the BaseTmxMapLoader refactoring).
- API Change: TmxMapLoader and AtlasTmxMapLoader: load/loadAsync methods work exactly as before, but many methods of these classes had to change. This makes it possible implement new Tiled features.
- API Addition: TextField#drawMessageText.
- Fixed TextField rendering text outside the widget at small sizes.
- API Addition: Group#getChild(int)
- API Addition: notEmpty() for collections.
- API Change: scene2d.ui Tree methods renamed for node set/getObject to set/getValue.
- API Change: scene2d.ui Tree and Tree.Node require generics for the type of node, values, and actors.
- API Change: For Selection in scene2d.utils "toggle" is now respected when !required and selected.size == 1.
- API Addition: new InstanceBufferObject and InstanceBufferObjectSubData classes to enable instanced rendering.
- API Addition: Support for InstancedRendering via Mesh
- API Change: Cell#setLayout renamed to setTable.
- API Addition: Added Collections#allocateIterators. When true, iterators are allocated. When false (default), iterators cannot be used nested.
- API Addition: Added Group#removeActorAt(int,boolean) to avoid looking up the actor index. Subclasses intending to take action when an actor is removed may need to override this new method.
- API Change: If Group#addActorAfter is called with an afterActor not in the group, the actor is added as the last child (not the first).

[1.9.9]
- API Addition: Add support for stripping whitespace in PixmapPacker
- API Addition: Add support for 9 patch packing in PixmapPacker
- API Addition: Pressure support for ios/android. https://github.com/libgdx/libgdx/pull/5270
- Update to Lwjgl 3.2.0
- Update android level we build against to 7.1 (API 25)
- API Change: gdx-tools no longer bundles dependencies to be compatible with java 9
- Skin JSON files can now use the simple names of classes, i.e. "BitmapFont" rather than "com.badlogic.gdx.graphics.g2d.BitmapFont". Custom classes can be added by overriding Skin.getJsonLoader() and calling json.setClassTag().
- Skin supports cascading styles in JSON. Use the "parent" property to tag another style by name to use its values as defaults. See https://github.com/libgdx/libgdx/blob/master/tests/gdx-tests-android/assets/data/uiskin.json for example.
- SkinLoader can be used on subclasses of Skin by overriding generateSkin(). 
- API addition: Tree indentation can be customized.
- Fixed GlyphLayout not respecting BitmapFontData#down.
- API Addition: Added faceIndex paramter to #FreeTypeFontGenerator(FileHandle, int).
- API Change: BitmapFont#getSpaceWidth changed to BitmapFont#getSpaceXadvance.
- Many GlyphLayout fixes.
- API Addition: Added FileHandle#map(), can be used to memory map a file
- API Change: BitmapFontData#getGlyphs changed for better glyph layout. See https://github.com/libgdx/libgdx/commit/9a7dfdff3c6374a5ebd2f33a819982aceb287dfa
- API Change: Actor#hit is now responsible for returning null if invisible. #5264
- API Addition: Added [Collection]#isEmpty() method to all 22 custom LibGDX-collections (e.g. Array, ObjectMap, ObjectSet, Queue, ...)
- API Addition: StringBuilder#clear()
- API Addition: Color#WHITE_FLOAT_BITS
- Table layout fixed when expand is used and the layout width is less than the table's min width.
- InputMultiplexer#setProcessors(Array) now copies the items instead of using the specified array instance.
- API Change: A wrapped HorizontalGroup or VerticalGroup will now size children down to their min size if the group is smaller than their pref size.
- LWJGL3: useVSync() is now a per-window setting. Any additional windows should disable vsync to avoid frames dropping to (refresh rate / # of windows).
- Batch and sprite implementations and SpriteCache store Color separately from the float packed color, since converting to/from float is lossy.
- API Change: NumberUtils floatToIntColor expands the alpha from 0-254 to 0-255, so 255 doesn't become 254 from conversion from int to float to int.
- API Change: Batch and Decal setColor(float) renamed to setPackedColor for differentiation, since the conversion from float to Color is lossy.
- API Change: PolygonSprite getVertexColor renamed to getPackedColor to match other classes.
- API Change: FreeTypeFontGenerator only generates a missing glyph if \0 is in the characters.
- API Change: DragScrollListener no longer requires the touch/mouse cursor to be directly above/below the scroll pane.
- API Change: List#toString(Object) changed from protected to public. Subclasses overriding this need to change to public.
- API Change: List now handles more key presses.
- API Change: TexturePacker ImageProcessor#addImage(File, String) now returns the Rect.


[1.9.8]
- Add iPhoneX images
- Fix MacOS issue with GL_ARB_texture_float extension check
- Fix AtlasTmxMapLoader tileset tile id offset
- Bullet: updated to 2.87, see: http://bulletphysics.org/wordpress/?p=485
- API Addition: Possibility to specify TexturePacker settings for resampling when scaling.
- API Addition: Support for customizing render buffer attachments in GLFrameBuffers
- API Change: Revert to constructors for GLFrameBuffers for easier customization

[1.9.7]
- Update to MobiVM(RoboVM) 2.3.3
- Add iOS 11 support
- Update to Lwjgl 3.1.3
- Update to MOE 1.4.0
- API Change: GLFrameBuffer has been refactored https://github.com/libgdx/libgdx/pull/4882. Create standard FrameBuffers with static methods. Customized FBOS with FrameBufferBuilder
- API addition: Tiled group layer support 
- Fix Tiled properties, offset parsing for image layers
- API addition: Added utility methods for Vector equals with epsilon
- Fix Animation backing array type
- Fix Mesh copying with 0 indices 
- Fix restoration of pooled particle effects scale
- Fix loss of controller listeners on reconnect
- Added basic kotlin project generation support in the setup tool
- API addition: Allow APK expansion to be used in fragments and activities
- API addition: Added color properties support from tiled maps
- API Change: Added rotation vector sensor support on Android
- API Change: GLProfiler refactored for OOP and lwjgl3 multi windows
- LWJGL3: The creation of additional windows via Lwjgl3Application.newWindow() is now deferred, with postRunnable(), until all existing windows have been updated. This fixes a potential native crash with NVidia GL drivers on Windows, presumably caused by a GL context conflict.
- API addition: Lwjgl3WindowListener.created() is called after a new window has been created. It's unsafe to call Lwjgl3Window functions in between Lwjgl3Application.newWindow() and this callback.
- Updated LWJGL3 backend to 3.1.3.
- Lwjgl3Graphics.setUndecorated() and Lwjgl3Graphics.setResizable() now delegate their work to the respective GLFW functions.
- API addition: ProgressBar.isVertical() - returns whether a progress bar is vertical or horizontal.
- API Change: SplitPane now by default does not allow the split amount to shrink children below their minimum sizes (cropping them). This behavior can be reverted by overriding clampSplitAmount or wrapping the children in Containers set to minSize(0) and fill(). SplitPane also now correctly includes the handle min size in its own min size calculations.
- API Change: SplitPane.getSplit() renamed to SplitPane.getSplitAmount() to match other getter and setter names.
- Improved internal Timer synchronization.
- API Change: List#drawItem, added float width parameter.
- API Addition: Make it possible to disable sound on the GWT-Backend with disableSound=true.
- API Change: ScrollPane setWidget deprecated in favor of setActor to match other APIs.
- API Change: removed JGLFW backend
- Fixed mixed up use of TexturePacker.Settings.stripWhitespaceX|Y.
- Added joystick POV support to LWJGL3 controller backend.
- Added support for 2d particles sprite animation.
- API Change: ParticleEmitter getSprite, setSprite, getImagePath, setImagePath are now getSprites, setSprites, getImagePaths, setImagePaths.
- Added support for 2d particles independant scale X and Y.
- API Change: ParticleEmitter getScale, matchSize are now getScaleX/getScaleY, matchSizeX/matchSizeY. Added scaleSize(float scaleX, float scaleY)
- API Change: Added iconDropped() callback to AndroidWallpaperListener.

[1.9.6]
- Fix performance regression in LWJGL3 backend, use java.nio instead of BufferUtils. Those are intrinsics and quite a bit faster than BufferUtils on HotSpot.
- Updated to latest Sound Manager 2
- Added mappings for Xbox 360 controller for Linux
- Separated error log for vertex/fragment shaders for easier debugging
- Minimum Android API level is now level 9 (Android 2.3)
- API addition: Configurable TexturePacker bleed iterations
- Updated IOS Multi-OS Engine backend to 1.3.6
- API Change: Pixmap.setBlending, Pixmap.setFilter are now instance methods
- VertexAttribute expert constructors exposed. Short types can now be used for attributes.

[1.9.5]
- Fix NPE swallowing "video driver unsupported" error on LWJGL 2 backend.
- Allow window icons to be set in Lwjgl3ApplicationConfiguration or Lwjgl3WindowConfiguration.
- Allow window icon and title to be changed in Lwjgl3Window
- API Addition: ApplicationLogger interface, allowing easier access to custom logging
- DefaultRenderableSorter accounts for center of Renderable mesh, see https://github.com/libgdx/libgdx/pull/4319
- Bullet: added FilterableVehicleRaycaster, see https://github.com/libgdx/libgdx/pull/4361
- Bullet: updated to 2.85, see: http://bulletphysics.org/wordpress/?p=456
- Updated iOS native build scripts to iOS 10.1 and TVOS 10.0
- API Addition: BitmapFont#blankLineScale.
- Fixed rounding of Drawables in ProgressBar. Allow rounding to be disabled with setRound().
- Updated LWJGL3 backend to LWJGL 3.1.0, see https://blog.lwjgl.org/lwjgl-3-1-0-released/
- LWJGL3 backend now supports non-continuous rendering, see https://github.com/libgdx/libgdx/pull/3772
- API Change: Lwjgl3WindowListener.refreshRequested() is called when the windowing system (GLFW) reports contents of a window are dirty and need to be redrawn.
- API Change: Lwjgl3WindowListener.maximized() is called when a window enters or exits a maximized state.
- API Change: Lwjgl3WindowListener.deiconified() removed, combined with .iconified().
- API Change: Lwjgl3Window.deiconify() renamed to .restore() since it can also be used to de-maximize a window.
- Lwjgl3Window now has a maximize() method, and windows can be started maximized using the window or app configuration's setMaximized() method.
- NinePatch can now be drawn rotated or scaled.
- NinepatchDrawable is now a TransformDrawable.
- API Change: Group add* methods no longer remove and re-add the actor if it is already in the group, instead they do nothing.
- API Change: g2d.Animation is now generic so it can support Drawables, PolygonRegions, NinePatches, etc. To fix existing code, specify the TextureRegion type in animation declarations (and instantiations in Java 6), i.e. Animation<TextureRegion> myAnimation = new Animation<TextureRegion>(...);
- TiledDrawable throws unsupported operation if trying to draw rotated/scaled. #4005
- API Change: DragAndDrop now puts default position of drag actor at pointer location. The original default offset from the pointer was (14, -20).
- Added ShaderProgramLoader for AssetManager.
- BoundingBox#isValid now returns also true when min==max, see: https://github.com/libgdx/libgdx/pull/4460

[1.9.4]
- Moved snapping from ProgressBar to Slider to prevent snapping when setting the value programmatically.
- Bullet: added btSoftBody#getLinkCount() and btSoftBody#getLink(int), see https://github.com/libgdx/libgdx/issues/4152
- API Change: Wrapping for scene2d's HorizontalGroup and VerticalGroup.
- Fix hiero problem with certain unicode characters. See https://github.com/libgdx/libgdx/issues/4202
- Switched to RoboVM fork 2.2.0, fixes incompatibility with Android Gradle plugin and iOS 9.3.4

[1.9.3]
- Switched to MobiDevelop's RoboVM fork (http://robovm.mobidevelop.com)
- Addition of Intel Multi-OS Engine backend for deploying to iOS
- Updated iOS native build scripts to iOS 9.3 and TVOS 9.2
- API Addition: GestureDetector#pinchStop() called when no longer pinching
- API Addition: Gdx.graphics.setUndecorated/setResizable API added to Graphics https://github.com/libgdx/libgdx/pull/3847
- API Addition: Gdx.graphics.getGLVersion(), grab the GL version and implementation type. https://github.com/libgdx/libgdx/pull/3788
- API Change: Lwjgl3WindowListener -> filesDropped(String[] files) adds drag'n drop support for the lwjgl3 backend
- Added isComplete() to ParticleEffect to make it easier to know when all the emitters are done, behaves the same as in the 2D API.
- API Change: renamed Lwjgl3WindowListener.windowIsClosing() to closeRequested() to better communicate its intent.
- Add IndexData.updateIndices method to increase performance when used with IndexBufferObjectSubData. 
- Added FlushablePool
- Added ShapeCache see https://github.com/libgdx/libgdx/pull/3953
- API Change: moved shape builder logic out of MeshBuilder, see: https://github.com/libgdx/libgdx/pull/3996
- API Change: changed copy constructor OrderedMap(ObjectMap) to OrderedMap(OrderedMap)
- API Change: Table reset now calls clearChildren, not clear.
- Fixed crashes in AndroidMusic.java when isPlaying is called. Errors are now logged only rather than crashing the app.
- Added emulation of ScreenUtils for GWT
- Improved performance of glReadPixels() on GWT. New method is 20-30 times faster
- Fixed crash on Mac when using LWJGL2, custom cursors and embedding the game in an AWT window
- Fixed getDisplayModes(Monitor monitor) returning wrong data on LWJGL2 backend
- Fixed Gdx.input.getCurrentEventTime() not being set on LWJGL3, fixes GestureDetector and flick scroll not working
- Fixed not being able to select non-latin characters in TextFields
- Bullet: added CustomActionInterface, see https://github.com/libgdx/libgdx/pull/4025
- Add window size limits option to LWJGL3 app and window configurations
- Add handling of tag "<objectgroup>" within tags "<tile>" in TmxMap loaders.

[1.9.2]
- Added TextureArray wrapper see https://github.com/libgdx/libgdx/pull/3807
- Fixed bug in AndroidGL20.cpp which cast a pointer to a 32-bit int. Crash on 64-bit ARM, but only for a specific code path and address...
- Fixed multiple controllers registering on same index with LWJGL3, see https://github.com/libgdx/libgdx/issues/3774
- Fixed the FreeTypeFontGenerator texture bleeding, see https://github.com/libgdx/libgdx/issues/3521

[1.9.1]
- API Change: Override GwtApplication#createApplicationListener() to create your ApplicationListener
  on GWT, overriding GwtApplication#getApplicationListener() isn't needed anymore, see https://github.com/libgdx/libgdx/issues/3628
- Fixed ARM64 and x86_64 binaries for Android

[1.9.0]
- API Change: Lwjgl3ApplicationConfiguration#setBackbufferConfig -> setBackBufferConfig
- Fixed HexagonalTiledMapRenderer, see https://github.com/libgdx/libgdx/pull/3654
- Added support for locking the screen orientation in GWT, see https://github.com/libgdx/libgdx/pull/3633
- Added Gdx-Kiwi and gdx-lml to extensions, see https://github.com/libgdx/libgdx/pull/3597
- Added Gyroscope support in Input, implemented for Android, see https://github.com/libgdx/libgdx/pull/3594
- Fixed touch mapping on iOS, see https://github.com/libgdx/libgdx/pull/3590
- Added orientation to Box2D Transform class, see https://github.com/libgdx/libgdx/pull/3308
- Added system cursors to GWT, fix 'Ibeam' system cursor not working on LWJGL3.
- Added experimental AndroidApplicationConfiguration#useGL30 and IOSApplicationConfiguration#useGL30 for testing OpenGL ES 3.0 support on mobile devices, do not use in production.
- Fix broken kerning for FreeType fonts, see https://github.com/libgdx/libgdx/pull/3756
- Added ARM64 and x86_64 binaries for Android
- API Addition: FreeTypeFontParameter has an additional field for tweaking hinting, see https://github.com/libgdx/libgdx/pull/3757

[1.8.0]
- API Change: Rewrote FreeType shadow rendering (much better).
- Added spaceX/Y to FreeType fonts.
- Higher quality FreeType font rendering.
- Hiero updated to v5, now with FreeType support and other new features!
- GlyphLayout now allocates much, much less memory when processing long text that wraps.
- Added LWJGL 3 backend, see https://github.com/libgdx/libgdx/issues/3673 for more info.
- Added Graphics#getBackBufferWidth and Graphics#getBackBufferHeight for HDPI handling
- API Change: Added HdpiUtils. Instead of calling GL20#glViewport and GL20#glScissor yourself
  please use HdpiUtils instead. It will ensure that you handle HDPI monitors correctly when
  using those OpenGL functions. On HDPI monitors, the size reported by Gdx.graphics 
  getWidth/getHeight is in logical coordinates as dictated by the operating system, usually half
  the HDPI resolution. The OpenGL drawing surface works in backbuffer coordinates at the full
  HDPI resolution. If you pass logical coordinates to glViewport and glScissor, you only 
  affect a quarter of the real backbuffer size. Use HdpiUtils instead, it will do the right thing, while letting you continue to work in logical (aka returned by Gdx.graphics.getWidth/getHeight) coordinates.
- API Change: Graphis#getDesktopDisplayMode() has been renamed to Graphics#getDisplayMode() and
  returns the current display mode of the monitor the window is shown on (primary monitor on
  all backends except LWJGL3, which supports real multi-monitor setups).
- API Change: Graphics#getDisplayModes() return the display modes of the monitor the monitor
  the window is shown on (primary monitor on all backends except LWJGL3 which supports real
  multi-monitor setups).
- API Change: Graphics#setDisplayMode(DisplayMode) has been renamed to 
  Graphics#setFullscreenMode(). If the window is in windowed mode, it will be switched 
  to fullscreen mode on the monitor from which the DisplayMode stems from.
- API Change: Graphics#setDisplayMode(int, int, boolean) has been renamed to 
  Graphics#setWindowedMode(int, int). This will NOT allow you to switch to fullscreen anymore, 
  use Graphics#setFullscreenMode() instead. If the window is in fullscreen mode, it will be
  switched to windowed mode on the monitor the window was in fullscreen mode on.
 - API Addition: Graphics#Monitor, represents a monitor connected to the machine the app is
  running on. A monitor is defined by a name and it's position relative to other connected
  monitors. All backends except the LWJGL3 backend will report only the primary monitor
 - API Addition: Graphics#getPrimaryMonitor() returns the primary monitor you usually want
  to work with.
 - API Addition: Graphics#getMonitor() returns the monitor your app's window is shown on,
  which may not be the primary monitor in >= 2 monitor systems. All backends except the 
  LWJGL3 backend will report only the primary monitor.
 - API Addition: Graphics#getMonitors() returns all monitors connected to the system. All
  backends except the LWJGL3 backend will only report the primary monitor.
 - API Addition: Graphics#getDisplayMode(Monitor) returns the display mode of the monitor
  the app's window is shown on. All backends except the LWJGL3 backend will report the
  primary monitor display mode instead of the actual monitor's display mode. Not a problem
  as all other backends run on systems with only a single monitor so far (primary monitor).
- Added option to include credentials on cross-origin http requests (used only for GWT backend).
- Added option to specify crossorigin attribute when loading images with AssetDownloader (GWT), see #3216.
- API Change: removed Sound#setPriority, this was only implemented for the Android backend. However, Android itself never honored priority settings.
- API Change: cursor API has been cleaned up. To create a custom cursor, call Graphics#newCursor(), to set the custom cursor call Graphics#setCursor(), to set a system cursor call Graphics#setSystemCursor(). The Cursor#setSystemCursor method has been removed as that was not the
right place. Note that cursors only work on the LWJGL, LWJGL3 and GWT backends. Note that system cursors only fully work on LWJGL3 as the other two backends lack a means to set a specific system cursor. These backends fall back to displaying an arrow cursor when setting any system cursor.
- API Addition: Added Lwjgl3WindowListener, allows you to hook into per-window iconficiation, focus and close events. Also allows you to prevent closing the window when a close event arrives.

[1.7.2]
- Added AndroidAudio#newMusic(FileDescriptor) to allow loading music from a file descriptor, see #2970
- Added GLOnlyTextureData, which is now the default for FrameBuffer and FrameBufferCubemap, see #3539
- Added rotationChanged() for Actor class, called when rotation changes, see https://github.com/libgdx/libgdx/pull/3563
- Fixed crash on MacOS when enumerating connected gamepads.
- ParticleEmitter no longer says it's complete when it's set to continuous, see #3516
- Improved JSON parsing and object mapping error messages.
- Updated FreeType from version 2.5.5 to 2.6.2.
- Fixed corrupt FreeType rendering for some font sizes.
- API Change: FreeTypeFontParameter has new fields for rendering borders and shadows.
- FreeTypeFontParameter can render much better fonts at small sizes using gamma settings.
- BitmapFont can now render missing (tofu) glyph for glyphs not in the font.
- FreeTypeFontGenerator depreacted methods removed.
- Fixed BitmapFont color tags changing glyph spacing versus not using color tags. BitmapFont#getGlyphs has a new paramter. See #3455.
- Skin's TintedDrawable now works with TiledDrawable. #3627
- Updated jnigen to Java Parser 2.3.0 (http://javaparser.github.io/javaparser/).
- FreeType fonts no longer look terrible at small size. This is a big deal!
- Updated to RoboVM 1.12.0, includes tvOS support!

[1.7.1]
- Fixes AtlasTmxMapLoader region name loading to tileset name instead of filename
- Changes TiledMapPacker output, region names are tileset names, adjusts gid, defaults to one atlas per map
- API Change: members of Renderable and MeshPart are changed, see https://github.com/libgdx/libgdx/pull/3483
- Added Vector#setToRandomDirection(), see #3222
- Updated to stb_image v2.08
- Added Node#copy(), used when creating a ModelInstance from a Model to allow using custom nodes
- Add ModelCache, see https://github.com/libgdx/libgdx/wiki/ModelCache
- Updated bullet to v2.83.6
- Updated to RoboVM 1.9, for free life-time license read http://www.badlogicgames.com/wordpress/?p=3762

[1.7.0]
- Gdx.input.setCursorImage removed, replaced with Gdx.graphics.setCursor and Gdx.graphics.newCursor see https://github.com/libgdx/libgdx/pull/2841/
- Fixed an issue with UTF8 decoding in GWT emulation of InputStreamReader
- Updated to RoboVM 1.8 for iOS 9 support.

[1.6.5]
- Objects from animated tiles in TMX maps are now supported.
- Made possible to use any actor for tooltips.
- Improved cross-platform reflection api for annotations.
- NinePatch#scale now also scales middle patch size.
- GLFrameBuffer is now abstract, renamed setupTexture to createColorTexture, added disposeColorTexture
- Added LwjglApplicationConfiguration#gles30Context*Version, see https://github.com/libgdx/libgdx/pull/2941
- Added OpenGL error checking to GLProfiler, see https://github.com/libgdx/libgdx/pull/2889
- Updated to RoboVM 1.6

[1.6.4]
- TextField cursor and selection size changed. https://github.com/libgdx/libgdx/commit/2a830dea348948d2a37bd8f6338af2023fec9b09
- FreeTypeFontGenerator setting to improve shadows and borders.
- ScrollPane scrolls smoothly when the scrolled area is much larger than the scrollbars.
- TexturePacker sorts page regions by name.
- GlyphLayout text wrapping changed to not trim whitespace. https://github.com/libgdx/libgdx/commit/ee42693da067da7c5ddd747f051c1423d262cb96
- Fixed BitmapFont computing space width incorrectly when padding is used and no space glyph is in the font.
- Fixed TextArea cursor and selection drawing positions.
- Fixed ActorGestureListener pan and zoom when the actor is rotated or scaled.
- Fixed TextField for non-pixel display.
- Allow ellipsis string to be set on Label.
- AssetManager gets hook for handling loading failure.
- TextField now fires a ChangeEvent when the text change. Can be cancelled too!
- Added tooltips to scene2d.ui.
- Updated to RoboVM 1.5

[1.6.3]
- Updated to RoboVM 1.4

[1.6.2]
- API Change: TiledMapImageLayer now uses floats instead of ints for positioning
- API Change: Added GLFrameBuffer and FrameBufferCubemap: Framebuffer now extends GLFramebuffer, see #2933

[1.6.1]
- Added optional hostname argument to Net.newServerSocket method to allow specific ip bindings for server applications made with gdx.
- Changed the way iOS native libs are handled. Removed updateRoboVMXML and copyNatives task from ios/build.gradle. Instead natives are now packaged in jars, within the META-INF/robovm/ios folder. Additionally, a robovm.xml file is stored there that gets merged with the project's robovm.xml file by RoboVM.

[1.6.0]
- API Change: GlyphLayout xAdvances now have an additional entry at the beginning. This was required to implement tighter text bounds. #3034
- API Change: Label#getTextBounds changed to getGlyphLayout. This exposes all the runs, not just the width and height.
- In the 2D ParticleEditor, all chart points can be dragged at once by holding ctrl. They can be dragged proportionally by holding ctrl-shift.
- Added Merge button to the 2D ParticleEditor, for merging a loaded particle effect file with the currently open particle effect.
- Added ability to retrieve method annotations to reflection api
- Added PixmapPacker.updateTextureRegions() method.
- Added ability to pack "anonymous" pixmaps into PixmapPacker, which will appear in the generated texture but not a generated or updated TextureAtlas
- Added PixmapPacker.packDirectToTexture() methods.
- API Change: PixmapPacker.generateTextureAtlas(...) now returns an atlas which can be updated with subsequent calls to PixmapPacker.updateTextureAtlas(...)
- API Change: FreeTypeFontGenerator.generateFont(...) now works with a user-provided PixmapPacker.
- Added DirectionalLightsAttribute, PointLightsAttribute and SpotLightsAttribute, removed Environment#directionalLights/pointLights/spotLights, added Environment#remove, lights are now just like any other attribute. See also https://github.com/libgdx/libgdx/wiki/Material-and-environment#lights
- API Change: BitmapFont metrics now respect padding. #3074
- Update bullet wrapper to v2.83
- Added AnimatedTiledMapTile.getFrameTiles() method

[1.5.6]
- API Change: Refactored Window. https://github.com/libgdx/libgdx/commit/7d372b3c67d4fcfe4e82546b0ad6891d14d03242
- Added VertexBufferObjectWithVAO, see https://github.com/libgdx/libgdx/pull/2527
- API Change: Removed Mesh.create(...), use MeshBuilder instead
- API Change: BitmapFontData, BitmapFont, and BitmapFontCache have been refactored. http://www.badlogicgames.com/wordpress/?p=3658
- FreeTypeFontGenerator can now render glyphs on the fly.
- Attribute now implements Comparable, custom attributes might need to be updated, see: https://github.com/libgdx/libgdx/wiki/Material-and-environment#custom-attributes
- API Change: Removed (previously deprecated) GLTexture#createTextureData/createGLHandle, Ray#getEndPoint(float), Color#tmp, Node#parent/children, VertexAttribute#Color(), Usage#Color, ModelBuilder#createFromMesh, BoundingBox#getCenter()/updateCorners()/getCorners(), Matrix4.tmp

[1.5.5]
- Added iOS ARM-64 bit support for Bullet physics
- 3D Animation, NodeAnimation keyframes are separated into translation, rotation and scaling
- Added capability to enable color markup from inside skin json file.
- Exposed method ControllerManager#clearListeners on Controllers class
- Net#openURI now returns a boolean to indicate whether the uri was actually opened.
- DefaultShader now always combines material and environment attributes
- Added ShapeRenderer constructor to pass a custom shader program to ImmediateModeRenderer20.
- API Change: Group#toString now returns actor hierarchy. Group#print is gone.
- Added SpotLight class, see https://github.com/libgdx/libgdx/pull/2907
- Added support for resolving file handles using classpaths (ClasspathFileHandleResolver)

[1.5.4]
- Added support for image layers in Tiled maps (TiledMapImageLayer)
- Added support for loading texture objects from TMX Maps (TextureMapObject)
- Added support for border and shadow with FreeTypeFontGenerator - see https://github.com/libgdx/libgdx/pull/2774
- Now unknown markup colors are silently ignored and considered as normal text.
- Updated freetype from version 2.4.10 to 2.5.5
- Added 3rd party extensions to setup application, see 
- Updated to RoboVM 1.0.0-beta-04
- Updated to GWT 2.6.1, sadly GWT 2.7.0 isn't production ready yet.

[1.5.3]
- API Change: TextField#setRightAlign -> TextField#setAlignment
- I18NBundle is now compatible with Android 2.2
- Fixed GWT reflection includes for 3D particles
- 3D ParticleEffectLoader registered by default
- Added HttpRequestBuilder, see https://github.com/libgdx/libgdx/pull/2698
- Added LwjglApplicationConfiguration.useHDPI for Mac OS X with retina displays. Allows you to get "real" pixel coordinates for mouse and display coordinates.
- Updated RoboVM to 1.0.0-beta-03

[1.5.2]
- Fixed issue #2433 with color markup and alpha animation. 
- Fixed natives loading for LWJGL on Mac OS X

[1.5.1]
- Gradle updated to 2.2
- Android Gradle tooling updated to 1.0.0
- API Change: Switched from Timer to AnimationScheduler for driving main loop on GWT. Removed fps field from GwtApplicationConfiguration to instead let the browser choose the most optimal rate.
- API Change: Added pause and resume handling on GWT backend. When the browser supports the page visibility api, pause and resume will be called when the tab or window loses and gains visibility.
- API Change: Added concept of target actor, separate from the actor the action is added to. This allows an action to be added to one actor but affect another. This is useful to create a sequence of actions that affect many different actors. Previously this would require adding actions to each actor and using delays to get them to play in the correct order.
- Added 64-bit support for iOS sim and device
- Deprecated Node#children and Node#parent, added inheritTransform flag and methods to add/get/remove children
- API Change: By default keyframes are no longer copied from Model to ModelInstance but shared instead, can be changed using the `ModelInstance.defaultShareKeyframes` flag or `shareKeyframes` constructor argument.
- JSON minimal format now makes commas optional: newline can be used in place of any comma.
- JSON minimal format is now more lenient with unquoted strings: spaces and more are allowed.
- API Change: Added support for KTX/ZKTX file format, https://github.com/libgdx/libgdx/pull/2431
- Update stb_image from v1.33 to v1.48, see https://github.com/libgdx/libgdx/pull/2668
- Bullet Wrapper: added Gimpact, see https://github.com/libgdx/libgdx/issues/2619
- API Addition: Added MeshPartBuilder#addMesh(...), can be used to more easily combine meshes/models
- Update to LWJGL 2.9.2, fixes fullscreen mode on "retina" displays
- Fixes to RoboVM backend which would crash if accelerometer is used.

[1.5.0]
- API Addition: IOSInput now uses CMCoreMotion for accelerometer and magnetometer
- API Addition: Added getter for UITextField on IOS for keyboard customization 
- API Addition: Added ability to save PixmapPackers to atlas files. See PixmapPackerIO.
- API Addition: Added HttpRequestHeader and HttpResponseHeader with constants for HTTP headers.
- API Addition: HttpRequest is now poolable.
- New PNG encoder that supports compression, more efficient vertical flipping, and minimal allocation when encoding multiple PNGs.
- API Change: Label#setEllipse -> Label#setEllipsis.
- API Change: BatchTiledMapRenderer *SpriteBatch fields and methods renamed to *Batch
- API Change: ScrollPane#scrollToCenter -> ScrollPane#scrollTo; see optional boolean arguments centerHorizontal and centerVertical (scrollToCenter centered vertically only).
- API Change: Changed Input#getTextInput to accept both text and hint, removed Input#getPlaceholderTextInput.
- Bug Fix: Fixed potential NPE with immersive mode in the Android fragment backend. 
- iOS backend now supports sound ids, thanks Tomski!


[1.4.1]
- Update to the Gradle Integration plugin nightly build if you are on Eclipse 4.4.x!
- Update Intellij IDEA to 13.1.5+, because Gradle!
- Updated to Gradle 2.1 and Android build tools 20, default Android version to 20. You need to install the latest Android build tools via the SDK manager
- API Change: deprecation of bounding box methods, see https://github.com/libgdx/libgdx/pull/2408
- Added non-continuous rendering to iOS backend, thanks Dominik!
- Setup now uses Gradle 2.1 with default Android API level 20, build tools 20.0.0
- Non-continuous renderering implemented for iOS
- Added color markup support for scene2d label and window title.
- API Change: removed default constructor of DecalBatch, removed DefaultGroupStrategy
- Updated to latests RoboVM release, 1.0.0-alpha-04, please update your RoboVM plugins/installations
- Reduced I18NBundle loading times on Android and bypassed unclosed stream on iOS. 
- Removed the gdx-ai extension from the libGDX repository. Now it lives in its own repository under the libGDX umbrella, see https://github.com/libgdx/gdx-ai
- API Addition: Added randomSign and randomTriangular methods to MathUtils.
- API Addition: Decal has now a getter for the Color.
- API Addition: now I18NBundle can be set so that no exception is thrown when the key can not be found.
- API Addition: added annotation support in reflection layer, thanks code-disaster! https://github.com/libgdx/libgdx/pull/2215
- API Addition: shapes like Rect, Circle etc. now implement Shape2D interface so you can put them all into a single collection https://github.com/libgdx/libgdx/pull/2178 
- API Addition: bitmap fonts can now be loaded from an atlas via AssetManager/BitmapFontLoader, see https://github.com/libgdx/libgdx/pull/2110
- API Change: updated to RoboVM 1.0.0-SNAPSHOT for now until the next alpha is released.
- API Change: Table now uses padding from its background drawable by default. https://github.com/libgdx/libgdx/issues/2322
- Drawables now know their names, making debugging easier.
- API Change: Table fill now respects the widget's minimum size.
- Texture packer, fixed image size written to atlas file.
- API Change: Cell no longer uses primitive wrappers in public API and boxing is minimized.
- API Addition: TextureAttribute now supports uv transform (texture regions).
- API Change: Added parameters to Elastic Interpolation.
- API Change: Removed Actor#setCenterPosition, added setPosition(x,y,align).
- API Change: JsonReader, forward slash added to characters an unquoted strings cannot start with.
- API Change: Stage#cancelTouchFocus(EventListener,Actor) changed to cancelTouchFocusExcept.
- API Change: Json/JsonWriter.setQuoteLongValues() quotes Long, BigDecimal and BigInteger types to prevent truncation in languages like JavaScript and PHP.

[1.3.1]
- API change: Viewport refactoring. https://github.com/libgdx/libgdx/pull/2220
- Fixed GWT issues

[1.3.0]
- Added Input.isKeyJustPressed.
- API Addition: multiple recipients are now supported by MessageDispatcher, see https://github.com/libgdx/libgdx/wiki/Message-Handling#multiple-recipients
- API Change: State#onMessage now takes the message receiver as argument.
- API Addition: added StackStateMachine to the gdx-ai extension.
- API change: ShapeRenderer: rect methods accept scale, more methods can work under both line and fill types, auto shape type changing.
- API change: Built-in ShapeRenderer debugging for Stage, see https://github.com/libgdx/libgdx/pull/2011
- Files#getLocalStoragePath now returns the actual path instead of the empty string synonym on desktop (LWJGL and JGLFW).
- Fixed and improved xorshift128+ PRNG implementation.
- Added support for Tiled's animated tiles, and varying frame duration tile animations.
- Fixed an issue with time granularity in MessageDispatcher.
- Updated to Android API level 19 and build tools 19.1.0 which will require the latest Eclipse ADT 23.02, see http://stackoverflow.com/questions/24437564/update-eclipse-with-android-development-tools-23 for how things are broken this time...
- Updated to RoboVM 0.0.14 and RoboVM Gradle plugin version 0.0.10
- API Addition: added FreeTypeFontLoader so you can transparently load BitmapFonts generated through gdx-freetype via AssetManager, see https://github.com/libgdx/libgdx/blob/master/tests/gdx-tests/src/com/badlogic/gdx/tests/FreeTypeFontLoaderTest.java
- Preferences put methods now return "this" for chaining
- Fixed issue 2048 where MessageDispatcher was dispatching delayed messages immediately.
- API Addition: 3d particle system and accompanying editor, contributed by lordjone, see https://github.com/libgdx/libgdx/pull/2005
- API Addition: extended shape classes like Circle, Ellipse etc. with hashcode/equals and other helper methods, see https://github.com/libgdx/libgdx/pull/2018
- minor API change (will not increase minor revision number): fixed a bug in handling of atlasPrefixes, https://github.com/libgdx/libgdx/pull/2023
- Bullet: btManifoldPoint member getters/setters changed from btVector3 to Vector3, also it is no longer pooled, instead static instances are used for callback methods
- Added Intersector#intersectRayRay to detect if two 2D rays intersect, see https://github.com/libgdx/libgdx/pull/2132
- Bullet: ClosestRayResultCallback, AllHitsRayResultCallback, LocalConvexResult, ClosestConvexResultCallback and subclasses now use getter/setters taking a Vector3 instead of btVector3, see https://github.com/libgdx/libgdx/pull/2176
- 2d particle system supports pre-multiplied alpha.
- Bullet: btIDebugDrawer/DebugDrawer now use pooled Vector3 instances instead of btVector3, see https://github.com/libgdx/libgdx/issues/2174

[1.2.0]
- API Addition: Some OpenGL profiling utilities have been added, see https://github.com/libgdx/libgdx/wiki/Profiling
- API Addition: A FreeTypeFontGeneratorLoader has been added to the gdx-freetype extension
- API change: Animation#frameDuration and #animationDuration are now hidden behind a getter/setter and dynamic
- API Addition: Vector#setZero
- API Addition: gdx-ai, extension for AI algorithms. Currently supports FSMs, see https://github.com/libgdx/libgdx/wiki/Artificial-Intelligence
- API change: TableLayout has been forked and integrated into libgdx more tightly, see http://www.badlogicgames.com/wordpress/?p=3458
- API Addition: added equals/hashCode methods to Rectangle, may break old code (very, very unlikely)
- API Addition: scene2D Actors now have a setCenterPosition method, see https://github.com/libgdx/libgdx/pull/2000

[1.1.0]
- Updated to RoboVM 0.0.13 and RoboVM Gradle plugin 0.0.9
- Big improvements to setup-ui and build times in Intellij IDEA https://github.com/libgdx/libgdx/pull/1865
- Setup now uses android build tools version: 19.1.0
- BitmapFontCache now supports in-string colored text through a simple markup language, see https://github.com/libgdx/libgdx/wiki/Color-Markup-Language
- Added i18n localization/internationalization support, thanks davebaol, see https://github.com/libgdx/libgdx/wiki/Internationalization-and-Localization
- Possibility to override density on desktop to simulate mobile devices, see https://github.com/libgdx/libgdx/pull/1825
- Progressive JPEG support through JPGD (https://code.google.com/p/jpeg-compressor/).
- Mavenized JGLFW backend
- Box2D: Added MotorJoint and ghost vertices on EdgeShape
- Updated GWT Box2D to latest version
- Updated native Box2D to latest version 2.3.1, no API changes
- API change: Matrix4.set(x,y,z, translation) changed, z axis is no more flipped
- API addition: Matrix4.avg(Matrix4[],float[]) that lets weighted averaging multiple matrices, Quaternion.slerp(Quaternion[],float[]) that lets weighted slerping multiple Quaternions
- fixed the long standing issue of the alpha=1 not actually being fully opaque, thanks kalle! https://github.com/libgdx/libgdx/issues/1815
- down to 25 issues on the tracker, 8 bugs, 17 enhancement requests :)


[1.0.1]
- updated to RoboVM 0.12 (and so should you!)
- fixed GC issues on iOS with regards to touch (thanks Niklas!), see https://github.com/libgdx/libgdx/pull/1758
- updated gwt gradle plugin to 0.4, android build tools to 0.10, gradle version to 1.11
- Tiled maps are now always y-up
- Tiled maps now support drawing offsets for tiles
- FileHandle#list is now supported in GWT!
- FileHandle#list now supports FileFilters
- Controllers now reinitialize on the desktop when switching between windowed/fullscreen
- added a Texture unpacker that will extract all images from a texture atlas, see https://github.com/libgdx/libgdx/pull/1774
- updates to gdx-setup
- CustomCollisionDispatcher in bullet, see https://github.com/libgdx/libgdx/commit/916fc85cecf433c3461b458e00f8afc516ad21e3

[1.0.0]
- Box2D is no longer in the core, it has been moved to an extension. See http://www.badlogicgames.com/wordpress/?p=3404
- Merged gdx-openal project into gdx-backend-lwjgl
- Now LoadedCallback in AssetLoaderParameters is always called after loading an asset from AssetManager, even if the asset is already loaded
- Added Payload as a new parameter to Source.dragStop, see https://github.com/libgdx/libgdx/pull/1666
- You can now load PolygonRegions via AssetLoader,  see https://github.com/libgdx/libgdx/pull/1602
- implemented software keyboard support in RoboVM iOS backend
- Fixed an issue where key event timestamp is not set by the android backend.
- scene2d.ui, added to TextArea the preferred number of rows used to calculate the preferred height.
- scene2d.actions, fixed infinite recursion for event listener's handle(event).
- Various Quaternion changes.
- scene2d.ui, fixed a drawing issue with knobBefore when there's no knob (typical progress bar).
- Various MeshBuilder fixes and additions.
- Math package: added cumulative distribution.
- Fixed Music isPlaying() on iOS when is paused.
- Added support for C-style comments to JsonReader (mainly used for json skin files).
- Support for resource removal from Skin objects.
- Added fling gesture to generate fling in scrollpane.
- Vector classes now have mulAdd method for adding pre-multiplied values
- Vector implementations no longer use squared value for margin comparisons, see: isZero(float margin), isUnit(float margin).
- Vector2 now has isUnit and isZero methods (copied from Vector3)
- Removed deprecated methods from Vector classes.
- Added new headless backend for server applications
- Support 'scaledSize' as a json skin data value for BitmapFont
- Added setAlpha(float a) method to Sprite class
- Added Input.Keys.toString(int keycode) and Input.Keys.valueOf(String keyname) methods
- Added Immersive Mode support to Android backend
- Added userObject to Actor in scene2d, allowing for custom data storage
- Altered Android's hide status bar behavior
- Changed the way wakelocks are implemented. You no longer need any special permissions for the libgdx wakelock
- BitmapFontCache setColor changes to match SpriteBatch and friends. http://www.badlogicgames.com/forum/viewtopic.php?f=23&t=12112
- Changed ParticleEffect: the ParticleEffect.save method now takes a Writer instead of a File
- TexturePacker2 renamed to TexturePacker, added grid and scaling settings.
- Added support for custom prefrences on the desktop backends.
- Fixed double resume calls on iOS.
- Android Music no longer throws exceptions if MediaPlayer is null.
- PolygonSpriteBatch implements Batch.
- New scene2d actions: EventAction, CountdownEventAction.
- Adds cancelHttpRequest() method to Net interface
- Updated GWT/HTML5 Backend to GWT 2.6.0
- Minimal Android version is 2.2, see http://www.badlogicgames.com/wordpress/?p=3297
- Updated to LWJGL 2.9.1
- Can now embed your libgdx app as a fragment, more info on the wiki
- scene2d.ui, renamed Actor methods translate, rotate, scale, size to moveBy, rotateBy, scaleBy, sizeBy. May have conflicts with Actions static import, eg you'll need to use "Actions.moveBy"
- scene2d.ui, Table background is now drawn usign the table's transform
- scene2d.ui, added Container which is similar to a Table with one cell, but more lightweight
- Added texture filters and mip map generation to BitMapFontLoader and FreeTypeFontGenerator
- scene2d.ui, VerticalGroup and HorizontalGroup got pad, fill and an API similar to Table/Container
- Removed OpenGL ES 1.0, 1.1 support; see http://www.badlogicgames.com/wordpress/?p=3311
- Added OpenGL ES 3 support
- Updated Android backend, demos, tests to 4.4
- Added Viewport, changed Stage to have a Viewport instead of a Camera (API change, see http://www.badlogicgames.com/wordpress/?p=3322 ).
- Changed play mode constants of Animation class to enumeration, see http://www.badlogicgames.com/wordpress/?p=3330
- Updated to RoboVM 0.0.11 and RoboVM Gradle plugin 0.0.6, see http://www.badlogicgames.com/wordpress/?p=3351
- Updated to Swig 3.0 for Bullet, disabled SIMD on Mac OS X as alignements are broken in Bullet, see https://github.com/libgdx/libgdx/pull/1595
- TextureData can only be Custom or Pixmap; compressed image files are considered custom

[0.9.9]
- added setCursorImage method to Input interface to support custom mouse cursors on the desktop
- removed Xamarin backend, see http://www.badlogicgames.com/wordpress/?p=3213
- added Select class for selecting kth ordered statistic from arrays (see Array.selectRanked() method)
- refactored Box2D to use badlogic Arrays instead of java.util.ArrayLists
- MipMapGenerator methods now don't take disposePixmap argument anymore
- added GLTexture, base class for all textures, encapsulates target (2d, cubemap, ...)
- added CubeMap, 6 sided texture
- changed TextureData#consumeCompressedData, takes target now
- added RoboVM backend jar and native libs (libObjectAL, libgdx, in ios/ folder of distribution)
- added RoboVM backend to build
- changed Bullet wrapper API, see http://www.badlogicgames.com/wordpress/?p=3150
- changed MusicLoader and SoundLoader to be asynchronous loaders
- changed behaviour of Net#sendHttpRequest() so HttpResponseListener#handleHttpResponse() callback is executed in worker thread instead of main thread
- added Bresenham2, for drawing lines on an integer 2D grid
- added GridPoint2 and GridPoint3, representing integer points in a 2D or 3D grid
- added attribute location caching for VertexData/Mesh. Hand vertex attribs to a ShaderProgram, get back int[], pass that to Mesh
- added Android x86 builds, removed libandroidgl20.so, it's now build as part of gdx-core for Android
- changed method signature on Box2D World#getBodies and World#getJoints, pass in an Array to fill
- removed glGetShaderSource from GL20, use ShaderProgram#getVertexShaderSource/getFragmentShaderSource instead
- added reflection api
- added AsynchExecutor, execute tasks asynchronously. Used for GWT mainly.
- removed FileHandle#file(), has no business in there.
- removed box2deditor
- removed custom typedarrays in gwt backend
- added classpath files support for gwt backend (limited)
- moved AndroidWallpaperListener to Android Backend
- added new VertexAttribute Usage flags, bone weight, tangent, binormal. previously encoded as Usage.Generic. Also
  added field "unit" to VertexAttribute, used by texture coordinates and bone weights to specify index/unit.
- setup-ui template for iOS disables pngcrush, also updated wiki iOS article
- add Pixmap#fillTriangle via jni gdx2d_fill_triangle() to fill a triangle based on its vertices.
- add asynchronous download with continuous progress feedback to GWT asset preloader, see https://github.com/libgdx/libgdx/pull/409?w=1
- add capability to add/exclude package/classes GWT Reflection system, see https://github.com/libgdx/libgdx/pull/409?w=1
- add updated gdx-tiled-preprocessor, generate one single TextureAtlas for all the specified Tiled maps, see http://www.badlogicgames.com/forum/viewtopic.php?f=17&t=8911
- maps API, add new AtlasTiledMapLoader for loading maps produced by the tiled preprocessor tool
- ImageProcessor, TexturePacker2 now accepts BufferedImage objects as input
- TexturePacker2 now avoids duplicated aliases
- Updated to LWJGL 2.9.0
- refactored JSON API, see http://www.badlogicgames.com/wordpress/?p=2993
- Updated Box2D to the latest trunk. Body#applyXXX methods now take an additional boolean parameter.
- TmxMapLoader has a flag in Parameters that lets you specify whether to generate mipmaps
- Animation#isAnimationFinished was fixed to behave as per javadocs (ignores looping)
- remove GLU interface and implementations. Use Matrix4 et al instead. see http://www.badlogicgames.com/wordpress/?p=2886
- new maps API, see http://www.badlogicgames.com/wordpress/?p=2870
- removed static public tmp Vector2 instances, manage such temporary vars yourself, see http://www.badlogicgames.com/wordpress/?p=2840
- changed Scene2D Group#clear(), see http://www.badlogicgames.com/wordpress/?p=2837
- changed the build system, natives are now fetched from the build server, see http://www.badlogicgames.com/wordpress/?p=2821
- freetype extension supported on iOS, see http://www.badlogicgames.com/wordpress/?p=2819
- changed ShapeRenderer API, see http://www.badlogicgames.com/wordpress/?p=2809
- changed Actions.add to addAction, changed parameter order, and added removeAction, addListener, removeListener
- Box2d joints now allow for user data
- Changes to Intersector, Circle, Rectangle and BoundingBox for consistency in #overlap, #intersect and #contains methods, see https://github.com/libgdx/libgdx/pull/312
- Removed LwjglApplicationConfiguration CPU sync. Added foreground and background target framerate.
- scene2d, no longer use getters/setters internally for Actor x, y, width, height, scalex, scaley and rotation.
- Array, detect nested iterator usage and throw exception.
- Added getVolume to Music class and Android, IOS and GWT backends
- 1381, fixed JSON parsing of longs. In addition to Float, it now parses Long if no decimal point is found.
- Changed Array constructors that took an array to have offset and count
- scene2d, Actor parentToLocalCoordinates and localToParentCoordinates refactoring, see http://www.badlogicgames.com/forum/viewtopic.php?p=40441#p40441
- scene2d, Action#setActor no longer calls reset if the Action has no pool. This allows non-pooled actions to be add and removed from actors, restarted, and reused.
- ScrollBar#setForceOverscroll renamed to setForceScroll, as it affects more than just overscroll.
- ArrayMap#addAll renamed to putAll to match the other maps.
- Added ObjectSet and IntSet.
- Added completion listener to Music.
- Added Music#setPan.
- Sound#play and Sound#loop on Android now return -1 on failure, to match other backends.
- DelegateAction subclasses need to implement delegate() instead of act(). http://www.badlogicgames.com/forum/viewtopic.php?p=43576#p43576
- Added pause and resume methods to Sound.
- Changed AssetErrorListener#error to have AssetDescriptor to enable access to parameters of failed asset.
- Changed SelectBoxStyle to have ScrollPaneStyle and ListStyle for fully customizing the drop down list. http://www.badlogicgames.com/wordpress/?p=3110
- AssetLoader now takes a FileHandle that is the resolved file name. The AssetLoader no longer has to resolve the file name, so we can prevent it from being resolved twice.
- Rewrote EarClippingTriangulator to not allocate (no more Vector2s).
- Added ParticleEffectLoader to make AssetManager load ParticleEffects
- Added GeometryUtils, more Intersector functions, DelaunayTriangulator, ConvexHull.
- Added getBoundingBox to ParticleEffect
- EarClippingTriangulator changed to return triangle indices.
- PolygonSpriteBatch and friends refactored to use triangle indices.
- Added add(T, float), remove(int), remove(T) and clear() methods to BinaryHeap
- Bitmap Font changes:
	- FreeTypeFontGenerator allows you to specify the PixmapPacker now, to create an atlas with many different fonts (see FreeTypePackTest)
	- BitmapFont, BitmapFontCache and FreeTypeFontGenerator now support fonts with multiple texture pages. (see BitmapFontTest and FreeTypePackTest)
	- BitmapFontData.imagePath and getImagePath() is depreacted, use imagePaths[] and getImagePath(int) instead
	- Added two BitmapFont constructors for convenience; no need to specify flip boolean
	- Added getCache() to BitmapFont, for expert users who wish to use the BitmapFontCache (see BitmapFontTest)
	- FreeTypeFontGenerator now includes setMaxTextureSize and getMaxTextureSize to cap the generated glyph atlas size (default 1024)
- added render-hooks beginRender() and endRender() to BatchTiledMapRenderer
- Added panStop to GestureListener interface.
- ScissorStack#calculateScissors changed to take viewport, enabling it to work with glViewport.
- Added Bits#getAndClear, Bits#getAndSet and Bits#containsAll
- Added setX and setY to TextureAtlas.AtlasSprite so it matches expected behavior

[0.9.8]
- see http://www.badlogicgames.com/wordpress/?p=2791

[0.9.7]
- see http://www.badlogicgames.com/wordpress/?p=2664

[0.9.6]
- see http://www.badlogicgames.com/wordpress/?p=2513<|MERGE_RESOLUTION|>--- conflicted
+++ resolved
@@ -28,11 +28,8 @@
 - LWJGL3 Fix: Stereo audio can now be played on mono output devices. This may also improve downmixing to stereo and upmixing to surround.
 - API Addition: Added CheckBox#getImageDrawable.
 - FIX: HexagonalTiledMapRenderer now displays maps with the correct stagger index.
-<<<<<<< HEAD
 - API Addition: Added I18NBundle#keys() method.
-=======
 - TOOLS Features: Save mode can be changed in Flame particle 3D editor.
->>>>>>> 4b1ca879
 
 [1.11.0]
 - [BREAKING CHANGE] iOS: Increased min supported iOS version to 9.0. Update your Info.plist file if necessary.
