[1.9.9]
<<<<<<< HEAD
- API Addition: Input.isButtonJustPressed
=======
- API Addition: Add support for 9 patch packing in PixmapPacker
>>>>>>> fc7822f1
- API Addition: Pressure support for ios/android. https://github.com/libgdx/libgdx/pull/5270
- Update to Lwjgl 3.1.5! (Bad release)
- Update to Lwjgl 3.1.4
- Update android level we build against to 7.1 (API 25)
- API Change: gdx-tools no longer bundles dependencies to be compatible with java 9
- Skin JSON files can now use the simple names of classes, i.e. "BitmapFont" rather than "com.badlogic.gdx.graphics.g2d.BitmapFont". Custom classes can be added by overriding Skin.getJsonLoader() and calling json.setClassTag().
- Skin supports cascading styles in JSON. Use the "parent" property to tag another style by name to use its values as defaults. See https://github.com/libgdx/libgdx/blob/master/tests/gdx-tests-android/assets/data/uiskin.json for example.
- SkinLoader can be used on subclasses of Skin by overriding generateSkin(). 
- API addition: Tree indentation can be customized.
- Fixed GlyphLayout not respecting BitmapFontData#down.
- API Addition: Added faceIndex paramter to #FreeTypeFontGenerator(FileHandle, int).
- API Change: BitmapFont#getSpaceWidth changed to BitmapFont#getSpaceXadvance.
- Many GlyphLayout fixes.
- API Addition: Added FileHandle#map(), can be used to memory map a file
- API Change: BitmapFontData#getGlyphs changed for better glyph layout. See https://github.com/libgdx/libgdx/commit/9a7dfdff3c6374a5ebd2f33a819982aceb287dfa
- API Change: Actor#hit is now responsible for returning null if invisible. #5264
- API Addition: Added [Collection]#isEmpty() method to all 22 custom LibGDX-collections (e.g. Array, ObjectMap, ObjectSet, Queue, ...)
- API Addition: StringBuilder#clear()
- API Addition: Color#WHITE_FLOAT_BITS
- Table layout fixed when expand is used and the layout width is less than the table's min width.
- InputMultiplexer#setProcessors(Array) now copies the items instead of using the specified array instance.
- API Change: A wrapped HorizontalGroup or VerticalGroup will now size children down to their min size if the group is smaller than their pref size.

[1.9.8]
- Add iPhoneX images
- Fix MacOS issue with GL_ARB_texture_float extension check
- Fix AtlasTmxMapLoader tileset tile id offset
- Bullet: updated to 2.87, see: http://bulletphysics.org/wordpress/?p=485
- API Addition: Possibility to specify TexturePacker settings for resampling when scaling.
- API Addition: Support for customizing render buffer attachments in GLFrameBuffers
- API Change: Revert to constructors for GLFrameBuffers for easier customization

[1.9.7]
- Update to MobiVM(RoboVM) 2.3.3
- Add iOS 11 support
- Update to Lwjgl 3.1.3
- Update to MOE 1.4.0
- API Change: GLFrameBuffer has been refactored https://github.com/libgdx/libgdx/pull/4882. Create standard FrameBuffers with static methods. Customized FBOS with FrameBufferBuilder
- API addition: Tiled group layer support 
- Fix Tiled properties, offset parsing for image layers
- API addition: Added utility methods for Vector equals with epsilon
- Fix Animation backing array type
- Fix Mesh copying with 0 indices 
- Fix restoration of pooled particle effects scale
- Fix loss of controller listeners on reconnect
- Added basic kotlin project generation support in the setup tool
- API addition: Allow APK expansion to be used in fragments and activities
- API addition: Added color properties support from tiled maps
- API Change: Added rotation vector sensor support on Android
- API Change: GLProfiler refactored for OOP and lwjgl3 multi windows
- LWJGL3: The creation of additional windows via Lwjgl3Application.newWindow() is now deferred, with postRunnable(), until all existing windows have been updated. This fixes a potential native crash with NVidia GL drivers on Windows, presumably caused by a GL context conflict.
- API addition: Lwjgl3WindowListener.created() is called after a new window has been created. It's unsafe to call Lwjgl3Window functions in between Lwjgl3Application.newWindow() and this callback.
- Updated LWJGL3 backend to 3.1.3.
- Lwjgl3Graphics.setUndecorated() and Lwjgl3Graphics.setResizable() now delegate their work to the respective GLFW functions.
- API addition: ProgressBar.isVertical() - returns whether a progress bar is vertical or horizontal.
- API Change: SplitPane now by default does not allow the split amount to shrink children below their minimum sizes (cropping them). This behavior can be reverted by overriding clampSplitAmount or wrapping the children in Containers set to minSize(0) and fill(). SplitPane also now correctly includes the handle min size in its own min size calculations.
- API Change: SplitPane.getSplit() renamed to SplitPane.getSplitAmount() to match other getter and setter names.
- Improved internal Timer synchronization.
- API Change: List#drawItem, added float width parameter.
- API Addition: Make it possible to disable sound on the GWT-Backend with disableSound=true.
- API Change: ScrollPane setWidget deprecated in favor of setActor to match other APIs.
- API Change: removed JGLFW backend
- Fixed mixed up use of TexturePacker.Settings.stripWhitespaceX|Y.
- Added joystick POV support to LWJGL3 controller backend.
- Added support for 2d particles sprite animation.
- API Change: ParticleEmitter getSprite, setSprite, getImagePath, setImagePath are now getSprites, setSprites, getImagePaths, setImagePaths.
- Added support for 2d particles independant scale X and Y.
- API Change: ParticleEmitter getScale, matchSize are now getScaleX/getScaleY, matchSizeX/matchSizeY. Added scaleSize(float scaleX, float scaleY)
- API Change: Added iconDropped() callback to AndroidWallpaperListener.

[1.9.6]
- Fix performance regression in LWJGL3 backend, use java.nio instead of BufferUtils. Those are intrinsics and quite a bit faster than BufferUtils on HotSpot.
- Updated to latest Sound Manager 2
- Added mappings for Xbox 360 controller for Linux
- Separated error log for vertex/fragment shaders for easier debugging
- Minimum Android API level is now level 9 (Android 2.3)
- API addition: Configurable TexturePacker bleed iterations
- Updated IOS Multi-OS Engine backend to 1.3.6
- API Change: Pixmap.setBlending, Pixmap.setFilter are now instance methods
- VertexAttribute expert constructors exposed. Short types can now be used for attributes.

[1.9.5]
- Fix NPE swallowing "video driver unsupported" error on LWJGL 2 backend.
- Allow window icons to be set in Lwjgl3ApplicationConfiguration or Lwjgl3WindowConfiguration.
- Allow window icon and title to be changed in Lwjgl3Window
- API Addition: ApplicationLogger interface, allowing easier access to custom logging
- DefaultRenderableSorter accounts for center of Renderable mesh, see https://github.com/libgdx/libgdx/pull/4319
- Bullet: added FilterableVehicleRaycaster, see https://github.com/libgdx/libgdx/pull/4361
- Bullet: updated to 2.85, see: http://bulletphysics.org/wordpress/?p=456
- Updated iOS native build scripts to iOS 10.1 and TVOS 10.0
- API Addition: BitmapFont#blankLineScale.
- Fixed rounding of Drawables in ProgressBar. Allow rounding to be disabled with setRound().
- Updated LWJGL3 backend to LWJGL 3.1.0, see https://blog.lwjgl.org/lwjgl-3-1-0-released/
- LWJGL3 backend now supports non-continuous rendering, see https://github.com/libgdx/libgdx/pull/3772
- API Change: Lwjgl3WindowListener.refreshRequested() is called when the windowing system (GLFW) reports contents of a window are dirty and need to be redrawn.
- API Change: Lwjgl3WindowListener.maximized() is called when a window enters or exits a maximized state.
- API Change: Lwjgl3WindowListener.deiconified() removed, combined with .iconified().
- API Change: Lwjgl3Window.deiconify() renamed to .restore() since it can also be used to de-maximize a window.
- Lwjgl3Window now has a maximize() method, and windows can be started maximized using the window or app configuration's setMaximized() method.
- NinePatch can now be drawn rotated or scaled.
- NinepatchDrawable is now a TransformDrawable.
- API Change: Group add* methods no longer remove and re-add the actor if it is already in the group, instead they do nothing.
- API Change: g2d.Animation is now generic so it can support Drawables, PolygonRegions, NinePatches, etc. To fix existing code, specify the TextureRegion type in animation declarations (and instantiations in Java 6), i.e. Animation<TextureRegion> myAnimation = new Animation<TextureRegion>(...);
- TiledDrawable throws unsupported operation if trying to draw rotated/scaled. #4005
- API Change: DragAndDrop now puts default position of drag actor at pointer location. The original default offset from the pointer was (14, -20).
- Added ShaderProgramLoader for AssetManager.
- BoundingBox#isValid now returns also true when min==max, see: https://github.com/libgdx/libgdx/pull/4460

[1.9.4]
- Moved snapping from ProgressBar to Slider to prevent snapping when setting the value programmatically.
- Bullet: added btSoftBody#getLinkCount() and btSoftBody#getLink(int), see https://github.com/libgdx/libgdx/issues/4152
- API Change: Wrapping for scene2d's HorizontalGroup and VerticalGroup.
- Fix hiero problem with certain unicode characters. See https://github.com/libgdx/libgdx/issues/4202
- Switched to RoboVM fork 2.2.0, fixes incompatibility with Android Gradle plugin and iOS 9.3.4

[1.9.3]
- Switched to MobiDevelop's RoboVM fork (http://robovm.mobidevelop.com)
- Addition of Intel Multi-OS Engine backend for deploying to iOS
- Updated iOS native build scripts to iOS 9.3 and TVOS 9.2
- API Addition: GestureDetector#pinchStop() called when no longer pinching
- API Addition: Gdx.graphics.setUndecorated/setResizable API added to Graphics https://github.com/libgdx/libgdx/pull/3847
- API Addition: Gdx.graphics.getGLVersion(), grab the GL version and implementation type. https://github.com/libgdx/libgdx/pull/3788
- API Change: Lwjgl3WindowListener -> filesDropped(String[] files) adds drag'n drop support for the lwjgl3 backend
- Added isComplete() to ParticleEffect to make it easier to know when all the emitters are done, behaves the same as in the 2D API.
- API Change: renamed Lwjgl3WindowListener.windowIsClosing() to closeRequested() to better communicate its intent.
- Add IndexData.updateIndices method to increase performance when used with IndexBufferObjectSubData. 
- Added FlushablePool
- Added ShapeCache see https://github.com/libgdx/libgdx/pull/3953
- API Change: moved shape builder logic out of MeshBuilder, see: https://github.com/libgdx/libgdx/pull/3996
- API Change: changed copy constructor OrderedMap(ObjectMap) to OrderedMap(OrderedMap)
- API Change: Table reset now calls clearChildren, not clear.
- Fixed crashes in AndroidMusic.java when isPlaying is called. Errors are now logged only rather than crashing the app.
- Added emulation of ScreenUtils for GWT
- Improved performance of glReadPixels() on GWT. New method is 20-30 times faster
- Fixed crash on Mac when using LWJGL2, custom cursors and embedding the game in an AWT window
- Fixed getDisplayModes(Monitor monitor) returning wrong data on LWJGL2 backend
- Fixed Gdx.input.getCurrentEventTime() not being set on LWJGL3, fixes GestureDetector and flick scroll not working
- Fixed not being able to select non-latin characters in TextFields
- Bullet: added CustomActionInterface, see https://github.com/libgdx/libgdx/pull/4025
- Add window size limits option to LWJGL3 app and window configurations
- Add handling of tag "<objectgroup>" within tags "<tile>" in TmxMap loaders.

[1.9.2]
- Added TextureArray wrapper see https://github.com/libgdx/libgdx/pull/3807
- Fixed bug in AndroidGL20.cpp which cast a pointer to a 32-bit int. Crash on 64-bit ARM, but only for a specific code path and address...
- Fixed multiple controllers registering on same index with LWJGL3, see https://github.com/libgdx/libgdx/issues/3774
- Fixed the FreeTypeFontGenerator texture bleeding, see https://github.com/libgdx/libgdx/issues/3521

[1.9.1]
- API Change: Override GwtApplication#createApplicationListener() to create your ApplicationListener
  on GWT, overriding GwtApplication#getApplicationListener() isn't needed anymore, see https://github.com/libgdx/libgdx/issues/3628
- Fixed ARM64 and x86_64 binaries for Android

[1.9.0]
- API Change: Lwjgl3ApplicationConfiguration#setBackbufferConfig -> setBackBufferConfig
- Fixed HexagonalTiledMapRenderer, see https://github.com/libgdx/libgdx/pull/3654
- Added support for locking the screen orientation in GWT, see https://github.com/libgdx/libgdx/pull/3633
- Added Gdx-Kiwi and gdx-lml to extensions, see https://github.com/libgdx/libgdx/pull/3597
- Added Gyroscope support in Input, implemented for Android, see https://github.com/libgdx/libgdx/pull/3594
- Fixed touch mapping on iOS, see https://github.com/libgdx/libgdx/pull/3590
- Added orientation to Box2D Transform class, see https://github.com/libgdx/libgdx/pull/3308
- Added system cursors to GWT, fix 'Ibeam' system cursor not working on LWJGL3.
- Added experimental AndroidApplicationConfiguration#useGL30 and IOSApplicationConfiguration#useGL30 for testing OpenGL ES 3.0 support on mobile devices, do not use in production.
- Fix broken kerning for FreeType fonts, see https://github.com/libgdx/libgdx/pull/3756
- Added ARM64 and x86_64 binaries for Android
- API Addition: FreeTypeFontParameter has an additional field for tweaking hinting, see https://github.com/libgdx/libgdx/pull/3757

[1.8.0]
- API Change: Rewrote FreeType shadow rendering (much better).
- Added spaceX/Y to FreeType fonts.
- Higher quality FreeType font rendering.
- Hiero updated to v5, now with FreeType support and other new features!
- GlyphLayout now allocates much, much less memory when processing long text that wraps.
- Added LWJGL 3 backend, see https://github.com/libgdx/libgdx/issues/3673 for more info.
- Added Graphics#getBackBufferWidth and Graphics#getBackBufferHeight for HDPI handling
- API Change: Added HdpiUtils. Instead of calling GL20#glViewport and GL20#glScissor yourself
  please use HdpiUtils instead. It will ensure that you handle HDPI monitors correctly when
  using those OpenGL functions. On HDPI monitors, the size reported by Gdx.graphics 
  getWidth/getHeight is in logical coordinates as dictated by the operating system, usually half
  the HDPI resolution. The OpenGL drawing surface works in backbuffer coordinates at the full
  HDPI resolution. If you pass logical coordinates to glViewport and glScissor, you only 
  affect a quarter of the real backbuffer size. Use HdpiUtils instead, it will do the right thing, while letting you continue to work in logical (aka returned by Gdx.graphics.getWidth/getHeight) coordinates.
- API Change: Graphis#getDesktopDisplayMode() has been renamed to Graphics#getDisplayMode() and
  returns the current display mode of the monitor the window is shown on (primary monitor on
  all backends except LWJGL3, which supports real multi-monitor setups).
- API Change: Graphics#getDisplayModes() return the display modes of the monitor the monitor
  the window is shown on (primary monitor on all backends except LWJGL3 which supports real
  multi-monitor setups).
- API Change: Graphics#setDisplayMode(DisplayMode) has been renamed to 
  Graphics#setFullscreenMode(). If the window is in windowed mode, it will be switched 
  to fullscreen mode on the monitor from which the DisplayMode stems from.
- API Change: Graphics#setDisplayMode(int, int, boolean) has been renamed to 
  Graphics#setWindowedMode(int, int). This will NOT allow you to switch to fullscreen anymore, 
  use Graphics#setFullscreenMode() instead. If the window is in fullscreen mode, it will be
  switched to windowed mode on the monitor the window was in fullscreen mode on.
 - API Addition: Graphics#Monitor, represents a monitor connected to the machine the app is
  running on. A monitor is defined by a name and it's position relative to other connected
  monitors. All backends except the LWJGL3 backend will report only the primary monitor
 - API Addition: Graphics#getPrimaryMonitor() returns the primary monitor you usually want
  to work with.
 - API Addition: Graphics#getMonitor() returns the monitor your app's window is shown on,
  which may not be the primary monitor in >= 2 monitor systems. All backends except the 
  LWJGL3 backend will report only the primary monitor.
 - API Addition: Graphics#getMonitors() returns all monitors connected to the system. All
  backends except the LWJGL3 backend will only report the primary monitor.
 - API Addition: Graphics#getDisplayMode(Monitor) returns the display mode of the monitor
  the app's window is shown on. All backends except the LWJGL3 backend will report the
  primary monitor display mode instead of the actual monitor's display mode. Not a problem
  as all other backends run on systems with only a single monitor so far (primary monitor).
- Added option to include credentials on cross-origin http requests (used only for GWT backend).
- Added option to specify crossorigin attribute when loading images with AssetDownloader (GWT), see #3216.
- API Change: removed Sound#setPriority, this was only implemented for the Android backend. However, Android itself never honored priority settings.
- API Change: cursor API has been cleaned up. To create a custom cursor, call Graphics#newCursor(), to set the custom cursor call Graphics#setCursor(), to set a system cursor call Graphics#setSystemCursor(). The Cursor#setSystemCursor method has been removed as that was not the
right place. Note that cursors only work on the LWJGL, LWJGL3 and GWT backends. Note that system cursors only fully work on LWJGL3 as the other two backends lack a means to set a specific system cursor. These backends fall back to displaying an arrow cursor when setting any system cursor.
- API Addition: Added Lwjgl3WindowListener, allows you to hook into per-window iconficiation, focus and close events. Also allows you to prevent closing the window when a close event arrives.

[1.7.2]
- Added AndroidAudio#newMusic(FileDescriptor) to allow loading music from a file descriptor, see #2970
- Added GLOnlyTextureData, which is now the default for FrameBuffer and FrameBufferCubemap, see #3539
- Added rotationChanged() for Actor class, called when rotation changes, see https://github.com/libgdx/libgdx/pull/3563
- Fixed crash on MacOS when enumerating connected gamepads.
- ParticleEmitter no longer says it's complete when it's set to continuous, see #3516
- Improved JSON parsing and object mapping error messages.
- Updated FreeType from version 2.5.5 to 2.6.2.
- Fixed corrupt FreeType rendering for some font sizes.
- API Change: FreeTypeFontParameter has new fields for rendering borders and shadows.
- FreeTypeFontParameter can render much better fonts at small sizes using gamma settings.
- BitmapFont can now render missing (tofu) glyph for glyphs not in the font.
- FreeTypeFontGenerator depreacted methods removed.
- Fixed BitmapFont color tags changing glyph spacing versus not using color tags. BitmapFont#getGlyphs has a new paramter. See #3455.
- Skin's TintedDrawable now works with TiledDrawable. #3627
- Updated jnigen to Java Parser 2.3.0 (http://javaparser.github.io/javaparser/).
- FreeType fonts no longer look terrible at small size. This is a big deal!
- Updated to RoboVM 1.12.0, includes tvOS support!

[1.7.1]
- Fixes AtlasTmxMapLoader region name loading to tileset name instead of filename
- Changes TiledMapPacker output, region names are tileset names, adjusts gid, defaults to one atlas per map
- API Change: members of Renderable and MeshPart are changed, see https://github.com/libgdx/libgdx/pull/3483
- Added Vector#setToRandomDirection(), see #3222
- Updated to stb_image v2.08
- Added Node#copy(), used when creating a ModelInstance from a Model to allow using custom nodes
- Add ModelCache, see https://github.com/libgdx/libgdx/wiki/ModelCache
- Updated bullet to v2.83.6
- Updated to RoboVM 1.9, for free life-time license read http://www.badlogicgames.com/wordpress/?p=3762

[1.7.0]
- Gdx.input.setCursorImage removed, replaced with Gdx.graphics.setCursor and Gdx.graphics.newCursor see https://github.com/libgdx/libgdx/pull/2841/
- Fixed an issue with UTF8 decoding in GWT emulation of InputStreamReader
- Updated to RoboVM 1.8 for iOS 9 support.

[1.6.5]
- Objects from animated tiles in TMX maps are now supported.
- Made possible to use any actor for tooltips.
- Improved cross-platform reflection api for annotations.
- NinePatch#scale now also scales middle patch size.
- GLFrameBuffer is now abstract, renamed setupTexture to createColorTexture, added disposeColorTexture
- Added LwjglApplicationConfiguration#gles30Context*Version, see https://github.com/libgdx/libgdx/pull/2941
- Added OpenGL error checking to GLProfiler, see https://github.com/libgdx/libgdx/pull/2889
- Updated to RoboVM 1.6

[1.6.4]
- TextField cursor and selection size changed. https://github.com/libgdx/libgdx/commit/2a830dea348948d2a37bd8f6338af2023fec9b09
- FreeTypeFontGenerator setting to improve shadows and borders.
- ScrollPane scrolls smoothly when the scrolled area is much larger than the scrollbars.
- TexturePacker sorts page regions by name.
- GlyphLayout text wrapping changed to not trim whitespace. https://github.com/libgdx/libgdx/commit/ee42693da067da7c5ddd747f051c1423d262cb96
- Fixed BitmapFont computing space width incorrectly when padding is used and no space glyph is in the font.
- Fixed TextArea cursor and selection drawing positions.
- Fixed ActorGestureListener pan and zoom when the actor is rotated or scaled.
- Fixed TextField for non-pixel display.
- Allow ellipsis string to be set on Label.
- AssetManager gets hook for handling loading failure.
- TextField now fires a ChangeEvent when the text change. Can be cancelled too!
- Added tooltips to scene2d.ui.
- Updated to RoboVM 1.5

[1.6.3]
- Updated to RoboVM 1.4

[1.6.2]
- API Change: TiledMapImageLayer now uses floats instead of ints for positioning
- API Change: Added GLFrameBuffer and FrameBufferCubemap: Framebuffer now extends GLFramebuffer, see #2933

[1.6.1]
- Added optional hostname argument to Net.newServerSocket method to allow specific ip bindings for server applications made with gdx.
- Changed the way iOS native libs are handled. Removed updateRoboVMXML and copyNatives task from ios/build.gradle. Instead natives are now packaged in jars, within the META-INF/robovm/ios folder. Additionally, a robovm.xml file is stored there that gets merged with the project's robovm.xml file by RoboVM.

[1.6.0]
- API Change: GlyphLayout xAdvances now have an additional entry at the beginning. This was required to implement tighter text bounds. #3034
- API Change: Label#getTextBounds changed to getGlyphLayout. This exposes all the runs, not just the width and height.
- In the 2D ParticleEditor, all chart points can be dragged at once by holding ctrl. They can be dragged proportionally by holding ctrl-shift.
- Added Merge button to the 2D ParticleEditor, for merging a loaded particle effect file with the currently open particle effect.
- Added ability to retrieve method annotations to reflection api
- Added PixmapPacker.updateTextureRegions() method.
- Added ability to pack "anonymous" pixmaps into PixmapPacker, which will appear in the generated texture but not a generated or updated TextureAtlas
- Added PixmapPacker.packDirectToTexture() methods.
- API Change: PixmapPacker.generateTextureAtlas(...) now returns an atlas which can be updated with subsequent calls to PixmapPacker.updateTextureAtlas(...)
- API Change: FreeTypeFontGenerator.generateFont(...) now works with a user-provided PixmapPacker.
- Added DirectionalLightsAttribute, PointLightsAttribute and SpotLightsAttribute, removed Environment#directionalLights/pointLights/spotLights, added Environment#remove, lights are now just like any other attribute. See also https://github.com/libgdx/libgdx/wiki/Material-and-environment#lights
- API Change: BitmapFont metrics now respect padding. #3074
- Update bullet wrapper to v2.83
- Added AnimatedTiledMapTile.getFrameTiles() method

[1.5.6]
- API Change: Refactored Window. https://github.com/libgdx/libgdx/commit/7d372b3c67d4fcfe4e82546b0ad6891d14d03242
- Added VertexBufferObjectWithVAO, see https://github.com/libgdx/libgdx/pull/2527
- API Change: Removed Mesh.create(...), use MeshBuilder instead
- API Change: BitmapFontData, BitmapFont, and BitmapFontCache have been refactored. http://www.badlogicgames.com/wordpress/?p=3658
- FreeTypeFontGenerator can now render glyphs on the fly.
- Attribute now implements Comparable, custom attributes might need to be updated, see: https://github.com/libgdx/libgdx/wiki/Material-and-environment#custom-attributes
- API Change: Removed (previously deprecated) GLTexture#createTextureData/createGLHandle, Ray#getEndPoint(float), Color#tmp, Node#parent/children, VertexAttribute#Color(), Usage#Color, ModelBuilder#createFromMesh, BoundingBox#getCenter()/updateCorners()/getCorners(), Matrix4.tmp

[1.5.5]
- Added iOS ARM-64 bit support for Bullet physics
- 3D Animation, NodeAnimation keyframes are separated into translation, rotation and scaling
- Added capability to enable color markup from inside skin json file.
- Exposed method ControllerManager#clearListeners on Controllers class
- Net#openURI now returns a boolean to indicate whether the uri was actually opened.
- DefaultShader now always combines material and environment attributes
- Added ShapeRenderer constructor to pass a custom shader program to ImmediateModeRenderer20.
- API Change: Group#toString now returns actor hierarchy. Group#print is gone.
- Added SpotLight class, see https://github.com/libgdx/libgdx/pull/2907
- Added support for resolving file handles using classpaths (ClasspathFileHandleResolver)

[1.5.4]
- Added support for image layers in Tiled maps (TiledMapImageLayer)
- Added support for loading texture objects from TMX Maps (TextureMapObject)
- Added support for border and shadow with FreeTypeFontGenerator - see https://github.com/libgdx/libgdx/pull/2774
- Now unknown markup colors are silently ignored and considered as normal text.
- Updated freetype from version 2.4.10 to 2.5.5
- Added 3rd party extensions to setup application, see 
- Updated to RoboVM 1.0.0-beta-04
- Updated to GWT 2.6.1, sadly GWT 2.7.0 isn't production ready yet.

[1.5.3]
- API Change: TextField#setRightAlign -> TextField#setAlignment
- I18NBundle is now compatible with Android 2.2
- Fixed GWT reflection includes for 3D particles
- 3D ParticleEffectLoader registered by default
- Added HttpRequestBuilder, see https://github.com/libgdx/libgdx/pull/2698
- Added LwjglApplicationConfiguration.useHDPI for Mac OS X with retina displays. Allows you to get "real" pixel coordinates for mouse and display coordinates.
- Updated RoboVM to 1.0.0-beta-03

[1.5.2]
- Fixed issue #2433 with color markup and alpha animation. 
- Fixed natives loading for LWJGL on Mac OS X

[1.5.1]
- Gradle updated to 2.2
- Android Gradle tooling updated to 1.0.0
- API Change: Switched from Timer to AnimationScheduler for driving main loop on GWT. Removed fps field from GwtApplicationConfiguration to instead let the browser choose the most optimal rate.
- API Change: Added pause and resume handling on GWT backend. When the browser supports the page visibility api, pause and resume will be called when the tab or window loses and gains visibility.
- API Change: Added concept of target actor, separate from the actor the action is added to. This allows an action to be added to one actor but affect another. This is useful to create a sequence of actions that affect many different actors. Previously this would require adding actions to each actor and using delays to get them to play in the correct order.
- Added 64-bit support for iOS sim and device
- Deprecated Node#children and Node#parent, added inheritTransform flag and methods to add/get/remove children
- API Change: By default keyframes are no longer copied from Model to ModelInstance but shared instead, can be changed using the `ModelInstance.defaultShareKeyframes` flag or `shareKeyframes` constructor argument.
- JSON minimal format now makes commas optional: newline can be used in place of any comma.
- JSON minimal format is now more lenient with unquoted strings: spaces and more are allowed.
- API Change: Added support for KTX/ZKTX file format, https://github.com/libgdx/libgdx/pull/2431
- Update stb_image from v1.33 to v1.48, see https://github.com/libgdx/libgdx/pull/2668
- Bullet Wrapper: added Gimpact, see https://github.com/libgdx/libgdx/issues/2619
- API Addition: Added MeshPartBuilder#addMesh(...), can be used to more easily combine meshes/models
- Update to LWJGL 2.9.2, fixes fullscreen mode on "retina" displays
- Fixes to RoboVM backend which would crash if accelerometer is used.

[1.5.0]
- API Addition: IOSInput now uses CMCoreMotion for accelerometer and magnetometer
- API Addition: Added getter for UITextField on IOS for keyboard customization 
- API Addition: Added ability to save PixmapPackers to atlas files. See PixmapPackerIO.
- API Addition: Added HttpRequestHeader and HttpResponseHeader with constants for HTTP headers.
- API Addition: HttpRequest is now poolable.
- New PNG encoder that supports compression, more efficient vertical flipping, and minimal allocation when encoding multiple PNGs.
- API Change: Label#setEllipse -> Label#setEllipsis.
- API Change: BatchTiledMapRenderer *SpriteBatch fields and methods renamed to *Batch
- API Change: ScrollPane#scrollToCenter -> ScrollPane#scrollTo; see optional boolean arguments centerHorizontal and centerVertical (scrollToCenter centered vertically only).
- API Change: Changed Input#getTextInput to accept both text and hint, removed Input#getPlaceholderTextInput.
- Bug Fix: Fixed potential NPE with immersive mode in the Android fragment backend. 
- iOS backend now supports sound ids, thanks Tomski!


[1.4.1]
- Update to the Gradle Integration plugin nightly build if you are on Eclipse 4.4.x!
- Update Intellij IDEA to 13.1.5+, because Gradle!
- Updated to Gradle 2.1 and Android build tools 20, default Android version to 20. You need to install the latest Android build tools via the SDK manager
- API Change: deprecation of bounding box methods, see https://github.com/libgdx/libgdx/pull/2408
- Added non-continuous rendering to iOS backend, thanks Dominik!
- Setup now uses Gradle 2.1 with default Android API level 20, build tools 20.0.0
- Non-continuous renderering implemented for iOS
- Added color markup support for scene2d label and window title.
- API Change: removed default constructor of DecalBatch, removed DefaultGroupStrategy
- Updated to latests RoboVM release, 1.0.0-alpha-04, please update your RoboVM plugins/installations
- Reduced I18NBundle loading times on Android and bypassed unclosed stream on iOS. 
- Removed the gdx-ai extension from the libGDX repository. Now it lives in its own repository under the libGDX umbrella, see https://github.com/libgdx/gdx-ai
- API Addition: Added randomSign and randomTriangular methods to MathUtils.
- API Addition: Decal has now a getter for the Color.
- API Addition: now I18NBundle can be set so that no exception is thrown when the key can not be found.
- API Addition: added annotation support in reflection layer, thanks code-disaster! https://github.com/libgdx/libgdx/pull/2215
- API Addition: shapes like Rect, Circle etc. now implement Shape2D interface so you can put them all into a single collection https://github.com/libgdx/libgdx/pull/2178 
- API Addition: bitmap fonts can now be loaded from an atlas via AssetManager/BitmapFontLoader, see https://github.com/libgdx/libgdx/pull/2110
- API Change: updated to RoboVM 1.0.0-SNAPSHOT for now until the next alpha is released.
- API Change: Table now uses padding from its background drawable by default. https://github.com/libgdx/libgdx/issues/2322
- Drawables now know their names, making debugging easier.
- API Change: Table fill now respects the widget's minimum size.
- Texture packer, fixed image size written to atlas file.
- API Change: Cell no longer uses primitive wrappers in public API and boxing is minimized.
- API Addition: TextureAttribute now supports uv transform (texture regions).
- API Change: Added parameters to Elastic Interpolation.
- API Change: Removed Actor#setCenterPosition, added setPosition(x,y,align).
- API Change: JsonReader, forward slash added to characters an unquoted strings cannot start with.
- API Change: Stage#cancelTouchFocus(EventListener,Actor) changed to cancelTouchFocusExcept.
- API Change: Json/JsonWriter.setQuoteLongValues() quotes Long, BigDecimal and BigInteger types to prevent truncation in languages like JavaScript and PHP.

[1.3.1]
- API change: Viewport refactoring. https://github.com/libgdx/libgdx/pull/2220
- Fixed GWT issues

[1.3.0]
- Added Input.isKeyJustPressed.
- API Addition: multiple recipients are now supported by MessageDispatcher, see https://github.com/libgdx/libgdx/wiki/Message-Handling#multiple-recipients
- API Change: State#onMessage now takes the message receiver as argument.
- API Addition: added StackStateMachine to the gdx-ai extension.
- API change: ShapeRenderer: rect methods accept scale, more methods can work under both line and fill types, auto shape type changing.
- API change: Built-in ShapeRenderer debugging for Stage, see https://github.com/libgdx/libgdx/pull/2011
- Files#getLocalStoragePath now returns the actual path instead of the empty string synonym on desktop (LWJGL and JGLFW).
- Fixed and improved xorshift128+ PRNG implementation.
- Added support for Tiled's animated tiles, and varying frame duration tile animations.
- Fixed an issue with time granularity in MessageDispatcher.
- Updated to Android API level 19 and build tools 19.1.0 which will require the latest Eclipse ADT 23.02, see http://stackoverflow.com/questions/24437564/update-eclipse-with-android-development-tools-23 for how things are broken this time...
- Updated to RoboVM 0.0.14 and RoboVM Gradle plugin version 0.0.10
- API Addition: added FreeTypeFontLoader so you can transparently load BitmapFonts generated through gdx-freetype via AssetManager, see https://github.com/libgdx/libgdx/blob/master/tests/gdx-tests/src/com/badlogic/gdx/tests/FreeTypeFontLoaderTest.java
- Preferences put methods now return "this" for chaining
- Fixed issue 2048 where MessageDispatcher was dispatching delayed messages immediately.
- API Addition: 3d particle system and accompanying editor, contributed by lordjone, see https://github.com/libgdx/libgdx/pull/2005
- API Addition: extended shape classes like Circle, Ellipse etc. with hashcode/equals and other helper methods, see https://github.com/libgdx/libgdx/pull/2018
- minor API change (will not increase minor revision number): fixed a bug in handling of atlasPrefixes, https://github.com/libgdx/libgdx/pull/2023
- Bullet: btManifoldPoint member getters/setters changed from btVector3 to Vector3, also it is no longer pooled, instead static instances are used for callback methods
- Added Intersector#intersectRayRay to detect if two 2D rays intersect, see https://github.com/libgdx/libgdx/pull/2132
- Bullet: ClosestRayResultCallback, AllHitsRayResultCallback, LocalConvexResult, ClosestConvexResultCallback and subclasses now use getter/setters taking a Vector3 instead of btVector3, see https://github.com/libgdx/libgdx/pull/2176
- 2d particle system supports pre-multiplied alpha.
- Bullet: btIDebugDrawer/DebugDrawer now use pooled Vector3 instances instead of btVector3, see https://github.com/libgdx/libgdx/issues/2174

[1.2.0]
- API Addition: Some OpenGL profiling utilities have been added, see https://github.com/libgdx/libgdx/wiki/Profiling
- API Addition: A FreeTypeFontGeneratorLoader has been added to the gdx-freetype extension
- API change: Animation#frameDuration and #animationDuration are now hidden behind a getter/setter and dynamic
- API Addition: Vector#setZero
- API Addition: gdx-ai, extension for AI algorithms. Currently supports FSMs, see https://github.com/libgdx/libgdx/wiki/Artificial-Intelligence
- API change: TableLayout has been forked and integrated into libgdx more tightly, see http://www.badlogicgames.com/wordpress/?p=3458
- API Addition: added equals/hashCode methods to Rectangle, may break old code (very, very unlikely)
- API Addition: scene2D Actors now have a setCenterPosition method, see https://github.com/libgdx/libgdx/pull/2000

[1.1.0]
- Updated to RoboVM 0.0.13 and RoboVM Gradle plugin 0.0.9
- Big improvements to setup-ui and build times in Intellij IDEA https://github.com/libgdx/libgdx/pull/1865
- Setup now uses android build tools version: 19.1.0
- BitmapFontCache now supports in-string colored text through a simple markup language, see https://github.com/libgdx/libgdx/wiki/Color-Markup-Language
- Added i18n localization/internationalization support, thanks davebaol, see https://github.com/libgdx/libgdx/wiki/Internationalization-and-Localization
- Possibility to override density on desktop to simulate mobile devices, see https://github.com/libgdx/libgdx/pull/1825
- Progressive JPEG support through JPGD (https://code.google.com/p/jpeg-compressor/).
- Mavenized JGLFW backend
- Box2D: Added MotorJoint and ghost vertices on EdgeShape
- Updated GWT Box2D to latest version
- Updated native Box2D to latest version 2.3.1, no API changes
- API change: Matrix4.set(x,y,z, translation) changed, z axis is no more flipped
- API addition: Matrix4.avg(Matrix4[],float[]) that lets weighted averaging multiple matrices, Quaternion.slerp(Quaternion[],float[]) that lets weighted slerping multiple Quaternions
- fixed the long standing issue of the alpha=1 not actually being fully opaque, thanks kalle! https://github.com/libgdx/libgdx/issues/1815
- down to 25 issues on the tracker, 8 bugs, 17 enhancement requests :)


[1.0.1]
- updated to RoboVM 0.12 (and so should you!)
- fixed GC issues on iOS with regards to touch (thanks Niklas!), see https://github.com/libgdx/libgdx/pull/1758
- updated gwt gradle plugin to 0.4, android build tools to 0.10, gradle version to 1.11
- Tiled maps are now always y-up
- Tiled maps now support drawing offsets for tiles
- FileHandle#list is now supported in GWT!
- FileHandle#list now supports FileFilters
- Controllers now reinitialize on the desktop when switching between windowed/fullscreen
- added a Texture unpacker that will extract all images from a texture atlas, see https://github.com/libgdx/libgdx/pull/1774
- updates to gdx-setup
- CustomCollisionDispatcher in bullet, see https://github.com/libgdx/libgdx/commit/916fc85cecf433c3461b458e00f8afc516ad21e3

[1.0.0]
- Box2D is no longer in the core, it has been moved to an extension. See http://www.badlogicgames.com/wordpress/?p=3404
- Merged gdx-openal project into gdx-backend-lwjgl
- Now LoadedCallback in AssetLoaderParameters is always called after loading an asset from AssetManager, even if the asset is already loaded
- Added Payload as a new parameter to Source.dragStop, see https://github.com/libgdx/libgdx/pull/1666
- You can now load PolygonRegions via AssetLoader,  see https://github.com/libgdx/libgdx/pull/1602
- implemented software keyboard support in RoboVM iOS backend
- Fixed an issue where key event timestamp is not set by the android backend.
- scene2d.ui, added to TextArea the preferred number of rows used to calculate the preferred height.
- scene2d.actions, fixed infinite recursion for event listener's handle(event).
- Various Quaternion changes.
- scene2d.ui, fixed a drawing issue with knobBefore when there's no knob (typical progress bar).
- Various MeshBuilder fixes and additions.
- Math package: added cumulative distribution.
- Fixed Music isPlaying() on iOS when is paused.
- Added support for C-style comments to JsonReader (mainly used for json skin files).
- Support for resource removal from Skin objects.
- Added fling gesture to generate fling in scrollpane.
- Vector classes now have mulAdd method for adding pre-multiplied values
- Vector implementations no longer use squared value for margin comparisons, see: isZero(float margin), isUnit(float margin).
- Vector2 now has isUnit and isZero methods (copied from Vector3)
- Removed deprecated methods from Vector classes.
- Added new headless backend for server applications
- Support 'scaledSize' as a json skin data value for BitmapFont
- Added setAlpha(float a) method to Sprite class
- Added Input.Keys.toString(int keycode) and Input.Keys.valueOf(String keyname) methods
- Added Immersive Mode support to Android backend
- Added userObject to Actor in scene2d, allowing for custom data storage
- Altered Android's hide status bar behavior
- Changed the way wakelocks are implemented. You no longer need any special permissions for the libgdx wakelock
- BitmapFontCache setColor changes to match SpriteBatch and friends. http://www.badlogicgames.com/forum/viewtopic.php?f=23&t=12112
- Changed ParticleEffect: the ParticleEffect.save method now takes a Writer instead of a File
- TexturePacker2 renamed to TexturePacker, added grid and scaling settings.
- Added support for custom prefrences on the desktop backends.
- Fixed double resume calls on iOS.
- Android Music no longer throws exceptions if MediaPlayer is null.
- PolygonSpriteBatch implements Batch.
- New scene2d actions: EventAction, CountdownEventAction.
- Adds cancelHttpRequest() method to Net interface
- Updated GWT/HTML5 Backend to GWT 2.6.0
- Minimal Android version is 2.2, see http://www.badlogicgames.com/wordpress/?p=3297
- Updated to LWJGL 2.9.1
- Can now embed your libgdx app as a fragment, more info on the wiki
- scene2d.ui, renamed Actor methods translate, rotate, scale, size to moveBy, rotateBy, scaleBy, sizeBy. May have conflicts with Actions static import, eg you'll need to use "Actions.moveBy"
- scene2d.ui, Table background is now drawn usign the table's transform
- scene2d.ui, added Container which is similar to a Table with one cell, but more lightweight
- Added texture filters and mip map generation to BitMapFontLoader and FreeTypeFontGenerator
- scene2d.ui, VerticalGroup and HorizontalGroup got pad, fill and an API similar to Table/Container
- Removed OpenGL ES 1.0, 1.1 support; see http://www.badlogicgames.com/wordpress/?p=3311
- Added OpenGL ES 3 support
- Updated Android backend, demos, tests to 4.4
- Added Viewport, changed Stage to have a Viewport instead of a Camera (API change, see http://www.badlogicgames.com/wordpress/?p=3322 ).
- Changed play mode constants of Animation class to enumeration, see http://www.badlogicgames.com/wordpress/?p=3330
- Updated to RoboVM 0.0.11 and RoboVM Gradle plugin 0.0.6, see http://www.badlogicgames.com/wordpress/?p=3351
- Updated to Swig 3.0 for Bullet, disabled SIMD on Mac OS X as alignements are broken in Bullet, see https://github.com/libgdx/libgdx/pull/1595
- TextureData can only be Custom or Pixmap; compressed image files are considered custom

[0.9.9]
- added setCursorImage method to Input interface to support custom mouse cursors on the desktop
- removed Xamarin backend, see http://www.badlogicgames.com/wordpress/?p=3213
- added Select class for selecting kth ordered statistic from arrays (see Array.selectRanked() method)
- refactored Box2D to use badlogic Arrays instead of java.util.ArrayLists
- MipMapGenerator methods now don't take disposePixmap argument anymore
- added GLTexture, base class for all textures, encapsulates target (2d, cubemap, ...)
- added CubeMap, 6 sided texture
- changed TextureData#consumeCompressedData, takes target now
- added RoboVM backend jar and native libs (libObjectAL, libgdx, in ios/ folder of distribution)
- added RoboVM backend to build
- changed Bullet wrapper API, see http://www.badlogicgames.com/wordpress/?p=3150
- changed MusicLoader and SoundLoader to be asynchronous loaders
- changed behaviour of Net#sendHttpRequest() so HttpResponseListener#handleHttpResponse() callback is executed in worker thread instead of main thread
- added Bresenham2, for drawing lines on an integer 2D grid
- added GridPoint2 and GridPoint3, representing integer points in a 2D or 3D grid
- added attribute location caching for VertexData/Mesh. Hand vertex attribs to a ShaderProgram, get back int[], pass that to Mesh
- added Android x86 builds, removed libandroidgl20.so, it's now build as part of gdx-core for Android
- changed method signature on Box2D World#getBodies and World#getJoints, pass in an Array to fill
- removed glGetShaderSource from GL20, use ShaderProgram#getVertexShaderSource/getFragmentShaderSource instead
- added reflection api
- added AsynchExecutor, execute tasks asynchronously. Used for GWT mainly.
- removed FileHandle#file(), has no business in there.
- removed box2deditor
- removed custom typedarrays in gwt backend
- added classpath files support for gwt backend (limited)
- moved AndroidWallpaperListener to Android Backend
- added new VertexAttribute Usage flags, bone weight, tangent, binormal. previously encoded as Usage.Generic. Also
  added field "unit" to VertexAttribute, used by texture coordinates and bone weights to specify index/unit.
- setup-ui template for iOS disables pngcrush, also updated wiki iOS article
- add Pixmap#fillTriangle via jni gdx2d_fill_triangle() to fill a triangle based on its vertices.
- add asynchronous download with continuous progress feedback to GWT asset preloader, see https://github.com/libgdx/libgdx/pull/409?w=1
- add capability to add/exclude package/classes GWT Reflection system, see https://github.com/libgdx/libgdx/pull/409?w=1
- add updated gdx-tiled-preprocessor, generate one single TextureAtlas for all the specified Tiled maps, see http://www.badlogicgames.com/forum/viewtopic.php?f=17&t=8911
- maps API, add new AtlasTiledMapLoader for loading maps produced by the tiled preprocessor tool
- ImageProcessor, TexturePacker2 now accepts BufferedImage objects as input
- TexturePacker2 now avoids duplicated aliases
- Updated to LWJGL 2.9.0
- refactored JSON API, see http://www.badlogicgames.com/wordpress/?p=2993
- Updated Box2D to the latest trunk. Body#applyXXX methods now take an additional boolean parameter.
- TmxMapLoader has a flag in Parameters that lets you specify whether to generate mipmaps
- Animation#isAnimationFinished was fixed to behave as per javadocs (ignores looping)
- remove GLU interface and implementations. Use Matrix4 et al instead. see http://www.badlogicgames.com/wordpress/?p=2886
- new maps API, see http://www.badlogicgames.com/wordpress/?p=2870
- removed static public tmp Vector2 instances, manage such temporary vars yourself, see http://www.badlogicgames.com/wordpress/?p=2840
- changed Scene2D Group#clear(), see http://www.badlogicgames.com/wordpress/?p=2837
- changed the build system, natives are now fetched from the build server, see http://www.badlogicgames.com/wordpress/?p=2821
- freetype extension supported on iOS, see http://www.badlogicgames.com/wordpress/?p=2819
- changed ShapeRenderer API, see http://www.badlogicgames.com/wordpress/?p=2809
- changed Actions.add to addAction, changed parameter order, and added removeAction, addListener, removeListener
- Box2d joints now allow for user data
- Changes to Intersector, Circle, Rectangle and BoundingBox for consistency in #overlap, #intersect and #contains methods, see https://github.com/libgdx/libgdx/pull/312
- Removed LwjglApplicationConfiguration CPU sync. Added foreground and background target framerate.
- scene2d, no longer use getters/setters internally for Actor x, y, width, height, scalex, scaley and rotation.
- Array, detect nested iterator usage and throw exception.
- Added getVolume to Music class and Android, IOS and GWT backends
- 1381, fixed JSON parsing of longs. In addition to Float, it now parses Long if no decimal point is found.
- Changed Array constructors that took an array to have offset and count
- scene2d, Actor parentToLocalCoordinates and localToParentCoordinates refactoring, see http://www.badlogicgames.com/forum/viewtopic.php?p=40441#p40441
- scene2d, Action#setActor no longer calls reset if the Action has no pool. This allows non-pooled actions to be add and removed from actors, restarted, and reused.
- ScrollBar#setForceOverscroll renamed to setForceScroll, as it affects more than just overscroll.
- ArrayMap#addAll renamed to putAll to match the other maps.
- Added ObjectSet and IntSet.
- Added completion listener to Music.
- Added Music#setPan.
- Sound#play and Sound#loop on Android now return -1 on failure, to match other backends.
- DelegateAction subclasses need to implement delegate() instead of act(). http://www.badlogicgames.com/forum/viewtopic.php?p=43576#p43576
- Added pause and resume methods to Sound.
- Changed AssetErrorListener#error to have AssetDescriptor to enable access to parameters of failed asset.
- Changed SelectBoxStyle to have ScrollPaneStyle and ListStyle for fully customizing the drop down list. http://www.badlogicgames.com/wordpress/?p=3110
- AssetLoader now takes a FileHandle that is the resolved file name. The AssetLoader no longer has to resolve the file name, so we can prevent it from being resolved twice.
- Rewrote EarClippingTriangulator to not allocate (no more Vector2s).
- Added ParticleEffectLoader to make AssetManager load ParticleEffects
- Added GeometryUtils, more Intersector functions, DelaunayTriangulator, ConvexHull.
- Added getBoundingBox to ParticleEffect
- EarClippingTriangulator changed to return triangle indices.
- PolygonSpriteBatch and friends refactored to use triangle indices.
- Added add(T, float), remove(int), remove(T) and clear() methods to BinaryHeap
- Bitmap Font changes:
	- FreeTypeFontGenerator allows you to specify the PixmapPacker now, to create an atlas with many different fonts (see FreeTypePackTest)
	- BitmapFont, BitmapFontCache and FreeTypeFontGenerator now support fonts with multiple texture pages. (see BitmapFontTest and FreeTypePackTest)
	- BitmapFontData.imagePath and getImagePath() is depreacted, use imagePaths[] and getImagePath(int) instead
	- Added two BitmapFont constructors for convenience; no need to specify flip boolean
	- Added getCache() to BitmapFont, for expert users who wish to use the BitmapFontCache (see BitmapFontTest)
	- FreeTypeFontGenerator now includes setMaxTextureSize and getMaxTextureSize to cap the generated glyph atlas size (default 1024)
- added render-hooks beginRender() and endRender() to BatchTiledMapRenderer
- Added panStop to GestureListener interface.
- ScissorStack#calculateScissors changed to take viewport, enabling it to work with glViewport.
- Added Bits#getAndClear, Bits#getAndSet and Bits#containsAll
- Added setX and setY to TextureAtlas.AtlasSprite so it matches expected behavior

[0.9.8]
- see http://www.badlogicgames.com/wordpress/?p=2791

[0.9.7]
- see http://www.badlogicgames.com/wordpress/?p=2664

[0.9.6]
- see http://www.badlogicgames.com/wordpress/?p=2513<|MERGE_RESOLUTION|>--- conflicted
+++ resolved
@@ -1,9 +1,6 @@
 [1.9.9]
-<<<<<<< HEAD
 - API Addition: Input.isButtonJustPressed
-=======
 - API Addition: Add support for 9 patch packing in PixmapPacker
->>>>>>> fc7822f1
 - API Addition: Pressure support for ios/android. https://github.com/libgdx/libgdx/pull/5270
 - Update to Lwjgl 3.1.5! (Bad release)
 - Update to Lwjgl 3.1.4
