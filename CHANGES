--- conflicted
+++ resolved
@@ -1,10 +1,7 @@
 [1.13.6]
 - [BREAKING CHANGE] API: Pools changes in 1.13.5 have been partially reverted. Pools#get/Pools#obtain method return to requiring a Class parameter. Reflection is avoided by using pre-populated Pools for libgdx classes. See https://github.com/libgdx/libgdx/pull/7648
-<<<<<<< HEAD
 - [BREAKING CHANGE] JsonSkimmer API changed to use JsonToken parameters.
-=======
 - [BREAKING CHANGE] StringBuilder has been deleted, its methods merged with CharArray.
->>>>>>> ff659249
 - API Addition: Added JsonValue#toJson that takes a Writer.
 - API Addition: Added getProgrammaticChangeEvents() to scene2d.ui actors that have setProgrammaticChangeEvents.
 - API Addition: Added JsonMatcher, extracts values with pattern matching.
