--- conflicted
+++ resolved
@@ -12,12 +12,9 @@
 - API Addition: Added ParticleEmitter#preAllocateParticles() and ParticleEffect#preAllocateParticles() to avoid particle allocations during updates.
 - API Addition: Convenience method Actions#targeting(Actor, Action) to set an action's target.
 - Fixed changing looping state of already playing sounds on Android by first pausing the sound before setting the looping state (see #5822).
-<<<<<<< HEAD
-- Added TextureArraySpriteBatch that batches drawing operations with different textures into one draw call.
-=======
 - API Change: In scene2d TextField, only revert the text if the change event was cancelled. This allows the text to be manipulated in the change listener.
 - API Change: Tree.Node#removeAll renamed to clearChildren.
->>>>>>> a47180b2
+- Added TextureArraySpriteBatch that batches drawing operations with different textures into one draw call.
 
 [1.9.10]
 - API Addition: Allow target display for maximization LWJGL3 backend
