[1.9.12]
- Fixes Issue #5048. The function Intersector.overlapConvexPolygons now should return the right minimum translation vector values.
- Update to MobiVM 2.3.10
- API Change: Removed Pool constructor with preFill parameter in favor of using Pool#fill() method. See #6117
- API Addition: Slider can now be configured to only trigger on certain mouse button clicks (Slider#setButton(int)).
- Fixed GlyphLayout not laying out correctly with color markup.
- Fixed TileDrawable not applying its scale correctly.
- API Addition: Added epsilon methods to maps with float values.
- API Addition: Added an insertRange method to array collections.
- Fixed GestureDetector maxFlingDelay.
- API Change: Changed default GestureDetector maxFlingDelay to Integer.MAX_VALUE (didn't work before, this matches that).
- Gdx.files.external on Android now uses app external storage - see wiki article File handling for more information
- Improved text, cursor and selection rendering in TextArea.
- API Addition: Added setProgrammaticChangeEvents, updateVisualValue, round methods to ProgressBar/Slider.
- Keyboard events working on RoboVM on iOS 13.5 and up, uses same API as on other platforms
- API Addition: Added AndroidLiveWallpaper.notifyColorsChanged() to communicate visually significant colors back to the wallpaper engine.
- API Change: AssetManager invokes the loaded callback when an asset is unloaded from the load queue if the asset is already loaded.
- GWT: changed audio backend to WebAudio API. Now working on mobiles, pitch implemented. Configuration change: preferFlash removed. When updating existing projects, you can remove the soundmanager js files from your webapp folder and the references to it from index.html
- GWT: added possibility to lazy load assets via AssetManager instead of preload them before game start. See GWT specifics wiki article for more information.
- GWT: New configuration setting usePhysicalPixels to use native resolution on mobile / Retina / HDPI screens. When using this option, make sure to update your code in index.html and HTMLLauncher from setup template.
- GWT: GwtApplicationConfiguration and GWT backend now support an application to be resizable or fixed size. You can remove your own resizing code from your HTMLLaunchers.
- GWT: Assets in distribute build are renamed with md5 hash suffix to bypass browser cache on changes
- GWT: Fixed GwtFileHandle that was only returning text assets when listing a directory, now returns all children
- API Addition: Pixmap.downloadFromUrl() downloads an image from http(s) URLs and passes it back as a Pixmap on all platforms
- Added support for Linux ARM builds.
	- 32-bit: ARMv7/armhf
	- 64-bit: ARMv8/AArch64
- API Change: Removed arm abi from SharedLibraryLoader
- API Addition: Added a Lwjgl3ApplicationConfiguration#foregroundFPS option.
- API Change: Utility classes are now final and have a private constructor to prevent instantiation.
- API Change: ScrollPane now supports all combinations of scrollBarsOnTop and fadeScrollBars.
- API Addition: Added new methods with a "deg" suffix in the method's name for all Vector2 degrees-based methods and deprecated the old ones.
- API Change: Vector2 angleRad(Vector2) now correctly return counter-clockwise angles.
- API Addition: Added Slider#setVisualPercent.
- API Change: Enabling fullscreen mode on the lwjgl3 backend now automatically sets the vsync setting again.
<<<<<<< HEAD
- API Change: Upon changing the window size with the lwjgl3 backend, the window is centered on the monitor.
=======
- API Addition: Added put(key, value, defaultValue) for maps with primitive keys, so the old value can be returned.
- API Addition: Added ObjectLongMap.
- Added Intersector#intersectRayOrientedBoundsFast to detect if a ray intersects an oriented bounding box, see https://github.com/libgdx/libgdx/pull/6139
- API Addition: Added Table#clip() and Container#clip() methods.
- API Addition: Added getBackgroundDrawable() to Button.
- API Addition: Added imageCheckedDown and getImageDrawable() to ImageButton and ImageTextButton.
- API Addition: Added focusedFontColor, checkedFocusedFontColor, and getFontColor() to TextButton and ImageTextButton.
- API Addition: Added wrapReverse setting to HorizontalGroup.
- API Addition: Added Slider style drawables for over and down: background, knobBefore, and knobAfter.
- Fixed LwjglFrame not hiding the canvas in some situations.
- API Change: Table#round uses ceil/floor and is applied during layout, rather than afterward.
- Fixed blurry NinePatch rendering when using a single center region.
>>>>>>> ebc69529

[1.9.11]
- Update to MobiVM 2.3.8
- Update to LWJGL 3.2.3
- Fixed AndroidInput crashes due to missing array resize (pressure array).
- API Change: Ray#set methods and Ray#mul(Matrix4) normalize direction vector. Use public field to set and avoid nor()
- API Change: New internal implementation of all Map and Set classes (except ArrayMap) to avoid OutOfMemoryErrors when too many keys collide. This also helps resistance against malicious users who can choose problematic names.
- API Addition: OrderedMap#alter(Object,Object) and OrderedMap#alterIndex(int,Object) allow swapping out a key in-place without changing its value; OrderedSet also has this.
- API Addition: Json can now read/write: ObjectIntMap, ObjectFloatMap, IntMap, LongMap.
- API Addition: Added @Null annotation for IDE null analysis. All parameters and return values should be considered non-null unless annotated (or javadoc'ed if not yet annotated).
- API Addition: Added ParticleEmitter#preAllocateParticles() and ParticleEffect#preAllocateParticles() to avoid particle allocations during updates.
- Fixed changing looping state of already playing sounds on Android by first pausing the sound before setting the looping state (see #5822).
- API Change: scene2d: Table#getRow now returns -1 when over the table but not over a row (used to return the last row).
- API Change: scene2d: Tree#addToTree and #removeFromTree now have an "int actorIndex" parameter.
- API Addition: scene2d: Convenience method Actions#targeting(Actor, Action) to set an action's target.
- API Change: scene2d: In TextField, only revert the text if the change event was cancelled. This allows the text to be manipulated in the change listener.
- API Change: scene2d: Tree.Node#removeAll renamed to clearChildren.
- API Addition: scene2d: Added SelectBox#setSelectedPrefWidth to make the pref width based on the selected item and SelectBoxStyle#overFontColor.
- API Change: DefaultTextureBinder WEIGHTED strategy replaced by LRU strategy.
- API Change: ShaderProgram begin and end methods are deprecated in favor to bind method.
- API Addition: Added a OpenALAudio#getSourceId(long) method.
- API Addition: Added a ShaderProgram#getHandle() method.
- API Change: Replaced deprecated android support libraries with androidx. AndroidFragmentApplication is only affected.
- API Addition: Created interfaces AndroidAudio and AndroidInput and added AndroidApplication#createAudio and AndroidApplication#createInput to allow initializing custom module implementations.
- Allows up to 64k (65536) vertices in a Mesh instead of 32k before. Indices can use unsigned short range, so index above 32767 should be converted to int using bitwise mask, eg. int unsigneShortIndex = (shortIndex & 0xFFFF).
- API Change: DragAndDrop only removes actors that were not already in the stage. This is to better support using a source actor as the drag actor, see #5675 and #5403.
- API Change: Changed TiledMapTileLayer#tileWidth & #tileHeight from float to int
- API Addition: convenient Matrix4 rotate methods: rotateTowardDirection and rotateTowardTarget
- API Addition: Convenience method Actions#targeting(Actor, Action) to set an action's target.
- API Change: Correction of TextField#ENTER_ANDROID renamed to NEWLINE and TextField#ENTER_DESKTOP renamed to CARRIAGE_RETURN.
- API Change: Changed the visibility of TextField#BULLET, TextField#DELETE, TextField#TAB and TextField#BACKSPACE to protected.
- API Addition: TextField and TextArea are providing the protected method TextField#checkFocusTraverse(char) to handle the focus traversal.
- API Addition: UIUtils provides the constants UIUtils#isAndroid and UIUtils#isIos now.
- Fixed: The behaving of TextFields and TextAreas new line and focus traversal works like intended on all platforms now.
- API Change: Changed Base64Coder#encodeString() to use UTF-8 instead of the platform default encoding. See #6061
- Fixed: SphereShapeBuilder poles are now merged which removes lighting artifacts, see #6068 for more information.
- API Change: Matrix3#setToRotation(Vector3, float float) now rotates counter-clockwise about the axis provided. This also changes Matrix3:setToRotation(Vector3, float) and the 3d particles will rotate counter-clockwise as well. 
- API Change: TexturePacker uses a dash when naming atlas page image files if the name ends with a digit or a digit + 'x'.
- API Addition: Added Skin#setScale to control the size of drawables from the skin. This enables scaling a UI and using different sized images to match, without affecting layout.
- API Change: Moved adding touch focus from Actor#notify to InputListener#handle (see #6082). Code that overrides InputListener#handle or otherwise handles InputEvent.Type.touchDown events must now call Stage#addTouchFocus to get touchDragged and touchUp events.
- API Addition: Added AsynchronousAssetLoader#unloadAsync to fix memory leaks when an asset is unloaded during loading.
- Fixed Label text wrapping when it shouldn't (#6098).
- Fixed ShapeRenderer not being able to render alpha 0xff (was max 0xfe).
- API Change: glGetActiveUniform and glGetActiveAttrib parameter changed from Buffer to IntBuffer.

[1.9.10]
- API Addition: Allow target display for maximization LWJGL3 backend
- API Addition: Accelerometer support on GWT
- API Change: Set default behaviour of iOS audio to allow use of iPod
- API Change: IOSDevice is no longer an enum to allow users to add their own new devices when LibGDX is not up to date
- API Addition: Add statusBarVisible configuration to IOSApplicationConfiguration
- Update GWT Backend to GWT 2.8.2
- Update Android backend to build against API 28 (Android 9.0)
- API Addition: Input.isButtonJustPressed
- Update to LWJGL 2 backend to 2.9.3
- Update to MobiVM 2.3.6 release
- Update to LWJGL 3.2.1
- API Addition: Input allows getting the maximum number of pointers supported by the backend
- API Addition: Configuration option added to allow setting a max number of threads to use for net requests
- API Change: NetJavaImpl now uses a cached thread pool to allow concurrent requests (by default, the thread pool is unbounded - use maxNetThreads in backend configurations to set a limit - set to 1 for previous behavior)
- API Addition: New MathUtils norm and map methods
- API Change: Pixmap blending was incorrect. Generated fonts may change for the better, but may require adjusting font settings.
- API Change: Particle effects obtained from a ParticleEffectPool are now automatically started
- Removed OSX 32-bit support
- API Change: By default LWJGL2 backend no longer does pause/resume when becoming background/foreground window. New app config setting was added to enable the old behavior.
- API Change: By default LWJGL2 backend now does pause/resume when window is minimized/restored. New app config setting was added to disable this behavior.
- LWJGL3: Fixed window creation ignoring refresh rate of fullscreen mode.
- TmxMapLoader and AtlasTmxMapLoader refactoring: Shared functionality was moved to BaseTmxMapLoader, duplicate code was removed.
- AtlasTmxMapLoader supports group layers now (a positive side effect of the BaseTmxMapLoader refactoring).
- API Change: TmxMapLoader and AtlasTmxMapLoader: load/loadAsync methods work exactly as before, but many methods of these classes had to change. This makes it possible implement new Tiled features.
- API Addition: TextField#drawMessageText.
- Fixed TextField rendering text outside the widget at small sizes.
- API Addition: Group#getChild(int)
- API Addition: notEmpty() for collections.
- API Change: scene2d.ui Tree methods renamed for node set/getObject to set/getValue.
- API Change: scene2d.ui Tree and Tree.Node require generics for the type of node, values, and actors.
- API Change: For Selection in scene2d.utils "toggle" is now respected when !required and selected.size == 1.
- API Addition: new InstanceBufferObject and InstanceBufferObjectSubData classes to enable instanced rendering.
- API Addition: Support for InstancedRendering via Mesh
- API Change: Cell#setLayout renamed to setTable.
- API Addition: Added Collections#allocateIterators. When true, iterators are allocated. When false (default), iterators cannot be used nested.
- API Addition: Added Group#removeActorAt(int,boolean) to avoid looking up the actor index. Subclasses intending to take action when an actor is removed may need to override this new method.
- API Change: If Group#addActorAfter is called with an afterActor not in the group, the actor is added as the last child (not the first).

[1.9.9]
- API Addition: Add support for stripping whitespace in PixmapPacker
- API Addition: Add support for 9 patch packing in PixmapPacker
- API Addition: Pressure support for ios/android. https://github.com/libgdx/libgdx/pull/5270
- Update to Lwjgl 3.2.0
- Update android level we build against to 7.1 (API 25)
- API Change: gdx-tools no longer bundles dependencies to be compatible with java 9
- Skin JSON files can now use the simple names of classes, i.e. "BitmapFont" rather than "com.badlogic.gdx.graphics.g2d.BitmapFont". Custom classes can be added by overriding Skin.getJsonLoader() and calling json.setClassTag().
- Skin supports cascading styles in JSON. Use the "parent" property to tag another style by name to use its values as defaults. See https://github.com/libgdx/libgdx/blob/master/tests/gdx-tests-android/assets/data/uiskin.json for example.
- SkinLoader can be used on subclasses of Skin by overriding generateSkin(). 
- API addition: Tree indentation can be customized.
- Fixed GlyphLayout not respecting BitmapFontData#down.
- API Addition: Added faceIndex paramter to #FreeTypeFontGenerator(FileHandle, int).
- API Change: BitmapFont#getSpaceWidth changed to BitmapFont#getSpaceXadvance.
- Many GlyphLayout fixes.
- API Addition: Added FileHandle#map(), can be used to memory map a file
- API Change: BitmapFontData#getGlyphs changed for better glyph layout. See https://github.com/libgdx/libgdx/commit/9a7dfdff3c6374a5ebd2f33a819982aceb287dfa
- API Change: Actor#hit is now responsible for returning null if invisible. #5264
- API Addition: Added [Collection]#isEmpty() method to all 22 custom LibGDX-collections (e.g. Array, ObjectMap, ObjectSet, Queue, ...)
- API Addition: StringBuilder#clear()
- API Addition: Color#WHITE_FLOAT_BITS
- Table layout fixed when expand is used and the layout width is less than the table's min width.
- InputMultiplexer#setProcessors(Array) now copies the items instead of using the specified array instance.
- API Change: A wrapped HorizontalGroup or VerticalGroup will now size children down to their min size if the group is smaller than their pref size.
- LWJGL3: useVSync() is now a per-window setting. Any additional windows should disable vsync to avoid frames dropping to (refresh rate / # of windows).
- Batch and sprite implementations and SpriteCache store Color separately from the float packed color, since converting to/from float is lossy.
- API Change: NumberUtils floatToIntColor expands the alpha from 0-254 to 0-255, so 255 doesn't become 254 from conversion from int to float to int.
- API Change: Batch and Decal setColor(float) renamed to setPackedColor for differentiation, since the conversion from float to Color is lossy.
- API Change: PolygonSprite getVertexColor renamed to getPackedColor to match other classes.
- API Change: FreeTypeFontGenerator only generates a missing glyph if \0 is in the characters.
- API Change: DragScrollListener no longer requires the touch/mouse cursor to be directly above/below the scroll pane.
- API Change: List#toString(Object) changed from protected to public. Subclasses overriding this need to change to public.
- API Change: List now handles more key presses.
- API Change: TexturePacker ImageProcessor#addImage(File, String) now returns the Rect.


[1.9.8]
- Add iPhoneX images
- Fix MacOS issue with GL_ARB_texture_float extension check
- Fix AtlasTmxMapLoader tileset tile id offset
- Bullet: updated to 2.87, see: http://bulletphysics.org/wordpress/?p=485
- API Addition: Possibility to specify TexturePacker settings for resampling when scaling.
- API Addition: Support for customizing render buffer attachments in GLFrameBuffers
- API Change: Revert to constructors for GLFrameBuffers for easier customization

[1.9.7]
- Update to MobiVM(RoboVM) 2.3.3
- Add iOS 11 support
- Update to Lwjgl 3.1.3
- Update to MOE 1.4.0
- API Change: GLFrameBuffer has been refactored https://github.com/libgdx/libgdx/pull/4882. Create standard FrameBuffers with static methods. Customized FBOS with FrameBufferBuilder
- API addition: Tiled group layer support 
- Fix Tiled properties, offset parsing for image layers
- API addition: Added utility methods for Vector equals with epsilon
- Fix Animation backing array type
- Fix Mesh copying with 0 indices 
- Fix restoration of pooled particle effects scale
- Fix loss of controller listeners on reconnect
- Added basic kotlin project generation support in the setup tool
- API addition: Allow APK expansion to be used in fragments and activities
- API addition: Added color properties support from tiled maps
- API Change: Added rotation vector sensor support on Android
- API Change: GLProfiler refactored for OOP and lwjgl3 multi windows
- LWJGL3: The creation of additional windows via Lwjgl3Application.newWindow() is now deferred, with postRunnable(), until all existing windows have been updated. This fixes a potential native crash with NVidia GL drivers on Windows, presumably caused by a GL context conflict.
- API addition: Lwjgl3WindowListener.created() is called after a new window has been created. It's unsafe to call Lwjgl3Window functions in between Lwjgl3Application.newWindow() and this callback.
- Updated LWJGL3 backend to 3.1.3.
- Lwjgl3Graphics.setUndecorated() and Lwjgl3Graphics.setResizable() now delegate their work to the respective GLFW functions.
- API addition: ProgressBar.isVertical() - returns whether a progress bar is vertical or horizontal.
- API Change: SplitPane now by default does not allow the split amount to shrink children below their minimum sizes (cropping them). This behavior can be reverted by overriding clampSplitAmount or wrapping the children in Containers set to minSize(0) and fill(). SplitPane also now correctly includes the handle min size in its own min size calculations.
- API Change: SplitPane.getSplit() renamed to SplitPane.getSplitAmount() to match other getter and setter names.
- Improved internal Timer synchronization.
- API Change: List#drawItem, added float width parameter.
- API Addition: Make it possible to disable sound on the GWT-Backend with disableSound=true.
- API Change: ScrollPane setWidget deprecated in favor of setActor to match other APIs.
- API Change: removed JGLFW backend
- Fixed mixed up use of TexturePacker.Settings.stripWhitespaceX|Y.
- Added joystick POV support to LWJGL3 controller backend.
- Added support for 2d particles sprite animation.
- API Change: ParticleEmitter getSprite, setSprite, getImagePath, setImagePath are now getSprites, setSprites, getImagePaths, setImagePaths.
- Added support for 2d particles independant scale X and Y.
- API Change: ParticleEmitter getScale, matchSize are now getScaleX/getScaleY, matchSizeX/matchSizeY. Added scaleSize(float scaleX, float scaleY)
- API Change: Added iconDropped() callback to AndroidWallpaperListener.

[1.9.6]
- Fix performance regression in LWJGL3 backend, use java.nio instead of BufferUtils. Those are intrinsics and quite a bit faster than BufferUtils on HotSpot.
- Updated to latest Sound Manager 2
- Added mappings for Xbox 360 controller for Linux
- Separated error log for vertex/fragment shaders for easier debugging
- Minimum Android API level is now level 9 (Android 2.3)
- API addition: Configurable TexturePacker bleed iterations
- Updated IOS Multi-OS Engine backend to 1.3.6
- API Change: Pixmap.setBlending, Pixmap.setFilter are now instance methods
- VertexAttribute expert constructors exposed. Short types can now be used for attributes.

[1.9.5]
- Fix NPE swallowing "video driver unsupported" error on LWJGL 2 backend.
- Allow window icons to be set in Lwjgl3ApplicationConfiguration or Lwjgl3WindowConfiguration.
- Allow window icon and title to be changed in Lwjgl3Window
- API Addition: ApplicationLogger interface, allowing easier access to custom logging
- DefaultRenderableSorter accounts for center of Renderable mesh, see https://github.com/libgdx/libgdx/pull/4319
- Bullet: added FilterableVehicleRaycaster, see https://github.com/libgdx/libgdx/pull/4361
- Bullet: updated to 2.85, see: http://bulletphysics.org/wordpress/?p=456
- Updated iOS native build scripts to iOS 10.1 and TVOS 10.0
- API Addition: BitmapFont#blankLineScale.
- Fixed rounding of Drawables in ProgressBar. Allow rounding to be disabled with setRound().
- Updated LWJGL3 backend to LWJGL 3.1.0, see https://blog.lwjgl.org/lwjgl-3-1-0-released/
- LWJGL3 backend now supports non-continuous rendering, see https://github.com/libgdx/libgdx/pull/3772
- API Change: Lwjgl3WindowListener.refreshRequested() is called when the windowing system (GLFW) reports contents of a window are dirty and need to be redrawn.
- API Change: Lwjgl3WindowListener.maximized() is called when a window enters or exits a maximized state.
- API Change: Lwjgl3WindowListener.deiconified() removed, combined with .iconified().
- API Change: Lwjgl3Window.deiconify() renamed to .restore() since it can also be used to de-maximize a window.
- Lwjgl3Window now has a maximize() method, and windows can be started maximized using the window or app configuration's setMaximized() method.
- NinePatch can now be drawn rotated or scaled.
- NinepatchDrawable is now a TransformDrawable.
- API Change: Group add* methods no longer remove and re-add the actor if it is already in the group, instead they do nothing.
- API Change: g2d.Animation is now generic so it can support Drawables, PolygonRegions, NinePatches, etc. To fix existing code, specify the TextureRegion type in animation declarations (and instantiations in Java 6), i.e. Animation<TextureRegion> myAnimation = new Animation<TextureRegion>(...);
- TiledDrawable throws unsupported operation if trying to draw rotated/scaled. #4005
- API Change: DragAndDrop now puts default position of drag actor at pointer location. The original default offset from the pointer was (14, -20).
- Added ShaderProgramLoader for AssetManager.
- BoundingBox#isValid now returns also true when min==max, see: https://github.com/libgdx/libgdx/pull/4460

[1.9.4]
- Moved snapping from ProgressBar to Slider to prevent snapping when setting the value programmatically.
- Bullet: added btSoftBody#getLinkCount() and btSoftBody#getLink(int), see https://github.com/libgdx/libgdx/issues/4152
- API Change: Wrapping for scene2d's HorizontalGroup and VerticalGroup.
- Fix hiero problem with certain unicode characters. See https://github.com/libgdx/libgdx/issues/4202
- Switched to RoboVM fork 2.2.0, fixes incompatibility with Android Gradle plugin and iOS 9.3.4

[1.9.3]
- Switched to MobiDevelop's RoboVM fork (http://robovm.mobidevelop.com)
- Addition of Intel Multi-OS Engine backend for deploying to iOS
- Updated iOS native build scripts to iOS 9.3 and TVOS 9.2
- API Addition: GestureDetector#pinchStop() called when no longer pinching
- API Addition: Gdx.graphics.setUndecorated/setResizable API added to Graphics https://github.com/libgdx/libgdx/pull/3847
- API Addition: Gdx.graphics.getGLVersion(), grab the GL version and implementation type. https://github.com/libgdx/libgdx/pull/3788
- API Change: Lwjgl3WindowListener -> filesDropped(String[] files) adds drag'n drop support for the lwjgl3 backend
- Added isComplete() to ParticleEffect to make it easier to know when all the emitters are done, behaves the same as in the 2D API.
- API Change: renamed Lwjgl3WindowListener.windowIsClosing() to closeRequested() to better communicate its intent.
- Add IndexData.updateIndices method to increase performance when used with IndexBufferObjectSubData. 
- Added FlushablePool
- Added ShapeCache see https://github.com/libgdx/libgdx/pull/3953
- API Change: moved shape builder logic out of MeshBuilder, see: https://github.com/libgdx/libgdx/pull/3996
- API Change: changed copy constructor OrderedMap(ObjectMap) to OrderedMap(OrderedMap)
- API Change: Table reset now calls clearChildren, not clear.
- Fixed crashes in AndroidMusic.java when isPlaying is called. Errors are now logged only rather than crashing the app.
- Added emulation of ScreenUtils for GWT
- Improved performance of glReadPixels() on GWT. New method is 20-30 times faster
- Fixed crash on Mac when using LWJGL2, custom cursors and embedding the game in an AWT window
- Fixed getDisplayModes(Monitor monitor) returning wrong data on LWJGL2 backend
- Fixed Gdx.input.getCurrentEventTime() not being set on LWJGL3, fixes GestureDetector and flick scroll not working
- Fixed not being able to select non-latin characters in TextFields
- Bullet: added CustomActionInterface, see https://github.com/libgdx/libgdx/pull/4025
- Add window size limits option to LWJGL3 app and window configurations
- Add handling of tag "<objectgroup>" within tags "<tile>" in TmxMap loaders.

[1.9.2]
- Added TextureArray wrapper see https://github.com/libgdx/libgdx/pull/3807
- Fixed bug in AndroidGL20.cpp which cast a pointer to a 32-bit int. Crash on 64-bit ARM, but only for a specific code path and address...
- Fixed multiple controllers registering on same index with LWJGL3, see https://github.com/libgdx/libgdx/issues/3774
- Fixed the FreeTypeFontGenerator texture bleeding, see https://github.com/libgdx/libgdx/issues/3521

[1.9.1]
- API Change: Override GwtApplication#createApplicationListener() to create your ApplicationListener
  on GWT, overriding GwtApplication#getApplicationListener() isn't needed anymore, see https://github.com/libgdx/libgdx/issues/3628
- Fixed ARM64 and x86_64 binaries for Android

[1.9.0]
- API Change: Lwjgl3ApplicationConfiguration#setBackbufferConfig -> setBackBufferConfig
- Fixed HexagonalTiledMapRenderer, see https://github.com/libgdx/libgdx/pull/3654
- Added support for locking the screen orientation in GWT, see https://github.com/libgdx/libgdx/pull/3633
- Added Gdx-Kiwi and gdx-lml to extensions, see https://github.com/libgdx/libgdx/pull/3597
- Added Gyroscope support in Input, implemented for Android, see https://github.com/libgdx/libgdx/pull/3594
- Fixed touch mapping on iOS, see https://github.com/libgdx/libgdx/pull/3590
- Added orientation to Box2D Transform class, see https://github.com/libgdx/libgdx/pull/3308
- Added system cursors to GWT, fix 'Ibeam' system cursor not working on LWJGL3.
- Added experimental AndroidApplicationConfiguration#useGL30 and IOSApplicationConfiguration#useGL30 for testing OpenGL ES 3.0 support on mobile devices, do not use in production.
- Fix broken kerning for FreeType fonts, see https://github.com/libgdx/libgdx/pull/3756
- Added ARM64 and x86_64 binaries for Android
- API Addition: FreeTypeFontParameter has an additional field for tweaking hinting, see https://github.com/libgdx/libgdx/pull/3757

[1.8.0]
- API Change: Rewrote FreeType shadow rendering (much better).
- Added spaceX/Y to FreeType fonts.
- Higher quality FreeType font rendering.
- Hiero updated to v5, now with FreeType support and other new features!
- GlyphLayout now allocates much, much less memory when processing long text that wraps.
- Added LWJGL 3 backend, see https://github.com/libgdx/libgdx/issues/3673 for more info.
- Added Graphics#getBackBufferWidth and Graphics#getBackBufferHeight for HDPI handling
- API Change: Added HdpiUtils. Instead of calling GL20#glViewport and GL20#glScissor yourself
  please use HdpiUtils instead. It will ensure that you handle HDPI monitors correctly when
  using those OpenGL functions. On HDPI monitors, the size reported by Gdx.graphics 
  getWidth/getHeight is in logical coordinates as dictated by the operating system, usually half
  the HDPI resolution. The OpenGL drawing surface works in backbuffer coordinates at the full
  HDPI resolution. If you pass logical coordinates to glViewport and glScissor, you only 
  affect a quarter of the real backbuffer size. Use HdpiUtils instead, it will do the right thing, while letting you continue to work in logical (aka returned by Gdx.graphics.getWidth/getHeight) coordinates.
- API Change: Graphis#getDesktopDisplayMode() has been renamed to Graphics#getDisplayMode() and
  returns the current display mode of the monitor the window is shown on (primary monitor on
  all backends except LWJGL3, which supports real multi-monitor setups).
- API Change: Graphics#getDisplayModes() return the display modes of the monitor the monitor
  the window is shown on (primary monitor on all backends except LWJGL3 which supports real
  multi-monitor setups).
- API Change: Graphics#setDisplayMode(DisplayMode) has been renamed to 
  Graphics#setFullscreenMode(). If the window is in windowed mode, it will be switched 
  to fullscreen mode on the monitor from which the DisplayMode stems from.
- API Change: Graphics#setDisplayMode(int, int, boolean) has been renamed to 
  Graphics#setWindowedMode(int, int). This will NOT allow you to switch to fullscreen anymore, 
  use Graphics#setFullscreenMode() instead. If the window is in fullscreen mode, it will be
  switched to windowed mode on the monitor the window was in fullscreen mode on.
 - API Addition: Graphics#Monitor, represents a monitor connected to the machine the app is
  running on. A monitor is defined by a name and it's position relative to other connected
  monitors. All backends except the LWJGL3 backend will report only the primary monitor
 - API Addition: Graphics#getPrimaryMonitor() returns the primary monitor you usually want
  to work with.
 - API Addition: Graphics#getMonitor() returns the monitor your app's window is shown on,
  which may not be the primary monitor in >= 2 monitor systems. All backends except the 
  LWJGL3 backend will report only the primary monitor.
 - API Addition: Graphics#getMonitors() returns all monitors connected to the system. All
  backends except the LWJGL3 backend will only report the primary monitor.
 - API Addition: Graphics#getDisplayMode(Monitor) returns the display mode of the monitor
  the app's window is shown on. All backends except the LWJGL3 backend will report the
  primary monitor display mode instead of the actual monitor's display mode. Not a problem
  as all other backends run on systems with only a single monitor so far (primary monitor).
- Added option to include credentials on cross-origin http requests (used only for GWT backend).
- Added option to specify crossorigin attribute when loading images with AssetDownloader (GWT), see #3216.
- API Change: removed Sound#setPriority, this was only implemented for the Android backend. However, Android itself never honored priority settings.
- API Change: cursor API has been cleaned up. To create a custom cursor, call Graphics#newCursor(), to set the custom cursor call Graphics#setCursor(), to set a system cursor call Graphics#setSystemCursor(). The Cursor#setSystemCursor method has been removed as that was not the
right place. Note that cursors only work on the LWJGL, LWJGL3 and GWT backends. Note that system cursors only fully work on LWJGL3 as the other two backends lack a means to set a specific system cursor. These backends fall back to displaying an arrow cursor when setting any system cursor.
- API Addition: Added Lwjgl3WindowListener, allows you to hook into per-window iconficiation, focus and close events. Also allows you to prevent closing the window when a close event arrives.

[1.7.2]
- Added AndroidAudio#newMusic(FileDescriptor) to allow loading music from a file descriptor, see #2970
- Added GLOnlyTextureData, which is now the default for FrameBuffer and FrameBufferCubemap, see #3539
- Added rotationChanged() for Actor class, called when rotation changes, see https://github.com/libgdx/libgdx/pull/3563
- Fixed crash on MacOS when enumerating connected gamepads.
- ParticleEmitter no longer says it's complete when it's set to continuous, see #3516
- Improved JSON parsing and object mapping error messages.
- Updated FreeType from version 2.5.5 to 2.6.2.
- Fixed corrupt FreeType rendering for some font sizes.
- API Change: FreeTypeFontParameter has new fields for rendering borders and shadows.
- FreeTypeFontParameter can render much better fonts at small sizes using gamma settings.
- BitmapFont can now render missing (tofu) glyph for glyphs not in the font.
- FreeTypeFontGenerator depreacted methods removed.
- Fixed BitmapFont color tags changing glyph spacing versus not using color tags. BitmapFont#getGlyphs has a new paramter. See #3455.
- Skin's TintedDrawable now works with TiledDrawable. #3627
- Updated jnigen to Java Parser 2.3.0 (http://javaparser.github.io/javaparser/).
- FreeType fonts no longer look terrible at small size. This is a big deal!
- Updated to RoboVM 1.12.0, includes tvOS support!

[1.7.1]
- Fixes AtlasTmxMapLoader region name loading to tileset name instead of filename
- Changes TiledMapPacker output, region names are tileset names, adjusts gid, defaults to one atlas per map
- API Change: members of Renderable and MeshPart are changed, see https://github.com/libgdx/libgdx/pull/3483
- Added Vector#setToRandomDirection(), see #3222
- Updated to stb_image v2.08
- Added Node#copy(), used when creating a ModelInstance from a Model to allow using custom nodes
- Add ModelCache, see https://github.com/libgdx/libgdx/wiki/ModelCache
- Updated bullet to v2.83.6
- Updated to RoboVM 1.9, for free life-time license read http://www.badlogicgames.com/wordpress/?p=3762

[1.7.0]
- Gdx.input.setCursorImage removed, replaced with Gdx.graphics.setCursor and Gdx.graphics.newCursor see https://github.com/libgdx/libgdx/pull/2841/
- Fixed an issue with UTF8 decoding in GWT emulation of InputStreamReader
- Updated to RoboVM 1.8 for iOS 9 support.

[1.6.5]
- Objects from animated tiles in TMX maps are now supported.
- Made possible to use any actor for tooltips.
- Improved cross-platform reflection api for annotations.
- NinePatch#scale now also scales middle patch size.
- GLFrameBuffer is now abstract, renamed setupTexture to createColorTexture, added disposeColorTexture
- Added LwjglApplicationConfiguration#gles30Context*Version, see https://github.com/libgdx/libgdx/pull/2941
- Added OpenGL error checking to GLProfiler, see https://github.com/libgdx/libgdx/pull/2889
- Updated to RoboVM 1.6

[1.6.4]
- TextField cursor and selection size changed. https://github.com/libgdx/libgdx/commit/2a830dea348948d2a37bd8f6338af2023fec9b09
- FreeTypeFontGenerator setting to improve shadows and borders.
- ScrollPane scrolls smoothly when the scrolled area is much larger than the scrollbars.
- TexturePacker sorts page regions by name.
- GlyphLayout text wrapping changed to not trim whitespace. https://github.com/libgdx/libgdx/commit/ee42693da067da7c5ddd747f051c1423d262cb96
- Fixed BitmapFont computing space width incorrectly when padding is used and no space glyph is in the font.
- Fixed TextArea cursor and selection drawing positions.
- Fixed ActorGestureListener pan and zoom when the actor is rotated or scaled.
- Fixed TextField for non-pixel display.
- Allow ellipsis string to be set on Label.
- AssetManager gets hook for handling loading failure.
- TextField now fires a ChangeEvent when the text change. Can be cancelled too!
- Added tooltips to scene2d.ui.
- Updated to RoboVM 1.5

[1.6.3]
- Updated to RoboVM 1.4

[1.6.2]
- API Change: TiledMapImageLayer now uses floats instead of ints for positioning
- API Change: Added GLFrameBuffer and FrameBufferCubemap: Framebuffer now extends GLFramebuffer, see #2933

[1.6.1]
- Added optional hostname argument to Net.newServerSocket method to allow specific ip bindings for server applications made with gdx.
- Changed the way iOS native libs are handled. Removed updateRoboVMXML and copyNatives task from ios/build.gradle. Instead natives are now packaged in jars, within the META-INF/robovm/ios folder. Additionally, a robovm.xml file is stored there that gets merged with the project's robovm.xml file by RoboVM.

[1.6.0]
- API Change: GlyphLayout xAdvances now have an additional entry at the beginning. This was required to implement tighter text bounds. #3034
- API Change: Label#getTextBounds changed to getGlyphLayout. This exposes all the runs, not just the width and height.
- In the 2D ParticleEditor, all chart points can be dragged at once by holding ctrl. They can be dragged proportionally by holding ctrl-shift.
- Added Merge button to the 2D ParticleEditor, for merging a loaded particle effect file with the currently open particle effect.
- Added ability to retrieve method annotations to reflection api
- Added PixmapPacker.updateTextureRegions() method.
- Added ability to pack "anonymous" pixmaps into PixmapPacker, which will appear in the generated texture but not a generated or updated TextureAtlas
- Added PixmapPacker.packDirectToTexture() methods.
- API Change: PixmapPacker.generateTextureAtlas(...) now returns an atlas which can be updated with subsequent calls to PixmapPacker.updateTextureAtlas(...)
- API Change: FreeTypeFontGenerator.generateFont(...) now works with a user-provided PixmapPacker.
- Added DirectionalLightsAttribute, PointLightsAttribute and SpotLightsAttribute, removed Environment#directionalLights/pointLights/spotLights, added Environment#remove, lights are now just like any other attribute. See also https://github.com/libgdx/libgdx/wiki/Material-and-environment#lights
- API Change: BitmapFont metrics now respect padding. #3074
- Update bullet wrapper to v2.83
- Added AnimatedTiledMapTile.getFrameTiles() method

[1.5.6]
- API Change: Refactored Window. https://github.com/libgdx/libgdx/commit/7d372b3c67d4fcfe4e82546b0ad6891d14d03242
- Added VertexBufferObjectWithVAO, see https://github.com/libgdx/libgdx/pull/2527
- API Change: Removed Mesh.create(...), use MeshBuilder instead
- API Change: BitmapFontData, BitmapFont, and BitmapFontCache have been refactored. http://www.badlogicgames.com/wordpress/?p=3658
- FreeTypeFontGenerator can now render glyphs on the fly.
- Attribute now implements Comparable, custom attributes might need to be updated, see: https://github.com/libgdx/libgdx/wiki/Material-and-environment#custom-attributes
- API Change: Removed (previously deprecated) GLTexture#createTextureData/createGLHandle, Ray#getEndPoint(float), Color#tmp, Node#parent/children, VertexAttribute#Color(), Usage#Color, ModelBuilder#createFromMesh, BoundingBox#getCenter()/updateCorners()/getCorners(), Matrix4.tmp

[1.5.5]
- Added iOS ARM-64 bit support for Bullet physics
- 3D Animation, NodeAnimation keyframes are separated into translation, rotation and scaling
- Added capability to enable color markup from inside skin json file.
- Exposed method ControllerManager#clearListeners on Controllers class
- Net#openURI now returns a boolean to indicate whether the uri was actually opened.
- DefaultShader now always combines material and environment attributes
- Added ShapeRenderer constructor to pass a custom shader program to ImmediateModeRenderer20.
- API Change: Group#toString now returns actor hierarchy. Group#print is gone.
- Added SpotLight class, see https://github.com/libgdx/libgdx/pull/2907
- Added support for resolving file handles using classpaths (ClasspathFileHandleResolver)

[1.5.4]
- Added support for image layers in Tiled maps (TiledMapImageLayer)
- Added support for loading texture objects from TMX Maps (TextureMapObject)
- Added support for border and shadow with FreeTypeFontGenerator - see https://github.com/libgdx/libgdx/pull/2774
- Now unknown markup colors are silently ignored and considered as normal text.
- Updated freetype from version 2.4.10 to 2.5.5
- Added 3rd party extensions to setup application, see 
- Updated to RoboVM 1.0.0-beta-04
- Updated to GWT 2.6.1, sadly GWT 2.7.0 isn't production ready yet.

[1.5.3]
- API Change: TextField#setRightAlign -> TextField#setAlignment
- I18NBundle is now compatible with Android 2.2
- Fixed GWT reflection includes for 3D particles
- 3D ParticleEffectLoader registered by default
- Added HttpRequestBuilder, see https://github.com/libgdx/libgdx/pull/2698
- Added LwjglApplicationConfiguration.useHDPI for Mac OS X with retina displays. Allows you to get "real" pixel coordinates for mouse and display coordinates.
- Updated RoboVM to 1.0.0-beta-03

[1.5.2]
- Fixed issue #2433 with color markup and alpha animation. 
- Fixed natives loading for LWJGL on Mac OS X

[1.5.1]
- Gradle updated to 2.2
- Android Gradle tooling updated to 1.0.0
- API Change: Switched from Timer to AnimationScheduler for driving main loop on GWT. Removed fps field from GwtApplicationConfiguration to instead let the browser choose the most optimal rate.
- API Change: Added pause and resume handling on GWT backend. When the browser supports the page visibility api, pause and resume will be called when the tab or window loses and gains visibility.
- API Change: Added concept of target actor, separate from the actor the action is added to. This allows an action to be added to one actor but affect another. This is useful to create a sequence of actions that affect many different actors. Previously this would require adding actions to each actor and using delays to get them to play in the correct order.
- Added 64-bit support for iOS sim and device
- Deprecated Node#children and Node#parent, added inheritTransform flag and methods to add/get/remove children
- API Change: By default keyframes are no longer copied from Model to ModelInstance but shared instead, can be changed using the `ModelInstance.defaultShareKeyframes` flag or `shareKeyframes` constructor argument.
- JSON minimal format now makes commas optional: newline can be used in place of any comma.
- JSON minimal format is now more lenient with unquoted strings: spaces and more are allowed.
- API Change: Added support for KTX/ZKTX file format, https://github.com/libgdx/libgdx/pull/2431
- Update stb_image from v1.33 to v1.48, see https://github.com/libgdx/libgdx/pull/2668
- Bullet Wrapper: added Gimpact, see https://github.com/libgdx/libgdx/issues/2619
- API Addition: Added MeshPartBuilder#addMesh(...), can be used to more easily combine meshes/models
- Update to LWJGL 2.9.2, fixes fullscreen mode on "retina" displays
- Fixes to RoboVM backend which would crash if accelerometer is used.

[1.5.0]
- API Addition: IOSInput now uses CMCoreMotion for accelerometer and magnetometer
- API Addition: Added getter for UITextField on IOS for keyboard customization 
- API Addition: Added ability to save PixmapPackers to atlas files. See PixmapPackerIO.
- API Addition: Added HttpRequestHeader and HttpResponseHeader with constants for HTTP headers.
- API Addition: HttpRequest is now poolable.
- New PNG encoder that supports compression, more efficient vertical flipping, and minimal allocation when encoding multiple PNGs.
- API Change: Label#setEllipse -> Label#setEllipsis.
- API Change: BatchTiledMapRenderer *SpriteBatch fields and methods renamed to *Batch
- API Change: ScrollPane#scrollToCenter -> ScrollPane#scrollTo; see optional boolean arguments centerHorizontal and centerVertical (scrollToCenter centered vertically only).
- API Change: Changed Input#getTextInput to accept both text and hint, removed Input#getPlaceholderTextInput.
- Bug Fix: Fixed potential NPE with immersive mode in the Android fragment backend. 
- iOS backend now supports sound ids, thanks Tomski!


[1.4.1]
- Update to the Gradle Integration plugin nightly build if you are on Eclipse 4.4.x!
- Update Intellij IDEA to 13.1.5+, because Gradle!
- Updated to Gradle 2.1 and Android build tools 20, default Android version to 20. You need to install the latest Android build tools via the SDK manager
- API Change: deprecation of bounding box methods, see https://github.com/libgdx/libgdx/pull/2408
- Added non-continuous rendering to iOS backend, thanks Dominik!
- Setup now uses Gradle 2.1 with default Android API level 20, build tools 20.0.0
- Non-continuous renderering implemented for iOS
- Added color markup support for scene2d label and window title.
- API Change: removed default constructor of DecalBatch, removed DefaultGroupStrategy
- Updated to latests RoboVM release, 1.0.0-alpha-04, please update your RoboVM plugins/installations
- Reduced I18NBundle loading times on Android and bypassed unclosed stream on iOS. 
- Removed the gdx-ai extension from the libGDX repository. Now it lives in its own repository under the libGDX umbrella, see https://github.com/libgdx/gdx-ai
- API Addition: Added randomSign and randomTriangular methods to MathUtils.
- API Addition: Decal has now a getter for the Color.
- API Addition: now I18NBundle can be set so that no exception is thrown when the key can not be found.
- API Addition: added annotation support in reflection layer, thanks code-disaster! https://github.com/libgdx/libgdx/pull/2215
- API Addition: shapes like Rect, Circle etc. now implement Shape2D interface so you can put them all into a single collection https://github.com/libgdx/libgdx/pull/2178 
- API Addition: bitmap fonts can now be loaded from an atlas via AssetManager/BitmapFontLoader, see https://github.com/libgdx/libgdx/pull/2110
- API Change: updated to RoboVM 1.0.0-SNAPSHOT for now until the next alpha is released.
- API Change: Table now uses padding from its background drawable by default. https://github.com/libgdx/libgdx/issues/2322
- Drawables now know their names, making debugging easier.
- API Change: Table fill now respects the widget's minimum size.
- Texture packer, fixed image size written to atlas file.
- API Change: Cell no longer uses primitive wrappers in public API and boxing is minimized.
- API Addition: TextureAttribute now supports uv transform (texture regions).
- API Change: Added parameters to Elastic Interpolation.
- API Change: Removed Actor#setCenterPosition, added setPosition(x,y,align).
- API Change: JsonReader, forward slash added to characters an unquoted strings cannot start with.
- API Change: Stage#cancelTouchFocus(EventListener,Actor) changed to cancelTouchFocusExcept.
- API Change: Json/JsonWriter.setQuoteLongValues() quotes Long, BigDecimal and BigInteger types to prevent truncation in languages like JavaScript and PHP.

[1.3.1]
- API change: Viewport refactoring. https://github.com/libgdx/libgdx/pull/2220
- Fixed GWT issues

[1.3.0]
- Added Input.isKeyJustPressed.
- API Addition: multiple recipients are now supported by MessageDispatcher, see https://github.com/libgdx/libgdx/wiki/Message-Handling#multiple-recipients
- API Change: State#onMessage now takes the message receiver as argument.
- API Addition: added StackStateMachine to the gdx-ai extension.
- API change: ShapeRenderer: rect methods accept scale, more methods can work under both line and fill types, auto shape type changing.
- API change: Built-in ShapeRenderer debugging for Stage, see https://github.com/libgdx/libgdx/pull/2011
- Files#getLocalStoragePath now returns the actual path instead of the empty string synonym on desktop (LWJGL and JGLFW).
- Fixed and improved xorshift128+ PRNG implementation.
- Added support for Tiled's animated tiles, and varying frame duration tile animations.
- Fixed an issue with time granularity in MessageDispatcher.
- Updated to Android API level 19 and build tools 19.1.0 which will require the latest Eclipse ADT 23.02, see http://stackoverflow.com/questions/24437564/update-eclipse-with-android-development-tools-23 for how things are broken this time...
- Updated to RoboVM 0.0.14 and RoboVM Gradle plugin version 0.0.10
- API Addition: added FreeTypeFontLoader so you can transparently load BitmapFonts generated through gdx-freetype via AssetManager, see https://github.com/libgdx/libgdx/blob/master/tests/gdx-tests/src/com/badlogic/gdx/tests/FreeTypeFontLoaderTest.java
- Preferences put methods now return "this" for chaining
- Fixed issue 2048 where MessageDispatcher was dispatching delayed messages immediately.
- API Addition: 3d particle system and accompanying editor, contributed by lordjone, see https://github.com/libgdx/libgdx/pull/2005
- API Addition: extended shape classes like Circle, Ellipse etc. with hashcode/equals and other helper methods, see https://github.com/libgdx/libgdx/pull/2018
- minor API change (will not increase minor revision number): fixed a bug in handling of atlasPrefixes, https://github.com/libgdx/libgdx/pull/2023
- Bullet: btManifoldPoint member getters/setters changed from btVector3 to Vector3, also it is no longer pooled, instead static instances are used for callback methods
- Added Intersector#intersectRayRay to detect if two 2D rays intersect, see https://github.com/libgdx/libgdx/pull/2132
- Bullet: ClosestRayResultCallback, AllHitsRayResultCallback, LocalConvexResult, ClosestConvexResultCallback and subclasses now use getter/setters taking a Vector3 instead of btVector3, see https://github.com/libgdx/libgdx/pull/2176
- 2d particle system supports pre-multiplied alpha.
- Bullet: btIDebugDrawer/DebugDrawer now use pooled Vector3 instances instead of btVector3, see https://github.com/libgdx/libgdx/issues/2174

[1.2.0]
- API Addition: Some OpenGL profiling utilities have been added, see https://github.com/libgdx/libgdx/wiki/Profiling
- API Addition: A FreeTypeFontGeneratorLoader has been added to the gdx-freetype extension
- API change: Animation#frameDuration and #animationDuration are now hidden behind a getter/setter and dynamic
- API Addition: Vector#setZero
- API Addition: gdx-ai, extension for AI algorithms. Currently supports FSMs, see https://github.com/libgdx/libgdx/wiki/Artificial-Intelligence
- API change: TableLayout has been forked and integrated into libgdx more tightly, see http://www.badlogicgames.com/wordpress/?p=3458
- API Addition: added equals/hashCode methods to Rectangle, may break old code (very, very unlikely)
- API Addition: scene2D Actors now have a setCenterPosition method, see https://github.com/libgdx/libgdx/pull/2000

[1.1.0]
- Updated to RoboVM 0.0.13 and RoboVM Gradle plugin 0.0.9
- Big improvements to setup-ui and build times in Intellij IDEA https://github.com/libgdx/libgdx/pull/1865
- Setup now uses android build tools version: 19.1.0
- BitmapFontCache now supports in-string colored text through a simple markup language, see https://github.com/libgdx/libgdx/wiki/Color-Markup-Language
- Added i18n localization/internationalization support, thanks davebaol, see https://github.com/libgdx/libgdx/wiki/Internationalization-and-Localization
- Possibility to override density on desktop to simulate mobile devices, see https://github.com/libgdx/libgdx/pull/1825
- Progressive JPEG support through JPGD (https://code.google.com/p/jpeg-compressor/).
- Mavenized JGLFW backend
- Box2D: Added MotorJoint and ghost vertices on EdgeShape
- Updated GWT Box2D to latest version
- Updated native Box2D to latest version 2.3.1, no API changes
- API change: Matrix4.set(x,y,z, translation) changed, z axis is no more flipped
- API addition: Matrix4.avg(Matrix4[],float[]) that lets weighted averaging multiple matrices, Quaternion.slerp(Quaternion[],float[]) that lets weighted slerping multiple Quaternions
- fixed the long standing issue of the alpha=1 not actually being fully opaque, thanks kalle! https://github.com/libgdx/libgdx/issues/1815
- down to 25 issues on the tracker, 8 bugs, 17 enhancement requests :)


[1.0.1]
- updated to RoboVM 0.12 (and so should you!)
- fixed GC issues on iOS with regards to touch (thanks Niklas!), see https://github.com/libgdx/libgdx/pull/1758
- updated gwt gradle plugin to 0.4, android build tools to 0.10, gradle version to 1.11
- Tiled maps are now always y-up
- Tiled maps now support drawing offsets for tiles
- FileHandle#list is now supported in GWT!
- FileHandle#list now supports FileFilters
- Controllers now reinitialize on the desktop when switching between windowed/fullscreen
- added a Texture unpacker that will extract all images from a texture atlas, see https://github.com/libgdx/libgdx/pull/1774
- updates to gdx-setup
- CustomCollisionDispatcher in bullet, see https://github.com/libgdx/libgdx/commit/916fc85cecf433c3461b458e00f8afc516ad21e3

[1.0.0]
- Box2D is no longer in the core, it has been moved to an extension. See http://www.badlogicgames.com/wordpress/?p=3404
- Merged gdx-openal project into gdx-backend-lwjgl
- Now LoadedCallback in AssetLoaderParameters is always called after loading an asset from AssetManager, even if the asset is already loaded
- Added Payload as a new parameter to Source.dragStop, see https://github.com/libgdx/libgdx/pull/1666
- You can now load PolygonRegions via AssetLoader,  see https://github.com/libgdx/libgdx/pull/1602
- implemented software keyboard support in RoboVM iOS backend
- Fixed an issue where key event timestamp is not set by the android backend.
- scene2d.ui, added to TextArea the preferred number of rows used to calculate the preferred height.
- scene2d.actions, fixed infinite recursion for event listener's handle(event).
- Various Quaternion changes.
- scene2d.ui, fixed a drawing issue with knobBefore when there's no knob (typical progress bar).
- Various MeshBuilder fixes and additions.
- Math package: added cumulative distribution.
- Fixed Music isPlaying() on iOS when is paused.
- Added support for C-style comments to JsonReader (mainly used for json skin files).
- Support for resource removal from Skin objects.
- Added fling gesture to generate fling in scrollpane.
- Vector classes now have mulAdd method for adding pre-multiplied values
- Vector implementations no longer use squared value for margin comparisons, see: isZero(float margin), isUnit(float margin).
- Vector2 now has isUnit and isZero methods (copied from Vector3)
- Removed deprecated methods from Vector classes.
- Added new headless backend for server applications
- Support 'scaledSize' as a json skin data value for BitmapFont
- Added setAlpha(float a) method to Sprite class
- Added Input.Keys.toString(int keycode) and Input.Keys.valueOf(String keyname) methods
- Added Immersive Mode support to Android backend
- Added userObject to Actor in scene2d, allowing for custom data storage
- Altered Android's hide status bar behavior
- Changed the way wakelocks are implemented. You no longer need any special permissions for the libgdx wakelock
- BitmapFontCache setColor changes to match SpriteBatch and friends. http://www.badlogicgames.com/forum/viewtopic.php?f=23&t=12112
- Changed ParticleEffect: the ParticleEffect.save method now takes a Writer instead of a File
- TexturePacker2 renamed to TexturePacker, added grid and scaling settings.
- Added support for custom prefrences on the desktop backends.
- Fixed double resume calls on iOS.
- Android Music no longer throws exceptions if MediaPlayer is null.
- PolygonSpriteBatch implements Batch.
- New scene2d actions: EventAction, CountdownEventAction.
- Adds cancelHttpRequest() method to Net interface
- Updated GWT/HTML5 Backend to GWT 2.6.0
- Minimal Android version is 2.2, see http://www.badlogicgames.com/wordpress/?p=3297
- Updated to LWJGL 2.9.1
- Can now embed your libgdx app as a fragment, more info on the wiki
- scene2d.ui, renamed Actor methods translate, rotate, scale, size to moveBy, rotateBy, scaleBy, sizeBy. May have conflicts with Actions static import, eg you'll need to use "Actions.moveBy"
- scene2d.ui, Table background is now drawn usign the table's transform
- scene2d.ui, added Container which is similar to a Table with one cell, but more lightweight
- Added texture filters and mip map generation to BitMapFontLoader and FreeTypeFontGenerator
- scene2d.ui, VerticalGroup and HorizontalGroup got pad, fill and an API similar to Table/Container
- Removed OpenGL ES 1.0, 1.1 support; see http://www.badlogicgames.com/wordpress/?p=3311
- Added OpenGL ES 3 support
- Updated Android backend, demos, tests to 4.4
- Added Viewport, changed Stage to have a Viewport instead of a Camera (API change, see http://www.badlogicgames.com/wordpress/?p=3322 ).
- Changed play mode constants of Animation class to enumeration, see http://www.badlogicgames.com/wordpress/?p=3330
- Updated to RoboVM 0.0.11 and RoboVM Gradle plugin 0.0.6, see http://www.badlogicgames.com/wordpress/?p=3351
- Updated to Swig 3.0 for Bullet, disabled SIMD on Mac OS X as alignements are broken in Bullet, see https://github.com/libgdx/libgdx/pull/1595
- TextureData can only be Custom or Pixmap; compressed image files are considered custom

[0.9.9]
- added setCursorImage method to Input interface to support custom mouse cursors on the desktop
- removed Xamarin backend, see http://www.badlogicgames.com/wordpress/?p=3213
- added Select class for selecting kth ordered statistic from arrays (see Array.selectRanked() method)
- refactored Box2D to use badlogic Arrays instead of java.util.ArrayLists
- MipMapGenerator methods now don't take disposePixmap argument anymore
- added GLTexture, base class for all textures, encapsulates target (2d, cubemap, ...)
- added CubeMap, 6 sided texture
- changed TextureData#consumeCompressedData, takes target now
- added RoboVM backend jar and native libs (libObjectAL, libgdx, in ios/ folder of distribution)
- added RoboVM backend to build
- changed Bullet wrapper API, see http://www.badlogicgames.com/wordpress/?p=3150
- changed MusicLoader and SoundLoader to be asynchronous loaders
- changed behaviour of Net#sendHttpRequest() so HttpResponseListener#handleHttpResponse() callback is executed in worker thread instead of main thread
- added Bresenham2, for drawing lines on an integer 2D grid
- added GridPoint2 and GridPoint3, representing integer points in a 2D or 3D grid
- added attribute location caching for VertexData/Mesh. Hand vertex attribs to a ShaderProgram, get back int[], pass that to Mesh
- added Android x86 builds, removed libandroidgl20.so, it's now build as part of gdx-core for Android
- changed method signature on Box2D World#getBodies and World#getJoints, pass in an Array to fill
- removed glGetShaderSource from GL20, use ShaderProgram#getVertexShaderSource/getFragmentShaderSource instead
- added reflection api
- added AsynchExecutor, execute tasks asynchronously. Used for GWT mainly.
- removed FileHandle#file(), has no business in there.
- removed box2deditor
- removed custom typedarrays in gwt backend
- added classpath files support for gwt backend (limited)
- moved AndroidWallpaperListener to Android Backend
- added new VertexAttribute Usage flags, bone weight, tangent, binormal. previously encoded as Usage.Generic. Also
  added field "unit" to VertexAttribute, used by texture coordinates and bone weights to specify index/unit.
- setup-ui template for iOS disables pngcrush, also updated wiki iOS article
- add Pixmap#fillTriangle via jni gdx2d_fill_triangle() to fill a triangle based on its vertices.
- add asynchronous download with continuous progress feedback to GWT asset preloader, see https://github.com/libgdx/libgdx/pull/409?w=1
- add capability to add/exclude package/classes GWT Reflection system, see https://github.com/libgdx/libgdx/pull/409?w=1
- add updated gdx-tiled-preprocessor, generate one single TextureAtlas for all the specified Tiled maps, see http://www.badlogicgames.com/forum/viewtopic.php?f=17&t=8911
- maps API, add new AtlasTiledMapLoader for loading maps produced by the tiled preprocessor tool
- ImageProcessor, TexturePacker2 now accepts BufferedImage objects as input
- TexturePacker2 now avoids duplicated aliases
- Updated to LWJGL 2.9.0
- refactored JSON API, see http://www.badlogicgames.com/wordpress/?p=2993
- Updated Box2D to the latest trunk. Body#applyXXX methods now take an additional boolean parameter.
- TmxMapLoader has a flag in Parameters that lets you specify whether to generate mipmaps
- Animation#isAnimationFinished was fixed to behave as per javadocs (ignores looping)
- remove GLU interface and implementations. Use Matrix4 et al instead. see http://www.badlogicgames.com/wordpress/?p=2886
- new maps API, see http://www.badlogicgames.com/wordpress/?p=2870
- removed static public tmp Vector2 instances, manage such temporary vars yourself, see http://www.badlogicgames.com/wordpress/?p=2840
- changed Scene2D Group#clear(), see http://www.badlogicgames.com/wordpress/?p=2837
- changed the build system, natives are now fetched from the build server, see http://www.badlogicgames.com/wordpress/?p=2821
- freetype extension supported on iOS, see http://www.badlogicgames.com/wordpress/?p=2819
- changed ShapeRenderer API, see http://www.badlogicgames.com/wordpress/?p=2809
- changed Actions.add to addAction, changed parameter order, and added removeAction, addListener, removeListener
- Box2d joints now allow for user data
- Changes to Intersector, Circle, Rectangle and BoundingBox for consistency in #overlap, #intersect and #contains methods, see https://github.com/libgdx/libgdx/pull/312
- Removed LwjglApplicationConfiguration CPU sync. Added foreground and background target framerate.
- scene2d, no longer use getters/setters internally for Actor x, y, width, height, scalex, scaley and rotation.
- Array, detect nested iterator usage and throw exception.
- Added getVolume to Music class and Android, IOS and GWT backends
- 1381, fixed JSON parsing of longs. In addition to Float, it now parses Long if no decimal point is found.
- Changed Array constructors that took an array to have offset and count
- scene2d, Actor parentToLocalCoordinates and localToParentCoordinates refactoring, see http://www.badlogicgames.com/forum/viewtopic.php?p=40441#p40441
- scene2d, Action#setActor no longer calls reset if the Action has no pool. This allows non-pooled actions to be add and removed from actors, restarted, and reused.
- ScrollBar#setForceOverscroll renamed to setForceScroll, as it affects more than just overscroll.
- ArrayMap#addAll renamed to putAll to match the other maps.
- Added ObjectSet and IntSet.
- Added completion listener to Music.
- Added Music#setPan.
- Sound#play and Sound#loop on Android now return -1 on failure, to match other backends.
- DelegateAction subclasses need to implement delegate() instead of act(). http://www.badlogicgames.com/forum/viewtopic.php?p=43576#p43576
- Added pause and resume methods to Sound.
- Changed AssetErrorListener#error to have AssetDescriptor to enable access to parameters of failed asset.
- Changed SelectBoxStyle to have ScrollPaneStyle and ListStyle for fully customizing the drop down list. http://www.badlogicgames.com/wordpress/?p=3110
- AssetLoader now takes a FileHandle that is the resolved file name. The AssetLoader no longer has to resolve the file name, so we can prevent it from being resolved twice.
- Rewrote EarClippingTriangulator to not allocate (no more Vector2s).
- Added ParticleEffectLoader to make AssetManager load ParticleEffects
- Added GeometryUtils, more Intersector functions, DelaunayTriangulator, ConvexHull.
- Added getBoundingBox to ParticleEffect
- EarClippingTriangulator changed to return triangle indices.
- PolygonSpriteBatch and friends refactored to use triangle indices.
- Added add(T, float), remove(int), remove(T) and clear() methods to BinaryHeap
- Bitmap Font changes:
	- FreeTypeFontGenerator allows you to specify the PixmapPacker now, to create an atlas with many different fonts (see FreeTypePackTest)
	- BitmapFont, BitmapFontCache and FreeTypeFontGenerator now support fonts with multiple texture pages. (see BitmapFontTest and FreeTypePackTest)
	- BitmapFontData.imagePath and getImagePath() is depreacted, use imagePaths[] and getImagePath(int) instead
	- Added two BitmapFont constructors for convenience; no need to specify flip boolean
	- Added getCache() to BitmapFont, for expert users who wish to use the BitmapFontCache (see BitmapFontTest)
	- FreeTypeFontGenerator now includes setMaxTextureSize and getMaxTextureSize to cap the generated glyph atlas size (default 1024)
- added render-hooks beginRender() and endRender() to BatchTiledMapRenderer
- Added panStop to GestureListener interface.
- ScissorStack#calculateScissors changed to take viewport, enabling it to work with glViewport.
- Added Bits#getAndClear, Bits#getAndSet and Bits#containsAll
- Added setX and setY to TextureAtlas.AtlasSprite so it matches expected behavior

[0.9.8]
- see http://www.badlogicgames.com/wordpress/?p=2791

[0.9.7]
- see http://www.badlogicgames.com/wordpress/?p=2664

[0.9.6]
- see http://www.badlogicgames.com/wordpress/?p=2513<|MERGE_RESOLUTION|>--- conflicted
+++ resolved
@@ -33,9 +33,6 @@
 - API Change: Vector2 angleRad(Vector2) now correctly return counter-clockwise angles.
 - API Addition: Added Slider#setVisualPercent.
 - API Change: Enabling fullscreen mode on the lwjgl3 backend now automatically sets the vsync setting again.
-<<<<<<< HEAD
-- API Change: Upon changing the window size with the lwjgl3 backend, the window is centered on the monitor.
-=======
 - API Addition: Added put(key, value, defaultValue) for maps with primitive keys, so the old value can be returned.
 - API Addition: Added ObjectLongMap.
 - Added Intersector#intersectRayOrientedBoundsFast to detect if a ray intersects an oriented bounding box, see https://github.com/libgdx/libgdx/pull/6139
@@ -48,7 +45,7 @@
 - Fixed LwjglFrame not hiding the canvas in some situations.
 - API Change: Table#round uses ceil/floor and is applied during layout, rather than afterward.
 - Fixed blurry NinePatch rendering when using a single center region.
->>>>>>> ebc69529
+- API Change: Upon changing the window size with the lwjgl3 backend, the window is centered on the monitor.
 
 [1.9.11]
 - Update to MobiVM 2.3.8
