--- conflicted
+++ resolved
@@ -49,11 +49,8 @@
 - API Change: Table#round uses ceil/floor and is applied during layout, rather than afterward.
 - Fixed blurry NinePatch rendering when using a single center region.
 - API Change: Upon changing the window size with the lwjgl3 backend, the window is centered on the monitor.
-<<<<<<< HEAD
-- Added Intersector#intersectPlanes to calculate the point intersected by three planes, see https://github.com/libgdx/libgdx/pull/6217
-=======
 - Fixed DepthShaderProvider no longer creates one DepthShader per bones count. Now it creates only one skinned variant and one non-skinned variant based on DepthShader/Config numBones.
->>>>>>> cf354914
+- API Addition: Added Intersector#intersectPlanes to calculate the point intersected by three planes, see https://github.com/libgdx/libgdx/pull/6217
 
 [1.9.11]
 - Update to MobiVM 2.3.8
