[1.9.13]
<<<<<<< HEAD
- [BREAKING CHANGE] API Change: G3D AnimationDesc#update now returns -1 (instead of 0) if animation not finished.
=======
- [BREAKING CHANGE] Fixed keycode representations for ESCAPE, END, INSERT and F1 to F12. These keys are working on Android now, but if you hardcoded or saved the values you might need to migrate.
- [BREAKING CHANGE] TextureAtlas.AtlasRegion and Region splits and pads fields have been removed and moved to name/value pairs, use #findValue("split") and #findValue("pad") instead.
>>>>>>> 89214117
- GWT: Key codes set with Gdx.input.setCatchKey prevent default browser behaviour
- Added Scaling.contain mode: Scales the source to fit the target while keeping the same aspect ratio, but the source is not scaled at all if smaller in both directions.
- API Addition: Added hasContents() to Clipboard interface, to reduce clipboard notifications on iOS 14
- TOOLS Features: Blending mode can be changed in Flame particle 3D editor.
- Input Keycodes added: CAPS_LOCK, PAUSE (aka Break), PRINT_SCREEN, SCROLL_LOCK, F13 to F24, NUMPAD_DIVIDE, NUMPAD_MULTIPLY, NUMPAD_SUBTRACT, NUMPAD_ADD, NUMPAD_DOT, NUMPAD_COMMA, NUMPAD_ENTER, NUMPAD_EQUALS, NUMPAD_LEFT_PAREN, NUMPAD_RIGHT_PAREN, NUM_LOCK.
  Following changes might be done depending on platform: Keys.STAR to Keys.NUMPAD_MULTIPLY, Keys.SLASH to Keys.NUMPAD_DIVIDE, Keys.NUM to Keys.NUM_LOCK, Keys.COMMA to Keys.NUMPAD_COMMA, Keys.PERIOD to Keys.NUMPAD_DOT, Keys.COMMA to Keys.NUMPAD_COMMA, Keys.ENTER to Keys.NUMPAD_ENTER, Keys.PLUS to Keys.NUMPAD_ADD, Keys.MINUS to Keys.NUMPAD_SUBTRACT
- Added a QuadFloatTree class.
- Desktop: Cubemap Seamless feature is now enabled by default when supported, can be changed via backend specific methods, see supportsCubeMapSeamless and enableCubeMapSeamless in both LwjglGraphics and Lwjgl3Graphics.
- API Addition: TextureAtlas reads arbitrary name/value pairs for each region. See #6316.
- TexturePacker writes using a new format when legacyOutput is false (default is true). TextureAtlas can read both old and new formats. See #6316.

[1.9.12]
- [BREAKING CHANGE] iOS: Changed how Retina/hdpi handled on iOS. See #3709.
- [BREAKING CHANGE] API Change: InputProcessor scrolled method now receives scroll amount for X and Y. Changed type to float to support devices which report fractional scroll amounts. Updated InputEvent in scene2d accordingly: added scrollAmountX, scrollAmountY attributes and corresponding setters and getters. See #6154.
- [BREAKING CHANGE] API Change: Vector2 angleRad(Vector2) now correctly returns counter-clockwise angles. See #5428
- [BREAKING CHANGE] Android: getDeltaTime() now returns the raw delta time instead of a smoothed one. See #6228.
- Fixed vertices returned by Decal.getVertices() not being updated
- Fixes Issue #5048. The function Intersector.overlapConvexPolygons now should return the right minimum translation vector values.
- Update to MobiVM 2.3.11
- API Change: Removed Pool constructor with preFill parameter in favor of using Pool#fill() method. See #6117
- API Addition: Slider can now be configured to only trigger on certain mouse button clicks (Slider#setButton(int)).
- Fixed GlyphLayout not laying out correctly with color markup.
- Fixed TileDrawable not applying its scale correctly.
- API Addition: Added epsilon methods to maps with float values.
- API Addition: Added an insertRange method to array collections.
- Fixed GestureDetector maxFlingDelay.
- API Change: Changed default GestureDetector maxFlingDelay to Integer.MAX_VALUE (didn't work before, this matches that).
- Gdx.files.external on Android now uses app external storage - see wiki article File handling for more information
- Improved text, cursor and selection rendering in TextArea.
- API Addition: Added setProgrammaticChangeEvents, updateVisualValue, round methods to ProgressBar/Slider.
- iOS: Keyboard events working on RoboVM on iOS 13.5 and up, uses same API as on other platforms
- API Addition: Added AndroidLiveWallpaper.notifyColorsChanged() to communicate visually significant colors back to the wallpaper engine.
- API Change: AssetManager invokes the loaded callback when an asset is unloaded from the load queue if the asset is already loaded.
- GWT: changed audio backend to WebAudio API. Now working on mobiles, pitch implemented. Configuration change: preferFlash removed. When updating existing projects, you can remove the soundmanager js files from your webapp folder and the references to it from index.html
- GWT: added possibility to lazy load assets via AssetManager instead of preload them before game start. See GWT specifics wiki article for more information.
- GWT: New configuration setting usePhysicalPixels to use native resolution on mobile / Retina / HDPI screens. When using this option, make sure to update your code in index.html and HTMLLauncher from setup template.
- GWT: GwtApplicationConfiguration and GWT backend now support an application to be resizable or fixed size. You can remove your own resizing code from your HTMLLaunchers.
- GWT: Assets in distribute build are renamed with md5 hash suffix to bypass browser cache on changes
- GWT: Fixed GwtFileHandle that was only returning text assets when listing a directory, now returns all children
- API Addition: Pixmap.downloadFromUrl() downloads an image from http(s) URLs and passes it back as a Pixmap on all platforms
- Added support for Linux ARM builds.
	- 32-bit: ARMv7/armhf
	- 64-bit: ARMv8/AArch64
- API Change: Removed arm abi from SharedLibraryLoader
- API Addition: Added a Lwjgl3ApplicationConfiguration#foregroundFPS option.
- API Change: Utility classes are now final and have a private constructor to prevent instantiation.
- API Change: ScrollPane now supports all combinations of scrollBarsOnTop and fadeScrollBars.
- API Addition: Added new methods with a "deg" suffix in the method's name for all Vector2 degrees-based methods and deprecated the old ones.
- API Addition: Added Slider#setVisualPercent.
- API Change: Enabling fullscreen mode on the lwjgl3 backend now automatically sets the vsync setting again.
- API Addition: Added put(key, value, defaultValue) for maps with primitive keys, so the old value can be returned.
- API Addition: Added ObjectLongMap.
- Added Intersector#intersectRayOrientedBoundsFast to detect if a ray intersects an oriented bounding box, see https://github.com/libgdx/libgdx/pull/6139
- API Addition: Added Table#clip() and Container#clip() methods.
- API Addition: Added getBackgroundDrawable() to Button.
- API Addition: Added imageCheckedDown and getImageDrawable() to ImageButton and ImageTextButton.
- API Addition: Added focusedFontColor, checkedFocusedFontColor, and getFontColor() to TextButton and ImageTextButton.
- API Addition: Added wrapReverse setting to HorizontalGroup.
- API Addition: Added Slider style drawables for over and down: background, knobBefore, and knobAfter.
- Fixed LwjglFrame not hiding the canvas in some situations.
- API Change: Table#round uses ceil/floor and is applied during layout, rather than afterward.
- Fixed blurry NinePatch rendering when using a single center region.
- API Change: Upon changing the window size with the lwjgl3 backend, the window is centered on the monitor.
- Fixed DepthShaderProvider no longer creates one DepthShader per bones count. Now it creates only one skinned variant and one non-skinned variant based on DepthShader/Config numBones.
- API Addition: Added Intersector#intersectPlanes to calculate the point intersected by three planes, see https://github.com/libgdx/libgdx/pull/6217
- API Addition: Added alternative Android Audio implementation for performant sound. See https://github.com/libgdx/libgdx/pull/6243.
- API Addition: Expose SpriteBatch and PolygonSpriteBatch setupMatrices() as protected.
- API Addition: New parameter OnscreenKeyboardType for Input.setOnscreenKeyboardVisible and Input.getTextInput 

[1.9.11]
- Update to MobiVM 2.3.8
- Update to LWJGL 3.2.3
- Fixed AndroidInput crashes due to missing array resize (pressure array).
- API Change: Ray#set methods and Ray#mul(Matrix4) normalize direction vector. Use public field to set and avoid nor()
- API Change: New internal implementation of all Map and Set classes (except ArrayMap) to avoid OutOfMemoryErrors when too many keys collide. This also helps resistance against malicious users who can choose problematic names.
- API Addition: OrderedMap#alter(Object,Object) and OrderedMap#alterIndex(int,Object) allow swapping out a key in-place without changing its value; OrderedSet also has this.
- API Addition: Json can now read/write: ObjectIntMap, ObjectFloatMap, IntMap, LongMap.
- API Addition: Added @Null annotation for IDE null analysis. All parameters and return values should be considered non-null unless annotated (or javadoc'ed if not yet annotated).
- API Addition: Added ParticleEmitter#preAllocateParticles() and ParticleEffect#preAllocateParticles() to avoid particle allocations during updates.
- Fixed changing looping state of already playing sounds on Android by first pausing the sound before setting the looping state (see #5822).
- API Change: scene2d: Table#getRow now returns -1 when over the table but not over a row (used to return the last row).
- API Change: scene2d: Tree#addToTree and #removeFromTree now have an "int actorIndex" parameter.
- API Addition: scene2d: Convenience method Actions#targeting(Actor, Action) to set an action's target.
- API Change: scene2d: In TextField, only revert the text if the change event was cancelled. This allows the text to be manipulated in the change listener.
- API Change: scene2d: Tree.Node#removeAll renamed to clearChildren.
- API Addition: scene2d: Added SelectBox#setSelectedPrefWidth to make the pref width based on the selected item and SelectBoxStyle#overFontColor.
- API Change: DefaultTextureBinder WEIGHTED strategy replaced by LRU strategy.
- API Change: ShaderProgram begin and end methods are deprecated in favor to bind method.
- API Addition: Added a OpenALAudio#getSourceId(long) method.
- API Addition: Added a ShaderProgram#getHandle() method.
- API Change: Replaced deprecated android support libraries with androidx. AndroidFragmentApplication is only affected.
- API Addition: Created interfaces AndroidAudio and AndroidInput and added AndroidApplication#createAudio and AndroidApplication#createInput to allow initializing custom module implementations.
- Allows up to 64k (65536) vertices in a Mesh instead of 32k before. Indices can use unsigned short range, so index above 32767 should be converted to int using bitwise mask, eg. int unsigneShortIndex = (shortIndex & 0xFFFF).
- API Change: DragAndDrop only removes actors that were not already in the stage. This is to better support using a source actor as the drag actor, see #5675 and #5403.
- API Change: Changed TiledMapTileLayer#tileWidth & #tileHeight from float to int
- API Addition: convenient Matrix4 rotate methods: rotateTowardDirection and rotateTowardTarget
- API Addition: Convenience method Actions#targeting(Actor, Action) to set an action's target.
- API Change: Correction of TextField#ENTER_ANDROID renamed to NEWLINE and TextField#ENTER_DESKTOP renamed to CARRIAGE_RETURN.
- API Change: Changed the visibility of TextField#BULLET, TextField#DELETE, TextField#TAB and TextField#BACKSPACE to protected.
- API Addition: TextField and TextArea are providing the protected method TextField#checkFocusTraverse(char) to handle the focus traversal.
- API Addition: UIUtils provides the constants UIUtils#isAndroid and UIUtils#isIos now.
- Fixed: The behaving of TextFields and TextAreas new line and focus traversal works like intended on all platforms now.
- API Change: Changed Base64Coder#encodeString() to use UTF-8 instead of the platform default encoding. See #6061
- Fixed: SphereShapeBuilder poles are now merged which removes lighting artifacts, see #6068 for more information.
- API Change: Matrix3#setToRotation(Vector3, float float) now rotates counter-clockwise about the axis provided. This also changes Matrix3:setToRotation(Vector3, float) and the 3d particles will rotate counter-clockwise as well. 
- API Change: TexturePacker uses a dash when naming atlas page image files if the name ends with a digit or a digit + 'x'.
- API Addition: Added Skin#setScale to control the size of drawables from the skin. This enables scaling a UI and using different sized images to match, without affecting layout.
- API Change: Moved adding touch focus from Actor#notify to InputListener#handle (see #6082). Code that overrides InputListener#handle or otherwise handles InputEvent.Type.touchDown events must now call Stage#addTouchFocus to get touchDragged and touchUp events.
- API Addition: Added AsynchronousAssetLoader#unloadAsync to fix memory leaks when an asset is unloaded during loading.
- Fixed Label text wrapping when it shouldn't (#6098).
- Fixed ShapeRenderer not being able to render alpha 0xff (was max 0xfe).
- API Change: glGetActiveUniform and glGetActiveAttrib parameter changed from Buffer to IntBuffer.

[1.9.10]
- API Addition: Allow target display for maximization LWJGL3 backend
- API Addition: Accelerometer support on GWT
- API Change: Set default behaviour of iOS audio to allow use of iPod
- API Change: IOSDevice is no longer an enum to allow users to add their own new devices when LibGDX is not up to date
- API Addition: Add statusBarVisible configuration to IOSApplicationConfiguration
- Update GWT Backend to GWT 2.8.2
- Update Android backend to build against API 28 (Android 9.0)
- API Addition: Input.isButtonJustPressed
- Update to LWJGL 2 backend to 2.9.3
- Update to MobiVM 2.3.6 release
- Update to LWJGL 3.2.1
- API Addition: Input allows getting the maximum number of pointers supported by the backend
- API Addition: Configuration option added to allow setting a max number of threads to use for net requests
- API Change: NetJavaImpl now uses a cached thread pool to allow concurrent requests (by default, the thread pool is unbounded - use maxNetThreads in backend configurations to set a limit - set to 1 for previous behavior)
- API Addition: New MathUtils norm and map methods
- API Change: Pixmap blending was incorrect. Generated fonts may change for the better, but may require adjusting font settings.
- API Change: Particle effects obtained from a ParticleEffectPool are now automatically started
- Removed OSX 32-bit support
- API Change: By default LWJGL2 backend no longer does pause/resume when becoming background/foreground window. New app config setting was added to enable the old behavior.
- API Change: By default LWJGL2 backend now does pause/resume when window is minimized/restored. New app config setting was added to disable this behavior.
- LWJGL3: Fixed window creation ignoring refresh rate of fullscreen mode.
- TmxMapLoader and AtlasTmxMapLoader refactoring: Shared functionality was moved to BaseTmxMapLoader, duplicate code was removed.
- AtlasTmxMapLoader supports group layers now (a positive side effect of the BaseTmxMapLoader refactoring).
- API Change: TmxMapLoader and AtlasTmxMapLoader: load/loadAsync methods work exactly as before, but many methods of these classes had to change. This makes it possible implement new Tiled features.
- API Addition: TextField#drawMessageText.
- Fixed TextField rendering text outside the widget at small sizes.
- API Addition: Group#getChild(int)
- API Addition: notEmpty() for collections.
- API Change: scene2d.ui Tree methods renamed for node set/getObject to set/getValue.
- API Change: scene2d.ui Tree and Tree.Node require generics for the type of node, values, and actors.
- API Change: For Selection in scene2d.utils "toggle" is now respected when !required and selected.size == 1.
- API Addition: new InstanceBufferObject and InstanceBufferObjectSubData classes to enable instanced rendering.
- API Addition: Support for InstancedRendering via Mesh
- API Change: Cell#setLayout renamed to setTable.
- API Addition: Added Collections#allocateIterators. When true, iterators are allocated. When false (default), iterators cannot be used nested.
- API Addition: Added Group#removeActorAt(int,boolean) to avoid looking up the actor index. Subclasses intending to take action when an actor is removed may need to override this new method.
- API Change: If Group#addActorAfter is called with an afterActor not in the group, the actor is added as the last child (not the first).

[1.9.9]
- API Addition: Add support for stripping whitespace in PixmapPacker
- API Addition: Add support for 9 patch packing in PixmapPacker
- API Addition: Pressure support for ios/android. https://github.com/libgdx/libgdx/pull/5270
- Update to Lwjgl 3.2.0
- Update android level we build against to 7.1 (API 25)
- API Change: gdx-tools no longer bundles dependencies to be compatible with java 9
- Skin JSON files can now use the simple names of classes, i.e. "BitmapFont" rather than "com.badlogic.gdx.graphics.g2d.BitmapFont". Custom classes can be added by overriding Skin.getJsonLoader() and calling json.setClassTag().
- Skin supports cascading styles in JSON. Use the "parent" property to tag another style by name to use its values as defaults. See https://github.com/libgdx/libgdx/blob/master/tests/gdx-tests-android/assets/data/uiskin.json for example.
- SkinLoader can be used on subclasses of Skin by overriding generateSkin(). 
- API addition: Tree indentation can be customized.
- Fixed GlyphLayout not respecting BitmapFontData#down.
- API Addition: Added faceIndex paramter to #FreeTypeFontGenerator(FileHandle, int).
- API Change: BitmapFont#getSpaceWidth changed to BitmapFont#getSpaceXadvance.
- Many GlyphLayout fixes.
- API Addition: Added FileHandle#map(), can be used to memory map a file
- API Change: BitmapFontData#getGlyphs changed for better glyph layout. See https://github.com/libgdx/libgdx/commit/9a7dfdff3c6374a5ebd2f33a819982aceb287dfa
- API Change: Actor#hit is now responsible for returning null if invisible. #5264
- API Addition: Added [Collection]#isEmpty() method to all 22 custom LibGDX-collections (e.g. Array, ObjectMap, ObjectSet, Queue, ...)
- API Addition: StringBuilder#clear()
- API Addition: Color#WHITE_FLOAT_BITS
- Table layout fixed when expand is used and the layout width is less than the table's min width.
- InputMultiplexer#setProcessors(Array) now copies the items instead of using the specified array instance.
- API Change: A wrapped HorizontalGroup or VerticalGroup will now size children down to their min size if the group is smaller than their pref size.
- LWJGL3: useVSync() is now a per-window setting. Any additional windows should disable vsync to avoid frames dropping to (refresh rate / # of windows).
- Batch and sprite implementations and SpriteCache store Color separately from the float packed color, since converting to/from float is lossy.
- API Change: NumberUtils floatToIntColor expands the alpha from 0-254 to 0-255, so 255 doesn't become 254 from conversion from int to float to int.
- API Change: Batch and Decal setColor(float) renamed to setPackedColor for differentiation, since the conversion from float to Color is lossy.
- API Change: PolygonSprite getVertexColor renamed to getPackedColor to match other classes.
- API Change: FreeTypeFontGenerator only generates a missing glyph if \0 is in the characters.
- API Change: DragScrollListener no longer requires the touch/mouse cursor to be directly above/below the scroll pane.
- API Change: List#toString(Object) changed from protected to public. Subclasses overriding this need to change to public.
- API Change: List now handles more key presses.
- API Change: TexturePacker ImageProcessor#addImage(File, String) now returns the Rect.


[1.9.8]
- Add iPhoneX images
- Fix MacOS issue with GL_ARB_texture_float extension check
- Fix AtlasTmxMapLoader tileset tile id offset
- Bullet: updated to 2.87, see: http://bulletphysics.org/wordpress/?p=485
- API Addition: Possibility to specify TexturePacker settings for resampling when scaling.
- API Addition: Support for customizing render buffer attachments in GLFrameBuffers
- API Change: Revert to constructors for GLFrameBuffers for easier customization

[1.9.7]
- Update to MobiVM(RoboVM) 2.3.3
- Add iOS 11 support
- Update to Lwjgl 3.1.3
- Update to MOE 1.4.0
- API Change: GLFrameBuffer has been refactored https://github.com/libgdx/libgdx/pull/4882. Create standard FrameBuffers with static methods. Customized FBOS with FrameBufferBuilder
- API addition: Tiled group layer support 
- Fix Tiled properties, offset parsing for image layers
- API addition: Added utility methods for Vector equals with epsilon
- Fix Animation backing array type
- Fix Mesh copying with 0 indices 
- Fix restoration of pooled particle effects scale
- Fix loss of controller listeners on reconnect
- Added basic kotlin project generation support in the setup tool
- API addition: Allow APK expansion to be used in fragments and activities
- API addition: Added color properties support from tiled maps
- API Change: Added rotation vector sensor support on Android
- API Change: GLProfiler refactored for OOP and lwjgl3 multi windows
- LWJGL3: The creation of additional windows via Lwjgl3Application.newWindow() is now deferred, with postRunnable(), until all existing windows have been updated. This fixes a potential native crash with NVidia GL drivers on Windows, presumably caused by a GL context conflict.
- API addition: Lwjgl3WindowListener.created() is called after a new window has been created. It's unsafe to call Lwjgl3Window functions in between Lwjgl3Application.newWindow() and this callback.
- Updated LWJGL3 backend to 3.1.3.
- Lwjgl3Graphics.setUndecorated() and Lwjgl3Graphics.setResizable() now delegate their work to the respective GLFW functions.
- API addition: ProgressBar.isVertical() - returns whether a progress bar is vertical or horizontal.
- API Change: SplitPane now by default does not allow the split amount to shrink children below their minimum sizes (cropping them). This behavior can be reverted by overriding clampSplitAmount or wrapping the children in Containers set to minSize(0) and fill(). SplitPane also now correctly includes the handle min size in its own min size calculations.
- API Change: SplitPane.getSplit() renamed to SplitPane.getSplitAmount() to match other getter and setter names.
- Improved internal Timer synchronization.
- API Change: List#drawItem, added float width parameter.
- API Addition: Make it possible to disable sound on the GWT-Backend with disableSound=true.
- API Change: ScrollPane setWidget deprecated in favor of setActor to match other APIs.
- API Change: removed JGLFW backend
- Fixed mixed up use of TexturePacker.Settings.stripWhitespaceX|Y.
- Added joystick POV support to LWJGL3 controller backend.
- Added support for 2d particles sprite animation.
- API Change: ParticleEmitter getSprite, setSprite, getImagePath, setImagePath are now getSprites, setSprites, getImagePaths, setImagePaths.
- Added support for 2d particles independant scale X and Y.
- API Change: ParticleEmitter getScale, matchSize are now getScaleX/getScaleY, matchSizeX/matchSizeY. Added scaleSize(float scaleX, float scaleY)
- API Change: Added iconDropped() callback to AndroidWallpaperListener.

[1.9.6]
- Fix performance regression in LWJGL3 backend, use java.nio instead of BufferUtils. Those are intrinsics and quite a bit faster than BufferUtils on HotSpot.
- Updated to latest Sound Manager 2
- Added mappings for Xbox 360 controller for Linux
- Separated error log for vertex/fragment shaders for easier debugging
- Minimum Android API level is now level 9 (Android 2.3)
- API addition: Configurable TexturePacker bleed iterations
- Updated IOS Multi-OS Engine backend to 1.3.6
- API Change: Pixmap.setBlending, Pixmap.setFilter are now instance methods
- VertexAttribute expert constructors exposed. Short types can now be used for attributes.

[1.9.5]
- Fix NPE swallowing "video driver unsupported" error on LWJGL 2 backend.
- Allow window icons to be set in Lwjgl3ApplicationConfiguration or Lwjgl3WindowConfiguration.
- Allow window icon and title to be changed in Lwjgl3Window
- API Addition: ApplicationLogger interface, allowing easier access to custom logging
- DefaultRenderableSorter accounts for center of Renderable mesh, see https://github.com/libgdx/libgdx/pull/4319
- Bullet: added FilterableVehicleRaycaster, see https://github.com/libgdx/libgdx/pull/4361
- Bullet: updated to 2.85, see: http://bulletphysics.org/wordpress/?p=456
- Updated iOS native build scripts to iOS 10.1 and TVOS 10.0
- API Addition: BitmapFont#blankLineScale.
- Fixed rounding of Drawables in ProgressBar. Allow rounding to be disabled with setRound().
- Updated LWJGL3 backend to LWJGL 3.1.0, see https://blog.lwjgl.org/lwjgl-3-1-0-released/
- LWJGL3 backend now supports non-continuous rendering, see https://github.com/libgdx/libgdx/pull/3772
- API Change: Lwjgl3WindowListener.refreshRequested() is called when the windowing system (GLFW) reports contents of a window are dirty and need to be redrawn.
- API Change: Lwjgl3WindowListener.maximized() is called when a window enters or exits a maximized state.
- API Change: Lwjgl3WindowListener.deiconified() removed, combined with .iconified().
- API Change: Lwjgl3Window.deiconify() renamed to .restore() since it can also be used to de-maximize a window.
- Lwjgl3Window now has a maximize() method, and windows can be started maximized using the window or app configuration's setMaximized() method.
- NinePatch can now be drawn rotated or scaled.
- NinepatchDrawable is now a TransformDrawable.
- API Change: Group add* methods no longer remove and re-add the actor if it is already in the group, instead they do nothing.
- API Change: g2d.Animation is now generic so it can support Drawables, PolygonRegions, NinePatches, etc. To fix existing code, specify the TextureRegion type in animation declarations (and instantiations in Java 6), i.e. Animation<TextureRegion> myAnimation = new Animation<TextureRegion>(...);
- TiledDrawable throws unsupported operation if trying to draw rotated/scaled. #4005
- API Change: DragAndDrop now puts default position of drag actor at pointer location. The original default offset from the pointer was (14, -20).
- Added ShaderProgramLoader for AssetManager.
- BoundingBox#isValid now returns also true when min==max, see: https://github.com/libgdx/libgdx/pull/4460

[1.9.4]
- Moved snapping from ProgressBar to Slider to prevent snapping when setting the value programmatically.
- Bullet: added btSoftBody#getLinkCount() and btSoftBody#getLink(int), see https://github.com/libgdx/libgdx/issues/4152
- API Change: Wrapping for scene2d's HorizontalGroup and VerticalGroup.
- Fix hiero problem with certain unicode characters. See https://github.com/libgdx/libgdx/issues/4202
- Switched to RoboVM fork 2.2.0, fixes incompatibility with Android Gradle plugin and iOS 9.3.4

[1.9.3]
- Switched to MobiDevelop's RoboVM fork (http://robovm.mobidevelop.com)
- Addition of Intel Multi-OS Engine backend for deploying to iOS
- Updated iOS native build scripts to iOS 9.3 and TVOS 9.2
- API Addition: GestureDetector#pinchStop() called when no longer pinching
- API Addition: Gdx.graphics.setUndecorated/setResizable API added to Graphics https://github.com/libgdx/libgdx/pull/3847
- API Addition: Gdx.graphics.getGLVersion(), grab the GL version and implementation type. https://github.com/libgdx/libgdx/pull/3788
- API Change: Lwjgl3WindowListener -> filesDropped(String[] files) adds drag'n drop support for the lwjgl3 backend
- Added isComplete() to ParticleEffect to make it easier to know when all the emitters are done, behaves the same as in the 2D API.
- API Change: renamed Lwjgl3WindowListener.windowIsClosing() to closeRequested() to better communicate its intent.
- Add IndexData.updateIndices method to increase performance when used with IndexBufferObjectSubData. 
- Added FlushablePool
- Added ShapeCache see https://github.com/libgdx/libgdx/pull/3953
- API Change: moved shape builder logic out of MeshBuilder, see: https://github.com/libgdx/libgdx/pull/3996
- API Change: changed copy constructor OrderedMap(ObjectMap) to OrderedMap(OrderedMap)
- API Change: Table reset now calls clearChildren, not clear.
- Fixed crashes in AndroidMusic.java when isPlaying is called. Errors are now logged only rather than crashing the app.
- Added emulation of ScreenUtils for GWT
- Improved performance of glReadPixels() on GWT. New method is 20-30 times faster
- Fixed crash on Mac when using LWJGL2, custom cursors and embedding the game in an AWT window
- Fixed getDisplayModes(Monitor monitor) returning wrong data on LWJGL2 backend
- Fixed Gdx.input.getCurrentEventTime() not being set on LWJGL3, fixes GestureDetector and flick scroll not working
- Fixed not being able to select non-latin characters in TextFields
- Bullet: added CustomActionInterface, see https://github.com/libgdx/libgdx/pull/4025
- Add window size limits option to LWJGL3 app and window configurations
- Add handling of tag "<objectgroup>" within tags "<tile>" in TmxMap loaders.

[1.9.2]
- Added TextureArray wrapper see https://github.com/libgdx/libgdx/pull/3807
- Fixed bug in AndroidGL20.cpp which cast a pointer to a 32-bit int. Crash on 64-bit ARM, but only for a specific code path and address...
- Fixed multiple controllers registering on same index with LWJGL3, see https://github.com/libgdx/libgdx/issues/3774
- Fixed the FreeTypeFontGenerator texture bleeding, see https://github.com/libgdx/libgdx/issues/3521

[1.9.1]
- API Change: Override GwtApplication#createApplicationListener() to create your ApplicationListener
  on GWT, overriding GwtApplication#getApplicationListener() isn't needed anymore, see https://github.com/libgdx/libgdx/issues/3628
- Fixed ARM64 and x86_64 binaries for Android

[1.9.0]
- API Change: Lwjgl3ApplicationConfiguration#setBackbufferConfig -> setBackBufferConfig
- Fixed HexagonalTiledMapRenderer, see https://github.com/libgdx/libgdx/pull/3654
- Added support for locking the screen orientation in GWT, see https://github.com/libgdx/libgdx/pull/3633
- Added Gdx-Kiwi and gdx-lml to extensions, see https://github.com/libgdx/libgdx/pull/3597
- Added Gyroscope support in Input, implemented for Android, see https://github.com/libgdx/libgdx/pull/3594
- Fixed touch mapping on iOS, see https://github.com/libgdx/libgdx/pull/3590
- Added orientation to Box2D Transform class, see https://github.com/libgdx/libgdx/pull/3308
- Added system cursors to GWT, fix 'Ibeam' system cursor not working on LWJGL3.
- Added experimental AndroidApplicationConfiguration#useGL30 and IOSApplicationConfiguration#useGL30 for testing OpenGL ES 3.0 support on mobile devices, do not use in production.
- Fix broken kerning for FreeType fonts, see https://github.com/libgdx/libgdx/pull/3756
- Added ARM64 and x86_64 binaries for Android
- API Addition: FreeTypeFontParameter has an additional field for tweaking hinting, see https://github.com/libgdx/libgdx/pull/3757

[1.8.0]
- API Change: Rewrote FreeType shadow rendering (much better).
- Added spaceX/Y to FreeType fonts.
- Higher quality FreeType font rendering.
- Hiero updated to v5, now with FreeType support and other new features!
- GlyphLayout now allocates much, much less memory when processing long text that wraps.
- Added LWJGL 3 backend, see https://github.com/libgdx/libgdx/issues/3673 for more info.
- Added Graphics#getBackBufferWidth and Graphics#getBackBufferHeight for HDPI handling
- API Change: Added HdpiUtils. Instead of calling GL20#glViewport and GL20#glScissor yourself
  please use HdpiUtils instead. It will ensure that you handle HDPI monitors correctly when
  using those OpenGL functions. On HDPI monitors, the size reported by Gdx.graphics 
  getWidth/getHeight is in logical coordinates as dictated by the operating system, usually half
  the HDPI resolution. The OpenGL drawing surface works in backbuffer coordinates at the full
  HDPI resolution. If you pass logical coordinates to glViewport and glScissor, you only 
  affect a quarter of the real backbuffer size. Use HdpiUtils instead, it will do the right thing, while letting you continue to work in logical (aka returned by Gdx.graphics.getWidth/getHeight) coordinates.
- API Change: Graphis#getDesktopDisplayMode() has been renamed to Graphics#getDisplayMode() and
  returns the current display mode of the monitor the window is shown on (primary monitor on
  all backends except LWJGL3, which supports real multi-monitor setups).
- API Change: Graphics#getDisplayModes() return the display modes of the monitor the monitor
  the window is shown on (primary monitor on all backends except LWJGL3 which supports real
  multi-monitor setups).
- API Change: Graphics#setDisplayMode(DisplayMode) has been renamed to 
  Graphics#setFullscreenMode(). If the window is in windowed mode, it will be switched 
  to fullscreen mode on the monitor from which the DisplayMode stems from.
- API Change: Graphics#setDisplayMode(int, int, boolean) has been renamed to 
  Graphics#setWindowedMode(int, int). This will NOT allow you to switch to fullscreen anymore, 
  use Graphics#setFullscreenMode() instead. If the window is in fullscreen mode, it will be
  switched to windowed mode on the monitor the window was in fullscreen mode on.
 - API Addition: Graphics#Monitor, represents a monitor connected to the machine the app is
  running on. A monitor is defined by a name and it's position relative to other connected
  monitors. All backends except the LWJGL3 backend will report only the primary monitor
 - API Addition: Graphics#getPrimaryMonitor() returns the primary monitor you usually want
  to work with.
 - API Addition: Graphics#getMonitor() returns the monitor your app's window is shown on,
  which may not be the primary monitor in >= 2 monitor systems. All backends except the 
  LWJGL3 backend will report only the primary monitor.
 - API Addition: Graphics#getMonitors() returns all monitors connected to the system. All
  backends except the LWJGL3 backend will only report the primary monitor.
 - API Addition: Graphics#getDisplayMode(Monitor) returns the display mode of the monitor
  the app's window is shown on. All backends except the LWJGL3 backend will report the
  primary monitor display mode instead of the actual monitor's display mode. Not a problem
  as all other backends run on systems with only a single monitor so far (primary monitor).
- Added option to include credentials on cross-origin http requests (used only for GWT backend).
- Added option to specify crossorigin attribute when loading images with AssetDownloader (GWT), see #3216.
- API Change: removed Sound#setPriority, this was only implemented for the Android backend. However, Android itself never honored priority settings.
- API Change: cursor API has been cleaned up. To create a custom cursor, call Graphics#newCursor(), to set the custom cursor call Graphics#setCursor(), to set a system cursor call Graphics#setSystemCursor(). The Cursor#setSystemCursor method has been removed as that was not the
right place. Note that cursors only work on the LWJGL, LWJGL3 and GWT backends. Note that system cursors only fully work on LWJGL3 as the other two backends lack a means to set a specific system cursor. These backends fall back to displaying an arrow cursor when setting any system cursor.
- API Addition: Added Lwjgl3WindowListener, allows you to hook into per-window iconficiation, focus and close events. Also allows you to prevent closing the window when a close event arrives.

[1.7.2]
- Added AndroidAudio#newMusic(FileDescriptor) to allow loading music from a file descriptor, see #2970
- Added GLOnlyTextureData, which is now the default for FrameBuffer and FrameBufferCubemap, see #3539
- Added rotationChanged() for Actor class, called when rotation changes, see https://github.com/libgdx/libgdx/pull/3563
- Fixed crash on MacOS when enumerating connected gamepads.
- ParticleEmitter no longer says it's complete when it's set to continuous, see #3516
- Improved JSON parsing and object mapping error messages.
- Updated FreeType from version 2.5.5 to 2.6.2.
- Fixed corrupt FreeType rendering for some font sizes.
- API Change: FreeTypeFontParameter has new fields for rendering borders and shadows.
- FreeTypeFontParameter can render much better fonts at small sizes using gamma settings.
- BitmapFont can now render missing (tofu) glyph for glyphs not in the font.
- FreeTypeFontGenerator depreacted methods removed.
- Fixed BitmapFont color tags changing glyph spacing versus not using color tags. BitmapFont#getGlyphs has a new paramter. See #3455.
- Skin's TintedDrawable now works with TiledDrawable. #3627
- Updated jnigen to Java Parser 2.3.0 (http://javaparser.github.io/javaparser/).
- FreeType fonts no longer look terrible at small size. This is a big deal!
- Updated to RoboVM 1.12.0, includes tvOS support!

[1.7.1]
- Fixes AtlasTmxMapLoader region name loading to tileset name instead of filename
- Changes TiledMapPacker output, region names are tileset names, adjusts gid, defaults to one atlas per map
- API Change: members of Renderable and MeshPart are changed, see https://github.com/libgdx/libgdx/pull/3483
- Added Vector#setToRandomDirection(), see #3222
- Updated to stb_image v2.08
- Added Node#copy(), used when creating a ModelInstance from a Model to allow using custom nodes
- Add ModelCache, see https://github.com/libgdx/libgdx/wiki/ModelCache
- Updated bullet to v2.83.6
- Updated to RoboVM 1.9, for free life-time license read http://www.badlogicgames.com/wordpress/?p=3762

[1.7.0]
- Gdx.input.setCursorImage removed, replaced with Gdx.graphics.setCursor and Gdx.graphics.newCursor see https://github.com/libgdx/libgdx/pull/2841/
- Fixed an issue with UTF8 decoding in GWT emulation of InputStreamReader
- Updated to RoboVM 1.8 for iOS 9 support.

[1.6.5]
- Objects from animated tiles in TMX maps are now supported.
- Made possible to use any actor for tooltips.
- Improved cross-platform reflection api for annotations.
- NinePatch#scale now also scales middle patch size.
- GLFrameBuffer is now abstract, renamed setupTexture to createColorTexture, added disposeColorTexture
- Added LwjglApplicationConfiguration#gles30Context*Version, see https://github.com/libgdx/libgdx/pull/2941
- Added OpenGL error checking to GLProfiler, see https://github.com/libgdx/libgdx/pull/2889
- Updated to RoboVM 1.6

[1.6.4]
- TextField cursor and selection size changed. https://github.com/libgdx/libgdx/commit/2a830dea348948d2a37bd8f6338af2023fec9b09
- FreeTypeFontGenerator setting to improve shadows and borders.
- ScrollPane scrolls smoothly when the scrolled area is much larger than the scrollbars.
- TexturePacker sorts page regions by name.
- GlyphLayout text wrapping changed to not trim whitespace. https://github.com/libgdx/libgdx/commit/ee42693da067da7c5ddd747f051c1423d262cb96
- Fixed BitmapFont computing space width incorrectly when padding is used and no space glyph is in the font.
- Fixed TextArea cursor and selection drawing positions.
- Fixed ActorGestureListener pan and zoom when the actor is rotated or scaled.
- Fixed TextField for non-pixel display.
- Allow ellipsis string to be set on Label.
- AssetManager gets hook for handling loading failure.
- TextField now fires a ChangeEvent when the text change. Can be cancelled too!
- Added tooltips to scene2d.ui.
- Updated to RoboVM 1.5

[1.6.3]
- Updated to RoboVM 1.4

[1.6.2]
- API Change: TiledMapImageLayer now uses floats instead of ints for positioning
- API Change: Added GLFrameBuffer and FrameBufferCubemap: Framebuffer now extends GLFramebuffer, see #2933

[1.6.1]
- Added optional hostname argument to Net.newServerSocket method to allow specific ip bindings for server applications made with gdx.
- Changed the way iOS native libs are handled. Removed updateRoboVMXML and copyNatives task from ios/build.gradle. Instead natives are now packaged in jars, within the META-INF/robovm/ios folder. Additionally, a robovm.xml file is stored there that gets merged with the project's robovm.xml file by RoboVM.

[1.6.0]
- API Change: GlyphLayout xAdvances now have an additional entry at the beginning. This was required to implement tighter text bounds. #3034
- API Change: Label#getTextBounds changed to getGlyphLayout. This exposes all the runs, not just the width and height.
- In the 2D ParticleEditor, all chart points can be dragged at once by holding ctrl. They can be dragged proportionally by holding ctrl-shift.
- Added Merge button to the 2D ParticleEditor, for merging a loaded particle effect file with the currently open particle effect.
- Added ability to retrieve method annotations to reflection api
- Added PixmapPacker.updateTextureRegions() method.
- Added ability to pack "anonymous" pixmaps into PixmapPacker, which will appear in the generated texture but not a generated or updated TextureAtlas
- Added PixmapPacker.packDirectToTexture() methods.
- API Change: PixmapPacker.generateTextureAtlas(...) now returns an atlas which can be updated with subsequent calls to PixmapPacker.updateTextureAtlas(...)
- API Change: FreeTypeFontGenerator.generateFont(...) now works with a user-provided PixmapPacker.
- Added DirectionalLightsAttribute, PointLightsAttribute and SpotLightsAttribute, removed Environment#directionalLights/pointLights/spotLights, added Environment#remove, lights are now just like any other attribute. See also https://github.com/libgdx/libgdx/wiki/Material-and-environment#lights
- API Change: BitmapFont metrics now respect padding. #3074
- Update bullet wrapper to v2.83
- Added AnimatedTiledMapTile.getFrameTiles() method

[1.5.6]
- API Change: Refactored Window. https://github.com/libgdx/libgdx/commit/7d372b3c67d4fcfe4e82546b0ad6891d14d03242
- Added VertexBufferObjectWithVAO, see https://github.com/libgdx/libgdx/pull/2527
- API Change: Removed Mesh.create(...), use MeshBuilder instead
- API Change: BitmapFontData, BitmapFont, and BitmapFontCache have been refactored. http://www.badlogicgames.com/wordpress/?p=3658
- FreeTypeFontGenerator can now render glyphs on the fly.
- Attribute now implements Comparable, custom attributes might need to be updated, see: https://github.com/libgdx/libgdx/wiki/Material-and-environment#custom-attributes
- API Change: Removed (previously deprecated) GLTexture#createTextureData/createGLHandle, Ray#getEndPoint(float), Color#tmp, Node#parent/children, VertexAttribute#Color(), Usage#Color, ModelBuilder#createFromMesh, BoundingBox#getCenter()/updateCorners()/getCorners(), Matrix4.tmp

[1.5.5]
- Added iOS ARM-64 bit support for Bullet physics
- 3D Animation, NodeAnimation keyframes are separated into translation, rotation and scaling
- Added capability to enable color markup from inside skin json file.
- Exposed method ControllerManager#clearListeners on Controllers class
- Net#openURI now returns a boolean to indicate whether the uri was actually opened.
- DefaultShader now always combines material and environment attributes
- Added ShapeRenderer constructor to pass a custom shader program to ImmediateModeRenderer20.
- API Change: Group#toString now returns actor hierarchy. Group#print is gone.
- Added SpotLight class, see https://github.com/libgdx/libgdx/pull/2907
- Added support for resolving file handles using classpaths (ClasspathFileHandleResolver)

[1.5.4]
- Added support for image layers in Tiled maps (TiledMapImageLayer)
- Added support for loading texture objects from TMX Maps (TextureMapObject)
- Added support for border and shadow with FreeTypeFontGenerator - see https://github.com/libgdx/libgdx/pull/2774
- Now unknown markup colors are silently ignored and considered as normal text.
- Updated freetype from version 2.4.10 to 2.5.5
- Added 3rd party extensions to setup application, see 
- Updated to RoboVM 1.0.0-beta-04
- Updated to GWT 2.6.1, sadly GWT 2.7.0 isn't production ready yet.

[1.5.3]
- API Change: TextField#setRightAlign -> TextField#setAlignment
- I18NBundle is now compatible with Android 2.2
- Fixed GWT reflection includes for 3D particles
- 3D ParticleEffectLoader registered by default
- Added HttpRequestBuilder, see https://github.com/libgdx/libgdx/pull/2698
- Added LwjglApplicationConfiguration.useHDPI for Mac OS X with retina displays. Allows you to get "real" pixel coordinates for mouse and display coordinates.
- Updated RoboVM to 1.0.0-beta-03

[1.5.2]
- Fixed issue #2433 with color markup and alpha animation. 
- Fixed natives loading for LWJGL on Mac OS X

[1.5.1]
- Gradle updated to 2.2
- Android Gradle tooling updated to 1.0.0
- API Change: Switched from Timer to AnimationScheduler for driving main loop on GWT. Removed fps field from GwtApplicationConfiguration to instead let the browser choose the most optimal rate.
- API Change: Added pause and resume handling on GWT backend. When the browser supports the page visibility api, pause and resume will be called when the tab or window loses and gains visibility.
- API Change: Added concept of target actor, separate from the actor the action is added to. This allows an action to be added to one actor but affect another. This is useful to create a sequence of actions that affect many different actors. Previously this would require adding actions to each actor and using delays to get them to play in the correct order.
- Added 64-bit support for iOS sim and device
- Deprecated Node#children and Node#parent, added inheritTransform flag and methods to add/get/remove children
- API Change: By default keyframes are no longer copied from Model to ModelInstance but shared instead, can be changed using the `ModelInstance.defaultShareKeyframes` flag or `shareKeyframes` constructor argument.
- JSON minimal format now makes commas optional: newline can be used in place of any comma.
- JSON minimal format is now more lenient with unquoted strings: spaces and more are allowed.
- API Change: Added support for KTX/ZKTX file format, https://github.com/libgdx/libgdx/pull/2431
- Update stb_image from v1.33 to v1.48, see https://github.com/libgdx/libgdx/pull/2668
- Bullet Wrapper: added Gimpact, see https://github.com/libgdx/libgdx/issues/2619
- API Addition: Added MeshPartBuilder#addMesh(...), can be used to more easily combine meshes/models
- Update to LWJGL 2.9.2, fixes fullscreen mode on "retina" displays
- Fixes to RoboVM backend which would crash if accelerometer is used.

[1.5.0]
- API Addition: IOSInput now uses CMCoreMotion for accelerometer and magnetometer
- API Addition: Added getter for UITextField on IOS for keyboard customization 
- API Addition: Added ability to save PixmapPackers to atlas files. See PixmapPackerIO.
- API Addition: Added HttpRequestHeader and HttpResponseHeader with constants for HTTP headers.
- API Addition: HttpRequest is now poolable.
- New PNG encoder that supports compression, more efficient vertical flipping, and minimal allocation when encoding multiple PNGs.
- API Change: Label#setEllipse -> Label#setEllipsis.
- API Change: BatchTiledMapRenderer *SpriteBatch fields and methods renamed to *Batch
- API Change: ScrollPane#scrollToCenter -> ScrollPane#scrollTo; see optional boolean arguments centerHorizontal and centerVertical (scrollToCenter centered vertically only).
- API Change: Changed Input#getTextInput to accept both text and hint, removed Input#getPlaceholderTextInput.
- Bug Fix: Fixed potential NPE with immersive mode in the Android fragment backend. 
- iOS backend now supports sound ids, thanks Tomski!


[1.4.1]
- Update to the Gradle Integration plugin nightly build if you are on Eclipse 4.4.x!
- Update Intellij IDEA to 13.1.5+, because Gradle!
- Updated to Gradle 2.1 and Android build tools 20, default Android version to 20. You need to install the latest Android build tools via the SDK manager
- API Change: deprecation of bounding box methods, see https://github.com/libgdx/libgdx/pull/2408
- Added non-continuous rendering to iOS backend, thanks Dominik!
- Setup now uses Gradle 2.1 with default Android API level 20, build tools 20.0.0
- Non-continuous renderering implemented for iOS
- Added color markup support for scene2d label and window title.
- API Change: removed default constructor of DecalBatch, removed DefaultGroupStrategy
- Updated to latests RoboVM release, 1.0.0-alpha-04, please update your RoboVM plugins/installations
- Reduced I18NBundle loading times on Android and bypassed unclosed stream on iOS. 
- Removed the gdx-ai extension from the libGDX repository. Now it lives in its own repository under the libGDX umbrella, see https://github.com/libgdx/gdx-ai
- API Addition: Added randomSign and randomTriangular methods to MathUtils.
- API Addition: Decal has now a getter for the Color.
- API Addition: now I18NBundle can be set so that no exception is thrown when the key can not be found.
- API Addition: added annotation support in reflection layer, thanks code-disaster! https://github.com/libgdx/libgdx/pull/2215
- API Addition: shapes like Rect, Circle etc. now implement Shape2D interface so you can put them all into a single collection https://github.com/libgdx/libgdx/pull/2178 
- API Addition: bitmap fonts can now be loaded from an atlas via AssetManager/BitmapFontLoader, see https://github.com/libgdx/libgdx/pull/2110
- API Change: updated to RoboVM 1.0.0-SNAPSHOT for now until the next alpha is released.
- API Change: Table now uses padding from its background drawable by default. https://github.com/libgdx/libgdx/issues/2322
- Drawables now know their names, making debugging easier.
- API Change: Table fill now respects the widget's minimum size.
- Texture packer, fixed image size written to atlas file.
- API Change: Cell no longer uses primitive wrappers in public API and boxing is minimized.
- API Addition: TextureAttribute now supports uv transform (texture regions).
- API Change: Added parameters to Elastic Interpolation.
- API Change: Removed Actor#setCenterPosition, added setPosition(x,y,align).
- API Change: JsonReader, forward slash added to characters an unquoted strings cannot start with.
- API Change: Stage#cancelTouchFocus(EventListener,Actor) changed to cancelTouchFocusExcept.
- API Change: Json/JsonWriter.setQuoteLongValues() quotes Long, BigDecimal and BigInteger types to prevent truncation in languages like JavaScript and PHP.

[1.3.1]
- API change: Viewport refactoring. https://github.com/libgdx/libgdx/pull/2220
- Fixed GWT issues

[1.3.0]
- Added Input.isKeyJustPressed.
- API Addition: multiple recipients are now supported by MessageDispatcher, see https://github.com/libgdx/libgdx/wiki/Message-Handling#multiple-recipients
- API Change: State#onMessage now takes the message receiver as argument.
- API Addition: added StackStateMachine to the gdx-ai extension.
- API change: ShapeRenderer: rect methods accept scale, more methods can work under both line and fill types, auto shape type changing.
- API change: Built-in ShapeRenderer debugging for Stage, see https://github.com/libgdx/libgdx/pull/2011
- Files#getLocalStoragePath now returns the actual path instead of the empty string synonym on desktop (LWJGL and JGLFW).
- Fixed and improved xorshift128+ PRNG implementation.
- Added support for Tiled's animated tiles, and varying frame duration tile animations.
- Fixed an issue with time granularity in MessageDispatcher.
- Updated to Android API level 19 and build tools 19.1.0 which will require the latest Eclipse ADT 23.02, see http://stackoverflow.com/questions/24437564/update-eclipse-with-android-development-tools-23 for how things are broken this time...
- Updated to RoboVM 0.0.14 and RoboVM Gradle plugin version 0.0.10
- API Addition: added FreeTypeFontLoader so you can transparently load BitmapFonts generated through gdx-freetype via AssetManager, see https://github.com/libgdx/libgdx/blob/master/tests/gdx-tests/src/com/badlogic/gdx/tests/FreeTypeFontLoaderTest.java
- Preferences put methods now return "this" for chaining
- Fixed issue 2048 where MessageDispatcher was dispatching delayed messages immediately.
- API Addition: 3d particle system and accompanying editor, contributed by lordjone, see https://github.com/libgdx/libgdx/pull/2005
- API Addition: extended shape classes like Circle, Ellipse etc. with hashcode/equals and other helper methods, see https://github.com/libgdx/libgdx/pull/2018
- minor API change (will not increase minor revision number): fixed a bug in handling of atlasPrefixes, https://github.com/libgdx/libgdx/pull/2023
- Bullet: btManifoldPoint member getters/setters changed from btVector3 to Vector3, also it is no longer pooled, instead static instances are used for callback methods
- Added Intersector#intersectRayRay to detect if two 2D rays intersect, see https://github.com/libgdx/libgdx/pull/2132
- Bullet: ClosestRayResultCallback, AllHitsRayResultCallback, LocalConvexResult, ClosestConvexResultCallback and subclasses now use getter/setters taking a Vector3 instead of btVector3, see https://github.com/libgdx/libgdx/pull/2176
- 2d particle system supports pre-multiplied alpha.
- Bullet: btIDebugDrawer/DebugDrawer now use pooled Vector3 instances instead of btVector3, see https://github.com/libgdx/libgdx/issues/2174

[1.2.0]
- API Addition: Some OpenGL profiling utilities have been added, see https://github.com/libgdx/libgdx/wiki/Profiling
- API Addition: A FreeTypeFontGeneratorLoader has been added to the gdx-freetype extension
- API change: Animation#frameDuration and #animationDuration are now hidden behind a getter/setter and dynamic
- API Addition: Vector#setZero
- API Addition: gdx-ai, extension for AI algorithms. Currently supports FSMs, see https://github.com/libgdx/libgdx/wiki/Artificial-Intelligence
- API change: TableLayout has been forked and integrated into libgdx more tightly, see http://www.badlogicgames.com/wordpress/?p=3458
- API Addition: added equals/hashCode methods to Rectangle, may break old code (very, very unlikely)
- API Addition: scene2D Actors now have a setCenterPosition method, see https://github.com/libgdx/libgdx/pull/2000

[1.1.0]
- Updated to RoboVM 0.0.13 and RoboVM Gradle plugin 0.0.9
- Big improvements to setup-ui and build times in Intellij IDEA https://github.com/libgdx/libgdx/pull/1865
- Setup now uses android build tools version: 19.1.0
- BitmapFontCache now supports in-string colored text through a simple markup language, see https://github.com/libgdx/libgdx/wiki/Color-Markup-Language
- Added i18n localization/internationalization support, thanks davebaol, see https://github.com/libgdx/libgdx/wiki/Internationalization-and-Localization
- Possibility to override density on desktop to simulate mobile devices, see https://github.com/libgdx/libgdx/pull/1825
- Progressive JPEG support through JPGD (https://code.google.com/p/jpeg-compressor/).
- Mavenized JGLFW backend
- Box2D: Added MotorJoint and ghost vertices on EdgeShape
- Updated GWT Box2D to latest version
- Updated native Box2D to latest version 2.3.1, no API changes
- API change: Matrix4.set(x,y,z, translation) changed, z axis is no more flipped
- API addition: Matrix4.avg(Matrix4[],float[]) that lets weighted averaging multiple matrices, Quaternion.slerp(Quaternion[],float[]) that lets weighted slerping multiple Quaternions
- fixed the long standing issue of the alpha=1 not actually being fully opaque, thanks kalle! https://github.com/libgdx/libgdx/issues/1815
- down to 25 issues on the tracker, 8 bugs, 17 enhancement requests :)


[1.0.1]
- updated to RoboVM 0.12 (and so should you!)
- fixed GC issues on iOS with regards to touch (thanks Niklas!), see https://github.com/libgdx/libgdx/pull/1758
- updated gwt gradle plugin to 0.4, android build tools to 0.10, gradle version to 1.11
- Tiled maps are now always y-up
- Tiled maps now support drawing offsets for tiles
- FileHandle#list is now supported in GWT!
- FileHandle#list now supports FileFilters
- Controllers now reinitialize on the desktop when switching between windowed/fullscreen
- added a Texture unpacker that will extract all images from a texture atlas, see https://github.com/libgdx/libgdx/pull/1774
- updates to gdx-setup
- CustomCollisionDispatcher in bullet, see https://github.com/libgdx/libgdx/commit/916fc85cecf433c3461b458e00f8afc516ad21e3

[1.0.0]
- Box2D is no longer in the core, it has been moved to an extension. See http://www.badlogicgames.com/wordpress/?p=3404
- Merged gdx-openal project into gdx-backend-lwjgl
- Now LoadedCallback in AssetLoaderParameters is always called after loading an asset from AssetManager, even if the asset is already loaded
- Added Payload as a new parameter to Source.dragStop, see https://github.com/libgdx/libgdx/pull/1666
- You can now load PolygonRegions via AssetLoader,  see https://github.com/libgdx/libgdx/pull/1602
- implemented software keyboard support in RoboVM iOS backend
- Fixed an issue where key event timestamp is not set by the android backend.
- scene2d.ui, added to TextArea the preferred number of rows used to calculate the preferred height.
- scene2d.actions, fixed infinite recursion for event listener's handle(event).
- Various Quaternion changes.
- scene2d.ui, fixed a drawing issue with knobBefore when there's no knob (typical progress bar).
- Various MeshBuilder fixes and additions.
- Math package: added cumulative distribution.
- Fixed Music isPlaying() on iOS when is paused.
- Added support for C-style comments to JsonReader (mainly used for json skin files).
- Support for resource removal from Skin objects.
- Added fling gesture to generate fling in scrollpane.
- Vector classes now have mulAdd method for adding pre-multiplied values
- Vector implementations no longer use squared value for margin comparisons, see: isZero(float margin), isUnit(float margin).
- Vector2 now has isUnit and isZero methods (copied from Vector3)
- Removed deprecated methods from Vector classes.
- Added new headless backend for server applications
- Support 'scaledSize' as a json skin data value for BitmapFont
- Added setAlpha(float a) method to Sprite class
- Added Input.Keys.toString(int keycode) and Input.Keys.valueOf(String keyname) methods
- Added Immersive Mode support to Android backend
- Added userObject to Actor in scene2d, allowing for custom data storage
- Altered Android's hide status bar behavior
- Changed the way wakelocks are implemented. You no longer need any special permissions for the libgdx wakelock
- BitmapFontCache setColor changes to match SpriteBatch and friends. http://www.badlogicgames.com/forum/viewtopic.php?f=23&t=12112
- Changed ParticleEffect: the ParticleEffect.save method now takes a Writer instead of a File
- TexturePacker2 renamed to TexturePacker, added grid and scaling settings.
- Added support for custom prefrences on the desktop backends.
- Fixed double resume calls on iOS.
- Android Music no longer throws exceptions if MediaPlayer is null.
- PolygonSpriteBatch implements Batch.
- New scene2d actions: EventAction, CountdownEventAction.
- Adds cancelHttpRequest() method to Net interface
- Updated GWT/HTML5 Backend to GWT 2.6.0
- Minimal Android version is 2.2, see http://www.badlogicgames.com/wordpress/?p=3297
- Updated to LWJGL 2.9.1
- Can now embed your libgdx app as a fragment, more info on the wiki
- scene2d.ui, renamed Actor methods translate, rotate, scale, size to moveBy, rotateBy, scaleBy, sizeBy. May have conflicts with Actions static import, eg you'll need to use "Actions.moveBy"
- scene2d.ui, Table background is now drawn usign the table's transform
- scene2d.ui, added Container which is similar to a Table with one cell, but more lightweight
- Added texture filters and mip map generation to BitMapFontLoader and FreeTypeFontGenerator
- scene2d.ui, VerticalGroup and HorizontalGroup got pad, fill and an API similar to Table/Container
- Removed OpenGL ES 1.0, 1.1 support; see http://www.badlogicgames.com/wordpress/?p=3311
- Added OpenGL ES 3 support
- Updated Android backend, demos, tests to 4.4
- Added Viewport, changed Stage to have a Viewport instead of a Camera (API change, see http://www.badlogicgames.com/wordpress/?p=3322 ).
- Changed play mode constants of Animation class to enumeration, see http://www.badlogicgames.com/wordpress/?p=3330
- Updated to RoboVM 0.0.11 and RoboVM Gradle plugin 0.0.6, see http://www.badlogicgames.com/wordpress/?p=3351
- Updated to Swig 3.0 for Bullet, disabled SIMD on Mac OS X as alignements are broken in Bullet, see https://github.com/libgdx/libgdx/pull/1595
- TextureData can only be Custom or Pixmap; compressed image files are considered custom

[0.9.9]
- added setCursorImage method to Input interface to support custom mouse cursors on the desktop
- removed Xamarin backend, see http://www.badlogicgames.com/wordpress/?p=3213
- added Select class for selecting kth ordered statistic from arrays (see Array.selectRanked() method)
- refactored Box2D to use badlogic Arrays instead of java.util.ArrayLists
- MipMapGenerator methods now don't take disposePixmap argument anymore
- added GLTexture, base class for all textures, encapsulates target (2d, cubemap, ...)
- added CubeMap, 6 sided texture
- changed TextureData#consumeCompressedData, takes target now
- added RoboVM backend jar and native libs (libObjectAL, libgdx, in ios/ folder of distribution)
- added RoboVM backend to build
- changed Bullet wrapper API, see http://www.badlogicgames.com/wordpress/?p=3150
- changed MusicLoader and SoundLoader to be asynchronous loaders
- changed behaviour of Net#sendHttpRequest() so HttpResponseListener#handleHttpResponse() callback is executed in worker thread instead of main thread
- added Bresenham2, for drawing lines on an integer 2D grid
- added GridPoint2 and GridPoint3, representing integer points in a 2D or 3D grid
- added attribute location caching for VertexData/Mesh. Hand vertex attribs to a ShaderProgram, get back int[], pass that to Mesh
- added Android x86 builds, removed libandroidgl20.so, it's now build as part of gdx-core for Android
- changed method signature on Box2D World#getBodies and World#getJoints, pass in an Array to fill
- removed glGetShaderSource from GL20, use ShaderProgram#getVertexShaderSource/getFragmentShaderSource instead
- added reflection api
- added AsynchExecutor, execute tasks asynchronously. Used for GWT mainly.
- removed FileHandle#file(), has no business in there.
- removed box2deditor
- removed custom typedarrays in gwt backend
- added classpath files support for gwt backend (limited)
- moved AndroidWallpaperListener to Android Backend
- added new VertexAttribute Usage flags, bone weight, tangent, binormal. previously encoded as Usage.Generic. Also
  added field "unit" to VertexAttribute, used by texture coordinates and bone weights to specify index/unit.
- setup-ui template for iOS disables pngcrush, also updated wiki iOS article
- add Pixmap#fillTriangle via jni gdx2d_fill_triangle() to fill a triangle based on its vertices.
- add asynchronous download with continuous progress feedback to GWT asset preloader, see https://github.com/libgdx/libgdx/pull/409?w=1
- add capability to add/exclude package/classes GWT Reflection system, see https://github.com/libgdx/libgdx/pull/409?w=1
- add updated gdx-tiled-preprocessor, generate one single TextureAtlas for all the specified Tiled maps, see http://www.badlogicgames.com/forum/viewtopic.php?f=17&t=8911
- maps API, add new AtlasTiledMapLoader for loading maps produced by the tiled preprocessor tool
- ImageProcessor, TexturePacker2 now accepts BufferedImage objects as input
- TexturePacker2 now avoids duplicated aliases
- Updated to LWJGL 2.9.0
- refactored JSON API, see http://www.badlogicgames.com/wordpress/?p=2993
- Updated Box2D to the latest trunk. Body#applyXXX methods now take an additional boolean parameter.
- TmxMapLoader has a flag in Parameters that lets you specify whether to generate mipmaps
- Animation#isAnimationFinished was fixed to behave as per javadocs (ignores looping)
- remove GLU interface and implementations. Use Matrix4 et al instead. see http://www.badlogicgames.com/wordpress/?p=2886
- new maps API, see http://www.badlogicgames.com/wordpress/?p=2870
- removed static public tmp Vector2 instances, manage such temporary vars yourself, see http://www.badlogicgames.com/wordpress/?p=2840
- changed Scene2D Group#clear(), see http://www.badlogicgames.com/wordpress/?p=2837
- changed the build system, natives are now fetched from the build server, see http://www.badlogicgames.com/wordpress/?p=2821
- freetype extension supported on iOS, see http://www.badlogicgames.com/wordpress/?p=2819
- changed ShapeRenderer API, see http://www.badlogicgames.com/wordpress/?p=2809
- changed Actions.add to addAction, changed parameter order, and added removeAction, addListener, removeListener
- Box2d joints now allow for user data
- Changes to Intersector, Circle, Rectangle and BoundingBox for consistency in #overlap, #intersect and #contains methods, see https://github.com/libgdx/libgdx/pull/312
- Removed LwjglApplicationConfiguration CPU sync. Added foreground and background target framerate.
- scene2d, no longer use getters/setters internally for Actor x, y, width, height, scalex, scaley and rotation.
- Array, detect nested iterator usage and throw exception.
- Added getVolume to Music class and Android, IOS and GWT backends
- 1381, fixed JSON parsing of longs. In addition to Float, it now parses Long if no decimal point is found.
- Changed Array constructors that took an array to have offset and count
- scene2d, Actor parentToLocalCoordinates and localToParentCoordinates refactoring, see http://www.badlogicgames.com/forum/viewtopic.php?p=40441#p40441
- scene2d, Action#setActor no longer calls reset if the Action has no pool. This allows non-pooled actions to be add and removed from actors, restarted, and reused.
- ScrollBar#setForceOverscroll renamed to setForceScroll, as it affects more than just overscroll.
- ArrayMap#addAll renamed to putAll to match the other maps.
- Added ObjectSet and IntSet.
- Added completion listener to Music.
- Added Music#setPan.
- Sound#play and Sound#loop on Android now return -1 on failure, to match other backends.
- DelegateAction subclasses need to implement delegate() instead of act(). http://www.badlogicgames.com/forum/viewtopic.php?p=43576#p43576
- Added pause and resume methods to Sound.
- Changed AssetErrorListener#error to have AssetDescriptor to enable access to parameters of failed asset.
- Changed SelectBoxStyle to have ScrollPaneStyle and ListStyle for fully customizing the drop down list. http://www.badlogicgames.com/wordpress/?p=3110
- AssetLoader now takes a FileHandle that is the resolved file name. The AssetLoader no longer has to resolve the file name, so we can prevent it from being resolved twice.
- Rewrote EarClippingTriangulator to not allocate (no more Vector2s).
- Added ParticleEffectLoader to make AssetManager load ParticleEffects
- Added GeometryUtils, more Intersector functions, DelaunayTriangulator, ConvexHull.
- Added getBoundingBox to ParticleEffect
- EarClippingTriangulator changed to return triangle indices.
- PolygonSpriteBatch and friends refactored to use triangle indices.
- Added add(T, float), remove(int), remove(T) and clear() methods to BinaryHeap
- Bitmap Font changes:
	- FreeTypeFontGenerator allows you to specify the PixmapPacker now, to create an atlas with many different fonts (see FreeTypePackTest)
	- BitmapFont, BitmapFontCache and FreeTypeFontGenerator now support fonts with multiple texture pages. (see BitmapFontTest and FreeTypePackTest)
	- BitmapFontData.imagePath and getImagePath() is depreacted, use imagePaths[] and getImagePath(int) instead
	- Added two BitmapFont constructors for convenience; no need to specify flip boolean
	- Added getCache() to BitmapFont, for expert users who wish to use the BitmapFontCache (see BitmapFontTest)
	- FreeTypeFontGenerator now includes setMaxTextureSize and getMaxTextureSize to cap the generated glyph atlas size (default 1024)
- added render-hooks beginRender() and endRender() to BatchTiledMapRenderer
- Added panStop to GestureListener interface.
- ScissorStack#calculateScissors changed to take viewport, enabling it to work with glViewport.
- Added Bits#getAndClear, Bits#getAndSet and Bits#containsAll
- Added setX and setY to TextureAtlas.AtlasSprite so it matches expected behavior

[0.9.8]
- see http://www.badlogicgames.com/wordpress/?p=2791

[0.9.7]
- see http://www.badlogicgames.com/wordpress/?p=2664

[0.9.6]
- see http://www.badlogicgames.com/wordpress/?p=2513<|MERGE_RESOLUTION|>--- conflicted
+++ resolved
@@ -1,10 +1,7 @@
 [1.9.13]
-<<<<<<< HEAD
-- [BREAKING CHANGE] API Change: G3D AnimationDesc#update now returns -1 (instead of 0) if animation not finished.
-=======
 - [BREAKING CHANGE] Fixed keycode representations for ESCAPE, END, INSERT and F1 to F12. These keys are working on Android now, but if you hardcoded or saved the values you might need to migrate.
 - [BREAKING CHANGE] TextureAtlas.AtlasRegion and Region splits and pads fields have been removed and moved to name/value pairs, use #findValue("split") and #findValue("pad") instead.
->>>>>>> 89214117
+- [BREAKING CHANGE] API Change: G3D AnimationDesc#update now returns -1 (instead of 0) if animation not finished.
 - GWT: Key codes set with Gdx.input.setCatchKey prevent default browser behaviour
 - Added Scaling.contain mode: Scales the source to fit the target while keeping the same aspect ratio, but the source is not scaled at all if smaller in both directions.
 - API Addition: Added hasContents() to Clipboard interface, to reduce clipboard notifications on iOS 14
