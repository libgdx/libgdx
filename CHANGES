[1.12.1]
- LWJGL3 Improvement: Audio device is automatically switched if it was changed in the operating system.
- Tiled Fix: TiledLayer parallax default values fix
- Android: Removed mouse catching added on 1.12.0 due to unintended effects (see #7187).
<<<<<<< HEAD
- API Addition: Using "object" property in Tiled object now fetches MapObject being pointed to, and BaseTmxMapLoader includes method for fetching map where key is id and value is MapObject instance.
=======
- Update to LWJGL 3.3.3
>>>>>>> 6b419518

[1.12.0]
- [BREAKING CHANGE] Added #touchCancelled to InputProcessor interface, see #6871.
- [BREAKING CHANGE] Android: Immersive mode is now true by default. Set `useImmersiveMode` config to `false` to disable it.
- [BREAKING CHANGE] iOS: Increased min supported iOS version to 11.0. Update your Info.plist file if necessary.
- [BREAKING CHANGE] iOS: `hideHomeIndicator` set to `false` by default (was `true`).
- [BREAKING CHANGE] iOS: `screenEdgesDeferringSystemGestures` set to `UIRectEdge.All` by default (was `UIRectEdge.None`).
- [BREAKING CHANGE] iOS: preferred FPS is now uncapped by default, see #6717
- [BREAKING CHANGE] iOS: `ApplicationListener.create` and first `resize` are now called within `UIApplicationDelegate.didFinishLaunching`. Allows for earlier rendering and prevents black screen frames after launch screen. NOTE: App will get terminated if this method is blocked for more than 10-20 sec. 
- [BREAKING CHANGE] Actor#localToAscendantCoordinates throws an exception if the specified actor is not an ascendant.
- [BREAKING CHANGE] WidgetGroup#hit first validates the layout.
- [BREAKING CHANGE] Cell getters return object wrapper instead of primitives.
- [BREAKING CHANGE] MeshPartBuilder#lastIndex now returns int instead of short.
- [BREAKING CHANGE] 3D API - max bone weights is now configurable and limited to 4 by default. Change this value if you need less or more. See #6522.
- [BREAKING CHANGE] Mesh#getVerticesBuffer, Mesh#getIndicesBuffer, VertexData#getBuffer, and IndexData#getBuffer are deprecated in favor to new methods with boolean parameter. If you subclassed some of these classes, you need to implement the new methods.
- [BREAKING CHANGE] Desktop: The return value of AudioDevice#getLatency() is now in samples, and not milliseconds
- [BREAKING CHANGE] iOS: 32 bit (armv7) builds are no longer supported. Builds must be 64 bit (arm64) only.
- [BREAKING CHANGE] iOS: Use dynamic frameworks instead of static libs
- [BREAKING CHANGE] optimized Mesh#bind and Mesh#unbind have a new parameter for instanced attribute locations. If you use these methods without instancing, you can pass a null value.
- [BREAKING CHANGE] Dropped support for older libc versions since libGDX is now built on Ubuntu 20.04  (#7005)
- [KNOWN ISSUE] Android drag behaviour. Gdx.input.getDeltaX() and Gdx.input.getDeltaY always return 0 for pointer 0. Fixed on next version.
- Update to jnigen 2.4.1
- LWJGL Fix: setPosision() for MP3 files.
- iOS: Add new MobiVM MetalANGLE backend
- iOS: Update to MobiVM 2.3.19
- Update to LWJGL 3.3.2
- API Addition: Added Audio#switchOutputDevice and Audio#getAvailableOutputDevices to specify output devices. Only works for LWJGL3
- Fix LWJGL3: Audio doesn't die anymore, if a device gets disconnected
- API Addition: Added Haptics API with 4 different Input#vibrate() methods with complete Android and iOS implementations.
- Fix: Fixed Android and iOS touch cancelled related issues, see #6871.
- Javadoc: Add "-use" flag to javadoc generation
- Android: gdx-setup now uses AGP 7.2.2 and SDK 32, requiring Android Studio Chipmunk or IntelliJ IDEA 2022.2 and JDK 11.
- libGDX is now built using Java 11 due to new Android requirements. The rest of libGDX can still be built with JDK 8 and runtime compatibility of libGDX projects should be unaffected.
- Fixed glViewport when using HdpiMode.Logical with the LWJGL3 backend.
- Added Stage#actorRemoved to fire exit events just before an actor is removed.
- ScrollPane#setScrollingDisabled avoids invalidate() if nothing changed.
- Fixed incorrect ScrollPane#scrollTo.
- API Addition: Added Texture3D support
- Fix: Throw an exception when maximum Attribute count is reached to prevent silent failure.
- API Fix: The cursor can now be catched on Android.
- LWJGL3 Fix: Stereo audio can now be played on mono output devices. This may also improve downmixing to stereo and upmixing to surround.
- API Addition: Added CheckBox#getImageDrawable.
- FIX: HexagonalTiledMapRenderer now displays maps with the correct stagger index.
- API Addition: Added I18NBundle#keys() method.
- TOOLS Features: Save mode can be changed in Flame particle 3D editor.
- API Addition: added WebGL 2.0 implementation to Gwt backend : you can enable it by GwtApplicationConfiguration#useGL30
- Added GLES31 and GLES32 support with Lwjgl3 backend implementation
- API Addition: JsonReader#stop() to stop parsing.
- API Change: TextureAtlas now uses FileHandle#reader so outside code can control the charset
- API Fix: Intersector#isPointInTriangle
- API Addition: The Skin serializer now supports useIntegerPositions
- API Change: The skin serializer now treats scaledSize as a float
- API Change: DataInput throws an EOF-Exception
- API Fix: RenderBuffer leak in GLFrameBuffer class
- API Change: Pixmap#setPixels will now verify it has been given a direct ByteBuffer
- API Addition: glTexImage2D and glTexSubImage2D with offset parameter
- API Addition: OrientedBoundingBox
- API Addition: Tiled parallax factor support
- API Fix: LWJGL 3’s borderless fullscreen works with negative monitor coords
- API Fix: Update mouse x and y values immediately after calling #setCursorPosition
- API Change: Never stall with AssetManager on GWT
- API Change: Allow packed depth stencil buffer creation when not using GL30
- API Fix: Fixed DataInput#readString for non-ASCII
- API Fix: LwjglGraphics.setupDisplay() is no longer choosing the wrong display mode
- API Fix: MathUtils.lerpAngle() fixed for extreme inputs
- MathUtils trigonometry improvements
- Various Scene2D fixes and improvements

[1.11.0]
- [BREAKING CHANGE] iOS: Increased min supported iOS version to 9.0. Update your Info.plist file if necessary.
- [BREAKING CHANGE] Removed Maven and Ant build systems. libGDX is now solely built with Gradle. See https://libgdx.com/dev/from-source/ for updated build instructions.
- [BREAKING CHANGE] Android Moved natives loading out of static init block, see #5795
- [BREAKING CHANGE] Linux: Shared libraries are now built on Ubuntu 18.04 (up from Ubuntu 16.04)
- [BREAKING CHANGE] The built-in font files arial-15.fnt and arial-15.png have been replaced with lsans-15.fnt and lsans-15.png; this may change some text layout that uses the built-in font, and code that expects arial-15 assets to be present must change to lsans-15.
- [BREAKING CHANGE] Legacy LWJGL3 projects must update the sourceCompatibility to 1.8 or higher.
- [BREAKING CHANGE] Android Removed hideStatusBar configuration, see #6683
- [BREAKING CHANGE] Lwjgl3ApplicationConfiguration#useOpenGL3 was replaced by #setOpenGLEmulation
- Gradle build now takes -PjavaVersion=7|8|9... to specify the Java version against which to compile libGDX. Default is Java 7 for everything, except the LWJGL3 backend, which is compiled for Java 8.
- LWJGL3 extension: Added gdx-lwjgl3-glfw-awt-macos extension. Fixes GLFW in such a way, that the LWJGL3/libGDX must no longer run on the main thread in macOS, which allows AWT to work in parallel, i.e. file dialogs, JFrames, ImageIO, etc. You no longer need to pass `-XstartOnFirstThread` when starting an LWJGL3 app on macOS. See `AwtTestLWJGL` in gdx-tests-lwjgl3. For more information, see https://github.com/libgdx/libgdx/pull/6772
- API Addition: Added LWJGL3 ANGLE support for x86_64 Windows, Linux, and macOS. Emulates OpenGL ES 2.0 through DirectX (Windows), desktop OpenGL (Linux), and Metal (macOS). May become the preferred method of rendering on macOS if Apple removes OpenGL support entirely. May fix some OpenGL driver issues. More information here: https://github.com/libgdx/libgdx/pull/6672
- iOS: Update to MobiVM 2.3.16
- Update to LWJGL 3.3.1
- API Addition: ObjLoader now supports ambientColor, ambientTexture, transparencyTexture, specularTexture and shininessTexture
- API Addition: PointSpriteParticleBatch blending is now configurable.
- TOOLS Features: Blending mode and sort mode can be changed in Flame particle 3D editor.
- API Addition: Polygon methods setVertex, getVertex, getVertexCount, getCentroid.
- API Addition: TMX built-in tile property "type" is now supported.
- API Addition: Octree structure.
- API Addition: Added StringBuilder#toStringAndClear() method.
- FirstPersonCameraController keys mapping is now configurable
- Fix: GlyphLayout: Several fixes for color markup runs with multi-line or wrapping texts
- API change: GlyphLayout#GlyphRun is now one GlyphRun per line. "color" was removed from GlyphRun and is now handled by GlyphLayout.
- Gdx Setup Tool: Target Android API 30 and update AGP plugin to 4.1.3
- API Fix: Sound IDs are now properly removed; this prevents changes to music instances with the same ID
- API Fix: LWJGL3Net#openURI does now work on macOS & JDK >= 16
- API Fix: Fixed a possible deadlock with AssetManager#dispose() and #clear()
- API Change: Enable the AL_DIRECT_CHANNELS_SOFT option for Sounds and AudioDevices as well to fix stereo sound
- API Addition: CameraInputController#setInvertedControls(boolean)
- API Removal: AnimatedTiledMapTile#frameCount
- LWJGL 3 is now the default desktop backend. If you want to port your existing applications, take a look here: https://gist.github.com/crykn/eb37cb4f7a03d006b3a0ecad27292a2d
- Brought the official and third-party extensions in gdx-setup up to date. Removed some unmaintained ones and added gdx-websockets & jbump.
- API Fix: Escaped characters in XML attributes are now properly un-escaped
- Bug Fix: AssetManager backslash conversion removed - fixes use of filenames containing backslashes
- gdx-setup now places the assets directory in project root instead of android or core. See advanced settings (UI) or arguments (command line) if you don't want it in root.
- API Fix: Resolved issues with LWJGL 3 and borderless fullscreen
- API Addition: GeometryUtils,polygons isCCW, ensureClockwise, reverseVertices
- API Addition: Added FreeTypeFontGenerator#hasCharGlyph method.
- API Fix: Pool discard method now resets object by default. This fixes the known issue about Pool in libGDX 1.10.0.
- API Addition: Split GWT reflection cache into two generated classes
- API Fix: Fix Box2D memory leak with ropes on GWT
- API Fix: Fix NPE in Type#getDeclaredAnnotation
- API Addition: Add pause/resume methods to AudioDevice
- API Fix: Protection against NullPointerException in World#destroyBody()
- API Fix: Prevent repeated mipmap generation in FileTextureArrayData
- API Fix: Fix issue with camera reference in CameraGroupStrategy’s default sorter
- API Fix: Move vertex array index buffer limit to backends to fix issue with numIndices parameter
- API Fix: TexturePacker: Fix wrong Y value when using padding
- API Fix: Lwjgl3Net: Add fallback to xdg-open on Linux if Desktop.BROWSE is unavailable
- API Addition: Add NWSEResize, NESWResize, AllResize, NotAllowed and None SystemCursors
- API Addition: GWTApplication#getJavaHeap and getNativeHeap are now supported
- API Addition: Box2D Shape now implements Disposable
- API Addition: Added ChainShape#clear method
- API Addition: Added Tooltip#setTouchIndependent; see #6758
- API Addition: Emulate Timer#isEmpty on GWT
- API Addition: Bits add copy constructor public Bits (Bits bitsToCpy)
- API Addition: Added List#drawSelection().
- API Addition: GwtApplicationConfiguration#xrCompatible 
- API Fix: setSystemCursor() now works on Android
- API Fix: getDisplayMode() is now more accurate on Android and GWT.
- API Addition: JsonValue#iterator(String) to more easily iterate a child that may not exist.
- API Addition: Added ExtendViewport#setScaling, eg for use with Scaling.contain.
- API Addition: Added application lifecycle methods to IOSAudio for custom audio implementations.
- API Addition: Added getBoundingRectangle() to Polyline
- API Addition: ShapeRenderer#check() has now protected visibility
- API Addition: Add ability to host GWT module on a different domain than the site, see #6851
- API Addition: Addes Tooltip#setTouchIndependent; see #6758
- API ADDITION: Emulate Timer#isEmpty on GWT
- API Addition: OrientedBoundingBox.

[1.10.0]
- [BREAKING CHANGE] Android armeabi support has been removed. To migrate your projects: remove any dependency with natives-armeabi qualifier from your gradle build file, this apply to gdx-platform, gdx-bullet-platform, gdx-freetype-platform and gdx-box2d-platform.
- [BREAKING CHANGE] tvOS libraries have been removed. No migration steps required.
- [BREAKING CHANGE] Linux x86 (32-bit) support has been removed. No migration steps required.
- [BREAKING CHANGE] Requires Java 7 or above.
- [BREAKING CHANGE] API Change: Scaling is now an object instead of an enum. This may change behavior when used with serialization.
- [BREAKING CHANGE] Group#clear() and #clearChildren() now unfocus the children. Added clear(boolean) and clearChildren(boolean) for when this isn't wanted. Code that overrides clear()/clearChildren() probably should change to override the (boolean) method. #6423
- [BREAKING CHANGE] Lwjgl3WindowConfiguration#autoIconify is enabled by default.
- [KNOWN ISSUE] Pool no longer reset freed objects when pool size is above its retention limit. Pool will discard objects instead. If you want to keep the old behavior, you should override Pool#discard method to reset discarded objects.
- Scene2d.ui: Added new ParticleEffectActor to use particle effects on Stage
- API addition: iOS: Added HdpiMode option to IOSApplicationConfiguration to allow users to set whether they want to work in logical or raw pixels (default logical).
- Fix for #6377 Gdx.net.openURI not working with targetSdk 30
- Api Addition: Added a Pool#discard(T) method.
- Architecture support: Linux ARM and AARCH64 support has been added. The gdx-xxx-natives.jar files now contain native libraries of these architectures as well.
- API Addition: Desktop Sound now returns number of channels and sample rate.

[1.9.14]
- [BREAKING CHANGE] iOS: IOSUIViewController has been moved to its own separate class 
- [BREAKING CHANGE] API Change: G3D AnimationDesc#update now returns -1 (instead of 0) if animation not finished.
- [BREAKING CHANGE] InputEventQueue no longer implements InputProcessor, pass InputProcessor to #drain.
- [BREAKING CHANGE] HeadlessApplicationConfiguration#renderInterval was changed to #updatesPerSecond
- API addition: Added Pixmap#setPixels(ByteBuffer).
- API change: ScreenUtils#getFrameBufferPixmap is deprecated in favor to new method Pixmap#createFromFrameBuffer.
- API Addition: Added overridable createFiles() methods to backend application classes to allow initializing custom module implementations.
- API Addition: Add a Graphics#setForegroundFPS() method.

[1.9.13]
- [BREAKING CHANGE] Fixed keycode representations for ESCAPE, END, INSERT and F1 to F12. These keys are working on Android now, but if you hardcoded or saved the values you might need to migrate.
- [BREAKING CHANGE] TextureAtlas.AtlasRegion and Region splits and pads fields have been removed and moved to name/value pairs, use #findValue("split") and #findValue("pad") instead.
- iOS: Update to MobiVM 2.3.12
- GWT: Key codes set with Gdx.input.setCatchKey prevent default browser behaviour
- Added Scaling.contain mode: Scales the source to fit the target while keeping the same aspect ratio, but the source is not scaled at all if smaller in both directions.
- API Addition: Added hasContents() to Clipboard interface, to reduce clipboard notifications on iOS 14
- TOOLS Features: Blending mode can be changed in Flame particle 3D editor.
- Input Keycodes added: CAPS_LOCK, PAUSE (aka Break), PRINT_SCREEN, SCROLL_LOCK, F13 to F24, NUMPAD_DIVIDE, NUMPAD_MULTIPLY, NUMPAD_SUBTRACT, NUMPAD_ADD, NUMPAD_DOT, NUMPAD_COMMA, NUMPAD_ENTER, NUMPAD_EQUALS, NUMPAD_LEFT_PAREN, NUMPAD_RIGHT_PAREN, NUM_LOCK.
  Following changes might be done depending on platform: Keys.STAR to Keys.NUMPAD_MULTIPLY, Keys.SLASH to Keys.NUMPAD_DIVIDE, Keys.NUM to Keys.NUM_LOCK, Keys.COMMA to Keys.NUMPAD_COMMA, Keys.PERIOD to Keys.NUMPAD_DOT, Keys.COMMA to Keys.NUMPAD_COMMA, Keys.ENTER to Keys.NUMPAD_ENTER, Keys.PLUS to Keys.NUMPAD_ADD, Keys.MINUS to Keys.NUMPAD_SUBTRACT
- Added a QuadFloatTree class.
- Desktop: Cubemap Seamless feature is now enabled by default when supported, can be changed via backend specific methods, see supportsCubeMapSeamless and enableCubeMapSeamless in both LwjglGraphics and Lwjgl3Graphics.
- API Addition: TextureAtlas reads arbitrary name/value pairs for each region. See #6316.
- TexturePacker writes using a new format when legacyOutput is false (default is true). TextureAtlas can read both old and new formats. See #6316.

[1.9.12]
- [BREAKING CHANGE] iOS: Changed how Retina/hdpi handled on iOS. See #3709.
- [BREAKING CHANGE] API Change: InputProcessor scrolled method now receives scroll amount for X and Y. Changed type to float to support devices which report fractional scroll amounts. Updated InputEvent in scene2d accordingly: added scrollAmountX, scrollAmountY attributes and corresponding setters and getters. See #6154.
- [BREAKING CHANGE] API Change: Vector2 angleRad(Vector2) now correctly returns counter-clockwise angles. See #5428
- [BREAKING CHANGE] Android: getDeltaTime() now returns the raw delta time instead of a smoothed one. See #6228.
- Fixed vertices returned by Decal.getVertices() not being updated
- Fixes Issue #5048. The function Intersector.overlapConvexPolygons now should return the right minimum translation vector values.
- Update to MobiVM 2.3.11
- API Change: Removed Pool constructor with preFill parameter in favor of using Pool#fill() method. See #6117
- API Addition: Slider can now be configured to only trigger on certain mouse button clicks (Slider#setButton(int)).
- Fixed GlyphLayout not laying out correctly with color markup.
- Fixed TileDrawable not applying its scale correctly.
- API Addition: Added epsilon methods to maps with float values.
- API Addition: Added an insertRange method to array collections.
- Fixed GestureDetector maxFlingDelay.
- API Change: Changed default GestureDetector maxFlingDelay to Integer.MAX_VALUE (didn't work before, this matches that).
- Gdx.files.external on Android now uses app external storage - see wiki article File handling for more information
- Improved text, cursor and selection rendering in TextArea.
- API Addition: Added setProgrammaticChangeEvents, updateVisualValue, round methods to ProgressBar/Slider.
- iOS: Keyboard events working on RoboVM on iOS 13.5 and up, uses same API as on other platforms
- API Addition: Added AndroidLiveWallpaper.notifyColorsChanged() to communicate visually significant colors back to the wallpaper engine.
- API Change: AssetManager invokes the loaded callback when an asset is unloaded from the load queue if the asset is already loaded.
- GWT: changed audio backend to WebAudio API. Now working on mobiles, pitch implemented. Configuration change: preferFlash removed. When updating existing projects, you can remove the soundmanager js files from your webapp folder and the references to it from index.html
- GWT: added possibility to lazy load assets via AssetManager instead of preload them before game start. See GWT specifics wiki article for more information.
- GWT: New configuration setting usePhysicalPixels to use native resolution on mobile / Retina / HDPI screens. When using this option, make sure to update your code in index.html and HTMLLauncher from setup template.
- GWT: GwtApplicationConfiguration and GWT backend now support an application to be resizable or fixed size. You can remove your own resizing code from your HTMLLaunchers.
- GWT: Assets in distribute build are renamed with md5 hash suffix to bypass browser cache on changes
- GWT: Fixed GwtFileHandle that was only returning text assets when listing a directory, now returns all children
- API Addition: Pixmap.downloadFromUrl() downloads an image from http(s) URLs and passes it back as a Pixmap on all platforms
- Added support for Linux ARM builds.
	- 32-bit: ARMv7/armhf
	- 64-bit: ARMv8/AArch64
- API Change: Removed arm abi from SharedLibraryLoader
- API Addition: Added a Lwjgl3ApplicationConfiguration#foregroundFPS option.
- API Change: Utility classes are now final and have a private constructor to prevent instantiation.
- API Change: ScrollPane now supports all combinations of scrollBarsOnTop and fadeScrollBars.
- API Addition: Added new methods with a "deg" suffix in the method's name for all Vector2 degrees-based methods and deprecated the old ones.
- API Addition: Added Slider#setVisualPercent.
- API Change: Enabling fullscreen mode on the lwjgl3 backend now automatically sets the vsync setting again.
- API Addition: Added put(key, value, defaultValue) for maps with primitive keys, so the old value can be returned.
- API Addition: Added ObjectLongMap.
- Added Intersector#intersectRayOrientedBoundsFast to detect if a ray intersects an oriented bounding box, see https://github.com/libgdx/libgdx/pull/6139
- API Addition: Added Table#clip() and Container#clip() methods.
- API Addition: Added getBackgroundDrawable() to Button.
- API Addition: Added imageCheckedDown and getImageDrawable() to ImageButton and ImageTextButton.
- API Addition: Added focusedFontColor, checkedFocusedFontColor, and getFontColor() to TextButton and ImageTextButton.
- API Addition: Added wrapReverse setting to HorizontalGroup.
- API Addition: Added Slider style drawables for over and down: background, knobBefore, and knobAfter.
- Fixed LwjglFrame not hiding the canvas in some situations.
- API Change: Table#round uses ceil/floor and is applied during layout, rather than afterward.
- Fixed blurry NinePatch rendering when using a single center region.
- API Change: Upon changing the window size with the lwjgl3 backend, the window is centered on the monitor.
- Fixed DepthShaderProvider no longer creates one DepthShader per bones count. Now it creates only one skinned variant and one non-skinned variant based on DepthShader/Config numBones.
- API Addition: Added Intersector#intersectPlanes to calculate the point intersected by three planes, see https://github.com/libgdx/libgdx/pull/6217
- API Addition: Added alternative Android Audio implementation for performant sound. See https://github.com/libgdx/libgdx/pull/6243.
- API Addition: Expose SpriteBatch and PolygonSpriteBatch setupMatrices() as protected.
- API Addition: New parameter OnscreenKeyboardType for Input.setOnscreenKeyboardVisible and Input.getTextInput 

[1.9.11]
- Update to MobiVM 2.3.8
- Update to LWJGL 3.2.3
- Fixed AndroidInput crashes due to missing array resize (pressure array).
- API Change: Ray#set methods and Ray#mul(Matrix4) normalize direction vector. Use public field to set and avoid nor()
- API Change: New internal implementation of all Map and Set classes (except ArrayMap) to avoid OutOfMemoryErrors when too many keys collide. This also helps resistance against malicious users who can choose problematic names.
- API Addition: OrderedMap#alter(Object,Object) and OrderedMap#alterIndex(int,Object) allow swapping out a key in-place without changing its value; OrderedSet also has this.
- API Addition: Json can now read/write: ObjectIntMap, ObjectFloatMap, IntMap, LongMap.
- API Addition: Added @Null annotation for IDE null analysis. All parameters and return values should be considered non-null unless annotated (or javadoc'ed if not yet annotated).
- API Addition: Added ParticleEmitter#preAllocateParticles() and ParticleEffect#preAllocateParticles() to avoid particle allocations during updates.
- Fixed changing looping state of already playing sounds on Android by first pausing the sound before setting the looping state (see #5822).
- API Change: scene2d: Table#getRow now returns -1 when over the table but not over a row (used to return the last row).
- API Change: scene2d: Tree#addToTree and #removeFromTree now have an "int actorIndex" parameter.
- API Addition: scene2d: Convenience method Actions#targeting(Actor, Action) to set an action's target.
- API Change: scene2d: In TextField, only revert the text if the change event was cancelled. This allows the text to be manipulated in the change listener.
- API Change: scene2d: Tree.Node#removeAll renamed to clearChildren.
- API Addition: scene2d: Added SelectBox#setSelectedPrefWidth to make the pref width based on the selected item and SelectBoxStyle#overFontColor.
- API Change: DefaultTextureBinder WEIGHTED strategy replaced by LRU strategy.
- API Change: ShaderProgram begin and end methods are deprecated in favor to bind method.
- API Addition: Added a OpenALAudio#getSourceId(long) method.
- API Addition: Added a ShaderProgram#getHandle() method.
- API Change: Replaced deprecated android support libraries with androidx. AndroidFragmentApplication is only affected.
- API Addition: Created interfaces AndroidAudio and AndroidInput and added AndroidApplication#createAudio and AndroidApplication#createInput to allow initializing custom module implementations.
- Allows up to 64k (65536) vertices in a Mesh instead of 32k before. Indices can use unsigned short range, so index above 32767 should be converted to int using bitwise mask, eg. int unsigneShortIndex = (shortIndex & 0xFFFF).
- API Change: DragAndDrop only removes actors that were not already in the stage. This is to better support using a source actor as the drag actor, see #5675 and #5403.
- API Change: Changed TiledMapTileLayer#tileWidth & #tileHeight from float to int
- API Addition: convenient Matrix4 rotate methods: rotateTowardDirection and rotateTowardTarget
- API Addition: Convenience method Actions#targeting(Actor, Action) to set an action's target.
- API Change: Correction of TextField#ENTER_ANDROID renamed to NEWLINE and TextField#ENTER_DESKTOP renamed to CARRIAGE_RETURN.
- API Change: Changed the visibility of TextField#BULLET, TextField#DELETE, TextField#TAB and TextField#BACKSPACE to protected.
- API Addition: TextField and TextArea are providing the protected method TextField#checkFocusTraverse(char) to handle the focus traversal.
- API Addition: UIUtils provides the constants UIUtils#isAndroid and UIUtils#isIos now.
- Fixed: The behaving of TextFields and TextAreas new line and focus traversal works like intended on all platforms now.
- API Change: Changed Base64Coder#encodeString() to use UTF-8 instead of the platform default encoding. See #6061
- Fixed: SphereShapeBuilder poles are now merged which removes lighting artifacts, see #6068 for more information.
- API Change: Matrix3#setToRotation(Vector3, float float) now rotates counter-clockwise about the axis provided. This also changes Matrix3:setToRotation(Vector3, float) and the 3d particles will rotate counter-clockwise as well. 
- API Change: TexturePacker uses a dash when naming atlas page image files if the name ends with a digit or a digit + 'x'.
- API Addition: Added Skin#setScale to control the size of drawables from the skin. This enables scaling a UI and using different sized images to match, without affecting layout.
- API Change: Moved adding touch focus from Actor#notify to InputListener#handle (see #6082). Code that overrides InputListener#handle or otherwise handles InputEvent.Type.touchDown events must now call Stage#addTouchFocus to get touchDragged and touchUp events.
- API Addition: Added AsynchronousAssetLoader#unloadAsync to fix memory leaks when an asset is unloaded during loading.
- Fixed Label text wrapping when it shouldn't (#6098).
- Fixed ShapeRenderer not being able to render alpha 0xff (was max 0xfe).
- API Change: glGetActiveUniform and glGetActiveAttrib parameter changed from Buffer to IntBuffer.

[1.9.10]
- API Addition: Allow target display for maximization LWJGL3 backend
- API Addition: Accelerometer support on GWT
- API Change: Set default behaviour of iOS audio to allow use of iPod
- API Change: IOSDevice is no longer an enum to allow users to add their own new devices when LibGDX is not up to date
- API Addition: Add statusBarVisible configuration to IOSApplicationConfiguration
- Update GWT Backend to GWT 2.8.2
- Update Android backend to build against API 28 (Android 9.0)
- API Addition: Input.isButtonJustPressed
- Update to LWJGL 2 backend to 2.9.3
- Update to MobiVM 2.3.6 release
- Update to LWJGL 3.2.1
- API Addition: Input allows getting the maximum number of pointers supported by the backend
- API Addition: Configuration option added to allow setting a max number of threads to use for net requests
- API Change: NetJavaImpl now uses a cached thread pool to allow concurrent requests (by default, the thread pool is unbounded - use maxNetThreads in backend configurations to set a limit - set to 1 for previous behavior)
- API Addition: New MathUtils norm and map methods
- API Change: Pixmap blending was incorrect. Generated fonts may change for the better, but may require adjusting font settings.
- API Change: Particle effects obtained from a ParticleEffectPool are now automatically started
- Removed OSX 32-bit support
- API Change: By default LWJGL2 backend no longer does pause/resume when becoming background/foreground window. New app config setting was added to enable the old behavior.
- API Change: By default LWJGL2 backend now does pause/resume when window is minimized/restored. New app config setting was added to disable this behavior.
- LWJGL3: Fixed window creation ignoring refresh rate of fullscreen mode.
- TmxMapLoader and AtlasTmxMapLoader refactoring: Shared functionality was moved to BaseTmxMapLoader, duplicate code was removed.
- AtlasTmxMapLoader supports group layers now (a positive side effect of the BaseTmxMapLoader refactoring).
- API Change: TmxMapLoader and AtlasTmxMapLoader: load/loadAsync methods work exactly as before, but many methods of these classes had to change. This makes it possible implement new Tiled features.
- API Addition: TextField#drawMessageText.
- Fixed TextField rendering text outside the widget at small sizes.
- API Addition: Group#getChild(int)
- API Addition: notEmpty() for collections.
- API Change: scene2d.ui Tree methods renamed for node set/getObject to set/getValue.
- API Change: scene2d.ui Tree and Tree.Node require generics for the type of node, values, and actors.
- API Change: For Selection in scene2d.utils "toggle" is now respected when !required and selected.size == 1.
- API Addition: new InstanceBufferObject and InstanceBufferObjectSubData classes to enable instanced rendering.
- API Addition: Support for InstancedRendering via Mesh
- API Change: Cell#setLayout renamed to setTable.
- API Addition: Added Collections#allocateIterators. When true, iterators are allocated. When false (default), iterators cannot be used nested.
- API Addition: Added Group#removeActorAt(int,boolean) to avoid looking up the actor index. Subclasses intending to take action when an actor is removed may need to override this new method.
- API Change: If Group#addActorAfter is called with an afterActor not in the group, the actor is added as the last child (not the first).

[1.9.9]
- API Addition: Add support for stripping whitespace in PixmapPacker
- API Addition: Add support for 9 patch packing in PixmapPacker
- API Addition: Pressure support for ios/android. https://github.com/libgdx/libgdx/pull/5270
- Update to Lwjgl 3.2.0
- Update android level we build against to 7.1 (API 25)
- API Change: gdx-tools no longer bundles dependencies to be compatible with java 9
- Skin JSON files can now use the simple names of classes, i.e. "BitmapFont" rather than "com.badlogic.gdx.graphics.g2d.BitmapFont". Custom classes can be added by overriding Skin.getJsonLoader() and calling json.setClassTag().
- Skin supports cascading styles in JSON. Use the "parent" property to tag another style by name to use its values as defaults. See https://github.com/libgdx/libgdx/blob/master/tests/gdx-tests-android/assets/data/uiskin.json for example.
- SkinLoader can be used on subclasses of Skin by overriding generateSkin(). 
- API addition: Tree indentation can be customized.
- Fixed GlyphLayout not respecting BitmapFontData#down.
- API Addition: Added faceIndex paramter to #FreeTypeFontGenerator(FileHandle, int).
- API Change: BitmapFont#getSpaceWidth changed to BitmapFont#getSpaceXadvance.
- Many GlyphLayout fixes.
- API Addition: Added FileHandle#map(), can be used to memory map a file
- API Change: BitmapFontData#getGlyphs changed for better glyph layout. See https://github.com/libgdx/libgdx/commit/9a7dfdff3c6374a5ebd2f33a819982aceb287dfa
- API Change: Actor#hit is now responsible for returning null if invisible. #5264
- API Addition: Added [Collection]#isEmpty() method to all 22 custom LibGDX-collections (e.g. Array, ObjectMap, ObjectSet, Queue, ...)
- API Addition: StringBuilder#clear()
- API Addition: Color#WHITE_FLOAT_BITS
- Table layout fixed when expand is used and the layout width is less than the table's min width.
- InputMultiplexer#setProcessors(Array) now copies the items instead of using the specified array instance.
- API Change: A wrapped HorizontalGroup or VerticalGroup will now size children down to their min size if the group is smaller than their pref size.
- LWJGL3: useVSync() is now a per-window setting. Any additional windows should disable vsync to avoid frames dropping to (refresh rate / # of windows).
- Batch and sprite implementations and SpriteCache store Color separately from the float packed color, since converting to/from float is lossy.
- API Change: NumberUtils floatToIntColor expands the alpha from 0-254 to 0-255, so 255 doesn't become 254 from conversion from int to float to int.
- API Change: Batch and Decal setColor(float) renamed to setPackedColor for differentiation, since the conversion from float to Color is lossy.
- API Change: PolygonSprite getVertexColor renamed to getPackedColor to match other classes.
- API Change: FreeTypeFontGenerator only generates a missing glyph if \0 is in the characters.
- API Change: DragScrollListener no longer requires the touch/mouse cursor to be directly above/below the scroll pane.
- API Change: List#toString(Object) changed from protected to public. Subclasses overriding this need to change to public.
- API Change: List now handles more key presses.
- API Change: TexturePacker ImageProcessor#addImage(File, String) now returns the Rect.


[1.9.8]
- Add iPhoneX images
- Fix MacOS issue with GL_ARB_texture_float extension check
- Fix AtlasTmxMapLoader tileset tile id offset
- Bullet: updated to 2.87, see: http://bulletphysics.org/wordpress/?p=485
- API Addition: Possibility to specify TexturePacker settings for resampling when scaling.
- API Addition: Support for customizing render buffer attachments in GLFrameBuffers
- API Change: Revert to constructors for GLFrameBuffers for easier customization

[1.9.7]
- Update to MobiVM(RoboVM) 2.3.3
- Add iOS 11 support
- Update to Lwjgl 3.1.3
- Update to MOE 1.4.0
- API Change: GLFrameBuffer has been refactored https://github.com/libgdx/libgdx/pull/4882. Create standard FrameBuffers with static methods. Customized FBOS with FrameBufferBuilder
- API addition: Tiled group layer support 
- Fix Tiled properties, offset parsing for image layers
- API addition: Added utility methods for Vector equals with epsilon
- Fix Animation backing array type
- Fix Mesh copying with 0 indices 
- Fix restoration of pooled particle effects scale
- Fix loss of controller listeners on reconnect
- Added basic kotlin project generation support in the setup tool
- API addition: Allow APK expansion to be used in fragments and activities
- API addition: Added color properties support from tiled maps
- API Change: Added rotation vector sensor support on Android
- API Change: GLProfiler refactored for OOP and lwjgl3 multi windows
- LWJGL3: The creation of additional windows via Lwjgl3Application.newWindow() is now deferred, with postRunnable(), until all existing windows have been updated. This fixes a potential native crash with NVidia GL drivers on Windows, presumably caused by a GL context conflict.
- API addition: Lwjgl3WindowListener.created() is called after a new window has been created. It's unsafe to call Lwjgl3Window functions in between Lwjgl3Application.newWindow() and this callback.
- Updated LWJGL3 backend to 3.1.3.
- Lwjgl3Graphics.setUndecorated() and Lwjgl3Graphics.setResizable() now delegate their work to the respective GLFW functions.
- API addition: ProgressBar.isVertical() - returns whether a progress bar is vertical or horizontal.
- API Change: SplitPane now by default does not allow the split amount to shrink children below their minimum sizes (cropping them). This behavior can be reverted by overriding clampSplitAmount or wrapping the children in Containers set to minSize(0) and fill(). SplitPane also now correctly includes the handle min size in its own min size calculations.
- API Change: SplitPane.getSplit() renamed to SplitPane.getSplitAmount() to match other getter and setter names.
- Improved internal Timer synchronization.
- API Change: List#drawItem, added float width parameter.
- API Addition: Make it possible to disable sound on the GWT-Backend with disableSound=true.
- API Change: ScrollPane setWidget deprecated in favor of setActor to match other APIs.
- API Change: removed JGLFW backend
- Fixed mixed up use of TexturePacker.Settings.stripWhitespaceX|Y.
- Added joystick POV support to LWJGL3 controller backend.
- Added support for 2d particles sprite animation.
- API Change: ParticleEmitter getSprite, setSprite, getImagePath, setImagePath are now getSprites, setSprites, getImagePaths, setImagePaths.
- Added support for 2d particles independant scale X and Y.
- API Change: ParticleEmitter getScale, matchSize are now getScaleX/getScaleY, matchSizeX/matchSizeY. Added scaleSize(float scaleX, float scaleY)
- API Change: Added iconDropped() callback to AndroidWallpaperListener.

[1.9.6]
- Fix performance regression in LWJGL3 backend, use java.nio instead of BufferUtils. Those are intrinsics and quite a bit faster than BufferUtils on HotSpot.
- Updated to latest Sound Manager 2
- Added mappings for Xbox 360 controller for Linux
- Separated error log for vertex/fragment shaders for easier debugging
- Minimum Android API level is now level 9 (Android 2.3)
- API addition: Configurable TexturePacker bleed iterations
- Updated IOS Multi-OS Engine backend to 1.3.6
- API Change: Pixmap.setBlending, Pixmap.setFilter are now instance methods
- VertexAttribute expert constructors exposed. Short types can now be used for attributes.

[1.9.5]
- Fix NPE swallowing "video driver unsupported" error on LWJGL 2 backend.
- Allow window icons to be set in Lwjgl3ApplicationConfiguration or Lwjgl3WindowConfiguration.
- Allow window icon and title to be changed in Lwjgl3Window
- API Addition: ApplicationLogger interface, allowing easier access to custom logging
- DefaultRenderableSorter accounts for center of Renderable mesh, see https://github.com/libgdx/libgdx/pull/4319
- Bullet: added FilterableVehicleRaycaster, see https://github.com/libgdx/libgdx/pull/4361
- Bullet: updated to 2.85, see: http://bulletphysics.org/wordpress/?p=456
- Updated iOS native build scripts to iOS 10.1 and TVOS 10.0
- API Addition: BitmapFont#blankLineScale.
- Fixed rounding of Drawables in ProgressBar. Allow rounding to be disabled with setRound().
- Updated LWJGL3 backend to LWJGL 3.1.0, see https://blog.lwjgl.org/lwjgl-3-1-0-released/
- LWJGL3 backend now supports non-continuous rendering, see https://github.com/libgdx/libgdx/pull/3772
- API Change: Lwjgl3WindowListener.refreshRequested() is called when the windowing system (GLFW) reports contents of a window are dirty and need to be redrawn.
- API Change: Lwjgl3WindowListener.maximized() is called when a window enters or exits a maximized state.
- API Change: Lwjgl3WindowListener.deiconified() removed, combined with .iconified().
- API Change: Lwjgl3Window.deiconify() renamed to .restore() since it can also be used to de-maximize a window.
- Lwjgl3Window now has a maximize() method, and windows can be started maximized using the window or app configuration's setMaximized() method.
- NinePatch can now be drawn rotated or scaled.
- NinepatchDrawable is now a TransformDrawable.
- API Change: Group add* methods no longer remove and re-add the actor if it is already in the group, instead they do nothing.
- API Change: g2d.Animation is now generic so it can support Drawables, PolygonRegions, NinePatches, etc. To fix existing code, specify the TextureRegion type in animation declarations (and instantiations in Java 6), i.e. Animation<TextureRegion> myAnimation = new Animation<TextureRegion>(...);
- TiledDrawable throws unsupported operation if trying to draw rotated/scaled. #4005
- API Change: DragAndDrop now puts default position of drag actor at pointer location. The original default offset from the pointer was (14, -20).
- Added ShaderProgramLoader for AssetManager.
- BoundingBox#isValid now returns also true when min==max, see: https://github.com/libgdx/libgdx/pull/4460

[1.9.4]
- Moved snapping from ProgressBar to Slider to prevent snapping when setting the value programmatically.
- Bullet: added btSoftBody#getLinkCount() and btSoftBody#getLink(int), see https://github.com/libgdx/libgdx/issues/4152
- API Change: Wrapping for scene2d's HorizontalGroup and VerticalGroup.
- Fix hiero problem with certain unicode characters. See https://github.com/libgdx/libgdx/issues/4202
- Switched to RoboVM fork 2.2.0, fixes incompatibility with Android Gradle plugin and iOS 9.3.4

[1.9.3]
- Switched to MobiDevelop's RoboVM fork (http://robovm.mobidevelop.com)
- Addition of Intel Multi-OS Engine backend for deploying to iOS
- Updated iOS native build scripts to iOS 9.3 and TVOS 9.2
- API Addition: GestureDetector#pinchStop() called when no longer pinching
- API Addition: Gdx.graphics.setUndecorated/setResizable API added to Graphics https://github.com/libgdx/libgdx/pull/3847
- API Addition: Gdx.graphics.getGLVersion(), grab the GL version and implementation type. https://github.com/libgdx/libgdx/pull/3788
- API Change: Lwjgl3WindowListener -> filesDropped(String[] files) adds drag'n drop support for the lwjgl3 backend
- Added isComplete() to ParticleEffect to make it easier to know when all the emitters are done, behaves the same as in the 2D API.
- API Change: renamed Lwjgl3WindowListener.windowIsClosing() to closeRequested() to better communicate its intent.
- Add IndexData.updateIndices method to increase performance when used with IndexBufferObjectSubData. 
- Added FlushablePool
- Added ShapeCache see https://github.com/libgdx/libgdx/pull/3953
- API Change: moved shape builder logic out of MeshBuilder, see: https://github.com/libgdx/libgdx/pull/3996
- API Change: changed copy constructor OrderedMap(ObjectMap) to OrderedMap(OrderedMap)
- API Change: Table reset now calls clearChildren, not clear.
- Fixed crashes in AndroidMusic.java when isPlaying is called. Errors are now logged only rather than crashing the app.
- Added emulation of ScreenUtils for GWT
- Improved performance of glReadPixels() on GWT. New method is 20-30 times faster
- Fixed crash on Mac when using LWJGL2, custom cursors and embedding the game in an AWT window
- Fixed getDisplayModes(Monitor monitor) returning wrong data on LWJGL2 backend
- Fixed Gdx.input.getCurrentEventTime() not being set on LWJGL3, fixes GestureDetector and flick scroll not working
- Fixed not being able to select non-latin characters in TextFields
- Bullet: added CustomActionInterface, see https://github.com/libgdx/libgdx/pull/4025
- Add window size limits option to LWJGL3 app and window configurations
- Add handling of tag "<objectgroup>" within tags "<tile>" in TmxMap loaders.

[1.9.2]
- Added TextureArray wrapper see https://github.com/libgdx/libgdx/pull/3807
- Fixed bug in AndroidGL20.cpp which cast a pointer to a 32-bit int. Crash on 64-bit ARM, but only for a specific code path and address...
- Fixed multiple controllers registering on same index with LWJGL3, see https://github.com/libgdx/libgdx/issues/3774
- Fixed the FreeTypeFontGenerator texture bleeding, see https://github.com/libgdx/libgdx/issues/3521

[1.9.1]
- API Change: Override GwtApplication#createApplicationListener() to create your ApplicationListener
  on GWT, overriding GwtApplication#getApplicationListener() isn't needed anymore, see https://github.com/libgdx/libgdx/issues/3628
- Fixed ARM64 and x86_64 binaries for Android

[1.9.0]
- API Change: Lwjgl3ApplicationConfiguration#setBackbufferConfig -> setBackBufferConfig
- Fixed HexagonalTiledMapRenderer, see https://github.com/libgdx/libgdx/pull/3654
- Added support for locking the screen orientation in GWT, see https://github.com/libgdx/libgdx/pull/3633
- Added Gdx-Kiwi and gdx-lml to extensions, see https://github.com/libgdx/libgdx/pull/3597
- Added Gyroscope support in Input, implemented for Android, see https://github.com/libgdx/libgdx/pull/3594
- Fixed touch mapping on iOS, see https://github.com/libgdx/libgdx/pull/3590
- Added orientation to Box2D Transform class, see https://github.com/libgdx/libgdx/pull/3308
- Added system cursors to GWT, fix 'Ibeam' system cursor not working on LWJGL3.
- Added experimental AndroidApplicationConfiguration#useGL30 and IOSApplicationConfiguration#useGL30 for testing OpenGL ES 3.0 support on mobile devices, do not use in production.
- Fix broken kerning for FreeType fonts, see https://github.com/libgdx/libgdx/pull/3756
- Added ARM64 and x86_64 binaries for Android
- API Addition: FreeTypeFontParameter has an additional field for tweaking hinting, see https://github.com/libgdx/libgdx/pull/3757

[1.8.0]
- API Change: Rewrote FreeType shadow rendering (much better).
- Added spaceX/Y to FreeType fonts.
- Higher quality FreeType font rendering.
- Hiero updated to v5, now with FreeType support and other new features!
- GlyphLayout now allocates much, much less memory when processing long text that wraps.
- Added LWJGL 3 backend, see https://github.com/libgdx/libgdx/issues/3673 for more info.
- Added Graphics#getBackBufferWidth and Graphics#getBackBufferHeight for HDPI handling
- API Change: Added HdpiUtils. Instead of calling GL20#glViewport and GL20#glScissor yourself
  please use HdpiUtils instead. It will ensure that you handle HDPI monitors correctly when
  using those OpenGL functions. On HDPI monitors, the size reported by Gdx.graphics 
  getWidth/getHeight is in logical coordinates as dictated by the operating system, usually half
  the HDPI resolution. The OpenGL drawing surface works in backbuffer coordinates at the full
  HDPI resolution. If you pass logical coordinates to glViewport and glScissor, you only 
  affect a quarter of the real backbuffer size. Use HdpiUtils instead, it will do the right thing, while letting you continue to work in logical (aka returned by Gdx.graphics.getWidth/getHeight) coordinates.
- API Change: Graphis#getDesktopDisplayMode() has been renamed to Graphics#getDisplayMode() and
  returns the current display mode of the monitor the window is shown on (primary monitor on
  all backends except LWJGL3, which supports real multi-monitor setups).
- API Change: Graphics#getDisplayModes() return the display modes of the monitor the monitor
  the window is shown on (primary monitor on all backends except LWJGL3 which supports real
  multi-monitor setups).
- API Change: Graphics#setDisplayMode(DisplayMode) has been renamed to 
  Graphics#setFullscreenMode(). If the window is in windowed mode, it will be switched 
  to fullscreen mode on the monitor from which the DisplayMode stems from.
- API Change: Graphics#setDisplayMode(int, int, boolean) has been renamed to 
  Graphics#setWindowedMode(int, int). This will NOT allow you to switch to fullscreen anymore, 
  use Graphics#setFullscreenMode() instead. If the window is in fullscreen mode, it will be
  switched to windowed mode on the monitor the window was in fullscreen mode on.
 - API Addition: Graphics#Monitor, represents a monitor connected to the machine the app is
  running on. A monitor is defined by a name and it's position relative to other connected
  monitors. All backends except the LWJGL3 backend will report only the primary monitor
 - API Addition: Graphics#getPrimaryMonitor() returns the primary monitor you usually want
  to work with.
 - API Addition: Graphics#getMonitor() returns the monitor your app's window is shown on,
  which may not be the primary monitor in >= 2 monitor systems. All backends except the 
  LWJGL3 backend will report only the primary monitor.
 - API Addition: Graphics#getMonitors() returns all monitors connected to the system. All
  backends except the LWJGL3 backend will only report the primary monitor.
 - API Addition: Graphics#getDisplayMode(Monitor) returns the display mode of the monitor
  the app's window is shown on. All backends except the LWJGL3 backend will report the
  primary monitor display mode instead of the actual monitor's display mode. Not a problem
  as all other backends run on systems with only a single monitor so far (primary monitor).
- Added option to include credentials on cross-origin http requests (used only for GWT backend).
- Added option to specify crossorigin attribute when loading images with AssetDownloader (GWT), see #3216.
- API Change: removed Sound#setPriority, this was only implemented for the Android backend. However, Android itself never honored priority settings.
- API Change: cursor API has been cleaned up. To create a custom cursor, call Graphics#newCursor(), to set the custom cursor call Graphics#setCursor(), to set a system cursor call Graphics#setSystemCursor(). The Cursor#setSystemCursor method has been removed as that was not the
right place. Note that cursors only work on the LWJGL, LWJGL3 and GWT backends. Note that system cursors only fully work on LWJGL3 as the other two backends lack a means to set a specific system cursor. These backends fall back to displaying an arrow cursor when setting any system cursor.
- API Addition: Added Lwjgl3WindowListener, allows you to hook into per-window iconficiation, focus and close events. Also allows you to prevent closing the window when a close event arrives.

[1.7.2]
- Added AndroidAudio#newMusic(FileDescriptor) to allow loading music from a file descriptor, see #2970
- Added GLOnlyTextureData, which is now the default for FrameBuffer and FrameBufferCubemap, see #3539
- Added rotationChanged() for Actor class, called when rotation changes, see https://github.com/libgdx/libgdx/pull/3563
- Fixed crash on MacOS when enumerating connected gamepads.
- ParticleEmitter no longer says it's complete when it's set to continuous, see #3516
- Improved JSON parsing and object mapping error messages.
- Updated FreeType from version 2.5.5 to 2.6.2.
- Fixed corrupt FreeType rendering for some font sizes.
- API Change: FreeTypeFontParameter has new fields for rendering borders and shadows.
- FreeTypeFontParameter can render much better fonts at small sizes using gamma settings.
- BitmapFont can now render missing (tofu) glyph for glyphs not in the font.
- FreeTypeFontGenerator depreacted methods removed.
- Fixed BitmapFont color tags changing glyph spacing versus not using color tags. BitmapFont#getGlyphs has a new paramter. See #3455.
- Skin's TintedDrawable now works with TiledDrawable. #3627
- Updated jnigen to Java Parser 2.3.0 (http://javaparser.github.io/javaparser/).
- FreeType fonts no longer look terrible at small size. This is a big deal!
- Updated to RoboVM 1.12.0, includes tvOS support!

[1.7.1]
- Fixes AtlasTmxMapLoader region name loading to tileset name instead of filename
- Changes TiledMapPacker output, region names are tileset names, adjusts gid, defaults to one atlas per map
- API Change: members of Renderable and MeshPart are changed, see https://github.com/libgdx/libgdx/pull/3483
- Added Vector#setToRandomDirection(), see #3222
- Updated to stb_image v2.08
- Added Node#copy(), used when creating a ModelInstance from a Model to allow using custom nodes
- Add ModelCache, see https://github.com/libgdx/libgdx/wiki/ModelCache
- Updated bullet to v2.83.6
- Updated to RoboVM 1.9, for free life-time license read http://www.badlogicgames.com/wordpress/?p=3762

[1.7.0]
- Gdx.input.setCursorImage removed, replaced with Gdx.graphics.setCursor and Gdx.graphics.newCursor see https://github.com/libgdx/libgdx/pull/2841/
- Fixed an issue with UTF8 decoding in GWT emulation of InputStreamReader
- Updated to RoboVM 1.8 for iOS 9 support.

[1.6.5]
- Objects from animated tiles in TMX maps are now supported.
- Made possible to use any actor for tooltips.
- Improved cross-platform reflection api for annotations.
- NinePatch#scale now also scales middle patch size.
- GLFrameBuffer is now abstract, renamed setupTexture to createColorTexture, added disposeColorTexture
- Added LwjglApplicationConfiguration#gles30Context*Version, see https://github.com/libgdx/libgdx/pull/2941
- Added OpenGL error checking to GLProfiler, see https://github.com/libgdx/libgdx/pull/2889
- Updated to RoboVM 1.6

[1.6.4]
- TextField cursor and selection size changed. https://github.com/libgdx/libgdx/commit/2a830dea348948d2a37bd8f6338af2023fec9b09
- FreeTypeFontGenerator setting to improve shadows and borders.
- ScrollPane scrolls smoothly when the scrolled area is much larger than the scrollbars.
- TexturePacker sorts page regions by name.
- GlyphLayout text wrapping changed to not trim whitespace. https://github.com/libgdx/libgdx/commit/ee42693da067da7c5ddd747f051c1423d262cb96
- Fixed BitmapFont computing space width incorrectly when padding is used and no space glyph is in the font.
- Fixed TextArea cursor and selection drawing positions.
- Fixed ActorGestureListener pan and zoom when the actor is rotated or scaled.
- Fixed TextField for non-pixel display.
- Allow ellipsis string to be set on Label.
- AssetManager gets hook for handling loading failure.
- TextField now fires a ChangeEvent when the text change. Can be cancelled too!
- Added tooltips to scene2d.ui.
- Updated to RoboVM 1.5

[1.6.3]
- Updated to RoboVM 1.4

[1.6.2]
- API Change: TiledMapImageLayer now uses floats instead of ints for positioning
- API Change: Added GLFrameBuffer and FrameBufferCubemap: Framebuffer now extends GLFramebuffer, see #2933

[1.6.1]
- Added optional hostname argument to Net.newServerSocket method to allow specific ip bindings for server applications made with gdx.
- Changed the way iOS native libs are handled. Removed updateRoboVMXML and copyNatives task from ios/build.gradle. Instead natives are now packaged in jars, within the META-INF/robovm/ios folder. Additionally, a robovm.xml file is stored there that gets merged with the project's robovm.xml file by RoboVM.

[1.6.0]
- API Change: GlyphLayout xAdvances now have an additional entry at the beginning. This was required to implement tighter text bounds. #3034
- API Change: Label#getTextBounds changed to getGlyphLayout. This exposes all the runs, not just the width and height.
- In the 2D ParticleEditor, all chart points can be dragged at once by holding ctrl. They can be dragged proportionally by holding ctrl-shift.
- Added Merge button to the 2D ParticleEditor, for merging a loaded particle effect file with the currently open particle effect.
- Added ability to retrieve method annotations to reflection api
- Added PixmapPacker.updateTextureRegions() method.
- Added ability to pack "anonymous" pixmaps into PixmapPacker, which will appear in the generated texture but not a generated or updated TextureAtlas
- Added PixmapPacker.packDirectToTexture() methods.
- API Change: PixmapPacker.generateTextureAtlas(...) now returns an atlas which can be updated with subsequent calls to PixmapPacker.updateTextureAtlas(...)
- API Change: FreeTypeFontGenerator.generateFont(...) now works with a user-provided PixmapPacker.
- Added DirectionalLightsAttribute, PointLightsAttribute and SpotLightsAttribute, removed Environment#directionalLights/pointLights/spotLights, added Environment#remove, lights are now just like any other attribute. See also https://github.com/libgdx/libgdx/wiki/Material-and-environment#lights
- API Change: BitmapFont metrics now respect padding. #3074
- Update bullet wrapper to v2.83
- Added AnimatedTiledMapTile.getFrameTiles() method

[1.5.6]
- API Change: Refactored Window. https://github.com/libgdx/libgdx/commit/7d372b3c67d4fcfe4e82546b0ad6891d14d03242
- Added VertexBufferObjectWithVAO, see https://github.com/libgdx/libgdx/pull/2527
- API Change: Removed Mesh.create(...), use MeshBuilder instead
- API Change: BitmapFontData, BitmapFont, and BitmapFontCache have been refactored. http://www.badlogicgames.com/wordpress/?p=3658
- FreeTypeFontGenerator can now render glyphs on the fly.
- Attribute now implements Comparable, custom attributes might need to be updated, see: https://github.com/libgdx/libgdx/wiki/Material-and-environment#custom-attributes
- API Change: Removed (previously deprecated) GLTexture#createTextureData/createGLHandle, Ray#getEndPoint(float), Color#tmp, Node#parent/children, VertexAttribute#Color(), Usage#Color, ModelBuilder#createFromMesh, BoundingBox#getCenter()/updateCorners()/getCorners(), Matrix4.tmp

[1.5.5]
- Added iOS ARM-64 bit support for Bullet physics
- 3D Animation, NodeAnimation keyframes are separated into translation, rotation and scaling
- Added capability to enable color markup from inside skin json file.
- Exposed method ControllerManager#clearListeners on Controllers class
- Net#openURI now returns a boolean to indicate whether the uri was actually opened.
- DefaultShader now always combines material and environment attributes
- Added ShapeRenderer constructor to pass a custom shader program to ImmediateModeRenderer20.
- API Change: Group#toString now returns actor hierarchy. Group#print is gone.
- Added SpotLight class, see https://github.com/libgdx/libgdx/pull/2907
- Added support for resolving file handles using classpaths (ClasspathFileHandleResolver)

[1.5.4]
- Added support for image layers in Tiled maps (TiledMapImageLayer)
- Added support for loading texture objects from TMX Maps (TextureMapObject)
- Added support for border and shadow with FreeTypeFontGenerator - see https://github.com/libgdx/libgdx/pull/2774
- Now unknown markup colors are silently ignored and considered as normal text.
- Updated freetype from version 2.4.10 to 2.5.5
- Added 3rd party extensions to setup application, see 
- Updated to RoboVM 1.0.0-beta-04
- Updated to GWT 2.6.1, sadly GWT 2.7.0 isn't production ready yet.

[1.5.3]
- API Change: TextField#setRightAlign -> TextField#setAlignment
- I18NBundle is now compatible with Android 2.2
- Fixed GWT reflection includes for 3D particles
- 3D ParticleEffectLoader registered by default
- Added HttpRequestBuilder, see https://github.com/libgdx/libgdx/pull/2698
- Added LwjglApplicationConfiguration.useHDPI for Mac OS X with retina displays. Allows you to get "real" pixel coordinates for mouse and display coordinates.
- Updated RoboVM to 1.0.0-beta-03

[1.5.2]
- Fixed issue #2433 with color markup and alpha animation. 
- Fixed natives loading for LWJGL on Mac OS X

[1.5.1]
- Gradle updated to 2.2
- Android Gradle tooling updated to 1.0.0
- API Change: Switched from Timer to AnimationScheduler for driving main loop on GWT. Removed fps field from GwtApplicationConfiguration to instead let the browser choose the most optimal rate.
- API Change: Added pause and resume handling on GWT backend. When the browser supports the page visibility api, pause and resume will be called when the tab or window loses and gains visibility.
- API Change: Added concept of target actor, separate from the actor the action is added to. This allows an action to be added to one actor but affect another. This is useful to create a sequence of actions that affect many different actors. Previously this would require adding actions to each actor and using delays to get them to play in the correct order.
- Added 64-bit support for iOS sim and device
- Deprecated Node#children and Node#parent, added inheritTransform flag and methods to add/get/remove children
- API Change: By default keyframes are no longer copied from Model to ModelInstance but shared instead, can be changed using the `ModelInstance.defaultShareKeyframes` flag or `shareKeyframes` constructor argument.
- JSON minimal format now makes commas optional: newline can be used in place of any comma.
- JSON minimal format is now more lenient with unquoted strings: spaces and more are allowed.
- API Change: Added support for KTX/ZKTX file format, https://github.com/libgdx/libgdx/pull/2431
- Update stb_image from v1.33 to v1.48, see https://github.com/libgdx/libgdx/pull/2668
- Bullet Wrapper: added Gimpact, see https://github.com/libgdx/libgdx/issues/2619
- API Addition: Added MeshPartBuilder#addMesh(...), can be used to more easily combine meshes/models
- Update to LWJGL 2.9.2, fixes fullscreen mode on "retina" displays
- Fixes to RoboVM backend which would crash if accelerometer is used.

[1.5.0]
- API Addition: IOSInput now uses CMCoreMotion for accelerometer and magnetometer
- API Addition: Added getter for UITextField on IOS for keyboard customization 
- API Addition: Added ability to save PixmapPackers to atlas files. See PixmapPackerIO.
- API Addition: Added HttpRequestHeader and HttpResponseHeader with constants for HTTP headers.
- API Addition: HttpRequest is now poolable.
- New PNG encoder that supports compression, more efficient vertical flipping, and minimal allocation when encoding multiple PNGs.
- API Change: Label#setEllipse -> Label#setEllipsis.
- API Change: BatchTiledMapRenderer *SpriteBatch fields and methods renamed to *Batch
- API Change: ScrollPane#scrollToCenter -> ScrollPane#scrollTo; see optional boolean arguments centerHorizontal and centerVertical (scrollToCenter centered vertically only).
- API Change: Changed Input#getTextInput to accept both text and hint, removed Input#getPlaceholderTextInput.
- Bug Fix: Fixed potential NPE with immersive mode in the Android fragment backend. 
- iOS backend now supports sound ids, thanks Tomski!


[1.4.1]
- Update to the Gradle Integration plugin nightly build if you are on Eclipse 4.4.x!
- Update Intellij IDEA to 13.1.5+, because Gradle!
- Updated to Gradle 2.1 and Android build tools 20, default Android version to 20. You need to install the latest Android build tools via the SDK manager
- API Change: deprecation of bounding box methods, see https://github.com/libgdx/libgdx/pull/2408
- Added non-continuous rendering to iOS backend, thanks Dominik!
- Setup now uses Gradle 2.1 with default Android API level 20, build tools 20.0.0
- Non-continuous renderering implemented for iOS
- Added color markup support for scene2d label and window title.
- API Change: removed default constructor of DecalBatch, removed DefaultGroupStrategy
- Updated to latests RoboVM release, 1.0.0-alpha-04, please update your RoboVM plugins/installations
- Reduced I18NBundle loading times on Android and bypassed unclosed stream on iOS. 
- Removed the gdx-ai extension from the libGDX repository. Now it lives in its own repository under the libGDX umbrella, see https://github.com/libgdx/gdx-ai
- API Addition: Added randomSign and randomTriangular methods to MathUtils.
- API Addition: Decal has now a getter for the Color.
- API Addition: now I18NBundle can be set so that no exception is thrown when the key can not be found.
- API Addition: added annotation support in reflection layer, thanks code-disaster! https://github.com/libgdx/libgdx/pull/2215
- API Addition: shapes like Rect, Circle etc. now implement Shape2D interface so you can put them all into a single collection https://github.com/libgdx/libgdx/pull/2178 
- API Addition: bitmap fonts can now be loaded from an atlas via AssetManager/BitmapFontLoader, see https://github.com/libgdx/libgdx/pull/2110
- API Change: updated to RoboVM 1.0.0-SNAPSHOT for now until the next alpha is released.
- API Change: Table now uses padding from its background drawable by default. https://github.com/libgdx/libgdx/issues/2322
- Drawables now know their names, making debugging easier.
- API Change: Table fill now respects the widget's minimum size.
- Texture packer, fixed image size written to atlas file.
- API Change: Cell no longer uses primitive wrappers in public API and boxing is minimized.
- API Addition: TextureAttribute now supports uv transform (texture regions).
- API Change: Added parameters to Elastic Interpolation.
- API Change: Removed Actor#setCenterPosition, added setPosition(x,y,align).
- API Change: JsonReader, forward slash added to characters an unquoted strings cannot start with.
- API Change: Stage#cancelTouchFocus(EventListener,Actor) changed to cancelTouchFocusExcept.
- API Change: Json/JsonWriter.setQuoteLongValues() quotes Long, BigDecimal and BigInteger types to prevent truncation in languages like JavaScript and PHP.

[1.3.1]
- API change: Viewport refactoring. https://github.com/libgdx/libgdx/pull/2220
- Fixed GWT issues

[1.3.0]
- Added Input.isKeyJustPressed.
- API Addition: multiple recipients are now supported by MessageDispatcher, see https://github.com/libgdx/libgdx/wiki/Message-Handling#multiple-recipients
- API Change: State#onMessage now takes the message receiver as argument.
- API Addition: added StackStateMachine to the gdx-ai extension.
- API change: ShapeRenderer: rect methods accept scale, more methods can work under both line and fill types, auto shape type changing.
- API change: Built-in ShapeRenderer debugging for Stage, see https://github.com/libgdx/libgdx/pull/2011
- Files#getLocalStoragePath now returns the actual path instead of the empty string synonym on desktop (LWJGL and JGLFW).
- Fixed and improved xorshift128+ PRNG implementation.
- Added support for Tiled's animated tiles, and varying frame duration tile animations.
- Fixed an issue with time granularity in MessageDispatcher.
- Updated to Android API level 19 and build tools 19.1.0 which will require the latest Eclipse ADT 23.02, see http://stackoverflow.com/questions/24437564/update-eclipse-with-android-development-tools-23 for how things are broken this time...
- Updated to RoboVM 0.0.14 and RoboVM Gradle plugin version 0.0.10
- API Addition: added FreeTypeFontLoader so you can transparently load BitmapFonts generated through gdx-freetype via AssetManager, see https://github.com/libgdx/libgdx/blob/master/tests/gdx-tests/src/com/badlogic/gdx/tests/FreeTypeFontLoaderTest.java
- Preferences put methods now return "this" for chaining
- Fixed issue 2048 where MessageDispatcher was dispatching delayed messages immediately.
- API Addition: 3d particle system and accompanying editor, contributed by lordjone, see https://github.com/libgdx/libgdx/pull/2005
- API Addition: extended shape classes like Circle, Ellipse etc. with hashcode/equals and other helper methods, see https://github.com/libgdx/libgdx/pull/2018
- minor API change (will not increase minor revision number): fixed a bug in handling of atlasPrefixes, https://github.com/libgdx/libgdx/pull/2023
- Bullet: btManifoldPoint member getters/setters changed from btVector3 to Vector3, also it is no longer pooled, instead static instances are used for callback methods
- Added Intersector#intersectRayRay to detect if two 2D rays intersect, see https://github.com/libgdx/libgdx/pull/2132
- Bullet: ClosestRayResultCallback, AllHitsRayResultCallback, LocalConvexResult, ClosestConvexResultCallback and subclasses now use getter/setters taking a Vector3 instead of btVector3, see https://github.com/libgdx/libgdx/pull/2176
- 2d particle system supports pre-multiplied alpha.
- Bullet: btIDebugDrawer/DebugDrawer now use pooled Vector3 instances instead of btVector3, see https://github.com/libgdx/libgdx/issues/2174

[1.2.0]
- API Addition: Some OpenGL profiling utilities have been added, see https://github.com/libgdx/libgdx/wiki/Profiling
- API Addition: A FreeTypeFontGeneratorLoader has been added to the gdx-freetype extension
- API change: Animation#frameDuration and #animationDuration are now hidden behind a getter/setter and dynamic
- API Addition: Vector#setZero
- API Addition: gdx-ai, extension for AI algorithms. Currently supports FSMs, see https://github.com/libgdx/libgdx/wiki/Artificial-Intelligence
- API change: TableLayout has been forked and integrated into libgdx more tightly, see http://www.badlogicgames.com/wordpress/?p=3458
- API Addition: added equals/hashCode methods to Rectangle, may break old code (very, very unlikely)
- API Addition: scene2D Actors now have a setCenterPosition method, see https://github.com/libgdx/libgdx/pull/2000

[1.1.0]
- Updated to RoboVM 0.0.13 and RoboVM Gradle plugin 0.0.9
- Big improvements to setup-ui and build times in Intellij IDEA https://github.com/libgdx/libgdx/pull/1865
- Setup now uses android build tools version: 19.1.0
- BitmapFontCache now supports in-string colored text through a simple markup language, see https://github.com/libgdx/libgdx/wiki/Color-Markup-Language
- Added i18n localization/internationalization support, thanks davebaol, see https://github.com/libgdx/libgdx/wiki/Internationalization-and-Localization
- Possibility to override density on desktop to simulate mobile devices, see https://github.com/libgdx/libgdx/pull/1825
- Progressive JPEG support through JPGD (https://code.google.com/p/jpeg-compressor/).
- Mavenized JGLFW backend
- Box2D: Added MotorJoint and ghost vertices on EdgeShape
- Updated GWT Box2D to latest version
- Updated native Box2D to latest version 2.3.1, no API changes
- API change: Matrix4.set(x,y,z, translation) changed, z axis is no more flipped
- API addition: Matrix4.avg(Matrix4[],float[]) that lets weighted averaging multiple matrices, Quaternion.slerp(Quaternion[],float[]) that lets weighted slerping multiple Quaternions
- fixed the long standing issue of the alpha=1 not actually being fully opaque, thanks kalle! https://github.com/libgdx/libgdx/issues/1815
- down to 25 issues on the tracker, 8 bugs, 17 enhancement requests :)


[1.0.1]
- updated to RoboVM 0.12 (and so should you!)
- fixed GC issues on iOS with regards to touch (thanks Niklas!), see https://github.com/libgdx/libgdx/pull/1758
- updated gwt gradle plugin to 0.4, android build tools to 0.10, gradle version to 1.11
- Tiled maps are now always y-up
- Tiled maps now support drawing offsets for tiles
- FileHandle#list is now supported in GWT!
- FileHandle#list now supports FileFilters
- Controllers now reinitialize on the desktop when switching between windowed/fullscreen
- added a Texture unpacker that will extract all images from a texture atlas, see https://github.com/libgdx/libgdx/pull/1774
- updates to gdx-setup
- CustomCollisionDispatcher in bullet, see https://github.com/libgdx/libgdx/commit/916fc85cecf433c3461b458e00f8afc516ad21e3

[1.0.0]
- Box2D is no longer in the core, it has been moved to an extension. See http://www.badlogicgames.com/wordpress/?p=3404
- Merged gdx-openal project into gdx-backend-lwjgl
- Now LoadedCallback in AssetLoaderParameters is always called after loading an asset from AssetManager, even if the asset is already loaded
- Added Payload as a new parameter to Source.dragStop, see https://github.com/libgdx/libgdx/pull/1666
- You can now load PolygonRegions via AssetLoader,  see https://github.com/libgdx/libgdx/pull/1602
- implemented software keyboard support in RoboVM iOS backend
- Fixed an issue where key event timestamp is not set by the android backend.
- scene2d.ui, added to TextArea the preferred number of rows used to calculate the preferred height.
- scene2d.actions, fixed infinite recursion for event listener's handle(event).
- Various Quaternion changes.
- scene2d.ui, fixed a drawing issue with knobBefore when there's no knob (typical progress bar).
- Various MeshBuilder fixes and additions.
- Math package: added cumulative distribution.
- Fixed Music isPlaying() on iOS when is paused.
- Added support for C-style comments to JsonReader (mainly used for json skin files).
- Support for resource removal from Skin objects.
- Added fling gesture to generate fling in scrollpane.
- Vector classes now have mulAdd method for adding pre-multiplied values
- Vector implementations no longer use squared value for margin comparisons, see: isZero(float margin), isUnit(float margin).
- Vector2 now has isUnit and isZero methods (copied from Vector3)
- Removed deprecated methods from Vector classes.
- Added new headless backend for server applications
- Support 'scaledSize' as a json skin data value for BitmapFont
- Added setAlpha(float a) method to Sprite class
- Added Input.Keys.toString(int keycode) and Input.Keys.valueOf(String keyname) methods
- Added Immersive Mode support to Android backend
- Added userObject to Actor in scene2d, allowing for custom data storage
- Altered Android's hide status bar behavior
- Changed the way wakelocks are implemented. You no longer need any special permissions for the libgdx wakelock
- BitmapFontCache setColor changes to match SpriteBatch and friends. http://www.badlogicgames.com/forum/viewtopic.php?f=23&t=12112
- Changed ParticleEffect: the ParticleEffect.save method now takes a Writer instead of a File
- TexturePacker2 renamed to TexturePacker, added grid and scaling settings.
- Added support for custom prefrences on the desktop backends.
- Fixed double resume calls on iOS.
- Android Music no longer throws exceptions if MediaPlayer is null.
- PolygonSpriteBatch implements Batch.
- New scene2d actions: EventAction, CountdownEventAction.
- Adds cancelHttpRequest() method to Net interface
- Updated GWT/HTML5 Backend to GWT 2.6.0
- Minimal Android version is 2.2, see http://www.badlogicgames.com/wordpress/?p=3297
- Updated to LWJGL 2.9.1
- Can now embed your libgdx app as a fragment, more info on the wiki
- scene2d.ui, renamed Actor methods translate, rotate, scale, size to moveBy, rotateBy, scaleBy, sizeBy. May have conflicts with Actions static import, eg you'll need to use "Actions.moveBy"
- scene2d.ui, Table background is now drawn usign the table's transform
- scene2d.ui, added Container which is similar to a Table with one cell, but more lightweight
- Added texture filters and mip map generation to BitMapFontLoader and FreeTypeFontGenerator
- scene2d.ui, VerticalGroup and HorizontalGroup got pad, fill and an API similar to Table/Container
- Removed OpenGL ES 1.0, 1.1 support; see http://www.badlogicgames.com/wordpress/?p=3311
- Added OpenGL ES 3 support
- Updated Android backend, demos, tests to 4.4
- Added Viewport, changed Stage to have a Viewport instead of a Camera (API change, see http://www.badlogicgames.com/wordpress/?p=3322 ).
- Changed play mode constants of Animation class to enumeration, see http://www.badlogicgames.com/wordpress/?p=3330
- Updated to RoboVM 0.0.11 and RoboVM Gradle plugin 0.0.6, see http://www.badlogicgames.com/wordpress/?p=3351
- Updated to Swig 3.0 for Bullet, disabled SIMD on Mac OS X as alignements are broken in Bullet, see https://github.com/libgdx/libgdx/pull/1595
- TextureData can only be Custom or Pixmap; compressed image files are considered custom

[0.9.9]
- added setCursorImage method to Input interface to support custom mouse cursors on the desktop
- removed Xamarin backend, see http://www.badlogicgames.com/wordpress/?p=3213
- added Select class for selecting kth ordered statistic from arrays (see Array.selectRanked() method)
- refactored Box2D to use badlogic Arrays instead of java.util.ArrayLists
- MipMapGenerator methods now don't take disposePixmap argument anymore
- added GLTexture, base class for all textures, encapsulates target (2d, cubemap, ...)
- added CubeMap, 6 sided texture
- changed TextureData#consumeCompressedData, takes target now
- added RoboVM backend jar and native libs (libObjectAL, libgdx, in ios/ folder of distribution)
- added RoboVM backend to build
- changed Bullet wrapper API, see http://www.badlogicgames.com/wordpress/?p=3150
- changed MusicLoader and SoundLoader to be asynchronous loaders
- changed behaviour of Net#sendHttpRequest() so HttpResponseListener#handleHttpResponse() callback is executed in worker thread instead of main thread
- added Bresenham2, for drawing lines on an integer 2D grid
- added GridPoint2 and GridPoint3, representing integer points in a 2D or 3D grid
- added attribute location caching for VertexData/Mesh. Hand vertex attribs to a ShaderProgram, get back int[], pass that to Mesh
- added Android x86 builds, removed libandroidgl20.so, it's now build as part of gdx-core for Android
- changed method signature on Box2D World#getBodies and World#getJoints, pass in an Array to fill
- removed glGetShaderSource from GL20, use ShaderProgram#getVertexShaderSource/getFragmentShaderSource instead
- added reflection api
- added AsynchExecutor, execute tasks asynchronously. Used for GWT mainly.
- removed FileHandle#file(), has no business in there.
- removed box2deditor
- removed custom typedarrays in gwt backend
- added classpath files support for gwt backend (limited)
- moved AndroidWallpaperListener to Android Backend
- added new VertexAttribute Usage flags, bone weight, tangent, binormal. previously encoded as Usage.Generic. Also
  added field "unit" to VertexAttribute, used by texture coordinates and bone weights to specify index/unit.
- setup-ui template for iOS disables pngcrush, also updated wiki iOS article
- add Pixmap#fillTriangle via jni gdx2d_fill_triangle() to fill a triangle based on its vertices.
- add asynchronous download with continuous progress feedback to GWT asset preloader, see https://github.com/libgdx/libgdx/pull/409?w=1
- add capability to add/exclude package/classes GWT Reflection system, see https://github.com/libgdx/libgdx/pull/409?w=1
- add updated gdx-tiled-preprocessor, generate one single TextureAtlas for all the specified Tiled maps, see http://www.badlogicgames.com/forum/viewtopic.php?f=17&t=8911
- maps API, add new AtlasTiledMapLoader for loading maps produced by the tiled preprocessor tool
- ImageProcessor, TexturePacker2 now accepts BufferedImage objects as input
- TexturePacker2 now avoids duplicated aliases
- Updated to LWJGL 2.9.0
- refactored JSON API, see http://www.badlogicgames.com/wordpress/?p=2993
- Updated Box2D to the latest trunk. Body#applyXXX methods now take an additional boolean parameter.
- TmxMapLoader has a flag in Parameters that lets you specify whether to generate mipmaps
- Animation#isAnimationFinished was fixed to behave as per javadocs (ignores looping)
- remove GLU interface and implementations. Use Matrix4 et al instead. see http://www.badlogicgames.com/wordpress/?p=2886
- new maps API, see http://www.badlogicgames.com/wordpress/?p=2870
- removed static public tmp Vector2 instances, manage such temporary vars yourself, see http://www.badlogicgames.com/wordpress/?p=2840
- changed Scene2D Group#clear(), see http://www.badlogicgames.com/wordpress/?p=2837
- changed the build system, natives are now fetched from the build server, see http://www.badlogicgames.com/wordpress/?p=2821
- freetype extension supported on iOS, see http://www.badlogicgames.com/wordpress/?p=2819
- changed ShapeRenderer API, see http://www.badlogicgames.com/wordpress/?p=2809
- changed Actions.add to addAction, changed parameter order, and added removeAction, addListener, removeListener
- Box2d joints now allow for user data
- Changes to Intersector, Circle, Rectangle and BoundingBox for consistency in #overlap, #intersect and #contains methods, see https://github.com/libgdx/libgdx/pull/312
- Removed LwjglApplicationConfiguration CPU sync. Added foreground and background target framerate.
- scene2d, no longer use getters/setters internally for Actor x, y, width, height, scalex, scaley and rotation.
- Array, detect nested iterator usage and throw exception.
- Added getVolume to Music class and Android, IOS and GWT backends
- 1381, fixed JSON parsing of longs. In addition to Float, it now parses Long if no decimal point is found.
- Changed Array constructors that took an array to have offset and count
- scene2d, Actor parentToLocalCoordinates and localToParentCoordinates refactoring, see http://www.badlogicgames.com/forum/viewtopic.php?p=40441#p40441
- scene2d, Action#setActor no longer calls reset if the Action has no pool. This allows non-pooled actions to be add and removed from actors, restarted, and reused.
- ScrollBar#setForceOverscroll renamed to setForceScroll, as it affects more than just overscroll.
- ArrayMap#addAll renamed to putAll to match the other maps.
- Added ObjectSet and IntSet.
- Added completion listener to Music.
- Added Music#setPan.
- Sound#play and Sound#loop on Android now return -1 on failure, to match other backends.
- DelegateAction subclasses need to implement delegate() instead of act(). http://www.badlogicgames.com/forum/viewtopic.php?p=43576#p43576
- Added pause and resume methods to Sound.
- Changed AssetErrorListener#error to have AssetDescriptor to enable access to parameters of failed asset.
- Changed SelectBoxStyle to have ScrollPaneStyle and ListStyle for fully customizing the drop down list. http://www.badlogicgames.com/wordpress/?p=3110
- AssetLoader now takes a FileHandle that is the resolved file name. The AssetLoader no longer has to resolve the file name, so we can prevent it from being resolved twice.
- Rewrote EarClippingTriangulator to not allocate (no more Vector2s).
- Added ParticleEffectLoader to make AssetManager load ParticleEffects
- Added GeometryUtils, more Intersector functions, DelaunayTriangulator, ConvexHull.
- Added getBoundingBox to ParticleEffect
- EarClippingTriangulator changed to return triangle indices.
- PolygonSpriteBatch and friends refactored to use triangle indices.
- Added add(T, float), remove(int), remove(T) and clear() methods to BinaryHeap
- Bitmap Font changes:
	- FreeTypeFontGenerator allows you to specify the PixmapPacker now, to create an atlas with many different fonts (see FreeTypePackTest)
	- BitmapFont, BitmapFontCache and FreeTypeFontGenerator now support fonts with multiple texture pages. (see BitmapFontTest and FreeTypePackTest)
	- BitmapFontData.imagePath and getImagePath() is depreacted, use imagePaths[] and getImagePath(int) instead
	- Added two BitmapFont constructors for convenience; no need to specify flip boolean
	- Added getCache() to BitmapFont, for expert users who wish to use the BitmapFontCache (see BitmapFontTest)
	- FreeTypeFontGenerator now includes setMaxTextureSize and getMaxTextureSize to cap the generated glyph atlas size (default 1024)
- added render-hooks beginRender() and endRender() to BatchTiledMapRenderer
- Added panStop to GestureListener interface.
- ScissorStack#calculateScissors changed to take viewport, enabling it to work with glViewport.
- Added Bits#getAndClear, Bits#getAndSet and Bits#containsAll
- Added setX and setY to TextureAtlas.AtlasSprite so it matches expected behavior

[0.9.8]
- see http://www.badlogicgames.com/wordpress/?p=2791

[0.9.7]
- see http://www.badlogicgames.com/wordpress/?p=2664

[0.9.6]
- see http://www.badlogicgames.com/wordpress/?p=2513<|MERGE_RESOLUTION|>--- conflicted
+++ resolved
@@ -2,11 +2,8 @@
 - LWJGL3 Improvement: Audio device is automatically switched if it was changed in the operating system.
 - Tiled Fix: TiledLayer parallax default values fix
 - Android: Removed mouse catching added on 1.12.0 due to unintended effects (see #7187).
-<<<<<<< HEAD
 - API Addition: Using "object" property in Tiled object now fetches MapObject being pointed to, and BaseTmxMapLoader includes method for fetching map where key is id and value is MapObject instance.
-=======
 - Update to LWJGL 3.3.3
->>>>>>> 6b419518
 
 [1.12.0]
 - [BREAKING CHANGE] Added #touchCancelled to InputProcessor interface, see #6871.
