[1.13.1]
- [BREAKING CHANGE] Android: Since 1.13.0 libGDX requires setting `android.useAndroidX=true` in your gradle.properties file. In 1.13.1 it is NO longer needed to define the `androidx.core:core` dependency in your Android module.
- iOS: Update to MobiVM 2.3.22
- iOS: Fixes Gdx.openURI() not working on iOS 18.1 Simulator.
- Change visibility of PolygonSpriteBatch.switchTexture() to protected
- Added XmlReader.getChildren() and XmlReader.replaceChild()
- LWJGL3: Fix pauseWhenLostFocus not working as expected
- LWJGL 3: Downgrade to 3.3.3 due to AV false positives on 3.3.4 and OpenAL log spamming issue on 3.3.5.
- API Addition: Added FPSLogger#setBound
- Android: Fix crash on startup if `setContentView` was manually called after `initializeForView`
- API Addition: Added Array#replaceFirst and Array#replaceAll
<<<<<<< HEAD
- API Addition: Added BooleanArray#replaceFirst and BooleanArray#replaceAll
- API Addition: Added ByteArray#replaceFirst and ByteArray#replaceAll
- API Addition: Added CharArray#replaceFirst and CharArray#replaceAll
- API Addition: Added DelayedRemovalArray#replaceFirst and DelayedRemovalArray#replaceAll
- API Addition: Added FloatArray#replaceFirst and FloatArray#replaceAll
- API Addition: Added IntArray#replaceFirst and IntArray#replaceAll
- API Addition: Added LongArray#replaceFirst and LongArray#replaceAll
- API Addition: Added ShortArray#replaceFirst and ShortArray#replaceAll
- API Addition: Added SnapshotArray#replaceFirst and SnapshotArray#replaceAll
=======
- Fixed ShortArray#lastIndexOf taking char instead of short.
- Properly validate font name in Hiero
- Fix depth shader recycling
- Support 'class' Tiled/Tmx MapProperty
- Support for Layer TintColor in TiledMap
- Fix classpath files not being loaded on GWT
- Fixed LongArray#lastIndexOf taking char instead of long.
- LongArray#pop and #peek now throw expections if the array is empty
- Reset existing transformations of provided overlap Polygon in Polygon::intersectPolygons
- Added tiledmap loader for JSON files
- Fix duplicate points returned in polygon intersection
- Change defaults of SpriteBatch to use VBO instead of VertexArray on gl2/gles2.0
- Fix: no longer inline the version string
- GWT - Calculate MD5 hash while copying file to avoid errors on very large files
- Fix: Wayland doesn't support setting window position and icon
- Fix: Parsing imagelayer inside a group tag in TMX file
- Improve Android input keyboard with autocorrection
- Unproject and pick ray docs for Viewport/Camera
- Support for Image Layer repeat x and y in TiledMap + Bugfix
>>>>>>> d02e69bf

[1.13.0]
- [BREAKING CHANGE] GWT: Updated to 2.11.0. `com.google.jsinterop:jsinterop-annotations:2.0.2:sources` must be added as a dependency to your html project dependencies.
- [BREAKING CHANGE] Android: Minimum API level is now level 19 (Android 4.4)
- [BREAKING CHANGE] iOS: Increased min supported iOS version to 12.0. Update your Info.plist file if necessary.
- [BREAKING CHANGE] Android, iOS: Exceptions occurring in Runnable tasks scheduled through Gdx.app.postRunnable() are no longer swallowed and will crash the app (add a protection if required).
- Updated: Update to jnigen 2.5.2
- iOS: Update to MobiVM 2.3.21
- iOS: The iOS backend now implements AudioDevice. It can be configured through IOSApplicationConfiguration with audioDeviceBufferSize/audioDeviceBufferCount
- Fixed GlyphLayout for fixed width glyph offsets at the start and end of lines.
- Fixed scene2d.ui layout for fractional positions and sizes.
- LWJGL3: Added pauseWhenMinimized and pauseWhenLostFocus flags to Lwjgl3ApplicationConfiguration.
- libGDX is now built using Java 17 due to Gradle 8 requirements.
- New GDX Setup projects now use Gradle 8.4 and AGP Plugin 8.1.2 which require at least Java 17.
- Fixed Timer#stop, remember time spent stopped and delay tasks when started again. #7281
- Android: Add configuration option to render under the cutout if available on the device.
- Fix: Keep SelectBox popup from extending past right edge of stage.
- Added Framebuffer multisample support (see GL31FrameBufferMultisampleTest.java for basic usage)
- Fix: Fonts generated with gdx-freetype no longer bleed when drawn with a shadow
- Fixed Timer tasks being run after cancellation.
- Optimization of SpriteBatch in GL30 default modes, as indices do not need to be updated
- Desktop: Added support for 8/32/64-bit PCM and MP3 WAVs
- Desktop: Improved support for surround sound audio files (#6792)
- Android: Added support for predictive back gesture (requires android:enableOnBackInvokedCallback="true" in manifest)
- API Removal: Removed deprecated back and menu key methods. Use `setCatchKey` and `isCatchKey` instead.
- Cache packed color on sprite to improve performance
- Improve JsonReader, add JsonSkimmer, JsonString
- Add proper glTexImage2D support on GWT
- Expose the color variables of Box2DDebugRenderer
- Add Color#set(Color rgb, float a)
- Prevent loss of precision in OrthographicCamera#update
- Fix offsets in ConvexHull while being unsorted
- Small particle emitter improvements
- Fix : RenderBuffer leak in GLFrameBuffer
- LWJGL 3: Remove unnecessary window.makeCurrent() calls to improve performance (#7362)
- Fix: DragListener only listens to the correct touch up events
- Fix incorrect glyph page index in FreeTypeFontGenerator
- Added TextureAtlas.TextureAtlasData.Page#name.
- iOS: Improve preferred FPS setting logic and documentation on iOS backend
- Fixed TextField breaking if the font has markup enabled.
- Only allow scrolling of a scroll pane if it has scroll focus
- iOS: Adding RoboVM AudioDevice implementation
- Add new Color#CLEAR_WHITE
- Fixed ScrollPane#scrollTo setting scrollX when there's a width
- Screens now extend the Disposable interface
- Added antialiasing flag to the ScreenUtils.
- Fix Intersector.intersectPolygons() corner case
- LWJGL 3: Fix the delta time not changing when resizing the window
- GWT: Allow switching the audio device; this has to be enabled via GwtApplicationConfiguration#fetchAvailableOutputDevices
- Add API to get user inout with native text fields (#7004)
- Fix issue with the 'request still pending' check on NetJavaImpl
- Added possibility to reset a particle effect without starting it
- Android & iOS: Use empty Audio implementations on Android and iOS when audio is disabled
- Adds status detection for an httpRequest
- Fix ANGLE GLES renderer on dekstop (#7274)
- Architecture support: Support for Linux RISC-V has been added. The gdx-xxx-natives-desktop.jar files now also contain native libraries for this architecture.

[1.12.1]
- LWJGL3 Improvement: Audio device is automatically switched if it was changed in the operating system.
- Tiled Fix: TiledLayer parallax default values fix
- API Addition: TiledDrawable: Align can be set to manipulate the alignment of the rendering (TiledDrawable#setAlign, TiledDrawable#getAlign)
- API Addition: TiledDrawable#draw: Also available as a static function (with align) if you don't want to create an extra instance per texture region
- Android: Removed mouse catching added on 1.12.0 due to unintended effects (see #7187).
- Android: Fixed touch state inconsistency when touching screen with 3 fingers on some devices (see #7256)
- iOS: Update to MobiVM 2.3.20
- API Addition: Using "object" property in Tiled object now fetches MapObject being pointed to, and BaseTmxMapLoader includes method for fetching map where key is id and value is MapObject instance.
- Update to LWJGL 3.3.3
- API Addition: Vector4 is just like Vector2 or Vector3, but with x, y, z, and w float components; a Vector4 can be passed as a shader uniform.
- Fix: Fix crash with ANGLE GLES renderer
- API Change: Use STBVorbis to decode ogg data for Sound
- API Change: Remove usage of deprecated tag on GL30
- Lower GLIBC requirements to 2.17 in order to support older Linux systems
- Fix: Fix setCursor releasing the caught cursor on the LWJGL 3 backend.
- Fix crash in ParticleEditor and Flame 
- Fix bitwise precedence in ModelBatch#addMesh (float[] vertices, short[] indices)
- Improve the default font's compatibility with GL30
- Fix potential IndexOutOfBoundsException on AsynchronousAndroidSound
- API Addition: GwtGL20 & GwtGL30#glGetFramebufferAttachmentParameteriv 
- Fix Tiled classes not being registered in the reflection cache
- Fix: Change androidx.fragment dependency to compileOnly
- Fix borderless fullscreen when taskbar is on the left/top

[1.12.0]
- [BREAKING CHANGE] Added #touchCancelled to InputProcessor interface, see #6871.
- [BREAKING CHANGE] Android: Immersive mode is now true by default. Set `useImmersiveMode` config to `false` to disable it.
- [BREAKING CHANGE] iOS: Increased min supported iOS version to 11.0. Update your Info.plist file if necessary.
- [BREAKING CHANGE] iOS: `hideHomeIndicator` set to `false` by default (was `true`).
- [BREAKING CHANGE] iOS: `screenEdgesDeferringSystemGestures` set to `UIRectEdge.All` by default (was `UIRectEdge.None`).
- [BREAKING CHANGE] iOS: preferred FPS is now uncapped by default, see #6717
- [BREAKING CHANGE] iOS: `ApplicationListener.create` and first `resize` are now called within `UIApplicationDelegate.didFinishLaunching`. Allows for earlier rendering and prevents black screen frames after launch screen. NOTE: App will get terminated if this method is blocked for more than 10-20 sec. 
- [BREAKING CHANGE] Actor#localToAscendantCoordinates throws an exception if the specified actor is not an ascendant.
- [BREAKING CHANGE] WidgetGroup#hit first validates the layout.
- [BREAKING CHANGE] Cell getters return object wrapper instead of primitives.
- [BREAKING CHANGE] MeshPartBuilder#lastIndex now returns int instead of short.
- [BREAKING CHANGE] 3D API - max bone weights is now configurable and limited to 4 by default. Change this value if you need less or more. See #6522.
- [BREAKING CHANGE] Mesh#getVerticesBuffer, Mesh#getIndicesBuffer, VertexData#getBuffer, and IndexData#getBuffer are deprecated in favor to new methods with boolean parameter. If you subclassed some of these classes, you need to implement the new methods.
- [BREAKING CHANGE] Desktop: The return value of AudioDevice#getLatency() is now in samples, and not milliseconds
- [BREAKING CHANGE] iOS: 32 bit (armv7) builds are no longer supported. Builds must be 64 bit (arm64) only.
- [BREAKING CHANGE] iOS: Use dynamic frameworks instead of static libs
- [BREAKING CHANGE] optimized Mesh#bind and Mesh#unbind have a new parameter for instanced attribute locations. If you use these methods without instancing, you can pass a null value.
- [BREAKING CHANGE] Dropped support for older libc versions since libGDX is now built on Ubuntu 20.04  (#7005)
- [KNOWN ISSUE] Android drag behaviour. Gdx.input.getDeltaX() and Gdx.input.getDeltaY always return 0 for pointer 0. Fixed on next version.
- Update to jnigen 2.4.1
- LWJGL Fix: setPosision() for MP3 files.
- iOS: Add new MobiVM MetalANGLE backend
- iOS: Update to MobiVM 2.3.19
- Update to LWJGL 3.3.2
- API Addition: Added Audio#switchOutputDevice and Audio#getAvailableOutputDevices to specify output devices. Only works for LWJGL3
- Fix LWJGL3: Audio doesn't die anymore, if a device gets disconnected
- API Addition: Added Haptics API with 4 different Input#vibrate() methods with complete Android and iOS implementations.
- API Addition: Vector2: Added static methods for angleDeg and angleRad
- Fix: Fixed Android and iOS touch cancelled related issues, see #6871.
- Javadoc: Add "-use" flag to javadoc generation
- Android: gdx-setup now uses AGP 7.2.2 and SDK 32, requiring Android Studio Chipmunk or IntelliJ IDEA 2022.2 and JDK 11.
- libGDX is now built using Java 11 due to new Android requirements. The rest of libGDX can still be built with JDK 8 and runtime compatibility of libGDX projects should be unaffected.
- Fixed glViewport when using HdpiMode.Logical with the LWJGL3 backend.
- Added Stage#actorRemoved to fire exit events just before an actor is removed.
- ScrollPane#setScrollingDisabled avoids invalidate() if nothing changed.
- Fixed incorrect ScrollPane#scrollTo.
- API Addition: Added Texture3D support
- Fix: Throw an exception when maximum Attribute count is reached to prevent silent failure.
- API Fix: The cursor can now be catched on Android.
- LWJGL3 Fix: Stereo audio can now be played on mono output devices. This may also improve downmixing to stereo and upmixing to surround.
- API Addition: Added CheckBox#getImageDrawable.
- FIX: HexagonalTiledMapRenderer now displays maps with the correct stagger index.
- API Addition: Added I18NBundle#keys() method.
- TOOLS Features: Save mode can be changed in Flame particle 3D editor.
- API Addition: added WebGL 2.0 implementation to Gwt backend : you can enable it by GwtApplicationConfiguration#useGL30
- Added GLES31 and GLES32 support with Lwjgl3 backend implementation
- API Addition: JsonReader#stop() to stop parsing.
- API Change: TextureAtlas now uses FileHandle#reader so outside code can control the charset
- API Fix: Intersector#isPointInTriangle
- API Addition: The Skin serializer now supports useIntegerPositions
- API Change: The skin serializer now treats scaledSize as a float
- API Change: DataInput throws an EOF-Exception
- API Fix: RenderBuffer leak in GLFrameBuffer class
- API Change: Pixmap#setPixels will now verify it has been given a direct ByteBuffer
- API Addition: glTexImage2D and glTexSubImage2D with offset parameter
- API Addition: OrientedBoundingBox
- API Addition: Tiled parallax factor support
- API Fix: LWJGL 3’s borderless fullscreen works with negative monitor coords
- API Fix: Update mouse x and y values immediately after calling #setCursorPosition
- API Change: Never stall with AssetManager on GWT
- API Change: Allow packed depth stencil buffer creation when not using GL30
- API Fix: Fixed DataInput#readString for non-ASCII
- API Fix: LwjglGraphics.setupDisplay() is no longer choosing the wrong display mode
- API Fix: MathUtils.lerpAngle() fixed for extreme inputs
- MathUtils trigonometry improvements
- Various Scene2D fixes and improvements
- Fix: JsonValue#addChild now clears leftover list pointers, preventing inconsistent or looping JSON objects.

[1.11.0]
- [BREAKING CHANGE] iOS: Increased min supported iOS version to 9.0. Update your Info.plist file if necessary.
- [BREAKING CHANGE] Removed Maven and Ant build systems. libGDX is now solely built with Gradle. See https://libgdx.com/dev/from-source/ for updated build instructions.
- [BREAKING CHANGE] Android Moved natives loading out of static init block, see #5795
- [BREAKING CHANGE] Linux: Shared libraries are now built on Ubuntu 18.04 (up from Ubuntu 16.04)
- [BREAKING CHANGE] The built-in font files arial-15.fnt and arial-15.png have been replaced with lsans-15.fnt and lsans-15.png; this may change some text layout that uses the built-in font, and code that expects arial-15 assets to be present must change to lsans-15.
- [BREAKING CHANGE] Legacy LWJGL3 projects must update the sourceCompatibility to 1.8 or higher.
- [BREAKING CHANGE] Android Removed hideStatusBar configuration, see #6683
- [BREAKING CHANGE] Lwjgl3ApplicationConfiguration#useOpenGL3 was replaced by #setOpenGLEmulation
- Gradle build now takes -PjavaVersion=7|8|9... to specify the Java version against which to compile libGDX. Default is Java 7 for everything, except the LWJGL3 backend, which is compiled for Java 8.
- LWJGL3 extension: Added gdx-lwjgl3-glfw-awt-macos extension. Fixes GLFW in such a way, that the LWJGL3/libGDX must no longer run on the main thread in macOS, which allows AWT to work in parallel, i.e. file dialogs, JFrames, ImageIO, etc. You no longer need to pass `-XstartOnFirstThread` when starting an LWJGL3 app on macOS. See `AwtTestLWJGL` in gdx-tests-lwjgl3. For more information, see https://github.com/libgdx/libgdx/pull/6772
- API Addition: Added LWJGL3 ANGLE support for x86_64 Windows, Linux, and macOS. Emulates OpenGL ES 2.0 through DirectX (Windows), desktop OpenGL (Linux), and Metal (macOS). May become the preferred method of rendering on macOS if Apple removes OpenGL support entirely. May fix some OpenGL driver issues. More information here: https://github.com/libgdx/libgdx/pull/6672
- iOS: Update to MobiVM 2.3.16
- Update to LWJGL 3.3.1
- API Addition: ObjLoader now supports ambientColor, ambientTexture, transparencyTexture, specularTexture and shininessTexture
- API Addition: PointSpriteParticleBatch blending is now configurable.
- TOOLS Features: Blending mode and sort mode can be changed in Flame particle 3D editor.
- API Addition: Polygon methods setVertex, getVertex, getVertexCount, getCentroid.
- API Addition: TMX built-in tile property "type" is now supported.
- API Addition: Octree structure.
- API Addition: Added StringBuilder#toStringAndClear() method.
- FirstPersonCameraController keys mapping is now configurable
- Fix: GlyphLayout: Several fixes for color markup runs with multi-line or wrapping texts
- API change: GlyphLayout#GlyphRun is now one GlyphRun per line. "color" was removed from GlyphRun and is now handled by GlyphLayout.
- Gdx Setup Tool: Target Android API 30 and update AGP plugin to 4.1.3
- API Fix: Sound IDs are now properly removed; this prevents changes to music instances with the same ID
- API Fix: LWJGL3Net#openURI does now work on macOS & JDK >= 16
- API Fix: Fixed a possible deadlock with AssetManager#dispose() and #clear()
- API Change: Enable the AL_DIRECT_CHANNELS_SOFT option for Sounds and AudioDevices as well to fix stereo sound
- API Addition: CameraInputController#setInvertedControls(boolean)
- API Removal: AnimatedTiledMapTile#frameCount
- LWJGL 3 is now the default desktop backend. If you want to port your existing applications, take a look here: https://gist.github.com/crykn/eb37cb4f7a03d006b3a0ecad27292a2d
- Brought the official and third-party extensions in gdx-setup up to date. Removed some unmaintained ones and added gdx-websockets & jbump.
- API Fix: Escaped characters in XML attributes are now properly un-escaped
- Bug Fix: AssetManager backslash conversion removed - fixes use of filenames containing backslashes
- gdx-setup now places the assets directory in project root instead of android or core. See advanced settings (UI) or arguments (command line) if you don't want it in root.
- API Fix: Resolved issues with LWJGL 3 and borderless fullscreen
- API Addition: GeometryUtils,polygons isCCW, ensureClockwise, reverseVertices
- API Addition: Added FreeTypeFontGenerator#hasCharGlyph method.
- API Fix: Pool discard method now resets object by default. This fixes the known issue about Pool in libGDX 1.10.0.
- API Addition: Split GWT reflection cache into two generated classes
- API Fix: Fix Box2D memory leak with ropes on GWT
- API Fix: Fix NPE in Type#getDeclaredAnnotation
- API Addition: Add pause/resume methods to AudioDevice
- API Fix: Protection against NullPointerException in World#destroyBody()
- API Fix: Prevent repeated mipmap generation in FileTextureArrayData
- API Fix: Fix issue with camera reference in CameraGroupStrategy’s default sorter
- API Fix: Move vertex array index buffer limit to backends to fix issue with numIndices parameter
- API Fix: TexturePacker: Fix wrong Y value when using padding
- API Fix: Lwjgl3Net: Add fallback to xdg-open on Linux if Desktop.BROWSE is unavailable
- API Addition: Add NWSEResize, NESWResize, AllResize, NotAllowed and None SystemCursors
- API Addition: GWTApplication#getJavaHeap and getNativeHeap are now supported
- API Addition: Box2D Shape now implements Disposable
- API Addition: Added ChainShape#clear method
- API Addition: Added Tooltip#setTouchIndependent; see #6758
- API Addition: Emulate Timer#isEmpty on GWT
- API Addition: Bits add copy constructor public Bits (Bits bitsToCpy)
- API Addition: Added List#drawSelection().
- API Addition: GwtApplicationConfiguration#xrCompatible 
- API Fix: setSystemCursor() now works on Android
- API Fix: getDisplayMode() is now more accurate on Android and GWT.
- API Addition: JsonValue#iterator(String) to more easily iterate a child that may not exist.
- API Addition: Added ExtendViewport#setScaling, eg for use with Scaling.contain.
- API Addition: Added application lifecycle methods to IOSAudio for custom audio implementations.
- API Addition: Added getBoundingRectangle() to Polyline
- API Addition: ShapeRenderer#check() has now protected visibility
- API Addition: Add ability to host GWT module on a different domain than the site, see #6851
- API Addition: Addes Tooltip#setTouchIndependent; see #6758
- API ADDITION: Emulate Timer#isEmpty on GWT
- API Addition: OrientedBoundingBox.

[1.10.0]
- [BREAKING CHANGE] Android armeabi support has been removed. To migrate your projects: remove any dependency with natives-armeabi qualifier from your gradle build file, this apply to gdx-platform, gdx-bullet-platform, gdx-freetype-platform and gdx-box2d-platform.
- [BREAKING CHANGE] tvOS libraries have been removed. No migration steps required.
- [BREAKING CHANGE] Linux x86 (32-bit) support has been removed. No migration steps required.
- [BREAKING CHANGE] Requires Java 7 or above.
- [BREAKING CHANGE] API Change: Scaling is now an object instead of an enum. This may change behavior when used with serialization.
- [BREAKING CHANGE] Group#clear() and #clearChildren() now unfocus the children. Added clear(boolean) and clearChildren(boolean) for when this isn't wanted. Code that overrides clear()/clearChildren() probably should change to override the (boolean) method. #6423
- [BREAKING CHANGE] Lwjgl3WindowConfiguration#autoIconify is enabled by default.
- [KNOWN ISSUE] Pool no longer reset freed objects when pool size is above its retention limit. Pool will discard objects instead. If you want to keep the old behavior, you should override Pool#discard method to reset discarded objects.
- Scene2d.ui: Added new ParticleEffectActor to use particle effects on Stage
- API addition: iOS: Added HdpiMode option to IOSApplicationConfiguration to allow users to set whether they want to work in logical or raw pixels (default logical).
- Fix for #6377 Gdx.net.openURI not working with targetSdk 30
- Api Addition: Added a Pool#discard(T) method.
- Architecture support: Linux ARM and AARCH64 support has been added. The gdx-xxx-natives.jar files now contain native libraries of these architectures as well.
- API Addition: Desktop Sound now returns number of channels and sample rate.

[1.9.14]
- [BREAKING CHANGE] iOS: IOSUIViewController has been moved to its own separate class 
- [BREAKING CHANGE] API Change: G3D AnimationDesc#update now returns -1 (instead of 0) if animation not finished.
- [BREAKING CHANGE] InputEventQueue no longer implements InputProcessor, pass InputProcessor to #drain.
- [BREAKING CHANGE] HeadlessApplicationConfiguration#renderInterval was changed to #updatesPerSecond
- API addition: Added Pixmap#setPixels(ByteBuffer).
- API change: ScreenUtils#getFrameBufferPixmap is deprecated in favor to new method Pixmap#createFromFrameBuffer.
- API Addition: Added overridable createFiles() methods to backend application classes to allow initializing custom module implementations.
- API Addition: Add a Graphics#setForegroundFPS() method.

[1.9.13]
- [BREAKING CHANGE] Fixed keycode representations for ESCAPE, END, INSERT and F1 to F12. These keys are working on Android now, but if you hardcoded or saved the values you might need to migrate.
- [BREAKING CHANGE] TextureAtlas.AtlasRegion and Region splits and pads fields have been removed and moved to name/value pairs, use #findValue("split") and #findValue("pad") instead.
- iOS: Update to MobiVM 2.3.12
- GWT: Key codes set with Gdx.input.setCatchKey prevent default browser behaviour
- Added Scaling.contain mode: Scales the source to fit the target while keeping the same aspect ratio, but the source is not scaled at all if smaller in both directions.
- API Addition: Added hasContents() to Clipboard interface, to reduce clipboard notifications on iOS 14
- TOOLS Features: Blending mode can be changed in Flame particle 3D editor.
- Input Keycodes added: CAPS_LOCK, PAUSE (aka Break), PRINT_SCREEN, SCROLL_LOCK, F13 to F24, NUMPAD_DIVIDE, NUMPAD_MULTIPLY, NUMPAD_SUBTRACT, NUMPAD_ADD, NUMPAD_DOT, NUMPAD_COMMA, NUMPAD_ENTER, NUMPAD_EQUALS, NUMPAD_LEFT_PAREN, NUMPAD_RIGHT_PAREN, NUM_LOCK.
  Following changes might be done depending on platform: Keys.STAR to Keys.NUMPAD_MULTIPLY, Keys.SLASH to Keys.NUMPAD_DIVIDE, Keys.NUM to Keys.NUM_LOCK, Keys.COMMA to Keys.NUMPAD_COMMA, Keys.PERIOD to Keys.NUMPAD_DOT, Keys.COMMA to Keys.NUMPAD_COMMA, Keys.ENTER to Keys.NUMPAD_ENTER, Keys.PLUS to Keys.NUMPAD_ADD, Keys.MINUS to Keys.NUMPAD_SUBTRACT
- Added a QuadFloatTree class.
- Desktop: Cubemap Seamless feature is now enabled by default when supported, can be changed via backend specific methods, see supportsCubeMapSeamless and enableCubeMapSeamless in both LwjglGraphics and Lwjgl3Graphics.
- API Addition: TextureAtlas reads arbitrary name/value pairs for each region. See #6316.
- TexturePacker writes using a new format when legacyOutput is false (default is true). TextureAtlas can read both old and new formats. See #6316.

[1.9.12]
- [BREAKING CHANGE] iOS: Changed how Retina/hdpi handled on iOS. See #3709.
- [BREAKING CHANGE] API Change: InputProcessor scrolled method now receives scroll amount for X and Y. Changed type to float to support devices which report fractional scroll amounts. Updated InputEvent in scene2d accordingly: added scrollAmountX, scrollAmountY attributes and corresponding setters and getters. See #6154.
- [BREAKING CHANGE] API Change: Vector2 angleRad(Vector2) now correctly returns counter-clockwise angles. See #5428
- [BREAKING CHANGE] Android: getDeltaTime() now returns the raw delta time instead of a smoothed one. See #6228.
- Fixed vertices returned by Decal.getVertices() not being updated
- Fixes Issue #5048. The function Intersector.overlapConvexPolygons now should return the right minimum translation vector values.
- Update to MobiVM 2.3.11
- API Change: Removed Pool constructor with preFill parameter in favor of using Pool#fill() method. See #6117
- API Addition: Slider can now be configured to only trigger on certain mouse button clicks (Slider#setButton(int)).
- Fixed GlyphLayout not laying out correctly with color markup.
- Fixed TileDrawable not applying its scale correctly.
- API Addition: Added epsilon methods to maps with float values.
- API Addition: Added an insertRange method to array collections.
- Fixed GestureDetector maxFlingDelay.
- API Change: Changed default GestureDetector maxFlingDelay to Integer.MAX_VALUE (didn't work before, this matches that).
- Gdx.files.external on Android now uses app external storage - see wiki article File handling for more information
- Improved text, cursor and selection rendering in TextArea.
- API Addition: Added setProgrammaticChangeEvents, updateVisualValue, round methods to ProgressBar/Slider.
- iOS: Keyboard events working on RoboVM on iOS 13.5 and up, uses same API as on other platforms
- API Addition: Added AndroidLiveWallpaper.notifyColorsChanged() to communicate visually significant colors back to the wallpaper engine.
- API Change: AssetManager invokes the loaded callback when an asset is unloaded from the load queue if the asset is already loaded.
- GWT: changed audio backend to WebAudio API. Now working on mobiles, pitch implemented. Configuration change: preferFlash removed. When updating existing projects, you can remove the soundmanager js files from your webapp folder and the references to it from index.html
- GWT: added possibility to lazy load assets via AssetManager instead of preload them before game start. See GWT specifics wiki article for more information.
- GWT: New configuration setting usePhysicalPixels to use native resolution on mobile / Retina / HDPI screens. When using this option, make sure to update your code in index.html and HTMLLauncher from setup template.
- GWT: GwtApplicationConfiguration and GWT backend now support an application to be resizable or fixed size. You can remove your own resizing code from your HTMLLaunchers.
- GWT: Assets in distribute build are renamed with md5 hash suffix to bypass browser cache on changes
- GWT: Fixed GwtFileHandle that was only returning text assets when listing a directory, now returns all children
- API Addition: Pixmap.downloadFromUrl() downloads an image from http(s) URLs and passes it back as a Pixmap on all platforms
- Added support for Linux ARM builds.
	- 32-bit: ARMv7/armhf
	- 64-bit: ARMv8/AArch64
- API Change: Removed arm abi from SharedLibraryLoader
- API Addition: Added a Lwjgl3ApplicationConfiguration#foregroundFPS option.
- API Change: Utility classes are now final and have a private constructor to prevent instantiation.
- API Change: ScrollPane now supports all combinations of scrollBarsOnTop and fadeScrollBars.
- API Addition: Added new methods with a "deg" suffix in the method's name for all Vector2 degrees-based methods and deprecated the old ones.
- API Addition: Added Slider#setVisualPercent.
- API Change: Enabling fullscreen mode on the lwjgl3 backend now automatically sets the vsync setting again.
- API Addition: Added put(key, value, defaultValue) for maps with primitive keys, so the old value can be returned.
- API Addition: Added ObjectLongMap.
- Added Intersector#intersectRayOrientedBoundsFast to detect if a ray intersects an oriented bounding box, see https://github.com/libgdx/libgdx/pull/6139
- API Addition: Added Table#clip() and Container#clip() methods.
- API Addition: Added getBackgroundDrawable() to Button.
- API Addition: Added imageCheckedDown and getImageDrawable() to ImageButton and ImageTextButton.
- API Addition: Added focusedFontColor, checkedFocusedFontColor, and getFontColor() to TextButton and ImageTextButton.
- API Addition: Added wrapReverse setting to HorizontalGroup.
- API Addition: Added Slider style drawables for over and down: background, knobBefore, and knobAfter.
- Fixed LwjglFrame not hiding the canvas in some situations.
- API Change: Table#round uses ceil/floor and is applied during layout, rather than afterward.
- Fixed blurry NinePatch rendering when using a single center region.
- API Change: Upon changing the window size with the lwjgl3 backend, the window is centered on the monitor.
- Fixed DepthShaderProvider no longer creates one DepthShader per bones count. Now it creates only one skinned variant and one non-skinned variant based on DepthShader/Config numBones.
- API Addition: Added Intersector#intersectPlanes to calculate the point intersected by three planes, see https://github.com/libgdx/libgdx/pull/6217
- API Addition: Added alternative Android Audio implementation for performant sound. See https://github.com/libgdx/libgdx/pull/6243.
- API Addition: Expose SpriteBatch and PolygonSpriteBatch setupMatrices() as protected.
- API Addition: New parameter OnscreenKeyboardType for Input.setOnscreenKeyboardVisible and Input.getTextInput 

[1.9.11]
- Update to MobiVM 2.3.8
- Update to LWJGL 3.2.3
- Fixed AndroidInput crashes due to missing array resize (pressure array).
- API Change: Ray#set methods and Ray#mul(Matrix4) normalize direction vector. Use public field to set and avoid nor()
- API Change: New internal implementation of all Map and Set classes (except ArrayMap) to avoid OutOfMemoryErrors when too many keys collide. This also helps resistance against malicious users who can choose problematic names.
- API Addition: OrderedMap#alter(Object,Object) and OrderedMap#alterIndex(int,Object) allow swapping out a key in-place without changing its value; OrderedSet also has this.
- API Addition: Json can now read/write: ObjectIntMap, ObjectFloatMap, IntMap, LongMap.
- API Addition: Added @Null annotation for IDE null analysis. All parameters and return values should be considered non-null unless annotated (or javadoc'ed if not yet annotated).
- API Addition: Added ParticleEmitter#preAllocateParticles() and ParticleEffect#preAllocateParticles() to avoid particle allocations during updates.
- Fixed changing looping state of already playing sounds on Android by first pausing the sound before setting the looping state (see #5822).
- API Change: scene2d: Table#getRow now returns -1 when over the table but not over a row (used to return the last row).
- API Change: scene2d: Tree#addToTree and #removeFromTree now have an "int actorIndex" parameter.
- API Addition: scene2d: Convenience method Actions#targeting(Actor, Action) to set an action's target.
- API Change: scene2d: In TextField, only revert the text if the change event was cancelled. This allows the text to be manipulated in the change listener.
- API Change: scene2d: Tree.Node#removeAll renamed to clearChildren.
- API Addition: scene2d: Added SelectBox#setSelectedPrefWidth to make the pref width based on the selected item and SelectBoxStyle#overFontColor.
- API Change: DefaultTextureBinder WEIGHTED strategy replaced by LRU strategy.
- API Change: ShaderProgram begin and end methods are deprecated in favor to bind method.
- API Addition: Added a OpenALAudio#getSourceId(long) method.
- API Addition: Added a ShaderProgram#getHandle() method.
- API Change: Replaced deprecated android support libraries with androidx. AndroidFragmentApplication is only affected.
- API Addition: Created interfaces AndroidAudio and AndroidInput and added AndroidApplication#createAudio and AndroidApplication#createInput to allow initializing custom module implementations.
- Allows up to 64k (65536) vertices in a Mesh instead of 32k before. Indices can use unsigned short range, so index above 32767 should be converted to int using bitwise mask, eg. int unsigneShortIndex = (shortIndex & 0xFFFF).
- API Change: DragAndDrop only removes actors that were not already in the stage. This is to better support using a source actor as the drag actor, see #5675 and #5403.
- API Change: Changed TiledMapTileLayer#tileWidth & #tileHeight from float to int
- API Addition: convenient Matrix4 rotate methods: rotateTowardDirection and rotateTowardTarget
- API Addition: Convenience method Actions#targeting(Actor, Action) to set an action's target.
- API Change: Correction of TextField#ENTER_ANDROID renamed to NEWLINE and TextField#ENTER_DESKTOP renamed to CARRIAGE_RETURN.
- API Change: Changed the visibility of TextField#BULLET, TextField#DELETE, TextField#TAB and TextField#BACKSPACE to protected.
- API Addition: TextField and TextArea are providing the protected method TextField#checkFocusTraverse(char) to handle the focus traversal.
- API Addition: UIUtils provides the constants UIUtils#isAndroid and UIUtils#isIos now.
- Fixed: The behaving of TextFields and TextAreas new line and focus traversal works like intended on all platforms now.
- API Change: Changed Base64Coder#encodeString() to use UTF-8 instead of the platform default encoding. See #6061
- Fixed: SphereShapeBuilder poles are now merged which removes lighting artifacts, see #6068 for more information.
- API Change: Matrix3#setToRotation(Vector3, float float) now rotates counter-clockwise about the axis provided. This also changes Matrix3:setToRotation(Vector3, float) and the 3d particles will rotate counter-clockwise as well. 
- API Change: TexturePacker uses a dash when naming atlas page image files if the name ends with a digit or a digit + 'x'.
- API Addition: Added Skin#setScale to control the size of drawables from the skin. This enables scaling a UI and using different sized images to match, without affecting layout.
- API Change: Moved adding touch focus from Actor#notify to InputListener#handle (see #6082). Code that overrides InputListener#handle or otherwise handles InputEvent.Type.touchDown events must now call Stage#addTouchFocus to get touchDragged and touchUp events.
- API Addition: Added AsynchronousAssetLoader#unloadAsync to fix memory leaks when an asset is unloaded during loading.
- Fixed Label text wrapping when it shouldn't (#6098).
- Fixed ShapeRenderer not being able to render alpha 0xff (was max 0xfe).
- API Change: glGetActiveUniform and glGetActiveAttrib parameter changed from Buffer to IntBuffer.

[1.9.10]
- API Addition: Allow target display for maximization LWJGL3 backend
- API Addition: Accelerometer support on GWT
- API Change: Set default behaviour of iOS audio to allow use of iPod
- API Change: IOSDevice is no longer an enum to allow users to add their own new devices when LibGDX is not up to date
- API Addition: Add statusBarVisible configuration to IOSApplicationConfiguration
- Update GWT Backend to GWT 2.8.2
- Update Android backend to build against API 28 (Android 9.0)
- API Addition: Input.isButtonJustPressed
- Update to LWJGL 2 backend to 2.9.3
- Update to MobiVM 2.3.6 release
- Update to LWJGL 3.2.1
- API Addition: Input allows getting the maximum number of pointers supported by the backend
- API Addition: Configuration option added to allow setting a max number of threads to use for net requests
- API Change: NetJavaImpl now uses a cached thread pool to allow concurrent requests (by default, the thread pool is unbounded - use maxNetThreads in backend configurations to set a limit - set to 1 for previous behavior)
- API Addition: New MathUtils norm and map methods
- API Change: Pixmap blending was incorrect. Generated fonts may change for the better, but may require adjusting font settings.
- API Change: Particle effects obtained from a ParticleEffectPool are now automatically started
- Removed OSX 32-bit support
- API Change: By default LWJGL2 backend no longer does pause/resume when becoming background/foreground window. New app config setting was added to enable the old behavior.
- API Change: By default LWJGL2 backend now does pause/resume when window is minimized/restored. New app config setting was added to disable this behavior.
- LWJGL3: Fixed window creation ignoring refresh rate of fullscreen mode.
- TmxMapLoader and AtlasTmxMapLoader refactoring: Shared functionality was moved to BaseTmxMapLoader, duplicate code was removed.
- AtlasTmxMapLoader supports group layers now (a positive side effect of the BaseTmxMapLoader refactoring).
- API Change: TmxMapLoader and AtlasTmxMapLoader: load/loadAsync methods work exactly as before, but many methods of these classes had to change. This makes it possible implement new Tiled features.
- API Addition: TextField#drawMessageText.
- Fixed TextField rendering text outside the widget at small sizes.
- API Addition: Group#getChild(int)
- API Addition: notEmpty() for collections.
- API Change: scene2d.ui Tree methods renamed for node set/getObject to set/getValue.
- API Change: scene2d.ui Tree and Tree.Node require generics for the type of node, values, and actors.
- API Change: For Selection in scene2d.utils "toggle" is now respected when !required and selected.size == 1.
- API Addition: new InstanceBufferObject and InstanceBufferObjectSubData classes to enable instanced rendering.
- API Addition: Support for InstancedRendering via Mesh
- API Change: Cell#setLayout renamed to setTable.
- API Addition: Added Collections#allocateIterators. When true, iterators are allocated. When false (default), iterators cannot be used nested.
- API Addition: Added Group#removeActorAt(int,boolean) to avoid looking up the actor index. Subclasses intending to take action when an actor is removed may need to override this new method.
- API Change: If Group#addActorAfter is called with an afterActor not in the group, the actor is added as the last child (not the first).

[1.9.9]
- API Addition: Add support for stripping whitespace in PixmapPacker
- API Addition: Add support for 9 patch packing in PixmapPacker
- API Addition: Pressure support for ios/android. https://github.com/libgdx/libgdx/pull/5270
- Update to Lwjgl 3.2.0
- Update android level we build against to 7.1 (API 25)
- API Change: gdx-tools no longer bundles dependencies to be compatible with java 9
- Skin JSON files can now use the simple names of classes, i.e. "BitmapFont" rather than "com.badlogic.gdx.graphics.g2d.BitmapFont". Custom classes can be added by overriding Skin.getJsonLoader() and calling json.setClassTag().
- Skin supports cascading styles in JSON. Use the "parent" property to tag another style by name to use its values as defaults. See https://github.com/libgdx/libgdx/blob/master/tests/gdx-tests-android/assets/data/uiskin.json for example.
- SkinLoader can be used on subclasses of Skin by overriding generateSkin(). 
- API addition: Tree indentation can be customized.
- Fixed GlyphLayout not respecting BitmapFontData#down.
- API Addition: Added faceIndex paramter to #FreeTypeFontGenerator(FileHandle, int).
- API Change: BitmapFont#getSpaceWidth changed to BitmapFont#getSpaceXadvance.
- Many GlyphLayout fixes.
- API Addition: Added FileHandle#map(), can be used to memory map a file
- API Change: BitmapFontData#getGlyphs changed for better glyph layout. See https://github.com/libgdx/libgdx/commit/9a7dfdff3c6374a5ebd2f33a819982aceb287dfa
- API Change: Actor#hit is now responsible for returning null if invisible. #5264
- API Addition: Added [Collection]#isEmpty() method to all 22 custom LibGDX-collections (e.g. Array, ObjectMap, ObjectSet, Queue, ...)
- API Addition: StringBuilder#clear()
- API Addition: Color#WHITE_FLOAT_BITS
- Table layout fixed when expand is used and the layout width is less than the table's min width.
- InputMultiplexer#setProcessors(Array) now copies the items instead of using the specified array instance.
- API Change: A wrapped HorizontalGroup or VerticalGroup will now size children down to their min size if the group is smaller than their pref size.
- LWJGL3: useVSync() is now a per-window setting. Any additional windows should disable vsync to avoid frames dropping to (refresh rate / # of windows).
- Batch and sprite implementations and SpriteCache store Color separately from the float packed color, since converting to/from float is lossy.
- API Change: NumberUtils floatToIntColor expands the alpha from 0-254 to 0-255, so 255 doesn't become 254 from conversion from int to float to int.
- API Change: Batch and Decal setColor(float) renamed to setPackedColor for differentiation, since the conversion from float to Color is lossy.
- API Change: PolygonSprite getVertexColor renamed to getPackedColor to match other classes.
- API Change: FreeTypeFontGenerator only generates a missing glyph if \0 is in the characters.
- API Change: DragScrollListener no longer requires the touch/mouse cursor to be directly above/below the scroll pane.
- API Change: List#toString(Object) changed from protected to public. Subclasses overriding this need to change to public.
- API Change: List now handles more key presses.
- API Change: TexturePacker ImageProcessor#addImage(File, String) now returns the Rect.


[1.9.8]
- Add iPhoneX images
- Fix MacOS issue with GL_ARB_texture_float extension check
- Fix AtlasTmxMapLoader tileset tile id offset
- Bullet: updated to 2.87, see: http://bulletphysics.org/wordpress/?p=485
- API Addition: Possibility to specify TexturePacker settings for resampling when scaling.
- API Addition: Support for customizing render buffer attachments in GLFrameBuffers
- API Change: Revert to constructors for GLFrameBuffers for easier customization

[1.9.7]
- Update to MobiVM(RoboVM) 2.3.3
- Add iOS 11 support
- Update to Lwjgl 3.1.3
- Update to MOE 1.4.0
- API Change: GLFrameBuffer has been refactored https://github.com/libgdx/libgdx/pull/4882. Create standard FrameBuffers with static methods. Customized FBOS with FrameBufferBuilder
- API addition: Tiled group layer support 
- Fix Tiled properties, offset parsing for image layers
- API addition: Added utility methods for Vector equals with epsilon
- Fix Animation backing array type
- Fix Mesh copying with 0 indices 
- Fix restoration of pooled particle effects scale
- Fix loss of controller listeners on reconnect
- Added basic kotlin project generation support in the setup tool
- API addition: Allow APK expansion to be used in fragments and activities
- API addition: Added color properties support from tiled maps
- API Change: Added rotation vector sensor support on Android
- API Change: GLProfiler refactored for OOP and lwjgl3 multi windows
- LWJGL3: The creation of additional windows via Lwjgl3Application.newWindow() is now deferred, with postRunnable(), until all existing windows have been updated. This fixes a potential native crash with NVidia GL drivers on Windows, presumably caused by a GL context conflict.
- API addition: Lwjgl3WindowListener.created() is called after a new window has been created. It's unsafe to call Lwjgl3Window functions in between Lwjgl3Application.newWindow() and this callback.
- Updated LWJGL3 backend to 3.1.3.
- Lwjgl3Graphics.setUndecorated() and Lwjgl3Graphics.setResizable() now delegate their work to the respective GLFW functions.
- API addition: ProgressBar.isVertical() - returns whether a progress bar is vertical or horizontal.
- API Change: SplitPane now by default does not allow the split amount to shrink children below their minimum sizes (cropping them). This behavior can be reverted by overriding clampSplitAmount or wrapping the children in Containers set to minSize(0) and fill(). SplitPane also now correctly includes the handle min size in its own min size calculations.
- API Change: SplitPane.getSplit() renamed to SplitPane.getSplitAmount() to match other getter and setter names.
- Improved internal Timer synchronization.
- API Change: List#drawItem, added float width parameter.
- API Addition: Make it possible to disable sound on the GWT-Backend with disableSound=true.
- API Change: ScrollPane setWidget deprecated in favor of setActor to match other APIs.
- API Change: removed JGLFW backend
- Fixed mixed up use of TexturePacker.Settings.stripWhitespaceX|Y.
- Added joystick POV support to LWJGL3 controller backend.
- Added support for 2d particles sprite animation.
- API Change: ParticleEmitter getSprite, setSprite, getImagePath, setImagePath are now getSprites, setSprites, getImagePaths, setImagePaths.
- Added support for 2d particles independant scale X and Y.
- API Change: ParticleEmitter getScale, matchSize are now getScaleX/getScaleY, matchSizeX/matchSizeY. Added scaleSize(float scaleX, float scaleY)
- API Change: Added iconDropped() callback to AndroidWallpaperListener.

[1.9.6]
- Fix performance regression in LWJGL3 backend, use java.nio instead of BufferUtils. Those are intrinsics and quite a bit faster than BufferUtils on HotSpot.
- Updated to latest Sound Manager 2
- Added mappings for Xbox 360 controller for Linux
- Separated error log for vertex/fragment shaders for easier debugging
- Minimum Android API level is now level 9 (Android 2.3)
- API addition: Configurable TexturePacker bleed iterations
- Updated IOS Multi-OS Engine backend to 1.3.6
- API Change: Pixmap.setBlending, Pixmap.setFilter are now instance methods
- VertexAttribute expert constructors exposed. Short types can now be used for attributes.

[1.9.5]
- Fix NPE swallowing "video driver unsupported" error on LWJGL 2 backend.
- Allow window icons to be set in Lwjgl3ApplicationConfiguration or Lwjgl3WindowConfiguration.
- Allow window icon and title to be changed in Lwjgl3Window
- API Addition: ApplicationLogger interface, allowing easier access to custom logging
- DefaultRenderableSorter accounts for center of Renderable mesh, see https://github.com/libgdx/libgdx/pull/4319
- Bullet: added FilterableVehicleRaycaster, see https://github.com/libgdx/libgdx/pull/4361
- Bullet: updated to 2.85, see: http://bulletphysics.org/wordpress/?p=456
- Updated iOS native build scripts to iOS 10.1 and TVOS 10.0
- API Addition: BitmapFont#blankLineScale.
- Fixed rounding of Drawables in ProgressBar. Allow rounding to be disabled with setRound().
- Updated LWJGL3 backend to LWJGL 3.1.0, see https://blog.lwjgl.org/lwjgl-3-1-0-released/
- LWJGL3 backend now supports non-continuous rendering, see https://github.com/libgdx/libgdx/pull/3772
- API Change: Lwjgl3WindowListener.refreshRequested() is called when the windowing system (GLFW) reports contents of a window are dirty and need to be redrawn.
- API Change: Lwjgl3WindowListener.maximized() is called when a window enters or exits a maximized state.
- API Change: Lwjgl3WindowListener.deiconified() removed, combined with .iconified().
- API Change: Lwjgl3Window.deiconify() renamed to .restore() since it can also be used to de-maximize a window.
- Lwjgl3Window now has a maximize() method, and windows can be started maximized using the window or app configuration's setMaximized() method.
- NinePatch can now be drawn rotated or scaled.
- NinepatchDrawable is now a TransformDrawable.
- API Change: Group add* methods no longer remove and re-add the actor if it is already in the group, instead they do nothing.
- API Change: g2d.Animation is now generic so it can support Drawables, PolygonRegions, NinePatches, etc. To fix existing code, specify the TextureRegion type in animation declarations (and instantiations in Java 6), i.e. Animation<TextureRegion> myAnimation = new Animation<TextureRegion>(...);
- TiledDrawable throws unsupported operation if trying to draw rotated/scaled. #4005
- API Change: DragAndDrop now puts default position of drag actor at pointer location. The original default offset from the pointer was (14, -20).
- Added ShaderProgramLoader for AssetManager.
- BoundingBox#isValid now returns also true when min==max, see: https://github.com/libgdx/libgdx/pull/4460

[1.9.4]
- Moved snapping from ProgressBar to Slider to prevent snapping when setting the value programmatically.
- Bullet: added btSoftBody#getLinkCount() and btSoftBody#getLink(int), see https://github.com/libgdx/libgdx/issues/4152
- API Change: Wrapping for scene2d's HorizontalGroup and VerticalGroup.
- Fix hiero problem with certain unicode characters. See https://github.com/libgdx/libgdx/issues/4202
- Switched to RoboVM fork 2.2.0, fixes incompatibility with Android Gradle plugin and iOS 9.3.4

[1.9.3]
- Switched to MobiDevelop's RoboVM fork (http://robovm.mobidevelop.com)
- Addition of Intel Multi-OS Engine backend for deploying to iOS
- Updated iOS native build scripts to iOS 9.3 and TVOS 9.2
- API Addition: GestureDetector#pinchStop() called when no longer pinching
- API Addition: Gdx.graphics.setUndecorated/setResizable API added to Graphics https://github.com/libgdx/libgdx/pull/3847
- API Addition: Gdx.graphics.getGLVersion(), grab the GL version and implementation type. https://github.com/libgdx/libgdx/pull/3788
- API Change: Lwjgl3WindowListener -> filesDropped(String[] files) adds drag'n drop support for the lwjgl3 backend
- Added isComplete() to ParticleEffect to make it easier to know when all the emitters are done, behaves the same as in the 2D API.
- API Change: renamed Lwjgl3WindowListener.windowIsClosing() to closeRequested() to better communicate its intent.
- Add IndexData.updateIndices method to increase performance when used with IndexBufferObjectSubData. 
- Added FlushablePool
- Added ShapeCache see https://github.com/libgdx/libgdx/pull/3953
- API Change: moved shape builder logic out of MeshBuilder, see: https://github.com/libgdx/libgdx/pull/3996
- API Change: changed copy constructor OrderedMap(ObjectMap) to OrderedMap(OrderedMap)
- API Change: Table reset now calls clearChildren, not clear.
- Fixed crashes in AndroidMusic.java when isPlaying is called. Errors are now logged only rather than crashing the app.
- Added emulation of ScreenUtils for GWT
- Improved performance of glReadPixels() on GWT. New method is 20-30 times faster
- Fixed crash on Mac when using LWJGL2, custom cursors and embedding the game in an AWT window
- Fixed getDisplayModes(Monitor monitor) returning wrong data on LWJGL2 backend
- Fixed Gdx.input.getCurrentEventTime() not being set on LWJGL3, fixes GestureDetector and flick scroll not working
- Fixed not being able to select non-latin characters in TextFields
- Bullet: added CustomActionInterface, see https://github.com/libgdx/libgdx/pull/4025
- Add window size limits option to LWJGL3 app and window configurations
- Add handling of tag "<objectgroup>" within tags "<tile>" in TmxMap loaders.

[1.9.2]
- Added TextureArray wrapper see https://github.com/libgdx/libgdx/pull/3807
- Fixed bug in AndroidGL20.cpp which cast a pointer to a 32-bit int. Crash on 64-bit ARM, but only for a specific code path and address...
- Fixed multiple controllers registering on same index with LWJGL3, see https://github.com/libgdx/libgdx/issues/3774
- Fixed the FreeTypeFontGenerator texture bleeding, see https://github.com/libgdx/libgdx/issues/3521

[1.9.1]
- API Change: Override GwtApplication#createApplicationListener() to create your ApplicationListener
  on GWT, overriding GwtApplication#getApplicationListener() isn't needed anymore, see https://github.com/libgdx/libgdx/issues/3628
- Fixed ARM64 and x86_64 binaries for Android

[1.9.0]
- API Change: Lwjgl3ApplicationConfiguration#setBackbufferConfig -> setBackBufferConfig
- Fixed HexagonalTiledMapRenderer, see https://github.com/libgdx/libgdx/pull/3654
- Added support for locking the screen orientation in GWT, see https://github.com/libgdx/libgdx/pull/3633
- Added Gdx-Kiwi and gdx-lml to extensions, see https://github.com/libgdx/libgdx/pull/3597
- Added Gyroscope support in Input, implemented for Android, see https://github.com/libgdx/libgdx/pull/3594
- Fixed touch mapping on iOS, see https://github.com/libgdx/libgdx/pull/3590
- Added orientation to Box2D Transform class, see https://github.com/libgdx/libgdx/pull/3308
- Added system cursors to GWT, fix 'Ibeam' system cursor not working on LWJGL3.
- Added experimental AndroidApplicationConfiguration#useGL30 and IOSApplicationConfiguration#useGL30 for testing OpenGL ES 3.0 support on mobile devices, do not use in production.
- Fix broken kerning for FreeType fonts, see https://github.com/libgdx/libgdx/pull/3756
- Added ARM64 and x86_64 binaries for Android
- API Addition: FreeTypeFontParameter has an additional field for tweaking hinting, see https://github.com/libgdx/libgdx/pull/3757

[1.8.0]
- API Change: Rewrote FreeType shadow rendering (much better).
- Added spaceX/Y to FreeType fonts.
- Higher quality FreeType font rendering.
- Hiero updated to v5, now with FreeType support and other new features!
- GlyphLayout now allocates much, much less memory when processing long text that wraps.
- Added LWJGL 3 backend, see https://github.com/libgdx/libgdx/issues/3673 for more info.
- Added Graphics#getBackBufferWidth and Graphics#getBackBufferHeight for HDPI handling
- API Change: Added HdpiUtils. Instead of calling GL20#glViewport and GL20#glScissor yourself
  please use HdpiUtils instead. It will ensure that you handle HDPI monitors correctly when
  using those OpenGL functions. On HDPI monitors, the size reported by Gdx.graphics 
  getWidth/getHeight is in logical coordinates as dictated by the operating system, usually half
  the HDPI resolution. The OpenGL drawing surface works in backbuffer coordinates at the full
  HDPI resolution. If you pass logical coordinates to glViewport and glScissor, you only 
  affect a quarter of the real backbuffer size. Use HdpiUtils instead, it will do the right thing, while letting you continue to work in logical (aka returned by Gdx.graphics.getWidth/getHeight) coordinates.
- API Change: Graphis#getDesktopDisplayMode() has been renamed to Graphics#getDisplayMode() and
  returns the current display mode of the monitor the window is shown on (primary monitor on
  all backends except LWJGL3, which supports real multi-monitor setups).
- API Change: Graphics#getDisplayModes() return the display modes of the monitor the monitor
  the window is shown on (primary monitor on all backends except LWJGL3 which supports real
  multi-monitor setups).
- API Change: Graphics#setDisplayMode(DisplayMode) has been renamed to 
  Graphics#setFullscreenMode(). If the window is in windowed mode, it will be switched 
  to fullscreen mode on the monitor from which the DisplayMode stems from.
- API Change: Graphics#setDisplayMode(int, int, boolean) has been renamed to 
  Graphics#setWindowedMode(int, int). This will NOT allow you to switch to fullscreen anymore, 
  use Graphics#setFullscreenMode() instead. If the window is in fullscreen mode, it will be
  switched to windowed mode on the monitor the window was in fullscreen mode on.
 - API Addition: Graphics#Monitor, represents a monitor connected to the machine the app is
  running on. A monitor is defined by a name and it's position relative to other connected
  monitors. All backends except the LWJGL3 backend will report only the primary monitor
 - API Addition: Graphics#getPrimaryMonitor() returns the primary monitor you usually want
  to work with.
 - API Addition: Graphics#getMonitor() returns the monitor your app's window is shown on,
  which may not be the primary monitor in >= 2 monitor systems. All backends except the 
  LWJGL3 backend will report only the primary monitor.
 - API Addition: Graphics#getMonitors() returns all monitors connected to the system. All
  backends except the LWJGL3 backend will only report the primary monitor.
 - API Addition: Graphics#getDisplayMode(Monitor) returns the display mode of the monitor
  the app's window is shown on. All backends except the LWJGL3 backend will report the
  primary monitor display mode instead of the actual monitor's display mode. Not a problem
  as all other backends run on systems with only a single monitor so far (primary monitor).
- Added option to include credentials on cross-origin http requests (used only for GWT backend).
- Added option to specify crossorigin attribute when loading images with AssetDownloader (GWT), see #3216.
- API Change: removed Sound#setPriority, this was only implemented for the Android backend. However, Android itself never honored priority settings.
- API Change: cursor API has been cleaned up. To create a custom cursor, call Graphics#newCursor(), to set the custom cursor call Graphics#setCursor(), to set a system cursor call Graphics#setSystemCursor(). The Cursor#setSystemCursor method has been removed as that was not the
right place. Note that cursors only work on the LWJGL, LWJGL3 and GWT backends. Note that system cursors only fully work on LWJGL3 as the other two backends lack a means to set a specific system cursor. These backends fall back to displaying an arrow cursor when setting any system cursor.
- API Addition: Added Lwjgl3WindowListener, allows you to hook into per-window iconficiation, focus and close events. Also allows you to prevent closing the window when a close event arrives.

[1.7.2]
- Added AndroidAudio#newMusic(FileDescriptor) to allow loading music from a file descriptor, see #2970
- Added GLOnlyTextureData, which is now the default for FrameBuffer and FrameBufferCubemap, see #3539
- Added rotationChanged() for Actor class, called when rotation changes, see https://github.com/libgdx/libgdx/pull/3563
- Fixed crash on MacOS when enumerating connected gamepads.
- ParticleEmitter no longer says it's complete when it's set to continuous, see #3516
- Improved JSON parsing and object mapping error messages.
- Updated FreeType from version 2.5.5 to 2.6.2.
- Fixed corrupt FreeType rendering for some font sizes.
- API Change: FreeTypeFontParameter has new fields for rendering borders and shadows.
- FreeTypeFontParameter can render much better fonts at small sizes using gamma settings.
- BitmapFont can now render missing (tofu) glyph for glyphs not in the font.
- FreeTypeFontGenerator depreacted methods removed.
- Fixed BitmapFont color tags changing glyph spacing versus not using color tags. BitmapFont#getGlyphs has a new paramter. See #3455.
- Skin's TintedDrawable now works with TiledDrawable. #3627
- Updated jnigen to Java Parser 2.3.0 (http://javaparser.github.io/javaparser/).
- FreeType fonts no longer look terrible at small size. This is a big deal!
- Updated to RoboVM 1.12.0, includes tvOS support!

[1.7.1]
- Fixes AtlasTmxMapLoader region name loading to tileset name instead of filename
- Changes TiledMapPacker output, region names are tileset names, adjusts gid, defaults to one atlas per map
- API Change: members of Renderable and MeshPart are changed, see https://github.com/libgdx/libgdx/pull/3483
- Added Vector#setToRandomDirection(), see #3222
- Updated to stb_image v2.08
- Added Node#copy(), used when creating a ModelInstance from a Model to allow using custom nodes
- Add ModelCache, see https://github.com/libgdx/libgdx/wiki/ModelCache
- Updated bullet to v2.83.6
- Updated to RoboVM 1.9, for free life-time license read http://www.badlogicgames.com/wordpress/?p=3762

[1.7.0]
- Gdx.input.setCursorImage removed, replaced with Gdx.graphics.setCursor and Gdx.graphics.newCursor see https://github.com/libgdx/libgdx/pull/2841/
- Fixed an issue with UTF8 decoding in GWT emulation of InputStreamReader
- Updated to RoboVM 1.8 for iOS 9 support.

[1.6.5]
- Objects from animated tiles in TMX maps are now supported.
- Made possible to use any actor for tooltips.
- Improved cross-platform reflection api for annotations.
- NinePatch#scale now also scales middle patch size.
- GLFrameBuffer is now abstract, renamed setupTexture to createColorTexture, added disposeColorTexture
- Added LwjglApplicationConfiguration#gles30Context*Version, see https://github.com/libgdx/libgdx/pull/2941
- Added OpenGL error checking to GLProfiler, see https://github.com/libgdx/libgdx/pull/2889
- Updated to RoboVM 1.6

[1.6.4]
- TextField cursor and selection size changed. https://github.com/libgdx/libgdx/commit/2a830dea348948d2a37bd8f6338af2023fec9b09
- FreeTypeFontGenerator setting to improve shadows and borders.
- ScrollPane scrolls smoothly when the scrolled area is much larger than the scrollbars.
- TexturePacker sorts page regions by name.
- GlyphLayout text wrapping changed to not trim whitespace. https://github.com/libgdx/libgdx/commit/ee42693da067da7c5ddd747f051c1423d262cb96
- Fixed BitmapFont computing space width incorrectly when padding is used and no space glyph is in the font.
- Fixed TextArea cursor and selection drawing positions.
- Fixed ActorGestureListener pan and zoom when the actor is rotated or scaled.
- Fixed TextField for non-pixel display.
- Allow ellipsis string to be set on Label.
- AssetManager gets hook for handling loading failure.
- TextField now fires a ChangeEvent when the text change. Can be cancelled too!
- Added tooltips to scene2d.ui.
- Updated to RoboVM 1.5

[1.6.3]
- Updated to RoboVM 1.4

[1.6.2]
- API Change: TiledMapImageLayer now uses floats instead of ints for positioning
- API Change: Added GLFrameBuffer and FrameBufferCubemap: Framebuffer now extends GLFramebuffer, see #2933

[1.6.1]
- Added optional hostname argument to Net.newServerSocket method to allow specific ip bindings for server applications made with gdx.
- Changed the way iOS native libs are handled. Removed updateRoboVMXML and copyNatives task from ios/build.gradle. Instead natives are now packaged in jars, within the META-INF/robovm/ios folder. Additionally, a robovm.xml file is stored there that gets merged with the project's robovm.xml file by RoboVM.

[1.6.0]
- API Change: GlyphLayout xAdvances now have an additional entry at the beginning. This was required to implement tighter text bounds. #3034
- API Change: Label#getTextBounds changed to getGlyphLayout. This exposes all the runs, not just the width and height.
- In the 2D ParticleEditor, all chart points can be dragged at once by holding ctrl. They can be dragged proportionally by holding ctrl-shift.
- Added Merge button to the 2D ParticleEditor, for merging a loaded particle effect file with the currently open particle effect.
- Added ability to retrieve method annotations to reflection api
- Added PixmapPacker.updateTextureRegions() method.
- Added ability to pack "anonymous" pixmaps into PixmapPacker, which will appear in the generated texture but not a generated or updated TextureAtlas
- Added PixmapPacker.packDirectToTexture() methods.
- API Change: PixmapPacker.generateTextureAtlas(...) now returns an atlas which can be updated with subsequent calls to PixmapPacker.updateTextureAtlas(...)
- API Change: FreeTypeFontGenerator.generateFont(...) now works with a user-provided PixmapPacker.
- Added DirectionalLightsAttribute, PointLightsAttribute and SpotLightsAttribute, removed Environment#directionalLights/pointLights/spotLights, added Environment#remove, lights are now just like any other attribute. See also https://github.com/libgdx/libgdx/wiki/Material-and-environment#lights
- API Change: BitmapFont metrics now respect padding. #3074
- Update bullet wrapper to v2.83
- Added AnimatedTiledMapTile.getFrameTiles() method

[1.5.6]
- API Change: Refactored Window. https://github.com/libgdx/libgdx/commit/7d372b3c67d4fcfe4e82546b0ad6891d14d03242
- Added VertexBufferObjectWithVAO, see https://github.com/libgdx/libgdx/pull/2527
- API Change: Removed Mesh.create(...), use MeshBuilder instead
- API Change: BitmapFontData, BitmapFont, and BitmapFontCache have been refactored. http://www.badlogicgames.com/wordpress/?p=3658
- FreeTypeFontGenerator can now render glyphs on the fly.
- Attribute now implements Comparable, custom attributes might need to be updated, see: https://github.com/libgdx/libgdx/wiki/Material-and-environment#custom-attributes
- API Change: Removed (previously deprecated) GLTexture#createTextureData/createGLHandle, Ray#getEndPoint(float), Color#tmp, Node#parent/children, VertexAttribute#Color(), Usage#Color, ModelBuilder#createFromMesh, BoundingBox#getCenter()/updateCorners()/getCorners(), Matrix4.tmp

[1.5.5]
- Added iOS ARM-64 bit support for Bullet physics
- 3D Animation, NodeAnimation keyframes are separated into translation, rotation and scaling
- Added capability to enable color markup from inside skin json file.
- Exposed method ControllerManager#clearListeners on Controllers class
- Net#openURI now returns a boolean to indicate whether the uri was actually opened.
- DefaultShader now always combines material and environment attributes
- Added ShapeRenderer constructor to pass a custom shader program to ImmediateModeRenderer20.
- API Change: Group#toString now returns actor hierarchy. Group#print is gone.
- Added SpotLight class, see https://github.com/libgdx/libgdx/pull/2907
- Added support for resolving file handles using classpaths (ClasspathFileHandleResolver)

[1.5.4]
- Added support for image layers in Tiled maps (TiledMapImageLayer)
- Added support for loading texture objects from TMX Maps (TextureMapObject)
- Added support for border and shadow with FreeTypeFontGenerator - see https://github.com/libgdx/libgdx/pull/2774
- Now unknown markup colors are silently ignored and considered as normal text.
- Updated freetype from version 2.4.10 to 2.5.5
- Added 3rd party extensions to setup application, see 
- Updated to RoboVM 1.0.0-beta-04
- Updated to GWT 2.6.1, sadly GWT 2.7.0 isn't production ready yet.

[1.5.3]
- API Change: TextField#setRightAlign -> TextField#setAlignment
- I18NBundle is now compatible with Android 2.2
- Fixed GWT reflection includes for 3D particles
- 3D ParticleEffectLoader registered by default
- Added HttpRequestBuilder, see https://github.com/libgdx/libgdx/pull/2698
- Added LwjglApplicationConfiguration.useHDPI for Mac OS X with retina displays. Allows you to get "real" pixel coordinates for mouse and display coordinates.
- Updated RoboVM to 1.0.0-beta-03

[1.5.2]
- Fixed issue #2433 with color markup and alpha animation. 
- Fixed natives loading for LWJGL on Mac OS X

[1.5.1]
- Gradle updated to 2.2
- Android Gradle tooling updated to 1.0.0
- API Change: Switched from Timer to AnimationScheduler for driving main loop on GWT. Removed fps field from GwtApplicationConfiguration to instead let the browser choose the most optimal rate.
- API Change: Added pause and resume handling on GWT backend. When the browser supports the page visibility api, pause and resume will be called when the tab or window loses and gains visibility.
- API Change: Added concept of target actor, separate from the actor the action is added to. This allows an action to be added to one actor but affect another. This is useful to create a sequence of actions that affect many different actors. Previously this would require adding actions to each actor and using delays to get them to play in the correct order.
- Added 64-bit support for iOS sim and device
- Deprecated Node#children and Node#parent, added inheritTransform flag and methods to add/get/remove children
- API Change: By default keyframes are no longer copied from Model to ModelInstance but shared instead, can be changed using the `ModelInstance.defaultShareKeyframes` flag or `shareKeyframes` constructor argument.
- JSON minimal format now makes commas optional: newline can be used in place of any comma.
- JSON minimal format is now more lenient with unquoted strings: spaces and more are allowed.
- API Change: Added support for KTX/ZKTX file format, https://github.com/libgdx/libgdx/pull/2431
- Update stb_image from v1.33 to v1.48, see https://github.com/libgdx/libgdx/pull/2668
- Bullet Wrapper: added Gimpact, see https://github.com/libgdx/libgdx/issues/2619
- API Addition: Added MeshPartBuilder#addMesh(...), can be used to more easily combine meshes/models
- Update to LWJGL 2.9.2, fixes fullscreen mode on "retina" displays
- Fixes to RoboVM backend which would crash if accelerometer is used.

[1.5.0]
- API Addition: IOSInput now uses CMCoreMotion for accelerometer and magnetometer
- API Addition: Added getter for UITextField on IOS for keyboard customization 
- API Addition: Added ability to save PixmapPackers to atlas files. See PixmapPackerIO.
- API Addition: Added HttpRequestHeader and HttpResponseHeader with constants for HTTP headers.
- API Addition: HttpRequest is now poolable.
- New PNG encoder that supports compression, more efficient vertical flipping, and minimal allocation when encoding multiple PNGs.
- API Change: Label#setEllipse -> Label#setEllipsis.
- API Change: BatchTiledMapRenderer *SpriteBatch fields and methods renamed to *Batch
- API Change: ScrollPane#scrollToCenter -> ScrollPane#scrollTo; see optional boolean arguments centerHorizontal and centerVertical (scrollToCenter centered vertically only).
- API Change: Changed Input#getTextInput to accept both text and hint, removed Input#getPlaceholderTextInput.
- Bug Fix: Fixed potential NPE with immersive mode in the Android fragment backend. 
- iOS backend now supports sound ids, thanks Tomski!


[1.4.1]
- Update to the Gradle Integration plugin nightly build if you are on Eclipse 4.4.x!
- Update Intellij IDEA to 13.1.5+, because Gradle!
- Updated to Gradle 2.1 and Android build tools 20, default Android version to 20. You need to install the latest Android build tools via the SDK manager
- API Change: deprecation of bounding box methods, see https://github.com/libgdx/libgdx/pull/2408
- Added non-continuous rendering to iOS backend, thanks Dominik!
- Setup now uses Gradle 2.1 with default Android API level 20, build tools 20.0.0
- Non-continuous renderering implemented for iOS
- Added color markup support for scene2d label and window title.
- API Change: removed default constructor of DecalBatch, removed DefaultGroupStrategy
- Updated to latests RoboVM release, 1.0.0-alpha-04, please update your RoboVM plugins/installations
- Reduced I18NBundle loading times on Android and bypassed unclosed stream on iOS. 
- Removed the gdx-ai extension from the libGDX repository. Now it lives in its own repository under the libGDX umbrella, see https://github.com/libgdx/gdx-ai
- API Addition: Added randomSign and randomTriangular methods to MathUtils.
- API Addition: Decal has now a getter for the Color.
- API Addition: now I18NBundle can be set so that no exception is thrown when the key can not be found.
- API Addition: added annotation support in reflection layer, thanks code-disaster! https://github.com/libgdx/libgdx/pull/2215
- API Addition: shapes like Rect, Circle etc. now implement Shape2D interface so you can put them all into a single collection https://github.com/libgdx/libgdx/pull/2178 
- API Addition: bitmap fonts can now be loaded from an atlas via AssetManager/BitmapFontLoader, see https://github.com/libgdx/libgdx/pull/2110
- API Change: updated to RoboVM 1.0.0-SNAPSHOT for now until the next alpha is released.
- API Change: Table now uses padding from its background drawable by default. https://github.com/libgdx/libgdx/issues/2322
- Drawables now know their names, making debugging easier.
- API Change: Table fill now respects the widget's minimum size.
- Texture packer, fixed image size written to atlas file.
- API Change: Cell no longer uses primitive wrappers in public API and boxing is minimized.
- API Addition: TextureAttribute now supports uv transform (texture regions).
- API Change: Added parameters to Elastic Interpolation.
- API Change: Removed Actor#setCenterPosition, added setPosition(x,y,align).
- API Change: JsonReader, forward slash added to characters an unquoted strings cannot start with.
- API Change: Stage#cancelTouchFocus(EventListener,Actor) changed to cancelTouchFocusExcept.
- API Change: Json/JsonWriter.setQuoteLongValues() quotes Long, BigDecimal and BigInteger types to prevent truncation in languages like JavaScript and PHP.

[1.3.1]
- API change: Viewport refactoring. https://github.com/libgdx/libgdx/pull/2220
- Fixed GWT issues

[1.3.0]
- Added Input.isKeyJustPressed.
- API Addition: multiple recipients are now supported by MessageDispatcher, see https://github.com/libgdx/libgdx/wiki/Message-Handling#multiple-recipients
- API Change: State#onMessage now takes the message receiver as argument.
- API Addition: added StackStateMachine to the gdx-ai extension.
- API change: ShapeRenderer: rect methods accept scale, more methods can work under both line and fill types, auto shape type changing.
- API change: Built-in ShapeRenderer debugging for Stage, see https://github.com/libgdx/libgdx/pull/2011
- Files#getLocalStoragePath now returns the actual path instead of the empty string synonym on desktop (LWJGL and JGLFW).
- Fixed and improved xorshift128+ PRNG implementation.
- Added support for Tiled's animated tiles, and varying frame duration tile animations.
- Fixed an issue with time granularity in MessageDispatcher.
- Updated to Android API level 19 and build tools 19.1.0 which will require the latest Eclipse ADT 23.02, see http://stackoverflow.com/questions/24437564/update-eclipse-with-android-development-tools-23 for how things are broken this time...
- Updated to RoboVM 0.0.14 and RoboVM Gradle plugin version 0.0.10
- API Addition: added FreeTypeFontLoader so you can transparently load BitmapFonts generated through gdx-freetype via AssetManager, see https://github.com/libgdx/libgdx/blob/master/tests/gdx-tests/src/com/badlogic/gdx/tests/FreeTypeFontLoaderTest.java
- Preferences put methods now return "this" for chaining
- Fixed issue 2048 where MessageDispatcher was dispatching delayed messages immediately.
- API Addition: 3d particle system and accompanying editor, contributed by lordjone, see https://github.com/libgdx/libgdx/pull/2005
- API Addition: extended shape classes like Circle, Ellipse etc. with hashcode/equals and other helper methods, see https://github.com/libgdx/libgdx/pull/2018
- minor API change (will not increase minor revision number): fixed a bug in handling of atlasPrefixes, https://github.com/libgdx/libgdx/pull/2023
- Bullet: btManifoldPoint member getters/setters changed from btVector3 to Vector3, also it is no longer pooled, instead static instances are used for callback methods
- Added Intersector#intersectRayRay to detect if two 2D rays intersect, see https://github.com/libgdx/libgdx/pull/2132
- Bullet: ClosestRayResultCallback, AllHitsRayResultCallback, LocalConvexResult, ClosestConvexResultCallback and subclasses now use getter/setters taking a Vector3 instead of btVector3, see https://github.com/libgdx/libgdx/pull/2176
- 2d particle system supports pre-multiplied alpha.
- Bullet: btIDebugDrawer/DebugDrawer now use pooled Vector3 instances instead of btVector3, see https://github.com/libgdx/libgdx/issues/2174

[1.2.0]
- API Addition: Some OpenGL profiling utilities have been added, see https://github.com/libgdx/libgdx/wiki/Profiling
- API Addition: A FreeTypeFontGeneratorLoader has been added to the gdx-freetype extension
- API change: Animation#frameDuration and #animationDuration are now hidden behind a getter/setter and dynamic
- API Addition: Vector#setZero
- API Addition: gdx-ai, extension for AI algorithms. Currently supports FSMs, see https://github.com/libgdx/libgdx/wiki/Artificial-Intelligence
- API change: TableLayout has been forked and integrated into libgdx more tightly, see http://www.badlogicgames.com/wordpress/?p=3458
- API Addition: added equals/hashCode methods to Rectangle, may break old code (very, very unlikely)
- API Addition: scene2D Actors now have a setCenterPosition method, see https://github.com/libgdx/libgdx/pull/2000

[1.1.0]
- Updated to RoboVM 0.0.13 and RoboVM Gradle plugin 0.0.9
- Big improvements to setup-ui and build times in Intellij IDEA https://github.com/libgdx/libgdx/pull/1865
- Setup now uses android build tools version: 19.1.0
- BitmapFontCache now supports in-string colored text through a simple markup language, see https://github.com/libgdx/libgdx/wiki/Color-Markup-Language
- Added i18n localization/internationalization support, thanks davebaol, see https://github.com/libgdx/libgdx/wiki/Internationalization-and-Localization
- Possibility to override density on desktop to simulate mobile devices, see https://github.com/libgdx/libgdx/pull/1825
- Progressive JPEG support through JPGD (https://code.google.com/p/jpeg-compressor/).
- Mavenized JGLFW backend
- Box2D: Added MotorJoint and ghost vertices on EdgeShape
- Updated GWT Box2D to latest version
- Updated native Box2D to latest version 2.3.1, no API changes
- API change: Matrix4.set(x,y,z, translation) changed, z axis is no more flipped
- API addition: Matrix4.avg(Matrix4[],float[]) that lets weighted averaging multiple matrices, Quaternion.slerp(Quaternion[],float[]) that lets weighted slerping multiple Quaternions
- fixed the long standing issue of the alpha=1 not actually being fully opaque, thanks kalle! https://github.com/libgdx/libgdx/issues/1815
- down to 25 issues on the tracker, 8 bugs, 17 enhancement requests :)


[1.0.1]
- updated to RoboVM 0.12 (and so should you!)
- fixed GC issues on iOS with regards to touch (thanks Niklas!), see https://github.com/libgdx/libgdx/pull/1758
- updated gwt gradle plugin to 0.4, android build tools to 0.10, gradle version to 1.11
- Tiled maps are now always y-up
- Tiled maps now support drawing offsets for tiles
- FileHandle#list is now supported in GWT!
- FileHandle#list now supports FileFilters
- Controllers now reinitialize on the desktop when switching between windowed/fullscreen
- added a Texture unpacker that will extract all images from a texture atlas, see https://github.com/libgdx/libgdx/pull/1774
- updates to gdx-setup
- CustomCollisionDispatcher in bullet, see https://github.com/libgdx/libgdx/commit/916fc85cecf433c3461b458e00f8afc516ad21e3

[1.0.0]
- Box2D is no longer in the core, it has been moved to an extension. See http://www.badlogicgames.com/wordpress/?p=3404
- Merged gdx-openal project into gdx-backend-lwjgl
- Now LoadedCallback in AssetLoaderParameters is always called after loading an asset from AssetManager, even if the asset is already loaded
- Added Payload as a new parameter to Source.dragStop, see https://github.com/libgdx/libgdx/pull/1666
- You can now load PolygonRegions via AssetLoader,  see https://github.com/libgdx/libgdx/pull/1602
- implemented software keyboard support in RoboVM iOS backend
- Fixed an issue where key event timestamp is not set by the android backend.
- scene2d.ui, added to TextArea the preferred number of rows used to calculate the preferred height.
- scene2d.actions, fixed infinite recursion for event listener's handle(event).
- Various Quaternion changes.
- scene2d.ui, fixed a drawing issue with knobBefore when there's no knob (typical progress bar).
- Various MeshBuilder fixes and additions.
- Math package: added cumulative distribution.
- Fixed Music isPlaying() on iOS when is paused.
- Added support for C-style comments to JsonReader (mainly used for json skin files).
- Support for resource removal from Skin objects.
- Added fling gesture to generate fling in scrollpane.
- Vector classes now have mulAdd method for adding pre-multiplied values
- Vector implementations no longer use squared value for margin comparisons, see: isZero(float margin), isUnit(float margin).
- Vector2 now has isUnit and isZero methods (copied from Vector3)
- Removed deprecated methods from Vector classes.
- Added new headless backend for server applications
- Support 'scaledSize' as a json skin data value for BitmapFont
- Added setAlpha(float a) method to Sprite class
- Added Input.Keys.toString(int keycode) and Input.Keys.valueOf(String keyname) methods
- Added Immersive Mode support to Android backend
- Added userObject to Actor in scene2d, allowing for custom data storage
- Altered Android's hide status bar behavior
- Changed the way wakelocks are implemented. You no longer need any special permissions for the libgdx wakelock
- BitmapFontCache setColor changes to match SpriteBatch and friends. http://www.badlogicgames.com/forum/viewtopic.php?f=23&t=12112
- Changed ParticleEffect: the ParticleEffect.save method now takes a Writer instead of a File
- TexturePacker2 renamed to TexturePacker, added grid and scaling settings.
- Added support for custom prefrences on the desktop backends.
- Fixed double resume calls on iOS.
- Android Music no longer throws exceptions if MediaPlayer is null.
- PolygonSpriteBatch implements Batch.
- New scene2d actions: EventAction, CountdownEventAction.
- Adds cancelHttpRequest() method to Net interface
- Updated GWT/HTML5 Backend to GWT 2.6.0
- Minimal Android version is 2.2, see http://www.badlogicgames.com/wordpress/?p=3297
- Updated to LWJGL 2.9.1
- Can now embed your libgdx app as a fragment, more info on the wiki
- scene2d.ui, renamed Actor methods translate, rotate, scale, size to moveBy, rotateBy, scaleBy, sizeBy. May have conflicts with Actions static import, eg you'll need to use "Actions.moveBy"
- scene2d.ui, Table background is now drawn usign the table's transform
- scene2d.ui, added Container which is similar to a Table with one cell, but more lightweight
- Added texture filters and mip map generation to BitMapFontLoader and FreeTypeFontGenerator
- scene2d.ui, VerticalGroup and HorizontalGroup got pad, fill and an API similar to Table/Container
- Removed OpenGL ES 1.0, 1.1 support; see http://www.badlogicgames.com/wordpress/?p=3311
- Added OpenGL ES 3 support
- Updated Android backend, demos, tests to 4.4
- Added Viewport, changed Stage to have a Viewport instead of a Camera (API change, see http://www.badlogicgames.com/wordpress/?p=3322 ).
- Changed play mode constants of Animation class to enumeration, see http://www.badlogicgames.com/wordpress/?p=3330
- Updated to RoboVM 0.0.11 and RoboVM Gradle plugin 0.0.6, see http://www.badlogicgames.com/wordpress/?p=3351
- Updated to Swig 3.0 for Bullet, disabled SIMD on Mac OS X as alignements are broken in Bullet, see https://github.com/libgdx/libgdx/pull/1595
- TextureData can only be Custom or Pixmap; compressed image files are considered custom

[0.9.9]
- added setCursorImage method to Input interface to support custom mouse cursors on the desktop
- removed Xamarin backend, see http://www.badlogicgames.com/wordpress/?p=3213
- added Select class for selecting kth ordered statistic from arrays (see Array.selectRanked() method)
- refactored Box2D to use badlogic Arrays instead of java.util.ArrayLists
- MipMapGenerator methods now don't take disposePixmap argument anymore
- added GLTexture, base class for all textures, encapsulates target (2d, cubemap, ...)
- added CubeMap, 6 sided texture
- changed TextureData#consumeCompressedData, takes target now
- added RoboVM backend jar and native libs (libObjectAL, libgdx, in ios/ folder of distribution)
- added RoboVM backend to build
- changed Bullet wrapper API, see http://www.badlogicgames.com/wordpress/?p=3150
- changed MusicLoader and SoundLoader to be asynchronous loaders
- changed behaviour of Net#sendHttpRequest() so HttpResponseListener#handleHttpResponse() callback is executed in worker thread instead of main thread
- added Bresenham2, for drawing lines on an integer 2D grid
- added GridPoint2 and GridPoint3, representing integer points in a 2D or 3D grid
- added attribute location caching for VertexData/Mesh. Hand vertex attribs to a ShaderProgram, get back int[], pass that to Mesh
- added Android x86 builds, removed libandroidgl20.so, it's now build as part of gdx-core for Android
- changed method signature on Box2D World#getBodies and World#getJoints, pass in an Array to fill
- removed glGetShaderSource from GL20, use ShaderProgram#getVertexShaderSource/getFragmentShaderSource instead
- added reflection api
- added AsynchExecutor, execute tasks asynchronously. Used for GWT mainly.
- removed FileHandle#file(), has no business in there.
- removed box2deditor
- removed custom typedarrays in gwt backend
- added classpath files support for gwt backend (limited)
- moved AndroidWallpaperListener to Android Backend
- added new VertexAttribute Usage flags, bone weight, tangent, binormal. previously encoded as Usage.Generic. Also
  added field "unit" to VertexAttribute, used by texture coordinates and bone weights to specify index/unit.
- setup-ui template for iOS disables pngcrush, also updated wiki iOS article
- add Pixmap#fillTriangle via jni gdx2d_fill_triangle() to fill a triangle based on its vertices.
- add asynchronous download with continuous progress feedback to GWT asset preloader, see https://github.com/libgdx/libgdx/pull/409?w=1
- add capability to add/exclude package/classes GWT Reflection system, see https://github.com/libgdx/libgdx/pull/409?w=1
- add updated gdx-tiled-preprocessor, generate one single TextureAtlas for all the specified Tiled maps, see http://www.badlogicgames.com/forum/viewtopic.php?f=17&t=8911
- maps API, add new AtlasTiledMapLoader for loading maps produced by the tiled preprocessor tool
- ImageProcessor, TexturePacker2 now accepts BufferedImage objects as input
- TexturePacker2 now avoids duplicated aliases
- Updated to LWJGL 2.9.0
- refactored JSON API, see http://www.badlogicgames.com/wordpress/?p=2993
- Updated Box2D to the latest trunk. Body#applyXXX methods now take an additional boolean parameter.
- TmxMapLoader has a flag in Parameters that lets you specify whether to generate mipmaps
- Animation#isAnimationFinished was fixed to behave as per javadocs (ignores looping)
- remove GLU interface and implementations. Use Matrix4 et al instead. see http://www.badlogicgames.com/wordpress/?p=2886
- new maps API, see http://www.badlogicgames.com/wordpress/?p=2870
- removed static public tmp Vector2 instances, manage such temporary vars yourself, see http://www.badlogicgames.com/wordpress/?p=2840
- changed Scene2D Group#clear(), see http://www.badlogicgames.com/wordpress/?p=2837
- changed the build system, natives are now fetched from the build server, see http://www.badlogicgames.com/wordpress/?p=2821
- freetype extension supported on iOS, see http://www.badlogicgames.com/wordpress/?p=2819
- changed ShapeRenderer API, see http://www.badlogicgames.com/wordpress/?p=2809
- changed Actions.add to addAction, changed parameter order, and added removeAction, addListener, removeListener
- Box2d joints now allow for user data
- Changes to Intersector, Circle, Rectangle and BoundingBox for consistency in #overlap, #intersect and #contains methods, see https://github.com/libgdx/libgdx/pull/312
- Removed LwjglApplicationConfiguration CPU sync. Added foreground and background target framerate.
- scene2d, no longer use getters/setters internally for Actor x, y, width, height, scalex, scaley and rotation.
- Array, detect nested iterator usage and throw exception.
- Added getVolume to Music class and Android, IOS and GWT backends
- 1381, fixed JSON parsing of longs. In addition to Float, it now parses Long if no decimal point is found.
- Changed Array constructors that took an array to have offset and count
- scene2d, Actor parentToLocalCoordinates and localToParentCoordinates refactoring, see http://www.badlogicgames.com/forum/viewtopic.php?p=40441#p40441
- scene2d, Action#setActor no longer calls reset if the Action has no pool. This allows non-pooled actions to be add and removed from actors, restarted, and reused.
- ScrollBar#setForceOverscroll renamed to setForceScroll, as it affects more than just overscroll.
- ArrayMap#addAll renamed to putAll to match the other maps.
- Added ObjectSet and IntSet.
- Added completion listener to Music.
- Added Music#setPan.
- Sound#play and Sound#loop on Android now return -1 on failure, to match other backends.
- DelegateAction subclasses need to implement delegate() instead of act(). http://www.badlogicgames.com/forum/viewtopic.php?p=43576#p43576
- Added pause and resume methods to Sound.
- Changed AssetErrorListener#error to have AssetDescriptor to enable access to parameters of failed asset.
- Changed SelectBoxStyle to have ScrollPaneStyle and ListStyle for fully customizing the drop down list. http://www.badlogicgames.com/wordpress/?p=3110
- AssetLoader now takes a FileHandle that is the resolved file name. The AssetLoader no longer has to resolve the file name, so we can prevent it from being resolved twice.
- Rewrote EarClippingTriangulator to not allocate (no more Vector2s).
- Added ParticleEffectLoader to make AssetManager load ParticleEffects
- Added GeometryUtils, more Intersector functions, DelaunayTriangulator, ConvexHull.
- Added getBoundingBox to ParticleEffect
- EarClippingTriangulator changed to return triangle indices.
- PolygonSpriteBatch and friends refactored to use triangle indices.
- Added add(T, float), remove(int), remove(T) and clear() methods to BinaryHeap
- Bitmap Font changes:
	- FreeTypeFontGenerator allows you to specify the PixmapPacker now, to create an atlas with many different fonts (see FreeTypePackTest)
	- BitmapFont, BitmapFontCache and FreeTypeFontGenerator now support fonts with multiple texture pages. (see BitmapFontTest and FreeTypePackTest)
	- BitmapFontData.imagePath and getImagePath() is depreacted, use imagePaths[] and getImagePath(int) instead
	- Added two BitmapFont constructors for convenience; no need to specify flip boolean
	- Added getCache() to BitmapFont, for expert users who wish to use the BitmapFontCache (see BitmapFontTest)
	- FreeTypeFontGenerator now includes setMaxTextureSize and getMaxTextureSize to cap the generated glyph atlas size (default 1024)
- added render-hooks beginRender() and endRender() to BatchTiledMapRenderer
- Added panStop to GestureListener interface.
- ScissorStack#calculateScissors changed to take viewport, enabling it to work with glViewport.
- Added Bits#getAndClear, Bits#getAndSet and Bits#containsAll
- Added setX and setY to TextureAtlas.AtlasSprite so it matches expected behavior

[0.9.8]
- see http://www.badlogicgames.com/wordpress/?p=2791

[0.9.7]
- see http://www.badlogicgames.com/wordpress/?p=2664

[0.9.6]
- see http://www.badlogicgames.com/wordpress/?p=2513<|MERGE_RESOLUTION|>--- conflicted
+++ resolved
@@ -9,7 +9,6 @@
 - API Addition: Added FPSLogger#setBound
 - Android: Fix crash on startup if `setContentView` was manually called after `initializeForView`
 - API Addition: Added Array#replaceFirst and Array#replaceAll
-<<<<<<< HEAD
 - API Addition: Added BooleanArray#replaceFirst and BooleanArray#replaceAll
 - API Addition: Added ByteArray#replaceFirst and ByteArray#replaceAll
 - API Addition: Added CharArray#replaceFirst and CharArray#replaceAll
@@ -19,7 +18,6 @@
 - API Addition: Added LongArray#replaceFirst and LongArray#replaceAll
 - API Addition: Added ShortArray#replaceFirst and ShortArray#replaceAll
 - API Addition: Added SnapshotArray#replaceFirst and SnapshotArray#replaceAll
-=======
 - Fixed ShortArray#lastIndexOf taking char instead of short.
 - Properly validate font name in Hiero
 - Fix depth shader recycling
@@ -39,7 +37,6 @@
 - Improve Android input keyboard with autocorrection
 - Unproject and pick ray docs for Viewport/Camera
 - Support for Image Layer repeat x and y in TiledMap + Bugfix
->>>>>>> d02e69bf
 
 [1.13.0]
 - [BREAKING CHANGE] GWT: Updated to 2.11.0. `com.google.jsinterop:jsinterop-annotations:2.0.2:sources` must be added as a dependency to your html project dependencies.
