[0.9.9]
- added Bresenham2, for drawing lines on an integer 2D grid
- added GridPoint2 and GridPoint3, representing integer points in a 2D or 3D grid
- added attribute location caching for VertexData/Mesh. Hand vertex attribs to a ShaderProgram, get back int[], pass that to Mesh
- added Android x86 builds, removed libandroidgl20.so, it's now build as part of gdx-core for Android
- changed method signature on Box2D World#getBodies and World#getJoints, pass in an Array to fill
- removed glGetShaderSource from GL20, use ShaderProgram#getVertexShaderSource/getFragmentShaderSource instead
- added reflection api
- added AsynchExecutor, execute tasks asynchronously. Used for GWT mainly.
- removed FileHandle#file(), has no business in there.
- removed box2deditor
- removed custom typedarrays in gwt backend
- added classpath files support for gwt backend (limited)
- moved AndroidWallpaperListener to Android Backend
- added new VertexAttribute Usage flags, bone weight, tangent, binormal. previously encoded as Usage.Generic. Also
  added field "unit" to VertexAttribute, used by texture coordinates and bone weights to specify index/unit.
- setup-ui template for iOS disables pngcrush, also updated wiki iOS article
- add Pixmap#fillTriangle via jni gdx2d_fill_triangle() to fill a triangle based on its vertices.
- add asynchronous download with continuous progress feedback to GWT asset preloader, see https://github.com/libgdx/libgdx/pull/409?w=1
- add capability to add/exclude package/classes GWT Reflection system, see https://github.com/libgdx/libgdx/pull/409?w=1
- add updated gdx-tiled-preprocessor, generate one single TextureAtlas for all the specified Tiled maps, see http://www.badlogicgames.com/forum/viewtopic.php?f=17&t=8911
- maps API, add new AtlasTiledMapLoader for loading maps produced by the tiled preprocessor tool
- ImageProcessor, TexturePacker2 now accepts BufferedImage objects as input
- TexturePacker2 now avoids duplicated aliases
- Updated to LWJGL 2.9.0
- refactored JSON API, see http://www.badlogicgames.com/wordpress/?p=2993
- Updated Box2D to the latest trunk. Body#applyXXX methods now take an additional boolean parameter.
- TmxMapLoader has a flag in Parameters that lets you specify whether to generate mipmaps
- Animation#isAnimationFinished was fixed to behave as per javadocs (ignores looping)
- remove GLU interface and implementations. Use Matrix4 et al instead. see http://www.badlogicgames.com/wordpress/?p=2886
- new maps API, see http://www.badlogicgames.com/wordpress/?p=2870
- removed static public tmp Vector2 instances, manage such temporary vars yourself, see http://www.badlogicgames.com/wordpress/?p=2840
- changed Scene2D Group#clear(), see http://www.badlogicgames.com/wordpress/?p=2837
- changed the build system, natives are now fetched from the build server, see http://www.badlogicgames.com/wordpress/?p=2821
- freetype extension supported on iOS, see http://www.badlogicgames.com/wordpress/?p=2819
- changed ShapeRenderer API, see http://www.badlogicgames.com/wordpress/?p=2809
- changed Actions.add to addAction, changed parameter order, and added removeAction, addListener, removeListener
- Box2d joints now allow for user data
- Changes to Intersector, Circle, Rectangle and BoundingBox for consistency in #overlap, #intersect and #contains methods, see https://github.com/libgdx/libgdx/pull/312
- Removed LwjglApplicationConfiguration CPU sync. Added foreground and background target framerate.
- scene2d, no longer use getters/setters internally for Actor x, y, width, height, scalex, scaley and rotation.
- Array, detect nested iterator usage and throw exception.
- Added getVolume to Music class and Android, IOS and GWT backends
- 1381, fixed JSON parsing of longs. In addition to Float, it now parses Long if no decimal point is found.
- Changed Array constructors that took an array to have offset and count
- scene2d, Actor parentToLocalCoordinates and localToParentCoordinates refactoring, see http://www.badlogicgames.com/forum/viewtopic.php?p=40441#p40441
- scene2d, Action#setActor no longer calls reset if the Action has no pool. This allows non-pooled actions to be add and removed from actors, restarted, and reused.
- ScrollBar#setForceOverscroll renamed to setForceScroll, as it affects more than just overscroll.
- ArrayMap#addAll renamed to putAll to match the other maps.
- Added ObjectSet and IntSet.
- Added completion listener to Music.
- Added Music#setPan.
- Sound#play and Sound#loop on Android now return -1 on failure, to match other backends.
- DelegateAction subclasses need to implement delegate() instead of act(). http://www.badlogicgames.com/forum/viewtopic.php?p=43576#p43576
<<<<<<< HEAD
- Bitmap Font changes:
	- FreeTypeFontGenerator allows you to specify the PixmapPacker now, to create an atlas with many different fonts (see FreeTypePackTest)
	- BitmapFont, BitmapFontCache and FreeTypeFontGenerator now support fonts with multiple texture pages. (see BitmapFontTest and FreeTypePackTest)
	- BitmapFontData.imagePath and getImagePath() is depreacted, use imagePaths[] and getImagePath(int) instead
	- Added two BitmapFont constructors for convenience; no need to specify flip boolean
	- Added getCache() to BitmapFont, for expert users who wish to use the BitmapFontCache (see BitmapFontTest)
	- FreeTypeFontGenerator now includes setMaxTextureSize and getMaxTextureSize to cap the generated glyph atlas size (default 1024)
=======
- Added pause and resume methods to Sound.
- Changed AssetErrorListener#error to have AssetDescriptor to enable access to parameters of failed asset.
- Changed SelectBoxStyle to have ScrollPaneStyle and ListStyle for fully customizing the drop down list. http://www.badlogicgames.com/wordpress/?p=3110
>>>>>>> 1d9a7274

[0.9.8]
- see http://www.badlogicgames.com/wordpress/?p=2791

[0.9.7]
- see http://www.badlogicgames.com/wordpress/?p=2664

[0.9.6]
- see http://www.badlogicgames.com/wordpress/?p=2513<|MERGE_RESOLUTION|>--- conflicted
+++ resolved
@@ -52,7 +52,9 @@
 - Added Music#setPan.
 - Sound#play and Sound#loop on Android now return -1 on failure, to match other backends.
 - DelegateAction subclasses need to implement delegate() instead of act(). http://www.badlogicgames.com/forum/viewtopic.php?p=43576#p43576
-<<<<<<< HEAD
+- Added pause and resume methods to Sound.
+- Changed AssetErrorListener#error to have AssetDescriptor to enable access to parameters of failed asset.
+- Changed SelectBoxStyle to have ScrollPaneStyle and ListStyle for fully customizing the drop down list. http://www.badlogicgames.com/wordpress/?p=3110
 - Bitmap Font changes:
 	- FreeTypeFontGenerator allows you to specify the PixmapPacker now, to create an atlas with many different fonts (see FreeTypePackTest)
 	- BitmapFont, BitmapFontCache and FreeTypeFontGenerator now support fonts with multiple texture pages. (see BitmapFontTest and FreeTypePackTest)
@@ -60,11 +62,6 @@
 	- Added two BitmapFont constructors for convenience; no need to specify flip boolean
 	- Added getCache() to BitmapFont, for expert users who wish to use the BitmapFontCache (see BitmapFontTest)
 	- FreeTypeFontGenerator now includes setMaxTextureSize and getMaxTextureSize to cap the generated glyph atlas size (default 1024)
-=======
-- Added pause and resume methods to Sound.
-- Changed AssetErrorListener#error to have AssetDescriptor to enable access to parameters of failed asset.
-- Changed SelectBoxStyle to have ScrollPaneStyle and ListStyle for fully customizing the drop down list. http://www.badlogicgames.com/wordpress/?p=3110
->>>>>>> 1d9a7274
 
 [0.9.8]
 - see http://www.badlogicgames.com/wordpress/?p=2791
