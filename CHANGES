--- conflicted
+++ resolved
@@ -10,10 +10,6 @@
 - FirstPersonCameraController keys mapping is now configurable
 - Fix: GlyphLayout: Several fixes for color markup runs with multi-line or wrapping texts
 - API change: GlyphLayout#GlyphRun is now one GlyphRun per line. "color" was removed from GlyphRun and is now handled by GlyphLayout.
-<<<<<<< HEAD
-- LWJGL 3 is now the default desktop backend. If you want to port your existing applications, take a look here: https://gist.github.com/crykn/eb37cb4f7a03d006b3a0ecad27292a2d
-- Brought the official and third-party extensions in gdx-setup up to date. Removed some unmaintained ones and added gdx-websockets & jbump.
-=======
 - Gdx Setup Tool: Target Android API 30 and update AGP plugin to 4.1.3
 - API Fix: Sound IDs are now properly removed; this prevents changes to music instances with the same ID
 - API Fix: LWJGL3Net#openURI does now work on macOS & JDK >= 16
@@ -21,7 +17,8 @@
 - API Change: Enable the AL_DIRECT_CHANNELS_SOFT option for Sounds and AudioDevices as well to fix stereo sound
 - API Addition: CameraInputController#setInvertedControls(boolean)
 - API Removal: AnimatedTiledMapTile#frameCount
->>>>>>> 465d14bf
+- LWJGL 3 is now the default desktop backend. If you want to port your existing applications, take a look here: https://gist.github.com/crykn/eb37cb4f7a03d006b3a0ecad27292a2d
+- Brought the official and third-party extensions in gdx-setup up to date. Removed some unmaintained ones and added gdx-websockets & jbump.
 
 [1.10.0]
 - [BREAKING CHANGE] Android armeabi support has been removed. To migrate your projects: remove any dependency with natives-armeabi qualifier from your gradle build file, this apply to gdx-platform, gdx-bullet-platform, gdx-freetype-platform and gdx-box2d-platform.
