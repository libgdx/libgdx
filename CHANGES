[1.13.1]
- iOS: Update to MobiVM 2.3.22
- iOS: Fixes Gdx.openURI() not working on iOS 18.1 Simulator.
- Change visibility of PolygonSpriteBatch.switchTexture() to protected
- Added XmlReader.getChildren() and XmlReader.replaceChild()
<<<<<<< HEAD
- LWJGL3: Fix pauseWhenLostFocus not working as expected
=======
- API Addition: Added FPSLogger#setBound
>>>>>>> 9886f3b6

[1.13.0]
- [BREAKING CHANGE] GWT: Updated to 2.11.0. `com.google.jsinterop:jsinterop-annotations:2.0.2:sources` must be added as a dependency to your html project dependencies.
- [BREAKING CHANGE] Android: Minimum API level is now level 19 (Android 4.4)
- [BREAKING CHANGE] iOS: Increased min supported iOS version to 12.0. Update your Info.plist file if necessary.
- [BREAKING CHANGE] Android, iOS: Exceptions occurring in Runnable tasks scheduled through Gdx.app.postRunnable() are no longer swallowed and will crash the app (add a protection if required).
- Updated: Update to jnigen 2.5.2
- iOS: Update to MobiVM 2.3.21
- iOS: The iOS backend now implements AudioDevice. It can be configured through IOSApplicationConfiguration with audioDeviceBufferSize/audioDeviceBufferCount
- Fixed GlyphLayout for fixed width glyph offsets at the start and end of lines.
- Fixed scene2d.ui layout for fractional positions and sizes.
- LWJGL3: Added pauseWhenMinimized and pauseWhenLostFocus flags to Lwjgl3ApplicationConfiguration.
- libGDX is now built using Java 17 due to Gradle 8 requirements.
- New GDX Setup projects now use Gradle 8.4 and AGP Plugin 8.1.2 which require at least Java 17.
- Fixed Timer#stop, remember time spent stopped and delay tasks when started again. #7281
- Android: Add configuration option to render under the cutout if available on the device.
- Fix: Keep SelectBox popup from extending past right edge of stage.
- Added Framebuffer multisample support (see GL31FrameBufferMultisampleTest.java for basic usage)
- Fix: Fonts generated with gdx-freetype no longer bleed when drawn with a shadow
- Fixed Timer tasks being run after cancellation.
- Optimization of SpriteBatch in GL30 default modes, as indices do not need to be updated
- Desktop: Added support for 8/32/64-bit PCM and MP3 WAVs
- Desktop: Improved support for surround sound audio files (#6792)
- Android: Added support for predictive back gesture (requires android:enableOnBackInvokedCallback="true" in manifest)
- API Removal: Removed deprecated back and menu key methods. Use `setCatchKey` and `isCatchKey` instead.
- Cache packed color on sprite to improve performance
- Improve JsonReader, add JsonSkimmer, JsonString
- Add proper glTexImage2D support on GWT
- Expose the color variables of Box2DDebugRenderer
- Add Color#set(Color rgb, float a)
- Prevent loss of precision in OrthographicCamera#update
- Fix offsets in ConvexHull while being unsorted
- Small particle emitter improvements
- Fix : RenderBuffer leak in GLFrameBuffer
- LWJGL 3: Remove unnecessary window.makeCurrent() calls to improve performance (#7362)
- Fix: DragListener only listens to the correct touch up events
- Fix incorrect glyph page index in FreeTypeFontGenerator
- Added TextureAtlas.TextureAtlasData.Page#name.
- iOS: Improve preferred FPS setting logic and documentation on iOS backend
- Fixed TextField breaking if the font has markup enabled.
- Only allow scrolling of a scroll pane if it has scroll focus
- iOS: Adding RoboVM AudioDevice implementation
- Add new Color#CLEAR_WHITE
- Fixed ScrollPane#scrollTo setting scrollX when there's a width
- Screens now extend the Disposable interface
- Added antialiasing flag to the ScreenUtils.
- Fix Intersector.intersectPolygons() corner case
- LWJGL 3: Fix the delta time not changing when resizing the window
- GWT: Allow switching the audio device; this has to be enabled via GwtApplicationConfiguration#fetchAvailableOutputDevices
- Add API to get user inout with native text fields (#7004)
- Fix issue with the 'request still pending' check on NetJavaImpl
- Added possibility to reset a particle effect without starting it
- Android & iOS: Use empty Audio implementations on Android and iOS when audio is disabled
- Adds status detection for an httpRequest
- Fix ANGLE GLES renderer on dekstop (#7274)
- Architecture support: Support for Linux RISC-V has been added. The gdx-xxx-natives-desktop.jar files now also contain native libraries for this architecture.

[1.12.1]
- LWJGL3 Improvement: Audio device is automatically switched if it was changed in the operating system.
- Tiled Fix: TiledLayer parallax default values fix
- API Addition: TiledDrawable: Align can be set to manipulate the alignment of the rendering (TiledDrawable#setAlign, TiledDrawable#getAlign)
- API Addition: TiledDrawable#draw: Also available as a static function (with align) if you don't want to create an extra instance per texture region
- Android: Removed mouse catching added on 1.12.0 due to unintended effects (see #7187).
- Android: Fixed touch state inconsistency when touching screen with 3 fingers on some devices (see #7256)
- iOS: Update to MobiVM 2.3.20
- API Addition: Using "object" property in Tiled object now fetches MapObject being pointed to, and BaseTmxMapLoader includes method for fetching map where key is id and value is MapObject instance.
- Update to LWJGL 3.3.3
- API Addition: Vector4 is just like Vector2 or Vector3, but with x, y, z, and w float components; a Vector4 can be passed as a shader uniform.
- Fix: Fix crash with ANGLE GLES renderer
- API Change: Use STBVorbis to decode ogg data for Sound
- API Change: Remove usage of deprecated tag on GL30
- Lower GLIBC requirements to 2.17 in order to support older Linux systems
- Fix: Fix setCursor releasing the caught cursor on the LWJGL 3 backend.
- Fix crash in ParticleEditor and Flame 
- Fix bitwise precedence in ModelBatch#addMesh (float[] vertices, short[] indices)
- Improve the default font's compatibility with GL30
- Fix potential IndexOutOfBoundsException on AsynchronousAndroidSound
- API Addition: GwtGL20 & GwtGL30#glGetFramebufferAttachmentParameteriv 
- Fix Tiled classes not being registered in the reflection cache
- Fix: Change androidx.fragment dependency to compileOnly
- Fix borderless fullscreen when taskbar is on the left/top

[1.12.0]
- [BREAKING CHANGE] Added #touchCancelled to InputProcessor interface, see #6871.
- [BREAKING CHANGE] Android: Immersive mode is now true by default. Set `useImmersiveMode` config to `false` to disable it.
- [BREAKING CHANGE] iOS: Increased min supported iOS version to 11.0. Update your Info.plist file if necessary.
- [BREAKING CHANGE] iOS: `hideHomeIndicator` set to `false` by default (was `true`).
- [BREAKING CHANGE] iOS: `screenEdgesDeferringSystemGestures` set to `UIRectEdge.All` by default (was `UIRectEdge.None`).
- [BREAKING CHANGE] iOS: preferred FPS is now uncapped by default, see #6717
- [BREAKING CHANGE] iOS: `ApplicationListener.create` and first `resize` are now called within `UIApplicationDelegate.didFinishLaunching`. Allows for earlier rendering and prevents black screen frames after launch screen. NOTE: App will get terminated if this method is blocked for more than 10-20 sec. 
- [BREAKING CHANGE] Actor#localToAscendantCoordinates throws an exception if the specified actor is not an ascendant.
- [BREAKING CHANGE] WidgetGroup#hit first validates the layout.
- [BREAKING CHANGE] Cell getters return object wrapper instead of primitives.
- [BREAKING CHANGE] MeshPartBuilder#lastIndex now returns int instead of short.
- [BREAKING CHANGE] 3D API - max bone weights is now configurable and limited to 4 by default. Change this value if you need less or more. See #6522.
- [BREAKING CHANGE] Mesh#getVerticesBuffer, Mesh#getIndicesBuffer, VertexData#getBuffer, and IndexData#getBuffer are deprecated in favor to new methods with boolean parameter. If you subclassed some of these classes, you need to implement the new methods.
- [BREAKING CHANGE] Desktop: The return value of AudioDevice#getLatency() is now in samples, and not milliseconds
- [BREAKING CHANGE] iOS: 32 bit (armv7) builds are no longer supported. Builds must be 64 bit (arm64) only.
- [BREAKING CHANGE] iOS: Use dynamic frameworks instead of static libs
- [BREAKING CHANGE] optimized Mesh#bind and Mesh#unbind have a new parameter for instanced attribute locations. If you use these methods without instancing, you can pass a null value.
- [BREAKING CHANGE] Dropped support for older libc versions since libGDX is now built on Ubuntu 20.04  (#7005)
- [KNOWN ISSUE] Android drag behaviour. Gdx.input.getDeltaX() and Gdx.input.getDeltaY always return 0 for pointer 0. Fixed on next version.
- Update to jnigen 2.4.1
- LWJGL Fix: setPosision() for MP3 files.
- iOS: Add new MobiVM MetalANGLE backend
- iOS: Update to MobiVM 2.3.19
- Update to LWJGL 3.3.2
- API Addition: Added Audio#switchOutputDevice and Audio#getAvailableOutputDevices to specify output devices. Only works for LWJGL3
- Fix LWJGL3: Audio doesn't die anymore, if a device gets disconnected
- API Addition: Added Haptics API with 4 different Input#vibrate() methods with complete Android and iOS implementations.
- API Addition: Vector2: Added static methods for angleDeg and angleRad
- Fix: Fixed Android and iOS touch cancelled related issues, see #6871.
- Javadoc: Add "-use" flag to javadoc generation
- Android: gdx-setup now uses AGP 7.2.2 and SDK 32, requiring Android Studio Chipmunk or IntelliJ IDEA 2022.2 and JDK 11.
- libGDX is now built using Java 11 due to new Android requirements. The rest of libGDX can still be built with JDK 8 and runtime compatibility of libGDX projects should be unaffected.
- Fixed glViewport when using HdpiMode.Logical with the LWJGL3 backend.
- Added Stage#actorRemoved to fire exit events just before an actor is removed.
- ScrollPane#setScrollingDisabled avoids invalidate() if nothing changed.
- Fixed incorrect ScrollPane#scrollTo.
- API Addition: Added Texture3D support
- Fix: Throw an exception when maximum Attribute count is reached to prevent silent failure.
- API Fix: The cursor can now be catched on Android.
- LWJGL3 Fix: Stereo audio can now be played on mono output devices. This may also improve downmixing to stereo and upmixing to surround.
- API Addition: Added CheckBox#getImageDrawable.
- FIX: HexagonalTiledMapRenderer now displays maps with the correct stagger index.
- API Addition: Added I18NBundle#keys() method.
- TOOLS Features: Save mode can be changed in Flame particle 3D editor.
- API Addition: added WebGL 2.0 implementation to Gwt backend : you can enable it by GwtApplicationConfiguration#useGL30
- Added GLES31 and GLES32 support with Lwjgl3 backend implementation
- API Addition: JsonReader#stop() to stop parsing.
- API Change: TextureAtlas now uses FileHandle#reader so outside code can control the charset
- API Fix: Intersector#isPointInTriangle
- API Addition: The Skin serializer now supports useIntegerPositions
- API Change: The skin serializer now treats scaledSize as a float
- API Change: DataInput throws an EOF-Exception
- API Fix: RenderBuffer leak in GLFrameBuffer class
- API Change: Pixmap#setPixels will now verify it has been given a direct ByteBuffer
- API Addition: glTexImage2D and glTexSubImage2D with offset parameter
- API Addition: OrientedBoundingBox
- API Addition: Tiled parallax factor support
- API Fix: LWJGL 3’s borderless fullscreen works with negative monitor coords
- API Fix: Update mouse x and y values immediately after calling #setCursorPosition
- API Change: Never stall with AssetManager on GWT
- API Change: Allow packed depth stencil buffer creation when not using GL30
- API Fix: Fixed DataInput#readString for non-ASCII
- API Fix: LwjglGraphics.setupDisplay() is no longer choosing the wrong display mode
- API Fix: MathUtils.lerpAngle() fixed for extreme inputs
- MathUtils trigonometry improvements
- Various Scene2D fixes and improvements
- Fix: JsonValue#addChild now clears leftover list pointers, preventing inconsistent or looping JSON objects.

[1.11.0]
- [BREAKING CHANGE] iOS: Increased min supported iOS version to 9.0. Update your Info.plist file if necessary.
- [BREAKING CHANGE] Removed Maven and Ant build systems. libGDX is now solely built with Gradle. See https://libgdx.com/dev/from-source/ for updated build instructions.
- [BREAKING CHANGE] Android Moved natives loading out of static init block, see #5795
- [BREAKING CHANGE] Linux: Shared libraries are now built on Ubuntu 18.04 (up from Ubuntu 16.04)
- [BREAKING CHANGE] The built-in font files arial-15.fnt and arial-15.png have been replaced with lsans-15.fnt and lsans-15.png; this may change some text layout that uses the built-in font, and code that expects arial-15 assets to be present must change to lsans-15.
- [BREAKING CHANGE] Legacy LWJGL3 projects must update the sourceCompatibility to 1.8 or higher.
- [BREAKING CHANGE] Android Removed hideStatusBar configuration, see #6683
- [BREAKING CHANGE] Lwjgl3ApplicationConfiguration#useOpenGL3 was replaced by #setOpenGLEmulation
- Gradle build now takes -PjavaVersion=7|8|9... to specify the Java version against which to compile libGDX. Default is Java 7 for everything, except the LWJGL3 backend, which is compiled for Java 8.
- LWJGL3 extension: Added gdx-lwjgl3-glfw-awt-macos extension. Fixes GLFW in such a way, that the LWJGL3/libGDX must no longer run on the main thread in macOS, which allows AWT to work in parallel, i.e. file dialogs, JFrames, ImageIO, etc. You no longer need to pass `-XstartOnFirstThread` when starting an LWJGL3 app on macOS. See `AwtTestLWJGL` in gdx-tests-lwjgl3. For more information, see https://github.com/libgdx/libgdx/pull/6772
- API Addition: Added LWJGL3 ANGLE support for x86_64 Windows, Linux, and macOS. Emulates OpenGL ES 2.0 through DirectX (Windows), desktop OpenGL (Linux), and Metal (macOS). May become the preferred method of rendering on macOS if Apple removes OpenGL support entirely. May fix some OpenGL driver issues. More information here: https://github.com/libgdx/libgdx/pull/6672
- iOS: Update to MobiVM 2.3.16
- Update to LWJGL 3.3.1
- API Addition: ObjLoader now supports ambientColor, ambientTexture, transparencyTexture, specularTexture and shininessTexture
- API Addition: PointSpriteParticleBatch blending is now configurable.
- TOOLS Features: Blending mode and sort mode can be changed in Flame particle 3D editor.
- API Addition: Polygon methods setVertex, getVertex, getVertexCount, getCentroid.
- API Addition: TMX built-in tile property "type" is now supported.
- API Addition: Octree structure.
- API Addition: Added StringBuilder#toStringAndClear() method.
- FirstPersonCameraController keys mapping is now configurable
- Fix: GlyphLayout: Several fixes for color markup runs with multi-line or wrapping texts
- API change: GlyphLayout#GlyphRun is now one GlyphRun per line. "color" was removed from GlyphRun and is now handled by GlyphLayout.
- Gdx Setup Tool: Target Android API 30 and update AGP plugin to 4.1.3
- API Fix: Sound IDs are now properly removed; this prevents changes to music instances with the same ID
- API Fix: LWJGL3Net#openURI does now work on macOS & JDK >= 16
- API Fix: Fixed a possible deadlock with AssetManager#dispose() and #clear()
- API Change: Enable the AL_DIRECT_CHANNELS_SOFT option for Sounds and AudioDevices as well to fix stereo sound
- API Addition: CameraInputController#setInvertedControls(boolean)
- API Removal: AnimatedTiledMapTile#frameCount
- LWJGL 3 is now the default desktop backend. If you want to port your existing applications, take a look here: https://gist.github.com/crykn/eb37cb4f7a03d006b3a0ecad27292a2d
- Brought the official and third-party extensions in gdx-setup up to date. Removed some unmaintained ones and added gdx-websockets & jbump.
- API Fix: Escaped characters in XML attributes are now properly un-escaped
- Bug Fix: AssetManager backslash conversion removed - fixes use of filenames containing backslashes
- gdx-setup now places the assets directory in project root instead of android or core. See advanced settings (UI) or arguments (command line) if you don't want it in root.
- API Fix: Resolved issues with LWJGL 3 and borderless fullscreen
- API Addition: GeometryUtils,polygons isCCW, ensureClockwise, reverseVertices
- API Addition: Added FreeTypeFontGenerator#hasCharGlyph method.
- API Fix: Pool discard method now resets object by default. This fixes the known issue about Pool in libGDX 1.10.0.
- API Addition: Split GWT reflection cache into two generated classes
- API Fix: Fix Box2D memory leak with ropes on GWT
- API Fix: Fix NPE in Type#getDeclaredAnnotation
- API Addition: Add pause/resume methods to AudioDevice
- API Fix: Protection against NullPointerException in World#destroyBody()
- API Fix: Prevent repeated mipmap generation in FileTextureArrayData
- API Fix: Fix issue with camera reference in CameraGroupStrategy’s default sorter
- API Fix: Move vertex array index buffer limit to backends to fix issue with numIndices parameter
- API Fix: TexturePacker: Fix wrong Y value when using padding
- API Fix: Lwjgl3Net: Add fallback to xdg-open on Linux if Desktop.BROWSE is unavailable
- API Addition: Add NWSEResize, NESWResize, AllResize, NotAllowed and None SystemCursors
- API Addition: GWTApplication#getJavaHeap and getNativeHeap are now supported
- API Addition: Box2D Shape now implements Disposable
- API Addition: Added ChainShape#clear method
- API Addition: Added Tooltip#setTouchIndependent; see #6758
- API Addition: Emulate Timer#isEmpty on GWT
- API Addition: Bits add copy constructor public Bits (Bits bitsToCpy)
- API Addition: Added List#drawSelection().
- API Addition: GwtApplicationConfiguration#xrCompatible 
- API Fix: setSystemCursor() now works on Android
- API Fix: getDisplayMode() is now more accurate on Android and GWT.
- API Addition: JsonValue#iterator(String) to more easily iterate a child that may not exist.
- API Addition: Added ExtendViewport#setScaling, eg for use with Scaling.contain.
- API Addition: Added application lifecycle methods to IOSAudio for custom audio implementations.
- API Addition: Added getBoundingRectangle() to Polyline
- API Addition: ShapeRenderer#check() has now protected visibility
- API Addition: Add ability to host GWT module on a different domain than the site, see #6851
- API Addition: Addes Tooltip#setTouchIndependent; see #6758
- API ADDITION: Emulate Timer#isEmpty on GWT
- API Addition: OrientedBoundingBox.

[1.10.0]
- [BREAKING CHANGE] Android armeabi support has been removed. To migrate your projects: remove any dependency with natives-armeabi qualifier from your gradle build file, this apply to gdx-platform, gdx-bullet-platform, gdx-freetype-platform and gdx-box2d-platform.
- [BREAKING CHANGE] tvOS libraries have been removed. No migration steps required.
- [BREAKING CHANGE] Linux x86 (32-bit) support has been removed. No migration steps required.
- [BREAKING CHANGE] Requires Java 7 or above.
- [BREAKING CHANGE] API Change: Scaling is now an object instead of an enum. This may change behavior when used with serialization.
- [BREAKING CHANGE] Group#clear() and #clearChildren() now unfocus the children. Added clear(boolean) and clearChildren(boolean) for when this isn't wanted. Code that overrides clear()/clearChildren() probably should change to override the (boolean) method. #6423
- [BREAKING CHANGE] Lwjgl3WindowConfiguration#autoIconify is enabled by default.
- [KNOWN ISSUE] Pool no longer reset freed objects when pool size is above its retention limit. Pool will discard objects instead. If you want to keep the old behavior, you should override Pool#discard method to reset discarded objects.
- Scene2d.ui: Added new ParticleEffectActor to use particle effects on Stage
- API addition: iOS: Added HdpiMode option to IOSApplicationConfiguration to allow users to set whether they want to work in logical or raw pixels (default logical).
- Fix for #6377 Gdx.net.openURI not working with targetSdk 30
- Api Addition: Added a Pool#discard(T) method.
- Architecture support: Linux ARM and AARCH64 support has been added. The gdx-xxx-natives.jar files now contain native libraries of these architectures as well.
- API Addition: Desktop Sound now returns number of channels and sample rate.

[1.9.14]
- [BREAKING CHANGE] iOS: IOSUIViewController has been moved to its own separate class 
- [BREAKING CHANGE] API Change: G3D AnimationDesc#update now returns -1 (instead of 0) if animation not finished.
- [BREAKING CHANGE] InputEventQueue no longer implements InputProcessor, pass InputProcessor to #drain.
- [BREAKING CHANGE] HeadlessApplicationConfiguration#renderInterval was changed to #updatesPerSecond
- API addition: Added Pixmap#setPixels(ByteBuffer).
- API change: ScreenUtils#getFrameBufferPixmap is deprecated in favor to new method Pixmap#createFromFrameBuffer.
- API Addition: Added overridable createFiles() methods to backend application classes to allow initializing custom module implementations.
- API Addition: Add a Graphics#setForegroundFPS() method.

[1.9.13]
- [BREAKING CHANGE] Fixed keycode representations for ESCAPE, END, INSERT and F1 to F12. These keys are working on Android now, but if you hardcoded or saved the values you might need to migrate.
- [BREAKING CHANGE] TextureAtlas.AtlasRegion and Region splits and pads fields have been removed and moved to name/value pairs, use #findValue("split") and #findValue("pad") instead.
- iOS: Update to MobiVM 2.3.12
- GWT: Key codes set with Gdx.input.setCatchKey prevent default browser behaviour
- Added Scaling.contain mode: Scales the source to fit the target while keeping the same aspect ratio, but the source is not scaled at all if smaller in both directions.
- API Addition: Added hasContents() to Clipboard interface, to reduce clipboard notifications on iOS 14
- TOOLS Features: Blending mode can be changed in Flame particle 3D editor.
- Input Keycodes added: CAPS_LOCK, PAUSE (aka Break), PRINT_SCREEN, SCROLL_LOCK, F13 to F24, NUMPAD_DIVIDE, NUMPAD_MULTIPLY, NUMPAD_SUBTRACT, NUMPAD_ADD, NUMPAD_DOT, NUMPAD_COMMA, NUMPAD_ENTER, NUMPAD_EQUALS, NUMPAD_LEFT_PAREN, NUMPAD_RIGHT_PAREN, NUM_LOCK.
  Following changes might be done depending on platform: Keys.STAR to Keys.NUMPAD_MULTIPLY, Keys.SLASH to Keys.NUMPAD_DIVIDE, Keys.NUM to Keys.NUM_LOCK, Keys.COMMA to Keys.NUMPAD_COMMA, Keys.PERIOD to Keys.NUMPAD_DOT, Keys.COMMA to Keys.NUMPAD_COMMA, Keys.ENTER to Keys.NUMPAD_ENTER, Keys.PLUS to Keys.NUMPAD_ADD, Keys.MINUS to Keys.NUMPAD_SUBTRACT
- Added a QuadFloatTree class.
- Desktop: Cubemap Seamless feature is now enabled by default when supported, can be changed via backend specific methods, see supportsCubeMapSeamless and enableCubeMapSeamless in both LwjglGraphics and Lwjgl3Graphics.
- API Addition: TextureAtlas reads arbitrary name/value pairs for each region. See #6316.
- TexturePacker writes using a new format when legacyOutput is false (default is true). TextureAtlas can read both old and new formats. See #6316.

[1.9.12]
- [BREAKING CHANGE] iOS: Changed how Retina/hdpi handled on iOS. See #3709.
- [BREAKING CHANGE] API Change: InputProcessor scrolled method now receives scroll amount for X and Y. Changed type to float to support devices which report fractional scroll amounts. Updated InputEvent in scene2d accordingly: added scrollAmountX, scrollAmountY attributes and corresponding setters and getters. See #6154.
- [BREAKING CHANGE] API Change: Vector2 angleRad(Vector2) now correctly returns counter-clockwise angles. See #5428
- [BREAKING CHANGE] Android: getDeltaTime() now returns the raw delta time instead of a smoothed one. See #6228.
- Fixed vertices returned by Decal.getVertices() not being updated
- Fixes Issue #5048. The function Intersector.overlapConvexPolygons now should return the right minimum translation vector values.
- Update to MobiVM 2.3.11
- API Change: Removed Pool constructor with preFill parameter in favor of using Pool#fill() method. See #6117
- API Addition: Slider can now be configured to only trigger on certain mouse button clicks (Slider#setButton(int)).
- Fixed GlyphLayout not laying out correctly with color markup.
- Fixed TileDrawable not applying its scale correctly.
- API Addition: Added epsilon methods to maps with float values.
- API Addition: Added an insertRange method to array collections.
- Fixed GestureDetector maxFlingDelay.
- API Change: Changed default GestureDetector maxFlingDelay to Integer.MAX_VALUE (didn't work before, this matches that).
- Gdx.files.external on Android now uses app external storage - see wiki article File handling for more information
- Improved text, cursor and selection rendering in TextArea.
- API Addition: Added setProgrammaticChangeEvents, updateVisualValue, round methods to ProgressBar/Slider.
- iOS: Keyboard events working on RoboVM on iOS 13.5 and up, uses same API as on other platforms
- API Addition: Added AndroidLiveWallpaper.notifyColorsChanged() to communicate visually significant colors back to the wallpaper engine.
- API Change: AssetManager invokes the loaded callback when an asset is unloaded from the load queue if the asset is already loaded.
- GWT: changed audio backend to WebAudio API. Now working on mobiles, pitch implemented. Configuration change: preferFlash removed. When updating existing projects, you can remove the soundmanager js files from your webapp folder and the references to it from index.html
- GWT: added possibility to lazy load assets via AssetManager instead of preload them before game start. See GWT specifics wiki article for more information.
- GWT: New configuration setting usePhysicalPixels to use native resolution on mobile / Retina / HDPI screens. When using this option, make sure to update your code in index.html and HTMLLauncher from setup template.
- GWT: GwtApplicationConfiguration and GWT backend now support an application to be resizable or fixed size. You can remove your own resizing code from your HTMLLaunchers.
- GWT: Assets in distribute build are renamed with md5 hash suffix to bypass browser cache on changes
- GWT: Fixed GwtFileHandle that was only returning text assets when listing a directory, now returns all children
- API Addition: Pixmap.downloadFromUrl() downloads an image from http(s) URLs and passes it back as a Pixmap on all platforms
- Added support for Linux ARM builds.
	- 32-bit: ARMv7/armhf
	- 64-bit: ARMv8/AArch64
- API Change: Removed arm abi from SharedLibraryLoader
- API Addition: Added a Lwjgl3ApplicationConfiguration#foregroundFPS option.
- API Change: Utility classes are now final and have a private constructor to prevent instantiation.
- API Change: ScrollPane now supports all combinations of scrollBarsOnTop and fadeScrollBars.
- API Addition: Added new methods with a "deg" suffix in the method's name for all Vector2 degrees-based methods and deprecated the old ones.
- API Addition: Added Slider#setVisualPercent.
- API Change: Enabling fullscreen mode on the lwjgl3 backend now automatically sets the vsync setting again.
- API Addition: Added put(key, value, defaultValue) for maps with primitive keys, so the old value can be returned.
- API Addition: Added ObjectLongMap.
- Added Intersector#intersectRayOrientedBoundsFast to detect if a ray intersects an oriented bounding box, see https://github.com/libgdx/libgdx/pull/6139
- API Addition: Added Table#clip() and Container#clip() methods.
- API Addition: Added getBackgroundDrawable() to Button.
- API Addition: Added imageCheckedDown and getImageDrawable() to ImageButton and ImageTextButton.
- API Addition: Added focusedFontColor, checkedFocusedFontColor, and getFontColor() to TextButton and ImageTextButton.
- API Addition: Added wrapReverse setting to HorizontalGroup.
- API Addition: Added Slider style drawables for over and down: background, knobBefore, and knobAfter.
- Fixed LwjglFrame not hiding the canvas in some situations.
- API Change: Table#round uses ceil/floor and is applied during layout, rather than afterward.
- Fixed blurry NinePatch rendering when using a single center region.
- API Change: Upon changing the window size with the lwjgl3 backend, the window is centered on the monitor.
- Fixed DepthShaderProvider no longer creates one DepthShader per bones count. Now it creates only one skinned variant and one non-skinned variant based on DepthShader/Config numBones.
- API Addition: Added Intersector#intersectPlanes to calculate the point intersected by three planes, see https://github.com/libgdx/libgdx/pull/6217
- API Addition: Added alternative Android Audio implementation for performant sound. See https://github.com/libgdx/libgdx/pull/6243.
- API Addition: Expose SpriteBatch and PolygonSpriteBatch setupMatrices() as protected.
- API Addition: New parameter OnscreenKeyboardType for Input.setOnscreenKeyboardVisible and Input.getTextInput 

[1.9.11]
- Update to MobiVM 2.3.8
- Update to LWJGL 3.2.3
- Fixed AndroidInput crashes due to missing array resize (pressure array).
- API Change: Ray#set methods and Ray#mul(Matrix4) normalize direction vector. Use public field to set and avoid nor()
- API Change: New internal implementation of all Map and Set classes (except ArrayMap) to avoid OutOfMemoryErrors when too many keys collide. This also helps resistance against malicious users who can choose problematic names.
- API Addition: OrderedMap#alter(Object,Object) and OrderedMap#alterIndex(int,Object) allow swapping out a key in-place without changing its value; OrderedSet also has this.
- API Addition: Json can now read/write: ObjectIntMap, ObjectFloatMap, IntMap, LongMap.
- API Addition: Added @Null annotation for IDE null analysis. All parameters and return values should be considered non-null unless annotated (or javadoc'ed if not yet annotated).
- API Addition: Added ParticleEmitter#preAllocateParticles() and ParticleEffect#preAllocateParticles() to avoid particle allocations during updates.
- Fixed changing looping state of already playing sounds on Android by first pausing the sound before setting the looping state (see #5822).
- API Change: scene2d: Table#getRow now returns -1 when over the table but not over a row (used to return the last row).
- API Change: scene2d: Tree#addToTree and #removeFromTree now have an "int actorIndex" parameter.
- API Addition: scene2d: Convenience method Actions#targeting(Actor, Action) to set an action's target.
- API Change: scene2d: In TextField, only revert the text if the change event was cancelled. This allows the text to be manipulated in the change listener.
- API Change: scene2d: Tree.Node#removeAll renamed to clearChildren.
- API Addition: scene2d: Added SelectBox#setSelectedPrefWidth to make the pref width based on the selected item and SelectBoxStyle#overFontColor.
- API Change: DefaultTextureBinder WEIGHTED strategy replaced by LRU strategy.
- API Change: ShaderProgram begin and end methods are deprecated in favor to bind method.
- API Addition: Added a OpenALAudio#getSourceId(long) method.
- API Addition: Added a ShaderProgram#getHandle() method.
- API Change: Replaced deprecated android support libraries with androidx. AndroidFragmentApplication is only affected.
- API Addition: Created interfaces AndroidAudio and AndroidInput and added AndroidApplication#createAudio and AndroidApplication#createInput to allow initializing custom module implementations.
- Allows up to 64k (65536) vertices in a Mesh instead of 32k before. Indices can use unsigned short range, so index above 32767 should be converted to int using bitwise mask, eg. int unsigneShortIndex = (shortIndex & 0xFFFF).
- API Change: DragAndDrop only removes actors that were not already in the stage. This is to better support using a source actor as the drag actor, see #5675 and #5403.
- API Change: Changed TiledMapTileLayer#tileWidth & #tileHeight from float to int
- API Addition: convenient Matrix4 rotate methods: rotateTowardDirection and rotateTowardTarget
- API Addition: Convenience method Actions#targeting(Actor, Action) to set an action's target.
- API Change: Correction of TextField#ENTER_ANDROID renamed to NEWLINE and TextField#ENTER_DESKTOP renamed to CARRIAGE_RETURN.
- API Change: Changed the visibility of TextField#BULLET, TextField#DELETE, TextField#TAB and TextField#BACKSPACE to protected.
- API Addition: TextField and TextArea are providing the protected method TextField#checkFocusTraverse(char) to handle the focus traversal.
- API Addition: UIUtils provides the constants UIUtils#isAndroid and UIUtils#isIos now.
- Fixed: The behaving of TextFields and TextAreas new line and focus traversal works like intended on all platforms now.
- API Change: Changed Base64Coder#encodeString() to use UTF-8 instead of the platform default encoding. See #6061
- Fixed: SphereShapeBuilder poles are now merged which removes lighting artifacts, see #6068 for more information.
- API Change: Matrix3#setToRotation(Vector3, float float) now rotates counter-clockwise about the axis provided. This also changes Matrix3:setToRotation(Vector3, float) and the 3d particles will rotate counter-clockwise as well. 
- API Change: TexturePacker uses a dash when naming atlas page image files if the name ends with a digit or a digit + 'x'.
- API Addition: Added Skin#setScale to control the size of drawables from the skin. This enables scaling a UI and using different sized images to match, without affecting layout.
- API Change: Moved adding touch focus from Actor#notify to InputListener#handle (see #6082). Code that overrides InputListener#handle or otherwise handles InputEvent.Type.touchDown events must now call Stage#addTouchFocus to get touchDragged and touchUp events.
- API Addition: Added AsynchronousAssetLoader#unloadAsync to fix memory leaks when an asset is unloaded during loading.
- Fixed Label text wrapping when it shouldn't (#6098).
- Fixed ShapeRenderer not being able to render alpha 0xff (was max 0xfe).
- API Change: glGetActiveUniform and glGetActiveAttrib parameter changed from Buffer to IntBuffer.

[1.9.10]
- API Addition: Allow target display for maximization LWJGL3 backend
- API Addition: Accelerometer support on GWT
- API Change: Set default behaviour of iOS audio to allow use of iPod
- API Change: IOSDevice is no longer an enum to allow users to add their own new devices when LibGDX is not up to date
- API Addition: Add statusBarVisible configuration to IOSApplicationConfiguration
- Update GWT Backend to GWT 2.8.2
- Update Android backend to build against API 28 (Android 9.0)
- API Addition: Input.isButtonJustPressed
- Update to LWJGL 2 backend to 2.9.3
- Update to MobiVM 2.3.6 release
- Update to LWJGL 3.2.1
- API Addition: Input allows getting the maximum number of pointers supported by the backend
- API Addition: Configuration option added to allow setting a max number of threads to use for net requests
- API Change: NetJavaImpl now uses a cached thread pool to allow concurrent requests (by default, the thread pool is unbounded - use maxNetThreads in backend configurations to set a limit - set to 1 for previous behavior)
- API Addition: New MathUtils norm and map methods
- API Change: Pixmap blending was incorrect. Generated fonts may change for the better, but may require adjusting font settings.
- API Change: Particle effects obtained from a ParticleEffectPool are now automatically started
- Removed OSX 32-bit support
- API Change: By default LWJGL2 backend no longer does pause/resume when becoming background/foreground window. New app config setting was added to enable the old behavior.
- API Change: By default LWJGL2 backend now does pause/resume when window is minimized/restored. New app config setting was added to disable this behavior.
- LWJGL3: Fixed window creation ignoring refresh rate of fullscreen mode.
- TmxMapLoader and AtlasTmxMapLoader refactoring: Shared functionality was moved to BaseTmxMapLoader, duplicate code was removed.
- AtlasTmxMapLoader supports group layers now (a positive side effect of the BaseTmxMapLoader refactoring).
- API Change: TmxMapLoader and AtlasTmxMapLoader: load/loadAsync methods work exactly as before, but many methods of these classes had to change. This makes it possible implement new Tiled features.
- API Addition: TextField#drawMessageText.
- Fixed TextField rendering text outside the widget at small sizes.
- API Addition: Group#getChild(int)
- API Addition: notEmpty() for collections.
- API Change: scene2d.ui Tree methods renamed for node set/getObject to set/getValue.
- API Change: scene2d.ui Tree and Tree.Node require generics for the type of node, values, and actors.
- API Change: For Selection in scene2d.utils "toggle" is now respected when !required and selected.size == 1.
- API Addition: new InstanceBufferObject and InstanceBufferObjectSubData classes to enable instanced rendering.
- API Addition: Support for InstancedRendering via Mesh
- API Change: Cell#setLayout renamed to setTable.
- API Addition: Added Collections#allocateIterators. When true, iterators are allocated. When false (default), iterators cannot be used nested.
- API Addition: Added Group#removeActorAt(int,boolean) to avoid looking up the actor index. Subclasses intending to take action when an actor is removed may need to override this new method.
- API Change: If Group#addActorAfter is called with an afterActor not in the group, the actor is added as the last child (not the first).

[1.9.9]
- API Addition: Add support for stripping whitespace in PixmapPacker
- API Addition: Add support for 9 patch packing in PixmapPacker
- API Addition: Pressure support for ios/android. https://github.com/libgdx/libgdx/pull/5270
- Update to Lwjgl 3.2.0
- Update android level we build against to 7.1 (API 25)
- API Change: gdx-tools no longer bundles dependencies to be compatible with java 9
- Skin JSON files can now use the simple names of classes, i.e. "BitmapFont" rather than "com.badlogic.gdx.graphics.g2d.BitmapFont". Custom classes can be added by overriding Skin.getJsonLoader() and calling json.setClassTag().
- Skin supports cascading styles in JSON. Use the "parent" property to tag another style by name to use its values as defaults. See https://github.com/libgdx/libgdx/blob/master/tests/gdx-tests-android/assets/data/uiskin.json for example.
- SkinLoader can be used on subclasses of Skin by overriding generateSkin(). 
- API addition: Tree indentation can be customized.
- Fixed GlyphLayout not respecting BitmapFontData#down.
- API Addition: Added faceIndex paramter to #FreeTypeFontGenerator(FileHandle, int).
- API Change: BitmapFont#getSpaceWidth changed to BitmapFont#getSpaceXadvance.
- Many GlyphLayout fixes.
- API Addition: Added FileHandle#map(), can be used to memory map a file
- API Change: BitmapFontData#getGlyphs changed for better glyph layout. See https://github.com/libgdx/libgdx/commit/9a7dfdff3c6374a5ebd2f33a819982aceb287dfa
- API Change: Actor#hit is now responsible for returning null if invisible. #5264
- API Addition: Added [Collection]#isEmpty() method to all 22 custom LibGDX-collections (e.g. Array, ObjectMap, ObjectSet, Queue, ...)
- API Addition: StringBuilder#clear()
- API Addition: Color#WHITE_FLOAT_BITS
- Table layout fixed when expand is used and the layout width is less than the table's min width.
- InputMultiplexer#setProcessors(Array) now copies the items instead of using the specified array instance.
- API Change: A wrapped HorizontalGroup or VerticalGroup will now size children down to their min size if the group is smaller than their pref size.
- LWJGL3: useVSync() is now a per-window setting. Any additional windows should disable vsync to avoid frames dropping to (refresh rate / # of windows).
- Batch and sprite implementations and SpriteCache store Color separately from the float packed color, since converting to/from float is lossy.
- API Change: NumberUtils floatToIntColor expands the alpha from 0-254 to 0-255, so 255 doesn't become 254 from conversion from int to float to int.
- API Change: Batch and Decal setColor(float) renamed to setPackedColor for differentiation, since the conversion from float to Color is lossy.
- API Change: PolygonSprite getVertexColor renamed to getPackedColor to match other classes.
- API Change: FreeTypeFontGenerator only generates a missing glyph if \0 is in the characters.
- API Change: DragScrollListener no longer requires the touch/mouse cursor to be directly above/below the scroll pane.
- API Change: List#toString(Object) changed from protected to public. Subclasses overriding this need to change to public.
- API Change: List now handles more key presses.
- API Change: TexturePacker ImageProcessor#addImage(File, String) now returns the Rect.


[1.9.8]
- Add iPhoneX images
- Fix MacOS issue with GL_ARB_texture_float extension check
- Fix AtlasTmxMapLoader tileset tile id offset
- Bullet: updated to 2.87, see: http://bulletphysics.org/wordpress/?p=485
- API Addition: Possibility to specify TexturePacker settings for resampling when scaling.
- API Addition: Support for customizing render buffer attachments in GLFrameBuffers
- API Change: Revert to constructors for GLFrameBuffers for easier customization

[1.9.7]
- Update to MobiVM(RoboVM) 2.3.3
- Add iOS 11 support
- Update to Lwjgl 3.1.3
- Update to MOE 1.4.0
- API Change: GLFrameBuffer has been refactored https://github.com/libgdx/libgdx/pull/4882. Create standard FrameBuffers with static methods. Customized FBOS with FrameBufferBuilder
- API addition: Tiled group layer support 
- Fix Tiled properties, offset parsing for image layers
- API addition: Added utility methods for Vector equals with epsilon
- Fix Animation backing array type
- Fix Mesh copying with 0 indices 
- Fix restoration of pooled particle effects scale
- Fix loss of controller listeners on reconnect
- Added basic kotlin project generation support in the setup tool
- API addition: Allow APK expansion to be used in fragments and activities
- API addition: Added color properties support from tiled maps
- API Change: Added rotation vector sensor support on Android
- API Change: GLProfiler refactored for OOP and lwjgl3 multi windows
- LWJGL3: The creation of additional windows via Lwjgl3Application.newWindow() is now deferred, with postRunnable(), until all existing windows have been updated. This fixes a potential native crash with NVidia GL drivers on Windows, presumably caused by a GL context conflict.
- API addition: Lwjgl3WindowListener.created() is called after a new window has been created. It's unsafe to call Lwjgl3Window functions in between Lwjgl3Application.newWindow() and this callback.
- Updated LWJGL3 backend to 3.1.3.
- Lwjgl3Graphics.setUndecorated() and Lwjgl3Graphics.setResizable() now delegate their work to the respective GLFW functions.
- API addition: ProgressBar.isVertical() - returns whether a progress bar is vertical or horizontal.
- API Change: SplitPane now by default does not allow the split amount to shrink children below their minimum sizes (cropping them). This behavior can be reverted by overriding clampSplitAmount or wrapping the children in Containers set to minSize(0) and fill(). SplitPane also now correctly includes the handle min size in its own min size calculations.
- API Change: SplitPane.getSplit() renamed to SplitPane.getSplitAmount() to match other getter and setter names.
- Improved internal Timer synchronization.
- API Change: List#drawItem, added float width parameter.
- API Addition: Make it possible to disable sound on the GWT-Backend with disableSound=true.
- API Change: ScrollPane setWidget deprecated in favor of setActor to match other APIs.
- API Change: removed JGLFW backend
- Fixed mixed up use of TexturePacker.Settings.stripWhitespaceX|Y.
- Added joystick POV support to LWJGL3 controller backend.
- Added support for 2d particles sprite animation.
- API Change: ParticleEmitter getSprite, setSprite, getImagePath, setImagePath are now getSprites, setSprites, getImagePaths, setImagePaths.
- Added support for 2d particles independant scale X and Y.
- API Change: ParticleEmitter getScale, matchSize are now getScaleX/getScaleY, matchSizeX/matchSizeY. Added scaleSize(float scaleX, float scaleY)
- API Change: Added iconDropped() callback to AndroidWallpaperListener.

[1.9.6]
- Fix performance regression in LWJGL3 backend, use java.nio instead of BufferUtils. Those are intrinsics and quite a bit faster than BufferUtils on HotSpot.
- Updated to latest Sound Manager 2
- Added mappings for Xbox 360 controller for Linux
- Separated error log for vertex/fragment shaders for easier debugging
- Minimum Android API level is now level 9 (Android 2.3)
- API addition: Configurable TexturePacker bleed iterations
- Updated IOS Multi-OS Engine backend to 1.3.6
- API Change: Pixmap.setBlending, Pixmap.setFilter are now instance methods
- VertexAttribute expert constructors exposed. Short types can now be used for attributes.

[1.9.5]
- Fix NPE swallowing "video driver unsupported" error on LWJGL 2 backend.
- Allow window icons to be set in Lwjgl3ApplicationConfiguration or Lwjgl3WindowConfiguration.
- Allow window icon and title to be changed in Lwjgl3Window
- API Addition: ApplicationLogger interface, allowing easier access to custom logging
- DefaultRenderableSorter accounts for center of Renderable mesh, see https://github.com/libgdx/libgdx/pull/4319
- Bullet: added FilterableVehicleRaycaster, see https://github.com/libgdx/libgdx/pull/4361
- Bullet: updated to 2.85, see: http://bulletphysics.org/wordpress/?p=456
- Updated iOS native build scripts to iOS 10.1 and TVOS 10.0
- API Addition: BitmapFont#blankLineScale.
- Fixed rounding of Drawables in ProgressBar. Allow rounding to be disabled with setRound().
- Updated LWJGL3 backend to LWJGL 3.1.0, see https://blog.lwjgl.org/lwjgl-3-1-0-released/
- LWJGL3 backend now supports non-continuous rendering, see https://github.com/libgdx/libgdx/pull/3772
- API Change: Lwjgl3WindowListener.refreshRequested() is called when the windowing system (GLFW) reports contents of a window are dirty and need to be redrawn.
- API Change: Lwjgl3WindowListener.maximized() is called when a window enters or exits a maximized state.
- API Change: Lwjgl3WindowListener.deiconified() removed, combined with .iconified().
- API Change: Lwjgl3Window.deiconify() renamed to .restore() since it can also be used to de-maximize a window.
- Lwjgl3Window now has a maximize() method, and windows can be started maximized using the window or app configuration's setMaximized() method.
- NinePatch can now be drawn rotated or scaled.
- NinepatchDrawable is now a TransformDrawable.
- API Change: Group add* methods no longer remove and re-add the actor if it is already in the group, instead they do nothing.
- API Change: g2d.Animation is now generic so it can support Drawables, PolygonRegions, NinePatches, etc. To fix existing code, specify the TextureRegion type in animation declarations (and instantiations in Java 6), i.e. Animation<TextureRegion> myAnimation = new Animation<TextureRegion>(...);
- TiledDrawable throws unsupported operation if trying to draw rotated/scaled. #4005
- API Change: DragAndDrop now puts default position of drag actor at pointer location. The original default offset from the pointer was (14, -20).
- Added ShaderProgramLoader for AssetManager.
- BoundingBox#isValid now returns also true when min==max, see: https://github.com/libgdx/libgdx/pull/4460

[1.9.4]
- Moved snapping from ProgressBar to Slider to prevent snapping when setting the value programmatically.
- Bullet: added btSoftBody#getLinkCount() and btSoftBody#getLink(int), see https://github.com/libgdx/libgdx/issues/4152
- API Change: Wrapping for scene2d's HorizontalGroup and VerticalGroup.
- Fix hiero problem with certain unicode characters. See https://github.com/libgdx/libgdx/issues/4202
- Switched to RoboVM fork 2.2.0, fixes incompatibility with Android Gradle plugin and iOS 9.3.4

[1.9.3]
- Switched to MobiDevelop's RoboVM fork (http://robovm.mobidevelop.com)
- Addition of Intel Multi-OS Engine backend for deploying to iOS
- Updated iOS native build scripts to iOS 9.3 and TVOS 9.2
- API Addition: GestureDetector#pinchStop() called when no longer pinching
- API Addition: Gdx.graphics.setUndecorated/setResizable API added to Graphics https://github.com/libgdx/libgdx/pull/3847
- API Addition: Gdx.graphics.getGLVersion(), grab the GL version and implementation type. https://github.com/libgdx/libgdx/pull/3788
- API Change: Lwjgl3WindowListener -> filesDropped(String[] files) adds drag'n drop support for the lwjgl3 backend
- Added isComplete() to ParticleEffect to make it easier to know when all the emitters are done, behaves the same as in the 2D API.
- API Change: renamed Lwjgl3WindowListener.windowIsClosing() to closeRequested() to better communicate its intent.
- Add IndexData.updateIndices method to increase performance when used with IndexBufferObjectSubData. 
- Added FlushablePool
- Added ShapeCache see https://github.com/libgdx/libgdx/pull/3953
- API Change: moved shape builder logic out of MeshBuilder, see: https://github.com/libgdx/libgdx/pull/3996
- API Change: changed copy constructor OrderedMap(ObjectMap) to OrderedMap(OrderedMap)
- API Change: Table reset now calls clearChildren, not clear.
- Fixed crashes in AndroidMusic.java when isPlaying is called. Errors are now logged only rather than crashing the app.
- Added emulation of ScreenUtils for GWT
- Improved performance of glReadPixels() on GWT. New method is 20-30 times faster
- Fixed crash on Mac when using LWJGL2, custom cursors and embedding the game in an AWT window
- Fixed getDisplayModes(Monitor monitor) returning wrong data on LWJGL2 backend
- Fixed Gdx.input.getCurrentEventTime() not being set on LWJGL3, fixes GestureDetector and flick scroll not working
- Fixed not being able to select non-latin characters in TextFields
- Bullet: added CustomActionInterface, see https://github.com/libgdx/libgdx/pull/4025
- Add window size limits option to LWJGL3 app and window configurations
- Add handling of tag "<objectgroup>" within tags "<tile>" in TmxMap loaders.

[1.9.2]
- Added TextureArray wrapper see https://github.com/libgdx/libgdx/pull/3807
- Fixed bug in AndroidGL20.cpp which cast a pointer to a 32-bit int. Crash on 64-bit ARM, but only for a specific code path and address...
- Fixed multiple controllers registering on same index with LWJGL3, see https://github.com/libgdx/libgdx/issues/3774
- Fixed the FreeTypeFontGenerator texture bleeding, see https://github.com/libgdx/libgdx/issues/3521

[1.9.1]
- API Change: Override GwtApplication#createApplicationListener() to create your ApplicationListener
  on GWT, overriding GwtApplication#getApplicationListener() isn't needed anymore, see https://github.com/libgdx/libgdx/issues/3628
- Fixed ARM64 and x86_64 binaries for Android

[1.9.0]
- API Change: Lwjgl3ApplicationConfiguration#setBackbufferConfig -> setBackBufferConfig
- Fixed HexagonalTiledMapRenderer, see https://github.com/libgdx/libgdx/pull/3654
- Added support for locking the screen orientation in GWT, see https://github.com/libgdx/libgdx/pull/3633
- Added Gdx-Kiwi and gdx-lml to extensions, see https://github.com/libgdx/libgdx/pull/3597
- Added Gyroscope support in Input, implemented for Android, see https://github.com/libgdx/libgdx/pull/3594
- Fixed touch mapping on iOS, see https://github.com/libgdx/libgdx/pull/3590
- Added orientation to Box2D Transform class, see https://github.com/libgdx/libgdx/pull/3308
- Added system cursors to GWT, fix 'Ibeam' system cursor not working on LWJGL3.
- Added experimental AndroidApplicationConfiguration#useGL30 and IOSApplicationConfiguration#useGL30 for testing OpenGL ES 3.0 support on mobile devices, do not use in production.
- Fix broken kerning for FreeType fonts, see https://github.com/libgdx/libgdx/pull/3756
- Added ARM64 and x86_64 binaries for Android
- API Addition: FreeTypeFontParameter has an additional field for tweaking hinting, see https://github.com/libgdx/libgdx/pull/3757

[1.8.0]
- API Change: Rewrote FreeType shadow rendering (much better).
- Added spaceX/Y to FreeType fonts.
- Higher quality FreeType font rendering.
- Hiero updated to v5, now with FreeType support and other new features!
- GlyphLayout now allocates much, much less memory when processing long text that wraps.
- Added LWJGL 3 backend, see https://github.com/libgdx/libgdx/issues/3673 for more info.
- Added Graphics#getBackBufferWidth and Graphics#getBackBufferHeight for HDPI handling
- API Change: Added HdpiUtils. Instead of calling GL20#glViewport and GL20#glScissor yourself
  please use HdpiUtils instead. It will ensure that you handle HDPI monitors correctly when
  using those OpenGL functions. On HDPI monitors, the size reported by Gdx.graphics 
  getWidth/getHeight is in logical coordinates as dictated by the operating system, usually half
  the HDPI resolution. The OpenGL drawing surface works in backbuffer coordinates at the full
  HDPI resolution. If you pass logical coordinates to glViewport and glScissor, you only 
  affect a quarter of the real backbuffer size. Use HdpiUtils instead, it will do the right thing, while letting you continue to work in logical (aka returned by Gdx.graphics.getWidth/getHeight) coordinates.
- API Change: Graphis#getDesktopDisplayMode() has been renamed to Graphics#getDisplayMode() and
  returns the current display mode of the monitor the window is shown on (primary monitor on
  all backends except LWJGL3, which supports real multi-monitor setups).
- API Change: Graphics#getDisplayModes() return the display modes of the monitor the monitor
  the window is shown on (primary monitor on all backends except LWJGL3 which supports real
  multi-monitor setups).
- API Change: Graphics#setDisplayMode(DisplayMode) has been renamed to 
  Graphics#setFullscreenMode(). If the window is in windowed mode, it will be switched 
  to fullscreen mode on the monitor from which the DisplayMode stems from.
- API Change: Graphics#setDisplayMode(int, int, boolean) has been renamed to 
  Graphics#setWindowedMode(int, int). This will NOT allow you to switch to fullscreen anymore, 
  use Graphics#setFullscreenMode() instead. If the window is in fullscreen mode, it will be
  switched to windowed mode on the monitor the window was in fullscreen mode on.
 - API Addition: Graphics#Monitor, represents a monitor connected to the machine the app is
  running on. A monitor is defined by a name and it's position relative to other connected
  monitors. All backends except the LWJGL3 backend will report only the primary monitor
 - API Addition: Graphics#getPrimaryMonitor() returns the primary monitor you usually want
  to work with.
 - API Addition: Graphics#getMonitor() returns the monitor your app's window is shown on,
  which may not be the primary monitor in >= 2 monitor systems. All backends except the 
  LWJGL3 backend will report only the primary monitor.
 - API Addition: Graphics#getMonitors() returns all monitors connected to the system. All
  backends except the LWJGL3 backend will only report the primary monitor.
 - API Addition: Graphics#getDisplayMode(Monitor) returns the display mode of the monitor
  the app's window is shown on. All backends except the LWJGL3 backend will report the
  primary monitor display mode instead of the actual monitor's display mode. Not a problem
  as all other backends run on systems with only a single monitor so far (primary monitor).
- Added option to include credentials on cross-origin http requests (used only for GWT backend).
- Added option to specify crossorigin attribute when loading images with AssetDownloader (GWT), see #3216.
- API Change: removed Sound#setPriority, this was only implemented for the Android backend. However, Android itself never honored priority settings.
- API Change: cursor API has been cleaned up. To create a custom cursor, call Graphics#newCursor(), to set the custom cursor call Graphics#setCursor(), to set a system cursor call Graphics#setSystemCursor(). The Cursor#setSystemCursor method has been removed as that was not the
right place. Note that cursors only work on the LWJGL, LWJGL3 and GWT backends. Note that system cursors only fully work on LWJGL3 as the other two backends lack a means to set a specific system cursor. These backends fall back to displaying an arrow cursor when setting any system cursor.
- API Addition: Added Lwjgl3WindowListener, allows you to hook into per-window iconficiation, focus and close events. Also allows you to prevent closing the window when a close event arrives.

[1.7.2]
- Added AndroidAudio#newMusic(FileDescriptor) to allow loading music from a file descriptor, see #2970
- Added GLOnlyTextureData, which is now the default for FrameBuffer and FrameBufferCubemap, see #3539
- Added rotationChanged() for Actor class, called when rotation changes, see https://github.com/libgdx/libgdx/pull/3563
- Fixed crash on MacOS when enumerating connected gamepads.
- ParticleEmitter no longer says it's complete when it's set to continuous, see #3516
- Improved JSON parsing and object mapping error messages.
- Updated FreeType from version 2.5.5 to 2.6.2.
- Fixed corrupt FreeType rendering for some font sizes.
- API Change: FreeTypeFontParameter has new fields for rendering borders and shadows.
- FreeTypeFontParameter can render much better fonts at small sizes using gamma settings.
- BitmapFont can now render missing (tofu) glyph for glyphs not in the font.
- FreeTypeFontGenerator depreacted methods removed.
- Fixed BitmapFont color tags changing glyph spacing versus not using color tags. BitmapFont#getGlyphs has a new paramter. See #3455.
- Skin's TintedDrawable now works with TiledDrawable. #3627
- Updated jnigen to Java Parser 2.3.0 (http://javaparser.github.io/javaparser/).
- FreeType fonts no longer look terrible at small size. This is a big deal!
- Updated to RoboVM 1.12.0, includes tvOS support!

[1.7.1]
- Fixes AtlasTmxMapLoader region name loading to tileset name instead of filename
- Changes TiledMapPacker output, region names are tileset names, adjusts gid, defaults to one atlas per map
- API Change: members of Renderable and MeshPart are changed, see https://github.com/libgdx/libgdx/pull/3483
- Added Vector#setToRandomDirection(), see #3222
- Updated to stb_image v2.08
- Added Node#copy(), used when creating a ModelInstance from a Model to allow using custom nodes
- Add ModelCache, see https://github.com/libgdx/libgdx/wiki/ModelCache
- Updated bullet to v2.83.6
- Updated to RoboVM 1.9, for free life-time license read http://www.badlogicgames.com/wordpress/?p=3762

[1.7.0]
- Gdx.input.setCursorImage removed, replaced with Gdx.graphics.setCursor and Gdx.graphics.newCursor see https://github.com/libgdx/libgdx/pull/2841/
- Fixed an issue with UTF8 decoding in GWT emulation of InputStreamReader
- Updated to RoboVM 1.8 for iOS 9 support.

[1.6.5]
- Objects from animated tiles in TMX maps are now supported.
- Made possible to use any actor for tooltips.
- Improved cross-platform reflection api for annotations.
- NinePatch#scale now also scales middle patch size.
- GLFrameBuffer is now abstract, renamed setupTexture to createColorTexture, added disposeColorTexture
- Added LwjglApplicationConfiguration#gles30Context*Version, see https://github.com/libgdx/libgdx/pull/2941
- Added OpenGL error checking to GLProfiler, see https://github.com/libgdx/libgdx/pull/2889
- Updated to RoboVM 1.6

[1.6.4]
- TextField cursor and selection size changed. https://github.com/libgdx/libgdx/commit/2a830dea348948d2a37bd8f6338af2023fec9b09
- FreeTypeFontGenerator setting to improve shadows and borders.
- ScrollPane scrolls smoothly when the scrolled area is much larger than the scrollbars.
- TexturePacker sorts page regions by name.
- GlyphLayout text wrapping changed to not trim whitespace. https://github.com/libgdx/libgdx/commit/ee42693da067da7c5ddd747f051c1423d262cb96
- Fixed BitmapFont computing space width incorrectly when padding is used and no space glyph is in the font.
- Fixed TextArea cursor and selection drawing positions.
- Fixed ActorGestureListener pan and zoom when the actor is rotated or scaled.
- Fixed TextField for non-pixel display.
- Allow ellipsis string to be set on Label.
- AssetManager gets hook for handling loading failure.
- TextField now fires a ChangeEvent when the text change. Can be cancelled too!
- Added tooltips to scene2d.ui.
- Updated to RoboVM 1.5

[1.6.3]
- Updated to RoboVM 1.4

[1.6.2]
- API Change: TiledMapImageLayer now uses floats instead of ints for positioning
- API Change: Added GLFrameBuffer and FrameBufferCubemap: Framebuffer now extends GLFramebuffer, see #2933

[1.6.1]
- Added optional hostname argument to Net.newServerSocket method to allow specific ip bindings for server applications made with gdx.
- Changed the way iOS native libs are handled. Removed updateRoboVMXML and copyNatives task from ios/build.gradle. Instead natives are now packaged in jars, within the META-INF/robovm/ios folder. Additionally, a robovm.xml file is stored there that gets merged with the project's robovm.xml file by RoboVM.

[1.6.0]
- API Change: GlyphLayout xAdvances now have an additional entry at the beginning. This was required to implement tighter text bounds. #3034
- API Change: Label#getTextBounds changed to getGlyphLayout. This exposes all the runs, not just the width and height.
- In the 2D ParticleEditor, all chart points can be dragged at once by holding ctrl. They can be dragged proportionally by holding ctrl-shift.
- Added Merge button to the 2D ParticleEditor, for merging a loaded particle effect file with the currently open particle effect.
- Added ability to retrieve method annotations to reflection api
- Added PixmapPacker.updateTextureRegions() method.
- Added ability to pack "anonymous" pixmaps into PixmapPacker, which will appear in the generated texture but not a generated or updated TextureAtlas
- Added PixmapPacker.packDirectToTexture() methods.
- API Change: PixmapPacker.generateTextureAtlas(...) now returns an atlas which can be updated with subsequent calls to PixmapPacker.updateTextureAtlas(...)
- API Change: FreeTypeFontGenerator.generateFont(...) now works with a user-provided PixmapPacker.
- Added DirectionalLightsAttribute, PointLightsAttribute and SpotLightsAttribute, removed Environment#directionalLights/pointLights/spotLights, added Environment#remove, lights are now just like any other attribute. See also https://github.com/libgdx/libgdx/wiki/Material-and-environment#lights
- API Change: BitmapFont metrics now respect padding. #3074
- Update bullet wrapper to v2.83
- Added AnimatedTiledMapTile.getFrameTiles() method

[1.5.6]
- API Change: Refactored Window. https://github.com/libgdx/libgdx/commit/7d372b3c67d4fcfe4e82546b0ad6891d14d03242
- Added VertexBufferObjectWithVAO, see https://github.com/libgdx/libgdx/pull/2527
- API Change: Removed Mesh.create(...), use MeshBuilder instead
- API Change: BitmapFontData, BitmapFont, and BitmapFontCache have been refactored. http://www.badlogicgames.com/wordpress/?p=3658
- FreeTypeFontGenerator can now render glyphs on the fly.
- Attribute now implements Comparable, custom attributes might need to be updated, see: https://github.com/libgdx/libgdx/wiki/Material-and-environment#custom-attributes
- API Change: Removed (previously deprecated) GLTexture#createTextureData/createGLHandle, Ray#getEndPoint(float), Color#tmp, Node#parent/children, VertexAttribute#Color(), Usage#Color, ModelBuilder#createFromMesh, BoundingBox#getCenter()/updateCorners()/getCorners(), Matrix4.tmp

[1.5.5]
- Added iOS ARM-64 bit support for Bullet physics
- 3D Animation, NodeAnimation keyframes are separated into translation, rotation and scaling
- Added capability to enable color markup from inside skin json file.
- Exposed method ControllerManager#clearListeners on Controllers class
- Net#openURI now returns a boolean to indicate whether the uri was actually opened.
- DefaultShader now always combines material and environment attributes
- Added ShapeRenderer constructor to pass a custom shader program to ImmediateModeRenderer20.
- API Change: Group#toString now returns actor hierarchy. Group#print is gone.
- Added SpotLight class, see https://github.com/libgdx/libgdx/pull/2907
- Added support for resolving file handles using classpaths (ClasspathFileHandleResolver)

[1.5.4]
- Added support for image layers in Tiled maps (TiledMapImageLayer)
- Added support for loading texture objects from TMX Maps (TextureMapObject)
- Added support for border and shadow with FreeTypeFontGenerator - see https://github.com/libgdx/libgdx/pull/2774
- Now unknown markup colors are silently ignored and considered as normal text.
- Updated freetype from version 2.4.10 to 2.5.5
- Added 3rd party extensions to setup application, see 
- Updated to RoboVM 1.0.0-beta-04
- Updated to GWT 2.6.1, sadly GWT 2.7.0 isn't production ready yet.

[1.5.3]
- API Change: TextField#setRightAlign -> TextField#setAlignment
- I18NBundle is now compatible with Android 2.2
- Fixed GWT reflection includes for 3D particles
- 3D ParticleEffectLoader registered by default
- Added HttpRequestBuilder, see https://github.com/libgdx/libgdx/pull/2698
- Added LwjglApplicationConfiguration.useHDPI for Mac OS X with retina displays. Allows you to get "real" pixel coordinates for mouse and display coordinates.
- Updated RoboVM to 1.0.0-beta-03

[1.5.2]
- Fixed issue #2433 with color markup and alpha animation. 
- Fixed natives loading for LWJGL on Mac OS X

[1.5.1]
- Gradle updated to 2.2
- Android Gradle tooling updated to 1.0.0
- API Change: Switched from Timer to AnimationScheduler for driving main loop on GWT. Removed fps field from GwtApplicationConfiguration to instead let the browser choose the most optimal rate.
- API Change: Added pause and resume handling on GWT backend. When the browser supports the page visibility api, pause and resume will be called when the tab or window loses and gains visibility.
- API Change: Added concept of target actor, separate from the actor the action is added to. This allows an action to be added to one actor but affect another. This is useful to create a sequence of actions that affect many different actors. Previously this would require adding actions to each actor and using delays to get them to play in the correct order.
- Added 64-bit support for iOS sim and device
- Deprecated Node#children and Node#parent, added inheritTransform flag and methods to add/get/remove children
- API Change: By default keyframes are no longer copied from Model to ModelInstance but shared instead, can be changed using the `ModelInstance.defaultShareKeyframes` flag or `shareKeyframes` constructor argument.
- JSON minimal format now makes commas optional: newline can be used in place of any comma.
- JSON minimal format is now more lenient with unquoted strings: spaces and more are allowed.
- API Change: Added support for KTX/ZKTX file format, https://github.com/libgdx/libgdx/pull/2431
- Update stb_image from v1.33 to v1.48, see https://github.com/libgdx/libgdx/pull/2668
- Bullet Wrapper: added Gimpact, see https://github.com/libgdx/libgdx/issues/2619
- API Addition: Added MeshPartBuilder#addMesh(...), can be used to more easily combine meshes/models
- Update to LWJGL 2.9.2, fixes fullscreen mode on "retina" displays
- Fixes to RoboVM backend which would crash if accelerometer is used.

[1.5.0]
- API Addition: IOSInput now uses CMCoreMotion for accelerometer and magnetometer
- API Addition: Added getter for UITextField on IOS for keyboard customization 
- API Addition: Added ability to save PixmapPackers to atlas files. See PixmapPackerIO.
- API Addition: Added HttpRequestHeader and HttpResponseHeader with constants for HTTP headers.
- API Addition: HttpRequest is now poolable.
- New PNG encoder that supports compression, more efficient vertical flipping, and minimal allocation when encoding multiple PNGs.
- API Change: Label#setEllipse -> Label#setEllipsis.
- API Change: BatchTiledMapRenderer *SpriteBatch fields and methods renamed to *Batch
- API Change: ScrollPane#scrollToCenter -> ScrollPane#scrollTo; see optional boolean arguments centerHorizontal and centerVertical (scrollToCenter centered vertically only).
- API Change: Changed Input#getTextInput to accept both text and hint, removed Input#getPlaceholderTextInput.
- Bug Fix: Fixed potential NPE with immersive mode in the Android fragment backend. 
- iOS backend now supports sound ids, thanks Tomski!


[1.4.1]
- Update to the Gradle Integration plugin nightly build if you are on Eclipse 4.4.x!
- Update Intellij IDEA to 13.1.5+, because Gradle!
- Updated to Gradle 2.1 and Android build tools 20, default Android version to 20. You need to install the latest Android build tools via the SDK manager
- API Change: deprecation of bounding box methods, see https://github.com/libgdx/libgdx/pull/2408
- Added non-continuous rendering to iOS backend, thanks Dominik!
- Setup now uses Gradle 2.1 with default Android API level 20, build tools 20.0.0
- Non-continuous renderering implemented for iOS
- Added color markup support for scene2d label and window title.
- API Change: removed default constructor of DecalBatch, removed DefaultGroupStrategy
- Updated to latests RoboVM release, 1.0.0-alpha-04, please update your RoboVM plugins/installations
- Reduced I18NBundle loading times on Android and bypassed unclosed stream on iOS. 
- Removed the gdx-ai extension from the libGDX repository. Now it lives in its own repository under the libGDX umbrella, see https://github.com/libgdx/gdx-ai
- API Addition: Added randomSign and randomTriangular methods to MathUtils.
- API Addition: Decal has now a getter for the Color.
- API Addition: now I18NBundle can be set so that no exception is thrown when the key can not be found.
- API Addition: added annotation support in reflection layer, thanks code-disaster! https://github.com/libgdx/libgdx/pull/2215
- API Addition: shapes like Rect, Circle etc. now implement Shape2D interface so you can put them all into a single collection https://github.com/libgdx/libgdx/pull/2178 
- API Addition: bitmap fonts can now be loaded from an atlas via AssetManager/BitmapFontLoader, see https://github.com/libgdx/libgdx/pull/2110
- API Change: updated to RoboVM 1.0.0-SNAPSHOT for now until the next alpha is released.
- API Change: Table now uses padding from its background drawable by default. https://github.com/libgdx/libgdx/issues/2322
- Drawables now know their names, making debugging easier.
- API Change: Table fill now respects the widget's minimum size.
- Texture packer, fixed image size written to atlas file.
- API Change: Cell no longer uses primitive wrappers in public API and boxing is minimized.
- API Addition: TextureAttribute now supports uv transform (texture regions).
- API Change: Added parameters to Elastic Interpolation.
- API Change: Removed Actor#setCenterPosition, added setPosition(x,y,align).
- API Change: JsonReader, forward slash added to characters an unquoted strings cannot start with.
- API Change: Stage#cancelTouchFocus(EventListener,Actor) changed to cancelTouchFocusExcept.
- API Change: Json/JsonWriter.setQuoteLongValues() quotes Long, BigDecimal and BigInteger types to prevent truncation in languages like JavaScript and PHP.

[1.3.1]
- API change: Viewport refactoring. https://github.com/libgdx/libgdx/pull/2220
- Fixed GWT issues

[1.3.0]
- Added Input.isKeyJustPressed.
- API Addition: multiple recipients are now supported by MessageDispatcher, see https://github.com/libgdx/libgdx/wiki/Message-Handling#multiple-recipients
- API Change: State#onMessage now takes the message receiver as argument.
- API Addition: added StackStateMachine to the gdx-ai extension.
- API change: ShapeRenderer: rect methods accept scale, more methods can work under both line and fill types, auto shape type changing.
- API change: Built-in ShapeRenderer debugging for Stage, see https://github.com/libgdx/libgdx/pull/2011
- Files#getLocalStoragePath now returns the actual path instead of the empty string synonym on desktop (LWJGL and JGLFW).
- Fixed and improved xorshift128+ PRNG implementation.
- Added support for Tiled's animated tiles, and varying frame duration tile animations.
- Fixed an issue with time granularity in MessageDispatcher.
- Updated to Android API level 19 and build tools 19.1.0 which will require the latest Eclipse ADT 23.02, see http://stackoverflow.com/questions/24437564/update-eclipse-with-android-development-tools-23 for how things are broken this time...
- Updated to RoboVM 0.0.14 and RoboVM Gradle plugin version 0.0.10
- API Addition: added FreeTypeFontLoader so you can transparently load BitmapFonts generated through gdx-freetype via AssetManager, see https://github.com/libgdx/libgdx/blob/master/tests/gdx-tests/src/com/badlogic/gdx/tests/FreeTypeFontLoaderTest.java
- Preferences put methods now return "this" for chaining
- Fixed issue 2048 where MessageDispatcher was dispatching delayed messages immediately.
- API Addition: 3d particle system and accompanying editor, contributed by lordjone, see https://github.com/libgdx/libgdx/pull/2005
- API Addition: extended shape classes like Circle, Ellipse etc. with hashcode/equals and other helper methods, see https://github.com/libgdx/libgdx/pull/2018
- minor API change (will not increase minor revision number): fixed a bug in handling of atlasPrefixes, https://github.com/libgdx/libgdx/pull/2023
- Bullet: btManifoldPoint member getters/setters changed from btVector3 to Vector3, also it is no longer pooled, instead static instances are used for callback methods
- Added Intersector#intersectRayRay to detect if two 2D rays intersect, see https://github.com/libgdx/libgdx/pull/2132
- Bullet: ClosestRayResultCallback, AllHitsRayResultCallback, LocalConvexResult, ClosestConvexResultCallback and subclasses now use getter/setters taking a Vector3 instead of btVector3, see https://github.com/libgdx/libgdx/pull/2176
- 2d particle system supports pre-multiplied alpha.
- Bullet: btIDebugDrawer/DebugDrawer now use pooled Vector3 instances instead of btVector3, see https://github.com/libgdx/libgdx/issues/2174

[1.2.0]
- API Addition: Some OpenGL profiling utilities have been added, see https://github.com/libgdx/libgdx/wiki/Profiling
- API Addition: A FreeTypeFontGeneratorLoader has been added to the gdx-freetype extension
- API change: Animation#frameDuration and #animationDuration are now hidden behind a getter/setter and dynamic
- API Addition: Vector#setZero
- API Addition: gdx-ai, extension for AI algorithms. Currently supports FSMs, see https://github.com/libgdx/libgdx/wiki/Artificial-Intelligence
- API change: TableLayout has been forked and integrated into libgdx more tightly, see http://www.badlogicgames.com/wordpress/?p=3458
- API Addition: added equals/hashCode methods to Rectangle, may break old code (very, very unlikely)
- API Addition: scene2D Actors now have a setCenterPosition method, see https://github.com/libgdx/libgdx/pull/2000

[1.1.0]
- Updated to RoboVM 0.0.13 and RoboVM Gradle plugin 0.0.9
- Big improvements to setup-ui and build times in Intellij IDEA https://github.com/libgdx/libgdx/pull/1865
- Setup now uses android build tools version: 19.1.0
- BitmapFontCache now supports in-string colored text through a simple markup language, see https://github.com/libgdx/libgdx/wiki/Color-Markup-Language
- Added i18n localization/internationalization support, thanks davebaol, see https://github.com/libgdx/libgdx/wiki/Internationalization-and-Localization
- Possibility to override density on desktop to simulate mobile devices, see https://github.com/libgdx/libgdx/pull/1825
- Progressive JPEG support through JPGD (https://code.google.com/p/jpeg-compressor/).
- Mavenized JGLFW backend
- Box2D: Added MotorJoint and ghost vertices on EdgeShape
- Updated GWT Box2D to latest version
- Updated native Box2D to latest version 2.3.1, no API changes
- API change: Matrix4.set(x,y,z, translation) changed, z axis is no more flipped
- API addition: Matrix4.avg(Matrix4[],float[]) that lets weighted averaging multiple matrices, Quaternion.slerp(Quaternion[],float[]) that lets weighted slerping multiple Quaternions
- fixed the long standing issue of the alpha=1 not actually being fully opaque, thanks kalle! https://github.com/libgdx/libgdx/issues/1815
- down to 25 issues on the tracker, 8 bugs, 17 enhancement requests :)


[1.0.1]
- updated to RoboVM 0.12 (and so should you!)
- fixed GC issues on iOS with regards to touch (thanks Niklas!), see https://github.com/libgdx/libgdx/pull/1758
- updated gwt gradle plugin to 0.4, android build tools to 0.10, gradle version to 1.11
- Tiled maps are now always y-up
- Tiled maps now support drawing offsets for tiles
- FileHandle#list is now supported in GWT!
- FileHandle#list now supports FileFilters
- Controllers now reinitialize on the desktop when switching between windowed/fullscreen
- added a Texture unpacker that will extract all images from a texture atlas, see https://github.com/libgdx/libgdx/pull/1774
- updates to gdx-setup
- CustomCollisionDispatcher in bullet, see https://github.com/libgdx/libgdx/commit/916fc85cecf433c3461b458e00f8afc516ad21e3

[1.0.0]
- Box2D is no longer in the core, it has been moved to an extension. See http://www.badlogicgames.com/wordpress/?p=3404
- Merged gdx-openal project into gdx-backend-lwjgl
- Now LoadedCallback in AssetLoaderParameters is always called after loading an asset from AssetManager, even if the asset is already loaded
- Added Payload as a new parameter to Source.dragStop, see https://github.com/libgdx/libgdx/pull/1666
- You can now load PolygonRegions via AssetLoader,  see https://github.com/libgdx/libgdx/pull/1602
- implemented software keyboard support in RoboVM iOS backend
- Fixed an issue where key event timestamp is not set by the android backend.
- scene2d.ui, added to TextArea the preferred number of rows used to calculate the preferred height.
- scene2d.actions, fixed infinite recursion for event listener's handle(event).
- Various Quaternion changes.
- scene2d.ui, fixed a drawing issue with knobBefore when there's no knob (typical progress bar).
- Various MeshBuilder fixes and additions.
- Math package: added cumulative distribution.
- Fixed Music isPlaying() on iOS when is paused.
- Added support for C-style comments to JsonReader (mainly used for json skin files).
- Support for resource removal from Skin objects.
- Added fling gesture to generate fling in scrollpane.
- Vector classes now have mulAdd method for adding pre-multiplied values
- Vector implementations no longer use squared value for margin comparisons, see: isZero(float margin), isUnit(float margin).
- Vector2 now has isUnit and isZero methods (copied from Vector3)
- Removed deprecated methods from Vector classes.
- Added new headless backend for server applications
- Support 'scaledSize' as a json skin data value for BitmapFont
- Added setAlpha(float a) method to Sprite class
- Added Input.Keys.toString(int keycode) and Input.Keys.valueOf(String keyname) methods
- Added Immersive Mode support to Android backend
- Added userObject to Actor in scene2d, allowing for custom data storage
- Altered Android's hide status bar behavior
- Changed the way wakelocks are implemented. You no longer need any special permissions for the libgdx wakelock
- BitmapFontCache setColor changes to match SpriteBatch and friends. http://www.badlogicgames.com/forum/viewtopic.php?f=23&t=12112
- Changed ParticleEffect: the ParticleEffect.save method now takes a Writer instead of a File
- TexturePacker2 renamed to TexturePacker, added grid and scaling settings.
- Added support for custom prefrences on the desktop backends.
- Fixed double resume calls on iOS.
- Android Music no longer throws exceptions if MediaPlayer is null.
- PolygonSpriteBatch implements Batch.
- New scene2d actions: EventAction, CountdownEventAction.
- Adds cancelHttpRequest() method to Net interface
- Updated GWT/HTML5 Backend to GWT 2.6.0
- Minimal Android version is 2.2, see http://www.badlogicgames.com/wordpress/?p=3297
- Updated to LWJGL 2.9.1
- Can now embed your libgdx app as a fragment, more info on the wiki
- scene2d.ui, renamed Actor methods translate, rotate, scale, size to moveBy, rotateBy, scaleBy, sizeBy. May have conflicts with Actions static import, eg you'll need to use "Actions.moveBy"
- scene2d.ui, Table background is now drawn usign the table's transform
- scene2d.ui, added Container which is similar to a Table with one cell, but more lightweight
- Added texture filters and mip map generation to BitMapFontLoader and FreeTypeFontGenerator
- scene2d.ui, VerticalGroup and HorizontalGroup got pad, fill and an API similar to Table/Container
- Removed OpenGL ES 1.0, 1.1 support; see http://www.badlogicgames.com/wordpress/?p=3311
- Added OpenGL ES 3 support
- Updated Android backend, demos, tests to 4.4
- Added Viewport, changed Stage to have a Viewport instead of a Camera (API change, see http://www.badlogicgames.com/wordpress/?p=3322 ).
- Changed play mode constants of Animation class to enumeration, see http://www.badlogicgames.com/wordpress/?p=3330
- Updated to RoboVM 0.0.11 and RoboVM Gradle plugin 0.0.6, see http://www.badlogicgames.com/wordpress/?p=3351
- Updated to Swig 3.0 for Bullet, disabled SIMD on Mac OS X as alignements are broken in Bullet, see https://github.com/libgdx/libgdx/pull/1595
- TextureData can only be Custom or Pixmap; compressed image files are considered custom

[0.9.9]
- added setCursorImage method to Input interface to support custom mouse cursors on the desktop
- removed Xamarin backend, see http://www.badlogicgames.com/wordpress/?p=3213
- added Select class for selecting kth ordered statistic from arrays (see Array.selectRanked() method)
- refactored Box2D to use badlogic Arrays instead of java.util.ArrayLists
- MipMapGenerator methods now don't take disposePixmap argument anymore
- added GLTexture, base class for all textures, encapsulates target (2d, cubemap, ...)
- added CubeMap, 6 sided texture
- changed TextureData#consumeCompressedData, takes target now
- added RoboVM backend jar and native libs (libObjectAL, libgdx, in ios/ folder of distribution)
- added RoboVM backend to build
- changed Bullet wrapper API, see http://www.badlogicgames.com/wordpress/?p=3150
- changed MusicLoader and SoundLoader to be asynchronous loaders
- changed behaviour of Net#sendHttpRequest() so HttpResponseListener#handleHttpResponse() callback is executed in worker thread instead of main thread
- added Bresenham2, for drawing lines on an integer 2D grid
- added GridPoint2 and GridPoint3, representing integer points in a 2D or 3D grid
- added attribute location caching for VertexData/Mesh. Hand vertex attribs to a ShaderProgram, get back int[], pass that to Mesh
- added Android x86 builds, removed libandroidgl20.so, it's now build as part of gdx-core for Android
- changed method signature on Box2D World#getBodies and World#getJoints, pass in an Array to fill
- removed glGetShaderSource from GL20, use ShaderProgram#getVertexShaderSource/getFragmentShaderSource instead
- added reflection api
- added AsynchExecutor, execute tasks asynchronously. Used for GWT mainly.
- removed FileHandle#file(), has no business in there.
- removed box2deditor
- removed custom typedarrays in gwt backend
- added classpath files support for gwt backend (limited)
- moved AndroidWallpaperListener to Android Backend
- added new VertexAttribute Usage flags, bone weight, tangent, binormal. previously encoded as Usage.Generic. Also
  added field "unit" to VertexAttribute, used by texture coordinates and bone weights to specify index/unit.
- setup-ui template for iOS disables pngcrush, also updated wiki iOS article
- add Pixmap#fillTriangle via jni gdx2d_fill_triangle() to fill a triangle based on its vertices.
- add asynchronous download with continuous progress feedback to GWT asset preloader, see https://github.com/libgdx/libgdx/pull/409?w=1
- add capability to add/exclude package/classes GWT Reflection system, see https://github.com/libgdx/libgdx/pull/409?w=1
- add updated gdx-tiled-preprocessor, generate one single TextureAtlas for all the specified Tiled maps, see http://www.badlogicgames.com/forum/viewtopic.php?f=17&t=8911
- maps API, add new AtlasTiledMapLoader for loading maps produced by the tiled preprocessor tool
- ImageProcessor, TexturePacker2 now accepts BufferedImage objects as input
- TexturePacker2 now avoids duplicated aliases
- Updated to LWJGL 2.9.0
- refactored JSON API, see http://www.badlogicgames.com/wordpress/?p=2993
- Updated Box2D to the latest trunk. Body#applyXXX methods now take an additional boolean parameter.
- TmxMapLoader has a flag in Parameters that lets you specify whether to generate mipmaps
- Animation#isAnimationFinished was fixed to behave as per javadocs (ignores looping)
- remove GLU interface and implementations. Use Matrix4 et al instead. see http://www.badlogicgames.com/wordpress/?p=2886
- new maps API, see http://www.badlogicgames.com/wordpress/?p=2870
- removed static public tmp Vector2 instances, manage such temporary vars yourself, see http://www.badlogicgames.com/wordpress/?p=2840
- changed Scene2D Group#clear(), see http://www.badlogicgames.com/wordpress/?p=2837
- changed the build system, natives are now fetched from the build server, see http://www.badlogicgames.com/wordpress/?p=2821
- freetype extension supported on iOS, see http://www.badlogicgames.com/wordpress/?p=2819
- changed ShapeRenderer API, see http://www.badlogicgames.com/wordpress/?p=2809
- changed Actions.add to addAction, changed parameter order, and added removeAction, addListener, removeListener
- Box2d joints now allow for user data
- Changes to Intersector, Circle, Rectangle and BoundingBox for consistency in #overlap, #intersect and #contains methods, see https://github.com/libgdx/libgdx/pull/312
- Removed LwjglApplicationConfiguration CPU sync. Added foreground and background target framerate.
- scene2d, no longer use getters/setters internally for Actor x, y, width, height, scalex, scaley and rotation.
- Array, detect nested iterator usage and throw exception.
- Added getVolume to Music class and Android, IOS and GWT backends
- 1381, fixed JSON parsing of longs. In addition to Float, it now parses Long if no decimal point is found.
- Changed Array constructors that took an array to have offset and count
- scene2d, Actor parentToLocalCoordinates and localToParentCoordinates refactoring, see http://www.badlogicgames.com/forum/viewtopic.php?p=40441#p40441
- scene2d, Action#setActor no longer calls reset if the Action has no pool. This allows non-pooled actions to be add and removed from actors, restarted, and reused.
- ScrollBar#setForceOverscroll renamed to setForceScroll, as it affects more than just overscroll.
- ArrayMap#addAll renamed to putAll to match the other maps.
- Added ObjectSet and IntSet.
- Added completion listener to Music.
- Added Music#setPan.
- Sound#play and Sound#loop on Android now return -1 on failure, to match other backends.
- DelegateAction subclasses need to implement delegate() instead of act(). http://www.badlogicgames.com/forum/viewtopic.php?p=43576#p43576
- Added pause and resume methods to Sound.
- Changed AssetErrorListener#error to have AssetDescriptor to enable access to parameters of failed asset.
- Changed SelectBoxStyle to have ScrollPaneStyle and ListStyle for fully customizing the drop down list. http://www.badlogicgames.com/wordpress/?p=3110
- AssetLoader now takes a FileHandle that is the resolved file name. The AssetLoader no longer has to resolve the file name, so we can prevent it from being resolved twice.
- Rewrote EarClippingTriangulator to not allocate (no more Vector2s).
- Added ParticleEffectLoader to make AssetManager load ParticleEffects
- Added GeometryUtils, more Intersector functions, DelaunayTriangulator, ConvexHull.
- Added getBoundingBox to ParticleEffect
- EarClippingTriangulator changed to return triangle indices.
- PolygonSpriteBatch and friends refactored to use triangle indices.
- Added add(T, float), remove(int), remove(T) and clear() methods to BinaryHeap
- Bitmap Font changes:
	- FreeTypeFontGenerator allows you to specify the PixmapPacker now, to create an atlas with many different fonts (see FreeTypePackTest)
	- BitmapFont, BitmapFontCache and FreeTypeFontGenerator now support fonts with multiple texture pages. (see BitmapFontTest and FreeTypePackTest)
	- BitmapFontData.imagePath and getImagePath() is depreacted, use imagePaths[] and getImagePath(int) instead
	- Added two BitmapFont constructors for convenience; no need to specify flip boolean
	- Added getCache() to BitmapFont, for expert users who wish to use the BitmapFontCache (see BitmapFontTest)
	- FreeTypeFontGenerator now includes setMaxTextureSize and getMaxTextureSize to cap the generated glyph atlas size (default 1024)
- added render-hooks beginRender() and endRender() to BatchTiledMapRenderer
- Added panStop to GestureListener interface.
- ScissorStack#calculateScissors changed to take viewport, enabling it to work with glViewport.
- Added Bits#getAndClear, Bits#getAndSet and Bits#containsAll
- Added setX and setY to TextureAtlas.AtlasSprite so it matches expected behavior

[0.9.8]
- see http://www.badlogicgames.com/wordpress/?p=2791

[0.9.7]
- see http://www.badlogicgames.com/wordpress/?p=2664

[0.9.6]
- see http://www.badlogicgames.com/wordpress/?p=2513<|MERGE_RESOLUTION|>--- conflicted
+++ resolved
@@ -3,11 +3,9 @@
 - iOS: Fixes Gdx.openURI() not working on iOS 18.1 Simulator.
 - Change visibility of PolygonSpriteBatch.switchTexture() to protected
 - Added XmlReader.getChildren() and XmlReader.replaceChild()
-<<<<<<< HEAD
 - LWJGL3: Fix pauseWhenLostFocus not working as expected
-=======
 - API Addition: Added FPSLogger#setBound
->>>>>>> 9886f3b6
+
 
 [1.13.0]
 - [BREAKING CHANGE] GWT: Updated to 2.11.0. `com.google.jsinterop:jsinterop-annotations:2.0.2:sources` must be added as a dependency to your html project dependencies.
