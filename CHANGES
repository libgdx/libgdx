--- conflicted
+++ resolved
@@ -17,6 +17,8 @@
 - Fix: Fonts generated with gdx-freetype no longer bleed when drawn with a shadow
 - Fixed Timer tasks being run after cancellation.
 - Optimization of SpriteBatch in GL30 default modes, as indices do not need to be updated
+- Desktop: Added support for 8/32/64-bit PCM and MP3 WAVs
+- Desktop: Improved support for surround sound audio files (#6792)
 
 [1.12.1]
 - LWJGL3 Improvement: Audio device is automatically switched if it was changed in the operating system.
@@ -83,10 +85,6 @@
 - API Addition: Added Texture3D support
 - Fix: Throw an exception when maximum Attribute count is reached to prevent silent failure.
 - API Fix: The cursor can now be catched on Android.
-<<<<<<< HEAD
-- Desktop: Added support for 8/32/64-bit PCM and MP3 WAVs
-- Desktop: Improved support for surround sound audio files (#6792)
-=======
 - LWJGL3 Fix: Stereo audio can now be played on mono output devices. This may also improve downmixing to stereo and upmixing to surround.
 - API Addition: Added CheckBox#getImageDrawable.
 - FIX: HexagonalTiledMapRenderer now displays maps with the correct stagger index.
@@ -115,7 +113,6 @@
 - MathUtils trigonometry improvements
 - Various Scene2D fixes and improvements
 - Fix: JsonValue#addChild now clears leftover list pointers, preventing inconsistent or looping JSON objects.
->>>>>>> 8b52a713
 
 [1.11.0]
 - [BREAKING CHANGE] iOS: Increased min supported iOS version to 9.0. Update your Info.plist file if necessary.
