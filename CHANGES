--- conflicted
+++ resolved
@@ -5,11 +5,8 @@
 - API Addition: Polygon have method setVertex (int index, float x, float y).
 - API Addition: TMX built-in tile property "type" is now supported.
 - API Addition: Octree structure.
-<<<<<<< HEAD
 - FirstPersonCameraController keys mapping is now configurable
-=======
 - Fix: GlyphLayout: Several fixes for color markup runs with multi-line or wrapping texts
->>>>>>> 2c8adccf
 
 [1.10.0]
 - [BREAKING CHANGE] Android armeabi support has been removed. To migrate your projects: remove any dependency with natives-armeabi qualifier from your gradle build file, this apply to gdx-platform, gdx-bullet-platform, gdx-freetype-platform and gdx-box2d-platform.
