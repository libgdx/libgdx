--- conflicted
+++ resolved
@@ -1,9 +1,5 @@
 [1.5.3]
-<<<<<<< HEAD
-<<<<<<< HEAD
 - API Addition: Added a HttpRequestBuilder, see https://github.com/libgdx/libgdx/pull/2691
-=======
->>>>>>> a78ad33a
 - Added LwjglApplicationConfiguration.useHDPI for Mac OS X with retina displays. Allows you to get "real" pixel coordinates for mouse and display coordinates.
 
 [1.5.2]
