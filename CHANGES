[1.9.11]
- Update to MobiVM 2.3.8
- Update to LWJGL 3.2.3
- Fixed AndroidInput crashes due to missing array resize (pressure array).
- API Change: Ray#set methods and Ray#mul(Matrix4) normalize direction vector. Use public field to set and avoid nor()
- API Change: New internal implementation of all Map and Set classes (except ArrayMap) to avoid OutOfMemoryErrors when too many keys collide. This also helps resistance against malicious users who can choose problematic names.
- API Addition: OrderedMap#alter(Object,Object) and OrderedMap#alterIndex(int,Object) allow swapping out a key in-place without changing its value; OrderedSet also has this.
- API Addition: Json can now read/write: ObjectIntMap, ObjectFloatMap, IntMap, LongMap.
- API Addition: Added @Null annotation for IDE null analysis. All parameters and return values should be considered non-null unless annotated (or javadoc'ed if not yet annotated).
- API Addition: Added ParticleEmitter#preAllocateParticles() and ParticleEffect#preAllocateParticles() to avoid particle allocations during updates.
- Fixed changing looping state of already playing sounds on Android by first pausing the sound before setting the looping state (see #5822).
- API Change: scene2d: Table#getRow now returns -1 when over the table but not over a row (used to return the last row).
- API Change: scene2d: Tree#addToTree and #removeFromTree now have an "int actorIndex" parameter.
- API Addition: scene2d: Convenience method Actions#targeting(Actor, Action) to set an action's target.
- API Change: scene2d: In TextField, only revert the text if the change event was cancelled. This allows the text to be manipulated in the change listener.
- API Change: scene2d: Tree.Node#removeAll renamed to clearChildren.
- API Addition: scene2d: Added SelectBox#setSelectedPrefWidth to make the pref width based on the selected item and SelectBoxStyle#overFontColor.
- API Change: DefaultTextureBinder WEIGHTED strategy replaced by LRU strategy.
- API Change: ShaderProgram begin and end methods are deprecated in favor to bind method.
<<<<<<< HEAD
- Added TextureArraySpriteBatch that batches drawing operations with different textures into one draw call.
=======
- API Addition: Added a OpenALAudio#getSourceId(long) method.
- API Addition: Added a ShaderProgram#getHandle() method.
>>>>>>> b809d241

[1.9.10]
- API Addition: Allow target display for maximization LWJGL3 backend
- API Addition: Accelerometer support on GWT
- API Change: Set default behaviour of iOS audio to allow use of iPod
- API Change: IOSDevice is no longer an enum to allow users to add their own new devices when LibGDX is not up to date
- API Addition: Add statusBarVisible configuration to IOSApplicationConfiguration
- Update GWT Backend to GWT 2.8.2
- Update Android backend to build against API 28 (Android 9.0)
- API Addition: Input.isButtonJustPressed
- Update to LWJGL 2 backend to 2.9.3
- Update to MobiVM 2.3.6 release
- Update to LWJGL 3.2.1
- API Addition: Input allows getting the maximum number of pointers supported by the backend
- API Addition: Configuration option added to allow setting a max number of threads to use for net requests
- API Change: NetJavaImpl now uses a cached thread pool to allow concurrent requests (by default, the thread pool is unbounded - use maxNetThreads in backend configurations to set a limit - set to 1 for previous behavior)
- API Addition: New MathUtils norm and map methods
- API Change: Pixmap blending was incorrect. Generated fonts may change for the better, but may require adjusting font settings.
- API Change: Particle effects obtained from a ParticleEffectPool are now automatically started
- Removed OSX 32-bit support
- API Change: By default LWJGL2 backend no longer does pause/resume when becoming background/foreground window. New app config setting was added to enable the old behavior.
- API Change: By default LWJGL2 backend now does pause/resume when window is minimized/restored. New app config setting was added to disable this behavior.
- LWJGL3: Fixed window creation ignoring refresh rate of fullscreen mode.
- TmxMapLoader and AtlasTmxMapLoader refactoring: Shared functionality was moved to BaseTmxMapLoader, duplicate code was removed.
- AtlasTmxMapLoader supports group layers now (a positive side effect of the BaseTmxMapLoader refactoring).
- API Change: TmxMapLoader and AtlasTmxMapLoader: load/loadAsync methods work exactly as before, but many methods of these classes had to change. This makes it possible implement new Tiled features.
- API Addition: TextField#drawMessageText.
- Fixed TextField rendering text outside the widget at small sizes.
- API Addition: Group#getChild(int)
- API Addition: notEmpty() for collections.
- API Change: scene2d.ui Tree methods renamed for node set/getObject to set/getValue.
- API Change: scene2d.ui Tree and Tree.Node require generics for the type of node, values, and actors.
- API Change: For Selection in scene2d.utils "toggle" is now respected when !required and selected.size == 1.
- API Addition: new InstanceBufferObject and InstanceBufferObjectSubData classes to enable instanced rendering.
- API Addition: Support for InstancedRendering via Mesh
- API Change: Cell#setLayout renamed to setTable.
- API Addition: Added Collections#allocateIterators. When true, iterators are allocated. When false (default), iterators cannot be used nested.
- API Addition: Added Group#removeActorAt(int,boolean) to avoid looking up the actor index. Subclasses intending to take action when an actor is removed may need to override this new method.
- API Change: If Group#addActorAfter is called with an afterActor not in the group, the actor is added as the last child (not the first).

[1.9.9]
- API Addition: Add support for stripping whitespace in PixmapPacker
- API Addition: Add support for 9 patch packing in PixmapPacker
- API Addition: Pressure support for ios/android. https://github.com/libgdx/libgdx/pull/5270
- Update to Lwjgl 3.2.0
- Update android level we build against to 7.1 (API 25)
- API Change: gdx-tools no longer bundles dependencies to be compatible with java 9
- Skin JSON files can now use the simple names of classes, i.e. "BitmapFont" rather than "com.badlogic.gdx.graphics.g2d.BitmapFont". Custom classes can be added by overriding Skin.getJsonLoader() and calling json.setClassTag().
- Skin supports cascading styles in JSON. Use the "parent" property to tag another style by name to use its values as defaults. See https://github.com/libgdx/libgdx/blob/master/tests/gdx-tests-android/assets/data/uiskin.json for example.
- SkinLoader can be used on subclasses of Skin by overriding generateSkin(). 
- API addition: Tree indentation can be customized.
- Fixed GlyphLayout not respecting BitmapFontData#down.
- API Addition: Added faceIndex paramter to #FreeTypeFontGenerator(FileHandle, int).
- API Change: BitmapFont#getSpaceWidth changed to BitmapFont#getSpaceXadvance.
- Many GlyphLayout fixes.
- API Addition: Added FileHandle#map(), can be used to memory map a file
- API Change: BitmapFontData#getGlyphs changed for better glyph layout. See https://github.com/libgdx/libgdx/commit/9a7dfdff3c6374a5ebd2f33a819982aceb287dfa
- API Change: Actor#hit is now responsible for returning null if invisible. #5264
- API Addition: Added [Collection]#isEmpty() method to all 22 custom LibGDX-collections (e.g. Array, ObjectMap, ObjectSet, Queue, ...)
- API Addition: StringBuilder#clear()
- API Addition: Color#WHITE_FLOAT_BITS
- Table layout fixed when expand is used and the layout width is less than the table's min width.
- InputMultiplexer#setProcessors(Array) now copies the items instead of using the specified array instance.
- API Change: A wrapped HorizontalGroup or VerticalGroup will now size children down to their min size if the group is smaller than their pref size.
- LWJGL3: useVSync() is now a per-window setting. Any additional windows should disable vsync to avoid frames dropping to (refresh rate / # of windows).
- Batch and sprite implementations and SpriteCache store Color separately from the float packed color, since converting to/from float is lossy.
- API Change: NumberUtils floatToIntColor expands the alpha from 0-254 to 0-255, so 255 doesn't become 254 from conversion from int to float to int.
- API Change: Batch and Decal setColor(float) renamed to setPackedColor for differentiation, since the conversion from float to Color is lossy.
- API Change: PolygonSprite getVertexColor renamed to getPackedColor to match other classes.
- API Change: FreeTypeFontGenerator only generates a missing glyph if \0 is in the characters.
- API Change: DragScrollListener no longer requires the touch/mouse cursor to be directly above/below the scroll pane.
- API Change: List#toString(Object) changed from protected to public. Subclasses overriding this need to change to public.
- API Change: List now handles more key presses.
- API Change: TexturePacker ImageProcessor#addImage(File, String) now returns the Rect.


[1.9.8]
- Add iPhoneX images
- Fix MacOS issue with GL_ARB_texture_float extension check
- Fix AtlasTmxMapLoader tileset tile id offset
- Bullet: updated to 2.87, see: http://bulletphysics.org/wordpress/?p=485
- API Addition: Possibility to specify TexturePacker settings for resampling when scaling.
- API Addition: Support for customizing render buffer attachments in GLFrameBuffers
- API Change: Revert to constructors for GLFrameBuffers for easier customization

[1.9.7]
- Update to MobiVM(RoboVM) 2.3.3
- Add iOS 11 support
- Update to Lwjgl 3.1.3
- Update to MOE 1.4.0
- API Change: GLFrameBuffer has been refactored https://github.com/libgdx/libgdx/pull/4882. Create standard FrameBuffers with static methods. Customized FBOS with FrameBufferBuilder
- API addition: Tiled group layer support 
- Fix Tiled properties, offset parsing for image layers
- API addition: Added utility methods for Vector equals with epsilon
- Fix Animation backing array type
- Fix Mesh copying with 0 indices 
- Fix restoration of pooled particle effects scale
- Fix loss of controller listeners on reconnect
- Added basic kotlin project generation support in the setup tool
- API addition: Allow APK expansion to be used in fragments and activities
- API addition: Added color properties support from tiled maps
- API Change: Added rotation vector sensor support on Android
- API Change: GLProfiler refactored for OOP and lwjgl3 multi windows
- LWJGL3: The creation of additional windows via Lwjgl3Application.newWindow() is now deferred, with postRunnable(), until all existing windows have been updated. This fixes a potential native crash with NVidia GL drivers on Windows, presumably caused by a GL context conflict.
- API addition: Lwjgl3WindowListener.created() is called after a new window has been created. It's unsafe to call Lwjgl3Window functions in between Lwjgl3Application.newWindow() and this callback.
- Updated LWJGL3 backend to 3.1.3.
- Lwjgl3Graphics.setUndecorated() and Lwjgl3Graphics.setResizable() now delegate their work to the respective GLFW functions.
- API addition: ProgressBar.isVertical() - returns whether a progress bar is vertical or horizontal.
- API Change: SplitPane now by default does not allow the split amount to shrink children below their minimum sizes (cropping them). This behavior can be reverted by overriding clampSplitAmount or wrapping the children in Containers set to minSize(0) and fill(). SplitPane also now correctly includes the handle min size in its own min size calculations.
- API Change: SplitPane.getSplit() renamed to SplitPane.getSplitAmount() to match other getter and setter names.
- Improved internal Timer synchronization.
- API Change: List#drawItem, added float width parameter.
- API Addition: Make it possible to disable sound on the GWT-Backend with disableSound=true.
- API Change: ScrollPane setWidget deprecated in favor of setActor to match other APIs.
- API Change: removed JGLFW backend
- Fixed mixed up use of TexturePacker.Settings.stripWhitespaceX|Y.
- Added joystick POV support to LWJGL3 controller backend.
- Added support for 2d particles sprite animation.
- API Change: ParticleEmitter getSprite, setSprite, getImagePath, setImagePath are now getSprites, setSprites, getImagePaths, setImagePaths.
- Added support for 2d particles independant scale X and Y.
- API Change: ParticleEmitter getScale, matchSize are now getScaleX/getScaleY, matchSizeX/matchSizeY. Added scaleSize(float scaleX, float scaleY)
- API Change: Added iconDropped() callback to AndroidWallpaperListener.

[1.9.6]
- Fix performance regression in LWJGL3 backend, use java.nio instead of BufferUtils. Those are intrinsics and quite a bit faster than BufferUtils on HotSpot.
- Updated to latest Sound Manager 2
- Added mappings for Xbox 360 controller for Linux
- Separated error log for vertex/fragment shaders for easier debugging
- Minimum Android API level is now level 9 (Android 2.3)
- API addition: Configurable TexturePacker bleed iterations
- Updated IOS Multi-OS Engine backend to 1.3.6
- API Change: Pixmap.setBlending, Pixmap.setFilter are now instance methods
- VertexAttribute expert constructors exposed. Short types can now be used for attributes.

[1.9.5]
- Fix NPE swallowing "video driver unsupported" error on LWJGL 2 backend.
- Allow window icons to be set in Lwjgl3ApplicationConfiguration or Lwjgl3WindowConfiguration.
- Allow window icon and title to be changed in Lwjgl3Window
- API Addition: ApplicationLogger interface, allowing easier access to custom logging
- DefaultRenderableSorter accounts for center of Renderable mesh, see https://github.com/libgdx/libgdx/pull/4319
- Bullet: added FilterableVehicleRaycaster, see https://github.com/libgdx/libgdx/pull/4361
- Bullet: updated to 2.85, see: http://bulletphysics.org/wordpress/?p=456
- Updated iOS native build scripts to iOS 10.1 and TVOS 10.0
- API Addition: BitmapFont#blankLineScale.
- Fixed rounding of Drawables in ProgressBar. Allow rounding to be disabled with setRound().
- Updated LWJGL3 backend to LWJGL 3.1.0, see https://blog.lwjgl.org/lwjgl-3-1-0-released/
- LWJGL3 backend now supports non-continuous rendering, see https://github.com/libgdx/libgdx/pull/3772
- API Change: Lwjgl3WindowListener.refreshRequested() is called when the windowing system (GLFW) reports contents of a window are dirty and need to be redrawn.
- API Change: Lwjgl3WindowListener.maximized() is called when a window enters or exits a maximized state.
- API Change: Lwjgl3WindowListener.deiconified() removed, combined with .iconified().
- API Change: Lwjgl3Window.deiconify() renamed to .restore() since it can also be used to de-maximize a window.
- Lwjgl3Window now has a maximize() method, and windows can be started maximized using the window or app configuration's setMaximized() method.
- NinePatch can now be drawn rotated or scaled.
- NinepatchDrawable is now a TransformDrawable.
- API Change: Group add* methods no longer remove and re-add the actor if it is already in the group, instead they do nothing.
- API Change: g2d.Animation is now generic so it can support Drawables, PolygonRegions, NinePatches, etc. To fix existing code, specify the TextureRegion type in animation declarations (and instantiations in Java 6), i.e. Animation<TextureRegion> myAnimation = new Animation<TextureRegion>(...);
- TiledDrawable throws unsupported operation if trying to draw rotated/scaled. #4005
- API Change: DragAndDrop now puts default position of drag actor at pointer location. The original default offset from the pointer was (14, -20).
- Added ShaderProgramLoader for AssetManager.
- BoundingBox#isValid now returns also true when min==max, see: https://github.com/libgdx/libgdx/pull/4460

[1.9.4]
- Moved snapping from ProgressBar to Slider to prevent snapping when setting the value programmatically.
- Bullet: added btSoftBody#getLinkCount() and btSoftBody#getLink(int), see https://github.com/libgdx/libgdx/issues/4152
- API Change: Wrapping for scene2d's HorizontalGroup and VerticalGroup.
- Fix hiero problem with certain unicode characters. See https://github.com/libgdx/libgdx/issues/4202
- Switched to RoboVM fork 2.2.0, fixes incompatibility with Android Gradle plugin and iOS 9.3.4

[1.9.3]
- Switched to MobiDevelop's RoboVM fork (http://robovm.mobidevelop.com)
- Addition of Intel Multi-OS Engine backend for deploying to iOS
- Updated iOS native build scripts to iOS 9.3 and TVOS 9.2
- API Addition: GestureDetector#pinchStop() called when no longer pinching
- API Addition: Gdx.graphics.setUndecorated/setResizable API added to Graphics https://github.com/libgdx/libgdx/pull/3847
- API Addition: Gdx.graphics.getGLVersion(), grab the GL version and implementation type. https://github.com/libgdx/libgdx/pull/3788
- API Change: Lwjgl3WindowListener -> filesDropped(String[] files) adds drag'n drop support for the lwjgl3 backend
- Added isComplete() to ParticleEffect to make it easier to know when all the emitters are done, behaves the same as in the 2D API.
- API Change: renamed Lwjgl3WindowListener.windowIsClosing() to closeRequested() to better communicate its intent.
- Add IndexData.updateIndices method to increase performance when used with IndexBufferObjectSubData. 
- Added FlushablePool
- Added ShapeCache see https://github.com/libgdx/libgdx/pull/3953
- API Change: moved shape builder logic out of MeshBuilder, see: https://github.com/libgdx/libgdx/pull/3996
- API Change: changed copy constructor OrderedMap(ObjectMap) to OrderedMap(OrderedMap)
- API Change: Table reset now calls clearChildren, not clear.
- Fixed crashes in AndroidMusic.java when isPlaying is called. Errors are now logged only rather than crashing the app.
- Added emulation of ScreenUtils for GWT
- Improved performance of glReadPixels() on GWT. New method is 20-30 times faster
- Fixed crash on Mac when using LWJGL2, custom cursors and embedding the game in an AWT window
- Fixed getDisplayModes(Monitor monitor) returning wrong data on LWJGL2 backend
- Fixed Gdx.input.getCurrentEventTime() not being set on LWJGL3, fixes GestureDetector and flick scroll not working
- Fixed not being able to select non-latin characters in TextFields
- Bullet: added CustomActionInterface, see https://github.com/libgdx/libgdx/pull/4025
- Add window size limits option to LWJGL3 app and window configurations
- Add handling of tag "<objectgroup>" within tags "<tile>" in TmxMap loaders.

[1.9.2]
- Added TextureArray wrapper see https://github.com/libgdx/libgdx/pull/3807
- Fixed bug in AndroidGL20.cpp which cast a pointer to a 32-bit int. Crash on 64-bit ARM, but only for a specific code path and address...
- Fixed multiple controllers registering on same index with LWJGL3, see https://github.com/libgdx/libgdx/issues/3774
- Fixed the FreeTypeFontGenerator texture bleeding, see https://github.com/libgdx/libgdx/issues/3521

[1.9.1]
- API Change: Override GwtApplication#createApplicationListener() to create your ApplicationListener
  on GWT, overriding GwtApplication#getApplicationListener() isn't needed anymore, see https://github.com/libgdx/libgdx/issues/3628
- Fixed ARM64 and x86_64 binaries for Android

[1.9.0]
- API Change: Lwjgl3ApplicationConfiguration#setBackbufferConfig -> setBackBufferConfig
- Fixed HexagonalTiledMapRenderer, see https://github.com/libgdx/libgdx/pull/3654
- Added support for locking the screen orientation in GWT, see https://github.com/libgdx/libgdx/pull/3633
- Added Gdx-Kiwi and gdx-lml to extensions, see https://github.com/libgdx/libgdx/pull/3597
- Added Gyroscope support in Input, implemented for Android, see https://github.com/libgdx/libgdx/pull/3594
- Fixed touch mapping on iOS, see https://github.com/libgdx/libgdx/pull/3590
- Added orientation to Box2D Transform class, see https://github.com/libgdx/libgdx/pull/3308
- Added system cursors to GWT, fix 'Ibeam' system cursor not working on LWJGL3.
- Added experimental AndroidApplicationConfiguration#useGL30 and IOSApplicationConfiguration#useGL30 for testing OpenGL ES 3.0 support on mobile devices, do not use in production.
- Fix broken kerning for FreeType fonts, see https://github.com/libgdx/libgdx/pull/3756
- Added ARM64 and x86_64 binaries for Android
- API Addition: FreeTypeFontParameter has an additional field for tweaking hinting, see https://github.com/libgdx/libgdx/pull/3757

[1.8.0]
- API Change: Rewrote FreeType shadow rendering (much better).
- Added spaceX/Y to FreeType fonts.
- Higher quality FreeType font rendering.
- Hiero updated to v5, now with FreeType support and other new features!
- GlyphLayout now allocates much, much less memory when processing long text that wraps.
- Added LWJGL 3 backend, see https://github.com/libgdx/libgdx/issues/3673 for more info.
- Added Graphics#getBackBufferWidth and Graphics#getBackBufferHeight for HDPI handling
- API Change: Added HdpiUtils. Instead of calling GL20#glViewport and GL20#glScissor yourself
  please use HdpiUtils instead. It will ensure that you handle HDPI monitors correctly when
  using those OpenGL functions. On HDPI monitors, the size reported by Gdx.graphics 
  getWidth/getHeight is in logical coordinates as dictated by the operating system, usually half
  the HDPI resolution. The OpenGL drawing surface works in backbuffer coordinates at the full
  HDPI resolution. If you pass logical coordinates to glViewport and glScissor, you only 
  affect a quarter of the real backbuffer size. Use HdpiUtils instead, it will do the right thing, while letting you continue to work in logical (aka returned by Gdx.graphics.getWidth/getHeight) coordinates.
- API Change: Graphis#getDesktopDisplayMode() has been renamed to Graphics#getDisplayMode() and
  returns the current display mode of the monitor the window is shown on (primary monitor on
  all backends except LWJGL3, which supports real multi-monitor setups).
- API Change: Graphics#getDisplayModes() return the display modes of the monitor the monitor
  the window is shown on (primary monitor on all backends except LWJGL3 which supports real
  multi-monitor setups).
- API Change: Graphics#setDisplayMode(DisplayMode) has been renamed to 
  Graphics#setFullscreenMode(). If the window is in windowed mode, it will be switched 
  to fullscreen mode on the monitor from which the DisplayMode stems from.
- API Change: Graphics#setDisplayMode(int, int, boolean) has been renamed to 
  Graphics#setWindowedMode(int, int). This will NOT allow you to switch to fullscreen anymore, 
  use Graphics#setFullscreenMode() instead. If the window is in fullscreen mode, it will be
  switched to windowed mode on the monitor the window was in fullscreen mode on.
 - API Addition: Graphics#Monitor, represents a monitor connected to the machine the app is
  running on. A monitor is defined by a name and it's position relative to other connected
  monitors. All backends except the LWJGL3 backend will report only the primary monitor
 - API Addition: Graphics#getPrimaryMonitor() returns the primary monitor you usually want
  to work with.
 - API Addition: Graphics#getMonitor() returns the monitor your app's window is shown on,
  which may not be the primary monitor in >= 2 monitor systems. All backends except the 
  LWJGL3 backend will report only the primary monitor.
 - API Addition: Graphics#getMonitors() returns all monitors connected to the system. All
  backends except the LWJGL3 backend will only report the primary monitor.
 - API Addition: Graphics#getDisplayMode(Monitor) returns the display mode of the monitor
  the app's window is shown on. All backends except the LWJGL3 backend will report the
  primary monitor display mode instead of the actual monitor's display mode. Not a problem
  as all other backends run on systems with only a single monitor so far (primary monitor).
- Added option to include credentials on cross-origin http requests (used only for GWT backend).
- Added option to specify crossorigin attribute when loading images with AssetDownloader (GWT), see #3216.
- API Change: removed Sound#setPriority, this was only implemented for the Android backend. However, Android itself never honored priority settings.
- API Change: cursor API has been cleaned up. To create a custom cursor, call Graphics#newCursor(), to set the custom cursor call Graphics#setCursor(), to set a system cursor call Graphics#setSystemCursor(). The Cursor#setSystemCursor method has been removed as that was not the
right place. Note that cursors only work on the LWJGL, LWJGL3 and GWT backends. Note that system cursors only fully work on LWJGL3 as the other two backends lack a means to set a specific system cursor. These backends fall back to displaying an arrow cursor when setting any system cursor.
- API Addition: Added Lwjgl3WindowListener, allows you to hook into per-window iconficiation, focus and close events. Also allows you to prevent closing the window when a close event arrives.

[1.7.2]
- Added AndroidAudio#newMusic(FileDescriptor) to allow loading music from a file descriptor, see #2970
- Added GLOnlyTextureData, which is now the default for FrameBuffer and FrameBufferCubemap, see #3539
- Added rotationChanged() for Actor class, called when rotation changes, see https://github.com/libgdx/libgdx/pull/3563
- Fixed crash on MacOS when enumerating connected gamepads.
- ParticleEmitter no longer says it's complete when it's set to continuous, see #3516
- Improved JSON parsing and object mapping error messages.
- Updated FreeType from version 2.5.5 to 2.6.2.
- Fixed corrupt FreeType rendering for some font sizes.
- API Change: FreeTypeFontParameter has new fields for rendering borders and shadows.
- FreeTypeFontParameter can render much better fonts at small sizes using gamma settings.
- BitmapFont can now render missing (tofu) glyph for glyphs not in the font.
- FreeTypeFontGenerator depreacted methods removed.
- Fixed BitmapFont color tags changing glyph spacing versus not using color tags. BitmapFont#getGlyphs has a new paramter. See #3455.
- Skin's TintedDrawable now works with TiledDrawable. #3627
- Updated jnigen to Java Parser 2.3.0 (http://javaparser.github.io/javaparser/).
- FreeType fonts no longer look terrible at small size. This is a big deal!
- Updated to RoboVM 1.12.0, includes tvOS support!

[1.7.1]
- Fixes AtlasTmxMapLoader region name loading to tileset name instead of filename
- Changes TiledMapPacker output, region names are tileset names, adjusts gid, defaults to one atlas per map
- API Change: members of Renderable and MeshPart are changed, see https://github.com/libgdx/libgdx/pull/3483
- Added Vector#setToRandomDirection(), see #3222
- Updated to stb_image v2.08
- Added Node#copy(), used when creating a ModelInstance from a Model to allow using custom nodes
- Add ModelCache, see https://github.com/libgdx/libgdx/wiki/ModelCache
- Updated bullet to v2.83.6
- Updated to RoboVM 1.9, for free life-time license read http://www.badlogicgames.com/wordpress/?p=3762

[1.7.0]
- Gdx.input.setCursorImage removed, replaced with Gdx.graphics.setCursor and Gdx.graphics.newCursor see https://github.com/libgdx/libgdx/pull/2841/
- Fixed an issue with UTF8 decoding in GWT emulation of InputStreamReader
- Updated to RoboVM 1.8 for iOS 9 support.

[1.6.5]
- Objects from animated tiles in TMX maps are now supported.
- Made possible to use any actor for tooltips.
- Improved cross-platform reflection api for annotations.
- NinePatch#scale now also scales middle patch size.
- GLFrameBuffer is now abstract, renamed setupTexture to createColorTexture, added disposeColorTexture
- Added LwjglApplicationConfiguration#gles30Context*Version, see https://github.com/libgdx/libgdx/pull/2941
- Added OpenGL error checking to GLProfiler, see https://github.com/libgdx/libgdx/pull/2889
- Updated to RoboVM 1.6

[1.6.4]
- TextField cursor and selection size changed. https://github.com/libgdx/libgdx/commit/2a830dea348948d2a37bd8f6338af2023fec9b09
- FreeTypeFontGenerator setting to improve shadows and borders.
- ScrollPane scrolls smoothly when the scrolled area is much larger than the scrollbars.
- TexturePacker sorts page regions by name.
- GlyphLayout text wrapping changed to not trim whitespace. https://github.com/libgdx/libgdx/commit/ee42693da067da7c5ddd747f051c1423d262cb96
- Fixed BitmapFont computing space width incorrectly when padding is used and no space glyph is in the font.
- Fixed TextArea cursor and selection drawing positions.
- Fixed ActorGestureListener pan and zoom when the actor is rotated or scaled.
- Fixed TextField for non-pixel display.
- Allow ellipsis string to be set on Label.
- AssetManager gets hook for handling loading failure.
- TextField now fires a ChangeEvent when the text change. Can be cancelled too!
- Added tooltips to scene2d.ui.
- Updated to RoboVM 1.5

[1.6.3]
- Updated to RoboVM 1.4

[1.6.2]
- API Change: TiledMapImageLayer now uses floats instead of ints for positioning
- API Change: Added GLFrameBuffer and FrameBufferCubemap: Framebuffer now extends GLFramebuffer, see #2933

[1.6.1]
- Added optional hostname argument to Net.newServerSocket method to allow specific ip bindings for server applications made with gdx.
- Changed the way iOS native libs are handled. Removed updateRoboVMXML and copyNatives task from ios/build.gradle. Instead natives are now packaged in jars, within the META-INF/robovm/ios folder. Additionally, a robovm.xml file is stored there that gets merged with the project's robovm.xml file by RoboVM.

[1.6.0]
- API Change: GlyphLayout xAdvances now have an additional entry at the beginning. This was required to implement tighter text bounds. #3034
- API Change: Label#getTextBounds changed to getGlyphLayout. This exposes all the runs, not just the width and height.
- In the 2D ParticleEditor, all chart points can be dragged at once by holding ctrl. They can be dragged proportionally by holding ctrl-shift.
- Added Merge button to the 2D ParticleEditor, for merging a loaded particle effect file with the currently open particle effect.
- Added ability to retrieve method annotations to reflection api
- Added PixmapPacker.updateTextureRegions() method.
- Added ability to pack "anonymous" pixmaps into PixmapPacker, which will appear in the generated texture but not a generated or updated TextureAtlas
- Added PixmapPacker.packDirectToTexture() methods.
- API Change: PixmapPacker.generateTextureAtlas(...) now returns an atlas which can be updated with subsequent calls to PixmapPacker.updateTextureAtlas(...)
- API Change: FreeTypeFontGenerator.generateFont(...) now works with a user-provided PixmapPacker.
- Added DirectionalLightsAttribute, PointLightsAttribute and SpotLightsAttribute, removed Environment#directionalLights/pointLights/spotLights, added Environment#remove, lights are now just like any other attribute. See also https://github.com/libgdx/libgdx/wiki/Material-and-environment#lights
- API Change: BitmapFont metrics now respect padding. #3074
- Update bullet wrapper to v2.83
- Added AnimatedTiledMapTile.getFrameTiles() method

[1.5.6]
- API Change: Refactored Window. https://github.com/libgdx/libgdx/commit/7d372b3c67d4fcfe4e82546b0ad6891d14d03242
- Added VertexBufferObjectWithVAO, see https://github.com/libgdx/libgdx/pull/2527
- API Change: Removed Mesh.create(...), use MeshBuilder instead
- API Change: BitmapFontData, BitmapFont, and BitmapFontCache have been refactored. http://www.badlogicgames.com/wordpress/?p=3658
- FreeTypeFontGenerator can now render glyphs on the fly.
- Attribute now implements Comparable, custom attributes might need to be updated, see: https://github.com/libgdx/libgdx/wiki/Material-and-environment#custom-attributes
- API Change: Removed (previously deprecated) GLTexture#createTextureData/createGLHandle, Ray#getEndPoint(float), Color#tmp, Node#parent/children, VertexAttribute#Color(), Usage#Color, ModelBuilder#createFromMesh, BoundingBox#getCenter()/updateCorners()/getCorners(), Matrix4.tmp

[1.5.5]
- Added iOS ARM-64 bit support for Bullet physics
- 3D Animation, NodeAnimation keyframes are separated into translation, rotation and scaling
- Added capability to enable color markup from inside skin json file.
- Exposed method ControllerManager#clearListeners on Controllers class
- Net#openURI now returns a boolean to indicate whether the uri was actually opened.
- DefaultShader now always combines material and environment attributes
- Added ShapeRenderer constructor to pass a custom shader program to ImmediateModeRenderer20.
- API Change: Group#toString now returns actor hierarchy. Group#print is gone.
- Added SpotLight class, see https://github.com/libgdx/libgdx/pull/2907
- Added support for resolving file handles using classpaths (ClasspathFileHandleResolver)

[1.5.4]
- Added support for image layers in Tiled maps (TiledMapImageLayer)
- Added support for loading texture objects from TMX Maps (TextureMapObject)
- Added support for border and shadow with FreeTypeFontGenerator - see https://github.com/libgdx/libgdx/pull/2774
- Now unknown markup colors are silently ignored and considered as normal text.
- Updated freetype from version 2.4.10 to 2.5.5
- Added 3rd party extensions to setup application, see 
- Updated to RoboVM 1.0.0-beta-04
- Updated to GWT 2.6.1, sadly GWT 2.7.0 isn't production ready yet.

[1.5.3]
- API Change: TextField#setRightAlign -> TextField#setAlignment
- I18NBundle is now compatible with Android 2.2
- Fixed GWT reflection includes for 3D particles
- 3D ParticleEffectLoader registered by default
- Added HttpRequestBuilder, see https://github.com/libgdx/libgdx/pull/2698
- Added LwjglApplicationConfiguration.useHDPI for Mac OS X with retina displays. Allows you to get "real" pixel coordinates for mouse and display coordinates.
- Updated RoboVM to 1.0.0-beta-03

[1.5.2]
- Fixed issue #2433 with color markup and alpha animation. 
- Fixed natives loading for LWJGL on Mac OS X

[1.5.1]
- Gradle updated to 2.2
- Android Gradle tooling updated to 1.0.0
- API Change: Switched from Timer to AnimationScheduler for driving main loop on GWT. Removed fps field from GwtApplicationConfiguration to instead let the browser choose the most optimal rate.
- API Change: Added pause and resume handling on GWT backend. When the browser supports the page visibility api, pause and resume will be called when the tab or window loses and gains visibility.
- API Change: Added concept of target actor, separate from the actor the action is added to. This allows an action to be added to one actor but affect another. This is useful to create a sequence of actions that affect many different actors. Previously this would require adding actions to each actor and using delays to get them to play in the correct order.
- Added 64-bit support for iOS sim and device
- Deprecated Node#children and Node#parent, added inheritTransform flag and methods to add/get/remove children
- API Change: By default keyframes are no longer copied from Model to ModelInstance but shared instead, can be changed using the `ModelInstance.defaultShareKeyframes` flag or `shareKeyframes` constructor argument.
- JSON minimal format now makes commas optional: newline can be used in place of any comma.
- JSON minimal format is now more lenient with unquoted strings: spaces and more are allowed.
- API Change: Added support for KTX/ZKTX file format, https://github.com/libgdx/libgdx/pull/2431
- Update stb_image from v1.33 to v1.48, see https://github.com/libgdx/libgdx/pull/2668
- Bullet Wrapper: added Gimpact, see https://github.com/libgdx/libgdx/issues/2619
- API Addition: Added MeshPartBuilder#addMesh(...), can be used to more easily combine meshes/models
- Update to LWJGL 2.9.2, fixes fullscreen mode on "retina" displays
- Fixes to RoboVM backend which would crash if accelerometer is used.

[1.5.0]
- API Addition: IOSInput now uses CMCoreMotion for accelerometer and magnetometer
- API Addition: Added getter for UITextField on IOS for keyboard customization 
- API Addition: Added ability to save PixmapPackers to atlas files. See PixmapPackerIO.
- API Addition: Added HttpRequestHeader and HttpResponseHeader with constants for HTTP headers.
- API Addition: HttpRequest is now poolable.
- New PNG encoder that supports compression, more efficient vertical flipping, and minimal allocation when encoding multiple PNGs.
- API Change: Label#setEllipse -> Label#setEllipsis.
- API Change: BatchTiledMapRenderer *SpriteBatch fields and methods renamed to *Batch
- API Change: ScrollPane#scrollToCenter -> ScrollPane#scrollTo; see optional boolean arguments centerHorizontal and centerVertical (scrollToCenter centered vertically only).
- API Change: Changed Input#getTextInput to accept both text and hint, removed Input#getPlaceholderTextInput.
- Bug Fix: Fixed potential NPE with immersive mode in the Android fragment backend. 
- iOS backend now supports sound ids, thanks Tomski!


[1.4.1]
- Update to the Gradle Integration plugin nightly build if you are on Eclipse 4.4.x!
- Update Intellij IDEA to 13.1.5+, because Gradle!
- Updated to Gradle 2.1 and Android build tools 20, default Android version to 20. You need to install the latest Android build tools via the SDK manager
- API Change: deprecation of bounding box methods, see https://github.com/libgdx/libgdx/pull/2408
- Added non-continuous rendering to iOS backend, thanks Dominik!
- Setup now uses Gradle 2.1 with default Android API level 20, build tools 20.0.0
- Non-continuous renderering implemented for iOS
- Added color markup support for scene2d label and window title.
- API Change: removed default constructor of DecalBatch, removed DefaultGroupStrategy
- Updated to latests RoboVM release, 1.0.0-alpha-04, please update your RoboVM plugins/installations
- Reduced I18NBundle loading times on Android and bypassed unclosed stream on iOS. 
- Removed the gdx-ai extension from the libGDX repository. Now it lives in its own repository under the libGDX umbrella, see https://github.com/libgdx/gdx-ai
- API Addition: Added randomSign and randomTriangular methods to MathUtils.
- API Addition: Decal has now a getter for the Color.
- API Addition: now I18NBundle can be set so that no exception is thrown when the key can not be found.
- API Addition: added annotation support in reflection layer, thanks code-disaster! https://github.com/libgdx/libgdx/pull/2215
- API Addition: shapes like Rect, Circle etc. now implement Shape2D interface so you can put them all into a single collection https://github.com/libgdx/libgdx/pull/2178 
- API Addition: bitmap fonts can now be loaded from an atlas via AssetManager/BitmapFontLoader, see https://github.com/libgdx/libgdx/pull/2110
- API Change: updated to RoboVM 1.0.0-SNAPSHOT for now until the next alpha is released.
- API Change: Table now uses padding from its background drawable by default. https://github.com/libgdx/libgdx/issues/2322
- Drawables now know their names, making debugging easier.
- API Change: Table fill now respects the widget's minimum size.
- Texture packer, fixed image size written to atlas file.
- API Change: Cell no longer uses primitive wrappers in public API and boxing is minimized.
- API Addition: TextureAttribute now supports uv transform (texture regions).
- API Change: Added parameters to Elastic Interpolation.
- API Change: Removed Actor#setCenterPosition, added setPosition(x,y,align).
- API Change: JsonReader, forward slash added to characters an unquoted strings cannot start with.
- API Change: Stage#cancelTouchFocus(EventListener,Actor) changed to cancelTouchFocusExcept.
- API Change: Json/JsonWriter.setQuoteLongValues() quotes Long, BigDecimal and BigInteger types to prevent truncation in languages like JavaScript and PHP.

[1.3.1]
- API change: Viewport refactoring. https://github.com/libgdx/libgdx/pull/2220
- Fixed GWT issues

[1.3.0]
- Added Input.isKeyJustPressed.
- API Addition: multiple recipients are now supported by MessageDispatcher, see https://github.com/libgdx/libgdx/wiki/Message-Handling#multiple-recipients
- API Change: State#onMessage now takes the message receiver as argument.
- API Addition: added StackStateMachine to the gdx-ai extension.
- API change: ShapeRenderer: rect methods accept scale, more methods can work under both line and fill types, auto shape type changing.
- API change: Built-in ShapeRenderer debugging for Stage, see https://github.com/libgdx/libgdx/pull/2011
- Files#getLocalStoragePath now returns the actual path instead of the empty string synonym on desktop (LWJGL and JGLFW).
- Fixed and improved xorshift128+ PRNG implementation.
- Added support for Tiled's animated tiles, and varying frame duration tile animations.
- Fixed an issue with time granularity in MessageDispatcher.
- Updated to Android API level 19 and build tools 19.1.0 which will require the latest Eclipse ADT 23.02, see http://stackoverflow.com/questions/24437564/update-eclipse-with-android-development-tools-23 for how things are broken this time...
- Updated to RoboVM 0.0.14 and RoboVM Gradle plugin version 0.0.10
- API Addition: added FreeTypeFontLoader so you can transparently load BitmapFonts generated through gdx-freetype via AssetManager, see https://github.com/libgdx/libgdx/blob/master/tests/gdx-tests/src/com/badlogic/gdx/tests/FreeTypeFontLoaderTest.java
- Preferences put methods now return "this" for chaining
- Fixed issue 2048 where MessageDispatcher was dispatching delayed messages immediately.
- API Addition: 3d particle system and accompanying editor, contributed by lordjone, see https://github.com/libgdx/libgdx/pull/2005
- API Addition: extended shape classes like Circle, Ellipse etc. with hashcode/equals and other helper methods, see https://github.com/libgdx/libgdx/pull/2018
- minor API change (will not increase minor revision number): fixed a bug in handling of atlasPrefixes, https://github.com/libgdx/libgdx/pull/2023
- Bullet: btManifoldPoint member getters/setters changed from btVector3 to Vector3, also it is no longer pooled, instead static instances are used for callback methods
- Added Intersector#intersectRayRay to detect if two 2D rays intersect, see https://github.com/libgdx/libgdx/pull/2132
- Bullet: ClosestRayResultCallback, AllHitsRayResultCallback, LocalConvexResult, ClosestConvexResultCallback and subclasses now use getter/setters taking a Vector3 instead of btVector3, see https://github.com/libgdx/libgdx/pull/2176
- 2d particle system supports pre-multiplied alpha.
- Bullet: btIDebugDrawer/DebugDrawer now use pooled Vector3 instances instead of btVector3, see https://github.com/libgdx/libgdx/issues/2174

[1.2.0]
- API Addition: Some OpenGL profiling utilities have been added, see https://github.com/libgdx/libgdx/wiki/Profiling
- API Addition: A FreeTypeFontGeneratorLoader has been added to the gdx-freetype extension
- API change: Animation#frameDuration and #animationDuration are now hidden behind a getter/setter and dynamic
- API Addition: Vector#setZero
- API Addition: gdx-ai, extension for AI algorithms. Currently supports FSMs, see https://github.com/libgdx/libgdx/wiki/Artificial-Intelligence
- API change: TableLayout has been forked and integrated into libgdx more tightly, see http://www.badlogicgames.com/wordpress/?p=3458
- API Addition: added equals/hashCode methods to Rectangle, may break old code (very, very unlikely)
- API Addition: scene2D Actors now have a setCenterPosition method, see https://github.com/libgdx/libgdx/pull/2000

[1.1.0]
- Updated to RoboVM 0.0.13 and RoboVM Gradle plugin 0.0.9
- Big improvements to setup-ui and build times in Intellij IDEA https://github.com/libgdx/libgdx/pull/1865
- Setup now uses android build tools version: 19.1.0
- BitmapFontCache now supports in-string colored text through a simple markup language, see https://github.com/libgdx/libgdx/wiki/Color-Markup-Language
- Added i18n localization/internationalization support, thanks davebaol, see https://github.com/libgdx/libgdx/wiki/Internationalization-and-Localization
- Possibility to override density on desktop to simulate mobile devices, see https://github.com/libgdx/libgdx/pull/1825
- Progressive JPEG support through JPGD (https://code.google.com/p/jpeg-compressor/).
- Mavenized JGLFW backend
- Box2D: Added MotorJoint and ghost vertices on EdgeShape
- Updated GWT Box2D to latest version
- Updated native Box2D to latest version 2.3.1, no API changes
- API change: Matrix4.set(x,y,z, translation) changed, z axis is no more flipped
- API addition: Matrix4.avg(Matrix4[],float[]) that lets weighted averaging multiple matrices, Quaternion.slerp(Quaternion[],float[]) that lets weighted slerping multiple Quaternions
- fixed the long standing issue of the alpha=1 not actually being fully opaque, thanks kalle! https://github.com/libgdx/libgdx/issues/1815
- down to 25 issues on the tracker, 8 bugs, 17 enhancement requests :)


[1.0.1]
- updated to RoboVM 0.12 (and so should you!)
- fixed GC issues on iOS with regards to touch (thanks Niklas!), see https://github.com/libgdx/libgdx/pull/1758
- updated gwt gradle plugin to 0.4, android build tools to 0.10, gradle version to 1.11
- Tiled maps are now always y-up
- Tiled maps now support drawing offsets for tiles
- FileHandle#list is now supported in GWT!
- FileHandle#list now supports FileFilters
- Controllers now reinitialize on the desktop when switching between windowed/fullscreen
- added a Texture unpacker that will extract all images from a texture atlas, see https://github.com/libgdx/libgdx/pull/1774
- updates to gdx-setup
- CustomCollisionDispatcher in bullet, see https://github.com/libgdx/libgdx/commit/916fc85cecf433c3461b458e00f8afc516ad21e3

[1.0.0]
- Box2D is no longer in the core, it has been moved to an extension. See http://www.badlogicgames.com/wordpress/?p=3404
- Merged gdx-openal project into gdx-backend-lwjgl
- Now LoadedCallback in AssetLoaderParameters is always called after loading an asset from AssetManager, even if the asset is already loaded
- Added Payload as a new parameter to Source.dragStop, see https://github.com/libgdx/libgdx/pull/1666
- You can now load PolygonRegions via AssetLoader,  see https://github.com/libgdx/libgdx/pull/1602
- implemented software keyboard support in RoboVM iOS backend
- Fixed an issue where key event timestamp is not set by the android backend.
- scene2d.ui, added to TextArea the preferred number of rows used to calculate the preferred height.
- scene2d.actions, fixed infinite recursion for event listener's handle(event).
- Various Quaternion changes.
- scene2d.ui, fixed a drawing issue with knobBefore when there's no knob (typical progress bar).
- Various MeshBuilder fixes and additions.
- Math package: added cumulative distribution.
- Fixed Music isPlaying() on iOS when is paused.
- Added support for C-style comments to JsonReader (mainly used for json skin files).
- Support for resource removal from Skin objects.
- Added fling gesture to generate fling in scrollpane.
- Vector classes now have mulAdd method for adding pre-multiplied values
- Vector implementations no longer use squared value for margin comparisons, see: isZero(float margin), isUnit(float margin).
- Vector2 now has isUnit and isZero methods (copied from Vector3)
- Removed deprecated methods from Vector classes.
- Added new headless backend for server applications
- Support 'scaledSize' as a json skin data value for BitmapFont
- Added setAlpha(float a) method to Sprite class
- Added Input.Keys.toString(int keycode) and Input.Keys.valueOf(String keyname) methods
- Added Immersive Mode support to Android backend
- Added userObject to Actor in scene2d, allowing for custom data storage
- Altered Android's hide status bar behavior
- Changed the way wakelocks are implemented. You no longer need any special permissions for the libgdx wakelock
- BitmapFontCache setColor changes to match SpriteBatch and friends. http://www.badlogicgames.com/forum/viewtopic.php?f=23&t=12112
- Changed ParticleEffect: the ParticleEffect.save method now takes a Writer instead of a File
- TexturePacker2 renamed to TexturePacker, added grid and scaling settings.
- Added support for custom prefrences on the desktop backends.
- Fixed double resume calls on iOS.
- Android Music no longer throws exceptions if MediaPlayer is null.
- PolygonSpriteBatch implements Batch.
- New scene2d actions: EventAction, CountdownEventAction.
- Adds cancelHttpRequest() method to Net interface
- Updated GWT/HTML5 Backend to GWT 2.6.0
- Minimal Android version is 2.2, see http://www.badlogicgames.com/wordpress/?p=3297
- Updated to LWJGL 2.9.1
- Can now embed your libgdx app as a fragment, more info on the wiki
- scene2d.ui, renamed Actor methods translate, rotate, scale, size to moveBy, rotateBy, scaleBy, sizeBy. May have conflicts with Actions static import, eg you'll need to use "Actions.moveBy"
- scene2d.ui, Table background is now drawn usign the table's transform
- scene2d.ui, added Container which is similar to a Table with one cell, but more lightweight
- Added texture filters and mip map generation to BitMapFontLoader and FreeTypeFontGenerator
- scene2d.ui, VerticalGroup and HorizontalGroup got pad, fill and an API similar to Table/Container
- Removed OpenGL ES 1.0, 1.1 support; see http://www.badlogicgames.com/wordpress/?p=3311
- Added OpenGL ES 3 support
- Updated Android backend, demos, tests to 4.4
- Added Viewport, changed Stage to have a Viewport instead of a Camera (API change, see http://www.badlogicgames.com/wordpress/?p=3322 ).
- Changed play mode constants of Animation class to enumeration, see http://www.badlogicgames.com/wordpress/?p=3330
- Updated to RoboVM 0.0.11 and RoboVM Gradle plugin 0.0.6, see http://www.badlogicgames.com/wordpress/?p=3351
- Updated to Swig 3.0 for Bullet, disabled SIMD on Mac OS X as alignements are broken in Bullet, see https://github.com/libgdx/libgdx/pull/1595
- TextureData can only be Custom or Pixmap; compressed image files are considered custom

[0.9.9]
- added setCursorImage method to Input interface to support custom mouse cursors on the desktop
- removed Xamarin backend, see http://www.badlogicgames.com/wordpress/?p=3213
- added Select class for selecting kth ordered statistic from arrays (see Array.selectRanked() method)
- refactored Box2D to use badlogic Arrays instead of java.util.ArrayLists
- MipMapGenerator methods now don't take disposePixmap argument anymore
- added GLTexture, base class for all textures, encapsulates target (2d, cubemap, ...)
- added CubeMap, 6 sided texture
- changed TextureData#consumeCompressedData, takes target now
- added RoboVM backend jar and native libs (libObjectAL, libgdx, in ios/ folder of distribution)
- added RoboVM backend to build
- changed Bullet wrapper API, see http://www.badlogicgames.com/wordpress/?p=3150
- changed MusicLoader and SoundLoader to be asynchronous loaders
- changed behaviour of Net#sendHttpRequest() so HttpResponseListener#handleHttpResponse() callback is executed in worker thread instead of main thread
- added Bresenham2, for drawing lines on an integer 2D grid
- added GridPoint2 and GridPoint3, representing integer points in a 2D or 3D grid
- added attribute location caching for VertexData/Mesh. Hand vertex attribs to a ShaderProgram, get back int[], pass that to Mesh
- added Android x86 builds, removed libandroidgl20.so, it's now build as part of gdx-core for Android
- changed method signature on Box2D World#getBodies and World#getJoints, pass in an Array to fill
- removed glGetShaderSource from GL20, use ShaderProgram#getVertexShaderSource/getFragmentShaderSource instead
- added reflection api
- added AsynchExecutor, execute tasks asynchronously. Used for GWT mainly.
- removed FileHandle#file(), has no business in there.
- removed box2deditor
- removed custom typedarrays in gwt backend
- added classpath files support for gwt backend (limited)
- moved AndroidWallpaperListener to Android Backend
- added new VertexAttribute Usage flags, bone weight, tangent, binormal. previously encoded as Usage.Generic. Also
  added field "unit" to VertexAttribute, used by texture coordinates and bone weights to specify index/unit.
- setup-ui template for iOS disables pngcrush, also updated wiki iOS article
- add Pixmap#fillTriangle via jni gdx2d_fill_triangle() to fill a triangle based on its vertices.
- add asynchronous download with continuous progress feedback to GWT asset preloader, see https://github.com/libgdx/libgdx/pull/409?w=1
- add capability to add/exclude package/classes GWT Reflection system, see https://github.com/libgdx/libgdx/pull/409?w=1
- add updated gdx-tiled-preprocessor, generate one single TextureAtlas for all the specified Tiled maps, see http://www.badlogicgames.com/forum/viewtopic.php?f=17&t=8911
- maps API, add new AtlasTiledMapLoader for loading maps produced by the tiled preprocessor tool
- ImageProcessor, TexturePacker2 now accepts BufferedImage objects as input
- TexturePacker2 now avoids duplicated aliases
- Updated to LWJGL 2.9.0
- refactored JSON API, see http://www.badlogicgames.com/wordpress/?p=2993
- Updated Box2D to the latest trunk. Body#applyXXX methods now take an additional boolean parameter.
- TmxMapLoader has a flag in Parameters that lets you specify whether to generate mipmaps
- Animation#isAnimationFinished was fixed to behave as per javadocs (ignores looping)
- remove GLU interface and implementations. Use Matrix4 et al instead. see http://www.badlogicgames.com/wordpress/?p=2886
- new maps API, see http://www.badlogicgames.com/wordpress/?p=2870
- removed static public tmp Vector2 instances, manage such temporary vars yourself, see http://www.badlogicgames.com/wordpress/?p=2840
- changed Scene2D Group#clear(), see http://www.badlogicgames.com/wordpress/?p=2837
- changed the build system, natives are now fetched from the build server, see http://www.badlogicgames.com/wordpress/?p=2821
- freetype extension supported on iOS, see http://www.badlogicgames.com/wordpress/?p=2819
- changed ShapeRenderer API, see http://www.badlogicgames.com/wordpress/?p=2809
- changed Actions.add to addAction, changed parameter order, and added removeAction, addListener, removeListener
- Box2d joints now allow for user data
- Changes to Intersector, Circle, Rectangle and BoundingBox for consistency in #overlap, #intersect and #contains methods, see https://github.com/libgdx/libgdx/pull/312
- Removed LwjglApplicationConfiguration CPU sync. Added foreground and background target framerate.
- scene2d, no longer use getters/setters internally for Actor x, y, width, height, scalex, scaley and rotation.
- Array, detect nested iterator usage and throw exception.
- Added getVolume to Music class and Android, IOS and GWT backends
- 1381, fixed JSON parsing of longs. In addition to Float, it now parses Long if no decimal point is found.
- Changed Array constructors that took an array to have offset and count
- scene2d, Actor parentToLocalCoordinates and localToParentCoordinates refactoring, see http://www.badlogicgames.com/forum/viewtopic.php?p=40441#p40441
- scene2d, Action#setActor no longer calls reset if the Action has no pool. This allows non-pooled actions to be add and removed from actors, restarted, and reused.
- ScrollBar#setForceOverscroll renamed to setForceScroll, as it affects more than just overscroll.
- ArrayMap#addAll renamed to putAll to match the other maps.
- Added ObjectSet and IntSet.
- Added completion listener to Music.
- Added Music#setPan.
- Sound#play and Sound#loop on Android now return -1 on failure, to match other backends.
- DelegateAction subclasses need to implement delegate() instead of act(). http://www.badlogicgames.com/forum/viewtopic.php?p=43576#p43576
- Added pause and resume methods to Sound.
- Changed AssetErrorListener#error to have AssetDescriptor to enable access to parameters of failed asset.
- Changed SelectBoxStyle to have ScrollPaneStyle and ListStyle for fully customizing the drop down list. http://www.badlogicgames.com/wordpress/?p=3110
- AssetLoader now takes a FileHandle that is the resolved file name. The AssetLoader no longer has to resolve the file name, so we can prevent it from being resolved twice.
- Rewrote EarClippingTriangulator to not allocate (no more Vector2s).
- Added ParticleEffectLoader to make AssetManager load ParticleEffects
- Added GeometryUtils, more Intersector functions, DelaunayTriangulator, ConvexHull.
- Added getBoundingBox to ParticleEffect
- EarClippingTriangulator changed to return triangle indices.
- PolygonSpriteBatch and friends refactored to use triangle indices.
- Added add(T, float), remove(int), remove(T) and clear() methods to BinaryHeap
- Bitmap Font changes:
	- FreeTypeFontGenerator allows you to specify the PixmapPacker now, to create an atlas with many different fonts (see FreeTypePackTest)
	- BitmapFont, BitmapFontCache and FreeTypeFontGenerator now support fonts with multiple texture pages. (see BitmapFontTest and FreeTypePackTest)
	- BitmapFontData.imagePath and getImagePath() is depreacted, use imagePaths[] and getImagePath(int) instead
	- Added two BitmapFont constructors for convenience; no need to specify flip boolean
	- Added getCache() to BitmapFont, for expert users who wish to use the BitmapFontCache (see BitmapFontTest)
	- FreeTypeFontGenerator now includes setMaxTextureSize and getMaxTextureSize to cap the generated glyph atlas size (default 1024)
- added render-hooks beginRender() and endRender() to BatchTiledMapRenderer
- Added panStop to GestureListener interface.
- ScissorStack#calculateScissors changed to take viewport, enabling it to work with glViewport.
- Added Bits#getAndClear, Bits#getAndSet and Bits#containsAll
- Added setX and setY to TextureAtlas.AtlasSprite so it matches expected behavior

[0.9.8]
- see http://www.badlogicgames.com/wordpress/?p=2791

[0.9.7]
- see http://www.badlogicgames.com/wordpress/?p=2664

[0.9.6]
- see http://www.badlogicgames.com/wordpress/?p=2513<|MERGE_RESOLUTION|>--- conflicted
+++ resolved
@@ -17,12 +17,9 @@
 - API Addition: scene2d: Added SelectBox#setSelectedPrefWidth to make the pref width based on the selected item and SelectBoxStyle#overFontColor.
 - API Change: DefaultTextureBinder WEIGHTED strategy replaced by LRU strategy.
 - API Change: ShaderProgram begin and end methods are deprecated in favor to bind method.
-<<<<<<< HEAD
-- Added TextureArraySpriteBatch that batches drawing operations with different textures into one draw call.
-=======
 - API Addition: Added a OpenALAudio#getSourceId(long) method.
 - API Addition: Added a ShaderProgram#getHandle() method.
->>>>>>> b809d241
+- Added TextureArraySpriteBatch that batches drawing operations with different textures into one draw call.
 
 [1.9.10]
 - API Addition: Allow target display for maximization LWJGL3 backend
