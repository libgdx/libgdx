[1.10.1]
- API Addition: ObjLoader now supports ambientColor, ambientTexture, transparencyTexture, specularTexture and shininessTexture
- API Addition: PointSpriteParticleBatch blending is now configurable.
- TOOLS Features: Blending mode and sort mode can be changed in Flame particle 3D editor.
- API Addition: Polygon have method setVertex (int index, float x, float y).
- API Addition: TMX built-in tile property "type" is now supported.
- API Addition: Octree structure.
<<<<<<< HEAD
- API Addition: Added StringBuilder#toStringAndClear() method.
=======
- FirstPersonCameraController keys mapping is now configurable
- Fix: GlyphLayout: Several fixes for color markup runs with multi-line or wrapping texts
>>>>>>> e1316cd1

[1.10.0]
- [BREAKING CHANGE] Android armeabi support has been removed. To migrate your projects: remove any dependency with natives-armeabi qualifier from your gradle build file, this apply to gdx-platform, gdx-bullet-platform, gdx-freetype-platform and gdx-box2d-platform.
- [BREAKING CHANGE] tvOS libraries have been removed. No migration steps required.
- [BREAKING CHANGE] Linux x86 (32-bit) support has been removed. No migration steps required.
- [BREAKING CHANGE] Requires Java 7 or above.
- [BREAKING CHANGE] API Change: Scaling is now an object instead of an enum. This may change behavior when used with serialization.
- [BREAKING CHANGE] Group#clear() and #clearChildren() now unfocus the children. Added clear(boolean) and clearChildren(boolean) for when this isn't wanted. Code that overrides clear()/clearChildren() probably should change to override the (boolean) method. #6423
- [BREAKING CHANGE] Lwjgl3WindowConfiguration#autoIconify is enabled by default.
- Scene2d.ui: Added new ParticleEffectActor to use particle effects on Stage
- API addition: iOS: Added HdpiMode option to IOSApplicationConfiguration to allow users to set whether they want to work in logical or raw pixels (default logical).
- Fix for #6377 Gdx.net.openURI not working with targetSdk 30
- Api Addition: Added a Pool#discard(T) method.
- Architecture support: Linux ARM and AARCH64 support has been added. The gdx-xxx-natives.jar files now contain native libraries of these architectures as well.
- API Addition: Desktop Sound now returns number of channels and sample rate.

[1.9.14]
- [BREAKING CHANGE] iOS: IOSUIViewController has been moved to its own separate class 
- [BREAKING CHANGE] API Change: G3D AnimationDesc#update now returns -1 (instead of 0) if animation not finished.
- [BREAKING CHANGE] InputEventQueue no longer implements InputProcessor, pass InputProcessor to #drain.
- [BREAKING CHANGE] HeadlessApplicationConfiguration#renderInterval was changed to #updatesPerSecond
- API addition: Added Pixmap#setPixels(ByteBuffer).
- API change: ScreenUtils#getFrameBufferPixmap is deprecated in favor to new method Pixmap#createFromFrameBuffer.
- API Addition: Added overridable createFiles() methods to backend application classes to allow initializing custom module implementations.
- API Addition: Add a Graphics#setForegroundFPS() method.

[1.9.13]
- [BREAKING CHANGE] Fixed keycode representations for ESCAPE, END, INSERT and F1 to F12. These keys are working on Android now, but if you hardcoded or saved the values you might need to migrate.
- [BREAKING CHANGE] TextureAtlas.AtlasRegion and Region splits and pads fields have been removed and moved to name/value pairs, use #findValue("split") and #findValue("pad") instead.
- iOS: Update to MobiVM 2.3.12
- GWT: Key codes set with Gdx.input.setCatchKey prevent default browser behaviour
- Added Scaling.contain mode: Scales the source to fit the target while keeping the same aspect ratio, but the source is not scaled at all if smaller in both directions.
- API Addition: Added hasContents() to Clipboard interface, to reduce clipboard notifications on iOS 14
- TOOLS Features: Blending mode can be changed in Flame particle 3D editor.
- Input Keycodes added: CAPS_LOCK, PAUSE (aka Break), PRINT_SCREEN, SCROLL_LOCK, F13 to F24, NUMPAD_DIVIDE, NUMPAD_MULTIPLY, NUMPAD_SUBTRACT, NUMPAD_ADD, NUMPAD_DOT, NUMPAD_COMMA, NUMPAD_ENTER, NUMPAD_EQUALS, NUMPAD_LEFT_PAREN, NUMPAD_RIGHT_PAREN, NUM_LOCK.
  Following changes might be done depending on platform: Keys.STAR to Keys.NUMPAD_MULTIPLY, Keys.SLASH to Keys.NUMPAD_DIVIDE, Keys.NUM to Keys.NUM_LOCK, Keys.COMMA to Keys.NUMPAD_COMMA, Keys.PERIOD to Keys.NUMPAD_DOT, Keys.COMMA to Keys.NUMPAD_COMMA, Keys.ENTER to Keys.NUMPAD_ENTER, Keys.PLUS to Keys.NUMPAD_ADD, Keys.MINUS to Keys.NUMPAD_SUBTRACT
- Added a QuadFloatTree class.
- Desktop: Cubemap Seamless feature is now enabled by default when supported, can be changed via backend specific methods, see supportsCubeMapSeamless and enableCubeMapSeamless in both LwjglGraphics and Lwjgl3Graphics.
- API Addition: TextureAtlas reads arbitrary name/value pairs for each region. See #6316.
- TexturePacker writes using a new format when legacyOutput is false (default is true). TextureAtlas can read both old and new formats. See #6316.

[1.9.12]
- [BREAKING CHANGE] iOS: Changed how Retina/hdpi handled on iOS. See #3709.
- [BREAKING CHANGE] API Change: InputProcessor scrolled method now receives scroll amount for X and Y. Changed type to float to support devices which report fractional scroll amounts. Updated InputEvent in scene2d accordingly: added scrollAmountX, scrollAmountY attributes and corresponding setters and getters. See #6154.
- [BREAKING CHANGE] API Change: Vector2 angleRad(Vector2) now correctly returns counter-clockwise angles. See #5428
- [BREAKING CHANGE] Android: getDeltaTime() now returns the raw delta time instead of a smoothed one. See #6228.
- Fixed vertices returned by Decal.getVertices() not being updated
- Fixes Issue #5048. The function Intersector.overlapConvexPolygons now should return the right minimum translation vector values.
- Update to MobiVM 2.3.11
- API Change: Removed Pool constructor with preFill parameter in favor of using Pool#fill() method. See #6117
- API Addition: Slider can now be configured to only trigger on certain mouse button clicks (Slider#setButton(int)).
- Fixed GlyphLayout not laying out correctly with color markup.
- Fixed TileDrawable not applying its scale correctly.
- API Addition: Added epsilon methods to maps with float values.
- API Addition: Added an insertRange method to array collections.
- Fixed GestureDetector maxFlingDelay.
- API Change: Changed default GestureDetector maxFlingDelay to Integer.MAX_VALUE (didn't work before, this matches that).
- Gdx.files.external on Android now uses app external storage - see wiki article File handling for more information
- Improved text, cursor and selection rendering in TextArea.
- API Addition: Added setProgrammaticChangeEvents, updateVisualValue, round methods to ProgressBar/Slider.
- iOS: Keyboard events working on RoboVM on iOS 13.5 and up, uses same API as on other platforms
- API Addition: Added AndroidLiveWallpaper.notifyColorsChanged() to communicate visually significant colors back to the wallpaper engine.
- API Change: AssetManager invokes the loaded callback when an asset is unloaded from the load queue if the asset is already loaded.
- GWT: changed audio backend to WebAudio API. Now working on mobiles, pitch implemented. Configuration change: preferFlash removed. When updating existing projects, you can remove the soundmanager js files from your webapp folder and the references to it from index.html
- GWT: added possibility to lazy load assets via AssetManager instead of preload them before game start. See GWT specifics wiki article for more information.
- GWT: New configuration setting usePhysicalPixels to use native resolution on mobile / Retina / HDPI screens. When using this option, make sure to update your code in index.html and HTMLLauncher from setup template.
- GWT: GwtApplicationConfiguration and GWT backend now support an application to be resizable or fixed size. You can remove your own resizing code from your HTMLLaunchers.
- GWT: Assets in distribute build are renamed with md5 hash suffix to bypass browser cache on changes
- GWT: Fixed GwtFileHandle that was only returning text assets when listing a directory, now returns all children
- API Addition: Pixmap.downloadFromUrl() downloads an image from http(s) URLs and passes it back as a Pixmap on all platforms
- Added support for Linux ARM builds.
	- 32-bit: ARMv7/armhf
	- 64-bit: ARMv8/AArch64
- API Change: Removed arm abi from SharedLibraryLoader
- API Addition: Added a Lwjgl3ApplicationConfiguration#foregroundFPS option.
- API Change: Utility classes are now final and have a private constructor to prevent instantiation.
- API Change: ScrollPane now supports all combinations of scrollBarsOnTop and fadeScrollBars.
- API Addition: Added new methods with a "deg" suffix in the method's name for all Vector2 degrees-based methods and deprecated the old ones.
- API Addition: Added Slider#setVisualPercent.
- API Change: Enabling fullscreen mode on the lwjgl3 backend now automatically sets the vsync setting again.
- API Addition: Added put(key, value, defaultValue) for maps with primitive keys, so the old value can be returned.
- API Addition: Added ObjectLongMap.
- Added Intersector#intersectRayOrientedBoundsFast to detect if a ray intersects an oriented bounding box, see https://github.com/libgdx/libgdx/pull/6139
- API Addition: Added Table#clip() and Container#clip() methods.
- API Addition: Added getBackgroundDrawable() to Button.
- API Addition: Added imageCheckedDown and getImageDrawable() to ImageButton and ImageTextButton.
- API Addition: Added focusedFontColor, checkedFocusedFontColor, and getFontColor() to TextButton and ImageTextButton.
- API Addition: Added wrapReverse setting to HorizontalGroup.
- API Addition: Added Slider style drawables for over and down: background, knobBefore, and knobAfter.
- Fixed LwjglFrame not hiding the canvas in some situations.
- API Change: Table#round uses ceil/floor and is applied during layout, rather than afterward.
- Fixed blurry NinePatch rendering when using a single center region.
- API Change: Upon changing the window size with the lwjgl3 backend, the window is centered on the monitor.
- Fixed DepthShaderProvider no longer creates one DepthShader per bones count. Now it creates only one skinned variant and one non-skinned variant based on DepthShader/Config numBones.
- API Addition: Added Intersector#intersectPlanes to calculate the point intersected by three planes, see https://github.com/libgdx/libgdx/pull/6217
- API Addition: Added alternative Android Audio implementation for performant sound. See https://github.com/libgdx/libgdx/pull/6243.
- API Addition: Expose SpriteBatch and PolygonSpriteBatch setupMatrices() as protected.
- API Addition: New parameter OnscreenKeyboardType for Input.setOnscreenKeyboardVisible and Input.getTextInput 

[1.9.11]
- Update to MobiVM 2.3.8
- Update to LWJGL 3.2.3
- Fixed AndroidInput crashes due to missing array resize (pressure array).
- API Change: Ray#set methods and Ray#mul(Matrix4) normalize direction vector. Use public field to set and avoid nor()
- API Change: New internal implementation of all Map and Set classes (except ArrayMap) to avoid OutOfMemoryErrors when too many keys collide. This also helps resistance against malicious users who can choose problematic names.
- API Addition: OrderedMap#alter(Object,Object) and OrderedMap#alterIndex(int,Object) allow swapping out a key in-place without changing its value; OrderedSet also has this.
- API Addition: Json can now read/write: ObjectIntMap, ObjectFloatMap, IntMap, LongMap.
- API Addition: Added @Null annotation for IDE null analysis. All parameters and return values should be considered non-null unless annotated (or javadoc'ed if not yet annotated).
- API Addition: Added ParticleEmitter#preAllocateParticles() and ParticleEffect#preAllocateParticles() to avoid particle allocations during updates.
- Fixed changing looping state of already playing sounds on Android by first pausing the sound before setting the looping state (see #5822).
- API Change: scene2d: Table#getRow now returns -1 when over the table but not over a row (used to return the last row).
- API Change: scene2d: Tree#addToTree and #removeFromTree now have an "int actorIndex" parameter.
- API Addition: scene2d: Convenience method Actions#targeting(Actor, Action) to set an action's target.
- API Change: scene2d: In TextField, only revert the text if the change event was cancelled. This allows the text to be manipulated in the change listener.
- API Change: scene2d: Tree.Node#removeAll renamed to clearChildren.
- API Addition: scene2d: Added SelectBox#setSelectedPrefWidth to make the pref width based on the selected item and SelectBoxStyle#overFontColor.
- API Change: DefaultTextureBinder WEIGHTED strategy replaced by LRU strategy.
- API Change: ShaderProgram begin and end methods are deprecated in favor to bind method.
- API Addition: Added a OpenALAudio#getSourceId(long) method.
- API Addition: Added a ShaderProgram#getHandle() method.
- API Change: Replaced deprecated android support libraries with androidx. AndroidFragmentApplication is only affected.
- API Addition: Created interfaces AndroidAudio and AndroidInput and added AndroidApplication#createAudio and AndroidApplication#createInput to allow initializing custom module implementations.
- Allows up to 64k (65536) vertices in a Mesh instead of 32k before. Indices can use unsigned short range, so index above 32767 should be converted to int using bitwise mask, eg. int unsigneShortIndex = (shortIndex & 0xFFFF).
- API Change: DragAndDrop only removes actors that were not already in the stage. This is to better support using a source actor as the drag actor, see #5675 and #5403.
- API Change: Changed TiledMapTileLayer#tileWidth & #tileHeight from float to int
- API Addition: convenient Matrix4 rotate methods: rotateTowardDirection and rotateTowardTarget
- API Addition: Convenience method Actions#targeting(Actor, Action) to set an action's target.
- API Change: Correction of TextField#ENTER_ANDROID renamed to NEWLINE and TextField#ENTER_DESKTOP renamed to CARRIAGE_RETURN.
- API Change: Changed the visibility of TextField#BULLET, TextField#DELETE, TextField#TAB and TextField#BACKSPACE to protected.
- API Addition: TextField and TextArea are providing the protected method TextField#checkFocusTraverse(char) to handle the focus traversal.
- API Addition: UIUtils provides the constants UIUtils#isAndroid and UIUtils#isIos now.
- Fixed: The behaving of TextFields and TextAreas new line and focus traversal works like intended on all platforms now.
- API Change: Changed Base64Coder#encodeString() to use UTF-8 instead of the platform default encoding. See #6061
- Fixed: SphereShapeBuilder poles are now merged which removes lighting artifacts, see #6068 for more information.
- API Change: Matrix3#setToRotation(Vector3, float float) now rotates counter-clockwise about the axis provided. This also changes Matrix3:setToRotation(Vector3, float) and the 3d particles will rotate counter-clockwise as well. 
- API Change: TexturePacker uses a dash when naming atlas page image files if the name ends with a digit or a digit + 'x'.
- API Addition: Added Skin#setScale to control the size of drawables from the skin. This enables scaling a UI and using different sized images to match, without affecting layout.
- API Change: Moved adding touch focus from Actor#notify to InputListener#handle (see #6082). Code that overrides InputListener#handle or otherwise handles InputEvent.Type.touchDown events must now call Stage#addTouchFocus to get touchDragged and touchUp events.
- API Addition: Added AsynchronousAssetLoader#unloadAsync to fix memory leaks when an asset is unloaded during loading.
- Fixed Label text wrapping when it shouldn't (#6098).
- Fixed ShapeRenderer not being able to render alpha 0xff (was max 0xfe).
- API Change: glGetActiveUniform and glGetActiveAttrib parameter changed from Buffer to IntBuffer.

[1.9.10]
- API Addition: Allow target display for maximization LWJGL3 backend
- API Addition: Accelerometer support on GWT
- API Change: Set default behaviour of iOS audio to allow use of iPod
- API Change: IOSDevice is no longer an enum to allow users to add their own new devices when LibGDX is not up to date
- API Addition: Add statusBarVisible configuration to IOSApplicationConfiguration
- Update GWT Backend to GWT 2.8.2
- Update Android backend to build against API 28 (Android 9.0)
- API Addition: Input.isButtonJustPressed
- Update to LWJGL 2 backend to 2.9.3
- Update to MobiVM 2.3.6 release
- Update to LWJGL 3.2.1
- API Addition: Input allows getting the maximum number of pointers supported by the backend
- API Addition: Configuration option added to allow setting a max number of threads to use for net requests
- API Change: NetJavaImpl now uses a cached thread pool to allow concurrent requests (by default, the thread pool is unbounded - use maxNetThreads in backend configurations to set a limit - set to 1 for previous behavior)
- API Addition: New MathUtils norm and map methods
- API Change: Pixmap blending was incorrect. Generated fonts may change for the better, but may require adjusting font settings.
- API Change: Particle effects obtained from a ParticleEffectPool are now automatically started
- Removed OSX 32-bit support
- API Change: By default LWJGL2 backend no longer does pause/resume when becoming background/foreground window. New app config setting was added to enable the old behavior.
- API Change: By default LWJGL2 backend now does pause/resume when window is minimized/restored. New app config setting was added to disable this behavior.
- LWJGL3: Fixed window creation ignoring refresh rate of fullscreen mode.
- TmxMapLoader and AtlasTmxMapLoader refactoring: Shared functionality was moved to BaseTmxMapLoader, duplicate code was removed.
- AtlasTmxMapLoader supports group layers now (a positive side effect of the BaseTmxMapLoader refactoring).
- API Change: TmxMapLoader and AtlasTmxMapLoader: load/loadAsync methods work exactly as before, but many methods of these classes had to change. This makes it possible implement new Tiled features.
- API Addition: TextField#drawMessageText.
- Fixed TextField rendering text outside the widget at small sizes.
- API Addition: Group#getChild(int)
- API Addition: notEmpty() for collections.
- API Change: scene2d.ui Tree methods renamed for node set/getObject to set/getValue.
- API Change: scene2d.ui Tree and Tree.Node require generics for the type of node, values, and actors.
- API Change: For Selection in scene2d.utils "toggle" is now respected when !required and selected.size == 1.
- API Addition: new InstanceBufferObject and InstanceBufferObjectSubData classes to enable instanced rendering.
- API Addition: Support for InstancedRendering via Mesh
- API Change: Cell#setLayout renamed to setTable.
- API Addition: Added Collections#allocateIterators. When true, iterators are allocated. When false (default), iterators cannot be used nested.
- API Addition: Added Group#removeActorAt(int,boolean) to avoid looking up the actor index. Subclasses intending to take action when an actor is removed may need to override this new method.
- API Change: If Group#addActorAfter is called with an afterActor not in the group, the actor is added as the last child (not the first).

[1.9.9]
- API Addition: Add support for stripping whitespace in PixmapPacker
- API Addition: Add support for 9 patch packing in PixmapPacker
- API Addition: Pressure support for ios/android. https://github.com/libgdx/libgdx/pull/5270
- Update to Lwjgl 3.2.0
- Update android level we build against to 7.1 (API 25)
- API Change: gdx-tools no longer bundles dependencies to be compatible with java 9
- Skin JSON files can now use the simple names of classes, i.e. "BitmapFont" rather than "com.badlogic.gdx.graphics.g2d.BitmapFont". Custom classes can be added by overriding Skin.getJsonLoader() and calling json.setClassTag().
- Skin supports cascading styles in JSON. Use the "parent" property to tag another style by name to use its values as defaults. See https://github.com/libgdx/libgdx/blob/master/tests/gdx-tests-android/assets/data/uiskin.json for example.
- SkinLoader can be used on subclasses of Skin by overriding generateSkin(). 
- API addition: Tree indentation can be customized.
- Fixed GlyphLayout not respecting BitmapFontData#down.
- API Addition: Added faceIndex paramter to #FreeTypeFontGenerator(FileHandle, int).
- API Change: BitmapFont#getSpaceWidth changed to BitmapFont#getSpaceXadvance.
- Many GlyphLayout fixes.
- API Addition: Added FileHandle#map(), can be used to memory map a file
- API Change: BitmapFontData#getGlyphs changed for better glyph layout. See https://github.com/libgdx/libgdx/commit/9a7dfdff3c6374a5ebd2f33a819982aceb287dfa
- API Change: Actor#hit is now responsible for returning null if invisible. #5264
- API Addition: Added [Collection]#isEmpty() method to all 22 custom LibGDX-collections (e.g. Array, ObjectMap, ObjectSet, Queue, ...)
- API Addition: StringBuilder#clear()
- API Addition: Color#WHITE_FLOAT_BITS
- Table layout fixed when expand is used and the layout width is less than the table's min width.
- InputMultiplexer#setProcessors(Array) now copies the items instead of using the specified array instance.
- API Change: A wrapped HorizontalGroup or VerticalGroup will now size children down to their min size if the group is smaller than their pref size.
- LWJGL3: useVSync() is now a per-window setting. Any additional windows should disable vsync to avoid frames dropping to (refresh rate / # of windows).
- Batch and sprite implementations and SpriteCache store Color separately from the float packed color, since converting to/from float is lossy.
- API Change: NumberUtils floatToIntColor expands the alpha from 0-254 to 0-255, so 255 doesn't become 254 from conversion from int to float to int.
- API Change: Batch and Decal setColor(float) renamed to setPackedColor for differentiation, since the conversion from float to Color is lossy.
- API Change: PolygonSprite getVertexColor renamed to getPackedColor to match other classes.
- API Change: FreeTypeFontGenerator only generates a missing glyph if \0 is in the characters.
- API Change: DragScrollListener no longer requires the touch/mouse cursor to be directly above/below the scroll pane.
- API Change: List#toString(Object) changed from protected to public. Subclasses overriding this need to change to public.
- API Change: List now handles more key presses.
- API Change: TexturePacker ImageProcessor#addImage(File, String) now returns the Rect.


[1.9.8]
- Add iPhoneX images
- Fix MacOS issue with GL_ARB_texture_float extension check
- Fix AtlasTmxMapLoader tileset tile id offset
- Bullet: updated to 2.87, see: http://bulletphysics.org/wordpress/?p=485
- API Addition: Possibility to specify TexturePacker settings for resampling when scaling.
- API Addition: Support for customizing render buffer attachments in GLFrameBuffers
- API Change: Revert to constructors for GLFrameBuffers for easier customization

[1.9.7]
- Update to MobiVM(RoboVM) 2.3.3
- Add iOS 11 support
- Update to Lwjgl 3.1.3
- Update to MOE 1.4.0
- API Change: GLFrameBuffer has been refactored https://github.com/libgdx/libgdx/pull/4882. Create standard FrameBuffers with static methods. Customized FBOS with FrameBufferBuilder
- API addition: Tiled group layer support 
- Fix Tiled properties, offset parsing for image layers
- API addition: Added utility methods for Vector equals with epsilon
- Fix Animation backing array type
- Fix Mesh copying with 0 indices 
- Fix restoration of pooled particle effects scale
- Fix loss of controller listeners on reconnect
- Added basic kotlin project generation support in the setup tool
- API addition: Allow APK expansion to be used in fragments and activities
- API addition: Added color properties support from tiled maps
- API Change: Added rotation vector sensor support on Android
- API Change: GLProfiler refactored for OOP and lwjgl3 multi windows
- LWJGL3: The creation of additional windows via Lwjgl3Application.newWindow() is now deferred, with postRunnable(), until all existing windows have been updated. This fixes a potential native crash with NVidia GL drivers on Windows, presumably caused by a GL context conflict.
- API addition: Lwjgl3WindowListener.created() is called after a new window has been created. It's unsafe to call Lwjgl3Window functions in between Lwjgl3Application.newWindow() and this callback.
- Updated LWJGL3 backend to 3.1.3.
- Lwjgl3Graphics.setUndecorated() and Lwjgl3Graphics.setResizable() now delegate their work to the respective GLFW functions.
- API addition: ProgressBar.isVertical() - returns whether a progress bar is vertical or horizontal.
- API Change: SplitPane now by default does not allow the split amount to shrink children below their minimum sizes (cropping them). This behavior can be reverted by overriding clampSplitAmount or wrapping the children in Containers set to minSize(0) and fill(). SplitPane also now correctly includes the handle min size in its own min size calculations.
- API Change: SplitPane.getSplit() renamed to SplitPane.getSplitAmount() to match other getter and setter names.
- Improved internal Timer synchronization.
- API Change: List#drawItem, added float width parameter.
- API Addition: Make it possible to disable sound on the GWT-Backend with disableSound=true.
- API Change: ScrollPane setWidget deprecated in favor of setActor to match other APIs.
- API Change: removed JGLFW backend
- Fixed mixed up use of TexturePacker.Settings.stripWhitespaceX|Y.
- Added joystick POV support to LWJGL3 controller backend.
- Added support for 2d particles sprite animation.
- API Change: ParticleEmitter getSprite, setSprite, getImagePath, setImagePath are now getSprites, setSprites, getImagePaths, setImagePaths.
- Added support for 2d particles independant scale X and Y.
- API Change: ParticleEmitter getScale, matchSize are now getScaleX/getScaleY, matchSizeX/matchSizeY. Added scaleSize(float scaleX, float scaleY)
- API Change: Added iconDropped() callback to AndroidWallpaperListener.

[1.9.6]
- Fix performance regression in LWJGL3 backend, use java.nio instead of BufferUtils. Those are intrinsics and quite a bit faster than BufferUtils on HotSpot.
- Updated to latest Sound Manager 2
- Added mappings for Xbox 360 controller for Linux
- Separated error log for vertex/fragment shaders for easier debugging
- Minimum Android API level is now level 9 (Android 2.3)
- API addition: Configurable TexturePacker bleed iterations
- Updated IOS Multi-OS Engine backend to 1.3.6
- API Change: Pixmap.setBlending, Pixmap.setFilter are now instance methods
- VertexAttribute expert constructors exposed. Short types can now be used for attributes.

[1.9.5]
- Fix NPE swallowing "video driver unsupported" error on LWJGL 2 backend.
- Allow window icons to be set in Lwjgl3ApplicationConfiguration or Lwjgl3WindowConfiguration.
- Allow window icon and title to be changed in Lwjgl3Window
- API Addition: ApplicationLogger interface, allowing easier access to custom logging
- DefaultRenderableSorter accounts for center of Renderable mesh, see https://github.com/libgdx/libgdx/pull/4319
- Bullet: added FilterableVehicleRaycaster, see https://github.com/libgdx/libgdx/pull/4361
- Bullet: updated to 2.85, see: http://bulletphysics.org/wordpress/?p=456
- Updated iOS native build scripts to iOS 10.1 and TVOS 10.0
- API Addition: BitmapFont#blankLineScale.
- Fixed rounding of Drawables in ProgressBar. Allow rounding to be disabled with setRound().
- Updated LWJGL3 backend to LWJGL 3.1.0, see https://blog.lwjgl.org/lwjgl-3-1-0-released/
- LWJGL3 backend now supports non-continuous rendering, see https://github.com/libgdx/libgdx/pull/3772
- API Change: Lwjgl3WindowListener.refreshRequested() is called when the windowing system (GLFW) reports contents of a window are dirty and need to be redrawn.
- API Change: Lwjgl3WindowListener.maximized() is called when a window enters or exits a maximized state.
- API Change: Lwjgl3WindowListener.deiconified() removed, combined with .iconified().
- API Change: Lwjgl3Window.deiconify() renamed to .restore() since it can also be used to de-maximize a window.
- Lwjgl3Window now has a maximize() method, and windows can be started maximized using the window or app configuration's setMaximized() method.
- NinePatch can now be drawn rotated or scaled.
- NinepatchDrawable is now a TransformDrawable.
- API Change: Group add* methods no longer remove and re-add the actor if it is already in the group, instead they do nothing.
- API Change: g2d.Animation is now generic so it can support Drawables, PolygonRegions, NinePatches, etc. To fix existing code, specify the TextureRegion type in animation declarations (and instantiations in Java 6), i.e. Animation<TextureRegion> myAnimation = new Animation<TextureRegion>(...);
- TiledDrawable throws unsupported operation if trying to draw rotated/scaled. #4005
- API Change: DragAndDrop now puts default position of drag actor at pointer location. The original default offset from the pointer was (14, -20).
- Added ShaderProgramLoader for AssetManager.
- BoundingBox#isValid now returns also true when min==max, see: https://github.com/libgdx/libgdx/pull/4460

[1.9.4]
- Moved snapping from ProgressBar to Slider to prevent snapping when setting the value programmatically.
- Bullet: added btSoftBody#getLinkCount() and btSoftBody#getLink(int), see https://github.com/libgdx/libgdx/issues/4152
- API Change: Wrapping for scene2d's HorizontalGroup and VerticalGroup.
- Fix hiero problem with certain unicode characters. See https://github.com/libgdx/libgdx/issues/4202
- Switched to RoboVM fork 2.2.0, fixes incompatibility with Android Gradle plugin and iOS 9.3.4

[1.9.3]
- Switched to MobiDevelop's RoboVM fork (http://robovm.mobidevelop.com)
- Addition of Intel Multi-OS Engine backend for deploying to iOS
- Updated iOS native build scripts to iOS 9.3 and TVOS 9.2
- API Addition: GestureDetector#pinchStop() called when no longer pinching
- API Addition: Gdx.graphics.setUndecorated/setResizable API added to Graphics https://github.com/libgdx/libgdx/pull/3847
- API Addition: Gdx.graphics.getGLVersion(), grab the GL version and implementation type. https://github.com/libgdx/libgdx/pull/3788
- API Change: Lwjgl3WindowListener -> filesDropped(String[] files) adds drag'n drop support for the lwjgl3 backend
- Added isComplete() to ParticleEffect to make it easier to know when all the emitters are done, behaves the same as in the 2D API.
- API Change: renamed Lwjgl3WindowListener.windowIsClosing() to closeRequested() to better communicate its intent.
- Add IndexData.updateIndices method to increase performance when used with IndexBufferObjectSubData. 
- Added FlushablePool
- Added ShapeCache see https://github.com/libgdx/libgdx/pull/3953
- API Change: moved shape builder logic out of MeshBuilder, see: https://github.com/libgdx/libgdx/pull/3996
- API Change: changed copy constructor OrderedMap(ObjectMap) to OrderedMap(OrderedMap)
- API Change: Table reset now calls clearChildren, not clear.
- Fixed crashes in AndroidMusic.java when isPlaying is called. Errors are now logged only rather than crashing the app.
- Added emulation of ScreenUtils for GWT
- Improved performance of glReadPixels() on GWT. New method is 20-30 times faster
- Fixed crash on Mac when using LWJGL2, custom cursors and embedding the game in an AWT window
- Fixed getDisplayModes(Monitor monitor) returning wrong data on LWJGL2 backend
- Fixed Gdx.input.getCurrentEventTime() not being set on LWJGL3, fixes GestureDetector and flick scroll not working
- Fixed not being able to select non-latin characters in TextFields
- Bullet: added CustomActionInterface, see https://github.com/libgdx/libgdx/pull/4025
- Add window size limits option to LWJGL3 app and window configurations
- Add handling of tag "<objectgroup>" within tags "<tile>" in TmxMap loaders.

[1.9.2]
- Added TextureArray wrapper see https://github.com/libgdx/libgdx/pull/3807
- Fixed bug in AndroidGL20.cpp which cast a pointer to a 32-bit int. Crash on 64-bit ARM, but only for a specific code path and address...
- Fixed multiple controllers registering on same index with LWJGL3, see https://github.com/libgdx/libgdx/issues/3774
- Fixed the FreeTypeFontGenerator texture bleeding, see https://github.com/libgdx/libgdx/issues/3521

[1.9.1]
- API Change: Override GwtApplication#createApplicationListener() to create your ApplicationListener
  on GWT, overriding GwtApplication#getApplicationListener() isn't needed anymore, see https://github.com/libgdx/libgdx/issues/3628
- Fixed ARM64 and x86_64 binaries for Android

[1.9.0]
- API Change: Lwjgl3ApplicationConfiguration#setBackbufferConfig -> setBackBufferConfig
- Fixed HexagonalTiledMapRenderer, see https://github.com/libgdx/libgdx/pull/3654
- Added support for locking the screen orientation in GWT, see https://github.com/libgdx/libgdx/pull/3633
- Added Gdx-Kiwi and gdx-lml to extensions, see https://github.com/libgdx/libgdx/pull/3597
- Added Gyroscope support in Input, implemented for Android, see https://github.com/libgdx/libgdx/pull/3594
- Fixed touch mapping on iOS, see https://github.com/libgdx/libgdx/pull/3590
- Added orientation to Box2D Transform class, see https://github.com/libgdx/libgdx/pull/3308
- Added system cursors to GWT, fix 'Ibeam' system cursor not working on LWJGL3.
- Added experimental AndroidApplicationConfiguration#useGL30 and IOSApplicationConfiguration#useGL30 for testing OpenGL ES 3.0 support on mobile devices, do not use in production.
- Fix broken kerning for FreeType fonts, see https://github.com/libgdx/libgdx/pull/3756
- Added ARM64 and x86_64 binaries for Android
- API Addition: FreeTypeFontParameter has an additional field for tweaking hinting, see https://github.com/libgdx/libgdx/pull/3757

[1.8.0]
- API Change: Rewrote FreeType shadow rendering (much better).
- Added spaceX/Y to FreeType fonts.
- Higher quality FreeType font rendering.
- Hiero updated to v5, now with FreeType support and other new features!
- GlyphLayout now allocates much, much less memory when processing long text that wraps.
- Added LWJGL 3 backend, see https://github.com/libgdx/libgdx/issues/3673 for more info.
- Added Graphics#getBackBufferWidth and Graphics#getBackBufferHeight for HDPI handling
- API Change: Added HdpiUtils. Instead of calling GL20#glViewport and GL20#glScissor yourself
  please use HdpiUtils instead. It will ensure that you handle HDPI monitors correctly when
  using those OpenGL functions. On HDPI monitors, the size reported by Gdx.graphics 
  getWidth/getHeight is in logical coordinates as dictated by the operating system, usually half
  the HDPI resolution. The OpenGL drawing surface works in backbuffer coordinates at the full
  HDPI resolution. If you pass logical coordinates to glViewport and glScissor, you only 
  affect a quarter of the real backbuffer size. Use HdpiUtils instead, it will do the right thing, while letting you continue to work in logical (aka returned by Gdx.graphics.getWidth/getHeight) coordinates.
- API Change: Graphis#getDesktopDisplayMode() has been renamed to Graphics#getDisplayMode() and
  returns the current display mode of the monitor the window is shown on (primary monitor on
  all backends except LWJGL3, which supports real multi-monitor setups).
- API Change: Graphics#getDisplayModes() return the display modes of the monitor the monitor
  the window is shown on (primary monitor on all backends except LWJGL3 which supports real
  multi-monitor setups).
- API Change: Graphics#setDisplayMode(DisplayMode) has been renamed to 
  Graphics#setFullscreenMode(). If the window is in windowed mode, it will be switched 
  to fullscreen mode on the monitor from which the DisplayMode stems from.
- API Change: Graphics#setDisplayMode(int, int, boolean) has been renamed to 
  Graphics#setWindowedMode(int, int). This will NOT allow you to switch to fullscreen anymore, 
  use Graphics#setFullscreenMode() instead. If the window is in fullscreen mode, it will be
  switched to windowed mode on the monitor the window was in fullscreen mode on.
 - API Addition: Graphics#Monitor, represents a monitor connected to the machine the app is
  running on. A monitor is defined by a name and it's position relative to other connected
  monitors. All backends except the LWJGL3 backend will report only the primary monitor
 - API Addition: Graphics#getPrimaryMonitor() returns the primary monitor you usually want
  to work with.
 - API Addition: Graphics#getMonitor() returns the monitor your app's window is shown on,
  which may not be the primary monitor in >= 2 monitor systems. All backends except the 
  LWJGL3 backend will report only the primary monitor.
 - API Addition: Graphics#getMonitors() returns all monitors connected to the system. All
  backends except the LWJGL3 backend will only report the primary monitor.
 - API Addition: Graphics#getDisplayMode(Monitor) returns the display mode of the monitor
  the app's window is shown on. All backends except the LWJGL3 backend will report the
  primary monitor display mode instead of the actual monitor's display mode. Not a problem
  as all other backends run on systems with only a single monitor so far (primary monitor).
- Added option to include credentials on cross-origin http requests (used only for GWT backend).
- Added option to specify crossorigin attribute when loading images with AssetDownloader (GWT), see #3216.
- API Change: removed Sound#setPriority, this was only implemented for the Android backend. However, Android itself never honored priority settings.
- API Change: cursor API has been cleaned up. To create a custom cursor, call Graphics#newCursor(), to set the custom cursor call Graphics#setCursor(), to set a system cursor call Graphics#setSystemCursor(). The Cursor#setSystemCursor method has been removed as that was not the
right place. Note that cursors only work on the LWJGL, LWJGL3 and GWT backends. Note that system cursors only fully work on LWJGL3 as the other two backends lack a means to set a specific system cursor. These backends fall back to displaying an arrow cursor when setting any system cursor.
- API Addition: Added Lwjgl3WindowListener, allows you to hook into per-window iconficiation, focus and close events. Also allows you to prevent closing the window when a close event arrives.

[1.7.2]
- Added AndroidAudio#newMusic(FileDescriptor) to allow loading music from a file descriptor, see #2970
- Added GLOnlyTextureData, which is now the default for FrameBuffer and FrameBufferCubemap, see #3539
- Added rotationChanged() for Actor class, called when rotation changes, see https://github.com/libgdx/libgdx/pull/3563
- Fixed crash on MacOS when enumerating connected gamepads.
- ParticleEmitter no longer says it's complete when it's set to continuous, see #3516
- Improved JSON parsing and object mapping error messages.
- Updated FreeType from version 2.5.5 to 2.6.2.
- Fixed corrupt FreeType rendering for some font sizes.
- API Change: FreeTypeFontParameter has new fields for rendering borders and shadows.
- FreeTypeFontParameter can render much better fonts at small sizes using gamma settings.
- BitmapFont can now render missing (tofu) glyph for glyphs not in the font.
- FreeTypeFontGenerator depreacted methods removed.
- Fixed BitmapFont color tags changing glyph spacing versus not using color tags. BitmapFont#getGlyphs has a new paramter. See #3455.
- Skin's TintedDrawable now works with TiledDrawable. #3627
- Updated jnigen to Java Parser 2.3.0 (http://javaparser.github.io/javaparser/).
- FreeType fonts no longer look terrible at small size. This is a big deal!
- Updated to RoboVM 1.12.0, includes tvOS support!

[1.7.1]
- Fixes AtlasTmxMapLoader region name loading to tileset name instead of filename
- Changes TiledMapPacker output, region names are tileset names, adjusts gid, defaults to one atlas per map
- API Change: members of Renderable and MeshPart are changed, see https://github.com/libgdx/libgdx/pull/3483
- Added Vector#setToRandomDirection(), see #3222
- Updated to stb_image v2.08
- Added Node#copy(), used when creating a ModelInstance from a Model to allow using custom nodes
- Add ModelCache, see https://github.com/libgdx/libgdx/wiki/ModelCache
- Updated bullet to v2.83.6
- Updated to RoboVM 1.9, for free life-time license read http://www.badlogicgames.com/wordpress/?p=3762

[1.7.0]
- Gdx.input.setCursorImage removed, replaced with Gdx.graphics.setCursor and Gdx.graphics.newCursor see https://github.com/libgdx/libgdx/pull/2841/
- Fixed an issue with UTF8 decoding in GWT emulation of InputStreamReader
- Updated to RoboVM 1.8 for iOS 9 support.

[1.6.5]
- Objects from animated tiles in TMX maps are now supported.
- Made possible to use any actor for tooltips.
- Improved cross-platform reflection api for annotations.
- NinePatch#scale now also scales middle patch size.
- GLFrameBuffer is now abstract, renamed setupTexture to createColorTexture, added disposeColorTexture
- Added LwjglApplicationConfiguration#gles30Context*Version, see https://github.com/libgdx/libgdx/pull/2941
- Added OpenGL error checking to GLProfiler, see https://github.com/libgdx/libgdx/pull/2889
- Updated to RoboVM 1.6

[1.6.4]
- TextField cursor and selection size changed. https://github.com/libgdx/libgdx/commit/2a830dea348948d2a37bd8f6338af2023fec9b09
- FreeTypeFontGenerator setting to improve shadows and borders.
- ScrollPane scrolls smoothly when the scrolled area is much larger than the scrollbars.
- TexturePacker sorts page regions by name.
- GlyphLayout text wrapping changed to not trim whitespace. https://github.com/libgdx/libgdx/commit/ee42693da067da7c5ddd747f051c1423d262cb96
- Fixed BitmapFont computing space width incorrectly when padding is used and no space glyph is in the font.
- Fixed TextArea cursor and selection drawing positions.
- Fixed ActorGestureListener pan and zoom when the actor is rotated or scaled.
- Fixed TextField for non-pixel display.
- Allow ellipsis string to be set on Label.
- AssetManager gets hook for handling loading failure.
- TextField now fires a ChangeEvent when the text change. Can be cancelled too!
- Added tooltips to scene2d.ui.
- Updated to RoboVM 1.5

[1.6.3]
- Updated to RoboVM 1.4

[1.6.2]
- API Change: TiledMapImageLayer now uses floats instead of ints for positioning
- API Change: Added GLFrameBuffer and FrameBufferCubemap: Framebuffer now extends GLFramebuffer, see #2933

[1.6.1]
- Added optional hostname argument to Net.newServerSocket method to allow specific ip bindings for server applications made with gdx.
- Changed the way iOS native libs are handled. Removed updateRoboVMXML and copyNatives task from ios/build.gradle. Instead natives are now packaged in jars, within the META-INF/robovm/ios folder. Additionally, a robovm.xml file is stored there that gets merged with the project's robovm.xml file by RoboVM.

[1.6.0]
- API Change: GlyphLayout xAdvances now have an additional entry at the beginning. This was required to implement tighter text bounds. #3034
- API Change: Label#getTextBounds changed to getGlyphLayout. This exposes all the runs, not just the width and height.
- In the 2D ParticleEditor, all chart points can be dragged at once by holding ctrl. They can be dragged proportionally by holding ctrl-shift.
- Added Merge button to the 2D ParticleEditor, for merging a loaded particle effect file with the currently open particle effect.
- Added ability to retrieve method annotations to reflection api
- Added PixmapPacker.updateTextureRegions() method.
- Added ability to pack "anonymous" pixmaps into PixmapPacker, which will appear in the generated texture but not a generated or updated TextureAtlas
- Added PixmapPacker.packDirectToTexture() methods.
- API Change: PixmapPacker.generateTextureAtlas(...) now returns an atlas which can be updated with subsequent calls to PixmapPacker.updateTextureAtlas(...)
- API Change: FreeTypeFontGenerator.generateFont(...) now works with a user-provided PixmapPacker.
- Added DirectionalLightsAttribute, PointLightsAttribute and SpotLightsAttribute, removed Environment#directionalLights/pointLights/spotLights, added Environment#remove, lights are now just like any other attribute. See also https://github.com/libgdx/libgdx/wiki/Material-and-environment#lights
- API Change: BitmapFont metrics now respect padding. #3074
- Update bullet wrapper to v2.83
- Added AnimatedTiledMapTile.getFrameTiles() method

[1.5.6]
- API Change: Refactored Window. https://github.com/libgdx/libgdx/commit/7d372b3c67d4fcfe4e82546b0ad6891d14d03242
- Added VertexBufferObjectWithVAO, see https://github.com/libgdx/libgdx/pull/2527
- API Change: Removed Mesh.create(...), use MeshBuilder instead
- API Change: BitmapFontData, BitmapFont, and BitmapFontCache have been refactored. http://www.badlogicgames.com/wordpress/?p=3658
- FreeTypeFontGenerator can now render glyphs on the fly.
- Attribute now implements Comparable, custom attributes might need to be updated, see: https://github.com/libgdx/libgdx/wiki/Material-and-environment#custom-attributes
- API Change: Removed (previously deprecated) GLTexture#createTextureData/createGLHandle, Ray#getEndPoint(float), Color#tmp, Node#parent/children, VertexAttribute#Color(), Usage#Color, ModelBuilder#createFromMesh, BoundingBox#getCenter()/updateCorners()/getCorners(), Matrix4.tmp

[1.5.5]
- Added iOS ARM-64 bit support for Bullet physics
- 3D Animation, NodeAnimation keyframes are separated into translation, rotation and scaling
- Added capability to enable color markup from inside skin json file.
- Exposed method ControllerManager#clearListeners on Controllers class
- Net#openURI now returns a boolean to indicate whether the uri was actually opened.
- DefaultShader now always combines material and environment attributes
- Added ShapeRenderer constructor to pass a custom shader program to ImmediateModeRenderer20.
- API Change: Group#toString now returns actor hierarchy. Group#print is gone.
- Added SpotLight class, see https://github.com/libgdx/libgdx/pull/2907
- Added support for resolving file handles using classpaths (ClasspathFileHandleResolver)

[1.5.4]
- Added support for image layers in Tiled maps (TiledMapImageLayer)
- Added support for loading texture objects from TMX Maps (TextureMapObject)
- Added support for border and shadow with FreeTypeFontGenerator - see https://github.com/libgdx/libgdx/pull/2774
- Now unknown markup colors are silently ignored and considered as normal text.
- Updated freetype from version 2.4.10 to 2.5.5
- Added 3rd party extensions to setup application, see 
- Updated to RoboVM 1.0.0-beta-04
- Updated to GWT 2.6.1, sadly GWT 2.7.0 isn't production ready yet.

[1.5.3]
- API Change: TextField#setRightAlign -> TextField#setAlignment
- I18NBundle is now compatible with Android 2.2
- Fixed GWT reflection includes for 3D particles
- 3D ParticleEffectLoader registered by default
- Added HttpRequestBuilder, see https://github.com/libgdx/libgdx/pull/2698
- Added LwjglApplicationConfiguration.useHDPI for Mac OS X with retina displays. Allows you to get "real" pixel coordinates for mouse and display coordinates.
- Updated RoboVM to 1.0.0-beta-03

[1.5.2]
- Fixed issue #2433 with color markup and alpha animation. 
- Fixed natives loading for LWJGL on Mac OS X

[1.5.1]
- Gradle updated to 2.2
- Android Gradle tooling updated to 1.0.0
- API Change: Switched from Timer to AnimationScheduler for driving main loop on GWT. Removed fps field from GwtApplicationConfiguration to instead let the browser choose the most optimal rate.
- API Change: Added pause and resume handling on GWT backend. When the browser supports the page visibility api, pause and resume will be called when the tab or window loses and gains visibility.
- API Change: Added concept of target actor, separate from the actor the action is added to. This allows an action to be added to one actor but affect another. This is useful to create a sequence of actions that affect many different actors. Previously this would require adding actions to each actor and using delays to get them to play in the correct order.
- Added 64-bit support for iOS sim and device
- Deprecated Node#children and Node#parent, added inheritTransform flag and methods to add/get/remove children
- API Change: By default keyframes are no longer copied from Model to ModelInstance but shared instead, can be changed using the `ModelInstance.defaultShareKeyframes` flag or `shareKeyframes` constructor argument.
- JSON minimal format now makes commas optional: newline can be used in place of any comma.
- JSON minimal format is now more lenient with unquoted strings: spaces and more are allowed.
- API Change: Added support for KTX/ZKTX file format, https://github.com/libgdx/libgdx/pull/2431
- Update stb_image from v1.33 to v1.48, see https://github.com/libgdx/libgdx/pull/2668
- Bullet Wrapper: added Gimpact, see https://github.com/libgdx/libgdx/issues/2619
- API Addition: Added MeshPartBuilder#addMesh(...), can be used to more easily combine meshes/models
- Update to LWJGL 2.9.2, fixes fullscreen mode on "retina" displays
- Fixes to RoboVM backend which would crash if accelerometer is used.

[1.5.0]
- API Addition: IOSInput now uses CMCoreMotion for accelerometer and magnetometer
- API Addition: Added getter for UITextField on IOS for keyboard customization 
- API Addition: Added ability to save PixmapPackers to atlas files. See PixmapPackerIO.
- API Addition: Added HttpRequestHeader and HttpResponseHeader with constants for HTTP headers.
- API Addition: HttpRequest is now poolable.
- New PNG encoder that supports compression, more efficient vertical flipping, and minimal allocation when encoding multiple PNGs.
- API Change: Label#setEllipse -> Label#setEllipsis.
- API Change: BatchTiledMapRenderer *SpriteBatch fields and methods renamed to *Batch
- API Change: ScrollPane#scrollToCenter -> ScrollPane#scrollTo; see optional boolean arguments centerHorizontal and centerVertical (scrollToCenter centered vertically only).
- API Change: Changed Input#getTextInput to accept both text and hint, removed Input#getPlaceholderTextInput.
- Bug Fix: Fixed potential NPE with immersive mode in the Android fragment backend. 
- iOS backend now supports sound ids, thanks Tomski!


[1.4.1]
- Update to the Gradle Integration plugin nightly build if you are on Eclipse 4.4.x!
- Update Intellij IDEA to 13.1.5+, because Gradle!
- Updated to Gradle 2.1 and Android build tools 20, default Android version to 20. You need to install the latest Android build tools via the SDK manager
- API Change: deprecation of bounding box methods, see https://github.com/libgdx/libgdx/pull/2408
- Added non-continuous rendering to iOS backend, thanks Dominik!
- Setup now uses Gradle 2.1 with default Android API level 20, build tools 20.0.0
- Non-continuous renderering implemented for iOS
- Added color markup support for scene2d label and window title.
- API Change: removed default constructor of DecalBatch, removed DefaultGroupStrategy
- Updated to latests RoboVM release, 1.0.0-alpha-04, please update your RoboVM plugins/installations
- Reduced I18NBundle loading times on Android and bypassed unclosed stream on iOS. 
- Removed the gdx-ai extension from the libGDX repository. Now it lives in its own repository under the libGDX umbrella, see https://github.com/libgdx/gdx-ai
- API Addition: Added randomSign and randomTriangular methods to MathUtils.
- API Addition: Decal has now a getter for the Color.
- API Addition: now I18NBundle can be set so that no exception is thrown when the key can not be found.
- API Addition: added annotation support in reflection layer, thanks code-disaster! https://github.com/libgdx/libgdx/pull/2215
- API Addition: shapes like Rect, Circle etc. now implement Shape2D interface so you can put them all into a single collection https://github.com/libgdx/libgdx/pull/2178 
- API Addition: bitmap fonts can now be loaded from an atlas via AssetManager/BitmapFontLoader, see https://github.com/libgdx/libgdx/pull/2110
- API Change: updated to RoboVM 1.0.0-SNAPSHOT for now until the next alpha is released.
- API Change: Table now uses padding from its background drawable by default. https://github.com/libgdx/libgdx/issues/2322
- Drawables now know their names, making debugging easier.
- API Change: Table fill now respects the widget's minimum size.
- Texture packer, fixed image size written to atlas file.
- API Change: Cell no longer uses primitive wrappers in public API and boxing is minimized.
- API Addition: TextureAttribute now supports uv transform (texture regions).
- API Change: Added parameters to Elastic Interpolation.
- API Change: Removed Actor#setCenterPosition, added setPosition(x,y,align).
- API Change: JsonReader, forward slash added to characters an unquoted strings cannot start with.
- API Change: Stage#cancelTouchFocus(EventListener,Actor) changed to cancelTouchFocusExcept.
- API Change: Json/JsonWriter.setQuoteLongValues() quotes Long, BigDecimal and BigInteger types to prevent truncation in languages like JavaScript and PHP.

[1.3.1]
- API change: Viewport refactoring. https://github.com/libgdx/libgdx/pull/2220
- Fixed GWT issues

[1.3.0]
- Added Input.isKeyJustPressed.
- API Addition: multiple recipients are now supported by MessageDispatcher, see https://github.com/libgdx/libgdx/wiki/Message-Handling#multiple-recipients
- API Change: State#onMessage now takes the message receiver as argument.
- API Addition: added StackStateMachine to the gdx-ai extension.
- API change: ShapeRenderer: rect methods accept scale, more methods can work under both line and fill types, auto shape type changing.
- API change: Built-in ShapeRenderer debugging for Stage, see https://github.com/libgdx/libgdx/pull/2011
- Files#getLocalStoragePath now returns the actual path instead of the empty string synonym on desktop (LWJGL and JGLFW).
- Fixed and improved xorshift128+ PRNG implementation.
- Added support for Tiled's animated tiles, and varying frame duration tile animations.
- Fixed an issue with time granularity in MessageDispatcher.
- Updated to Android API level 19 and build tools 19.1.0 which will require the latest Eclipse ADT 23.02, see http://stackoverflow.com/questions/24437564/update-eclipse-with-android-development-tools-23 for how things are broken this time...
- Updated to RoboVM 0.0.14 and RoboVM Gradle plugin version 0.0.10
- API Addition: added FreeTypeFontLoader so you can transparently load BitmapFonts generated through gdx-freetype via AssetManager, see https://github.com/libgdx/libgdx/blob/master/tests/gdx-tests/src/com/badlogic/gdx/tests/FreeTypeFontLoaderTest.java
- Preferences put methods now return "this" for chaining
- Fixed issue 2048 where MessageDispatcher was dispatching delayed messages immediately.
- API Addition: 3d particle system and accompanying editor, contributed by lordjone, see https://github.com/libgdx/libgdx/pull/2005
- API Addition: extended shape classes like Circle, Ellipse etc. with hashcode/equals and other helper methods, see https://github.com/libgdx/libgdx/pull/2018
- minor API change (will not increase minor revision number): fixed a bug in handling of atlasPrefixes, https://github.com/libgdx/libgdx/pull/2023
- Bullet: btManifoldPoint member getters/setters changed from btVector3 to Vector3, also it is no longer pooled, instead static instances are used for callback methods
- Added Intersector#intersectRayRay to detect if two 2D rays intersect, see https://github.com/libgdx/libgdx/pull/2132
- Bullet: ClosestRayResultCallback, AllHitsRayResultCallback, LocalConvexResult, ClosestConvexResultCallback and subclasses now use getter/setters taking a Vector3 instead of btVector3, see https://github.com/libgdx/libgdx/pull/2176
- 2d particle system supports pre-multiplied alpha.
- Bullet: btIDebugDrawer/DebugDrawer now use pooled Vector3 instances instead of btVector3, see https://github.com/libgdx/libgdx/issues/2174

[1.2.0]
- API Addition: Some OpenGL profiling utilities have been added, see https://github.com/libgdx/libgdx/wiki/Profiling
- API Addition: A FreeTypeFontGeneratorLoader has been added to the gdx-freetype extension
- API change: Animation#frameDuration and #animationDuration are now hidden behind a getter/setter and dynamic
- API Addition: Vector#setZero
- API Addition: gdx-ai, extension for AI algorithms. Currently supports FSMs, see https://github.com/libgdx/libgdx/wiki/Artificial-Intelligence
- API change: TableLayout has been forked and integrated into libgdx more tightly, see http://www.badlogicgames.com/wordpress/?p=3458
- API Addition: added equals/hashCode methods to Rectangle, may break old code (very, very unlikely)
- API Addition: scene2D Actors now have a setCenterPosition method, see https://github.com/libgdx/libgdx/pull/2000

[1.1.0]
- Updated to RoboVM 0.0.13 and RoboVM Gradle plugin 0.0.9
- Big improvements to setup-ui and build times in Intellij IDEA https://github.com/libgdx/libgdx/pull/1865
- Setup now uses android build tools version: 19.1.0
- BitmapFontCache now supports in-string colored text through a simple markup language, see https://github.com/libgdx/libgdx/wiki/Color-Markup-Language
- Added i18n localization/internationalization support, thanks davebaol, see https://github.com/libgdx/libgdx/wiki/Internationalization-and-Localization
- Possibility to override density on desktop to simulate mobile devices, see https://github.com/libgdx/libgdx/pull/1825
- Progressive JPEG support through JPGD (https://code.google.com/p/jpeg-compressor/).
- Mavenized JGLFW backend
- Box2D: Added MotorJoint and ghost vertices on EdgeShape
- Updated GWT Box2D to latest version
- Updated native Box2D to latest version 2.3.1, no API changes
- API change: Matrix4.set(x,y,z, translation) changed, z axis is no more flipped
- API addition: Matrix4.avg(Matrix4[],float[]) that lets weighted averaging multiple matrices, Quaternion.slerp(Quaternion[],float[]) that lets weighted slerping multiple Quaternions
- fixed the long standing issue of the alpha=1 not actually being fully opaque, thanks kalle! https://github.com/libgdx/libgdx/issues/1815
- down to 25 issues on the tracker, 8 bugs, 17 enhancement requests :)


[1.0.1]
- updated to RoboVM 0.12 (and so should you!)
- fixed GC issues on iOS with regards to touch (thanks Niklas!), see https://github.com/libgdx/libgdx/pull/1758
- updated gwt gradle plugin to 0.4, android build tools to 0.10, gradle version to 1.11
- Tiled maps are now always y-up
- Tiled maps now support drawing offsets for tiles
- FileHandle#list is now supported in GWT!
- FileHandle#list now supports FileFilters
- Controllers now reinitialize on the desktop when switching between windowed/fullscreen
- added a Texture unpacker that will extract all images from a texture atlas, see https://github.com/libgdx/libgdx/pull/1774
- updates to gdx-setup
- CustomCollisionDispatcher in bullet, see https://github.com/libgdx/libgdx/commit/916fc85cecf433c3461b458e00f8afc516ad21e3

[1.0.0]
- Box2D is no longer in the core, it has been moved to an extension. See http://www.badlogicgames.com/wordpress/?p=3404
- Merged gdx-openal project into gdx-backend-lwjgl
- Now LoadedCallback in AssetLoaderParameters is always called after loading an asset from AssetManager, even if the asset is already loaded
- Added Payload as a new parameter to Source.dragStop, see https://github.com/libgdx/libgdx/pull/1666
- You can now load PolygonRegions via AssetLoader,  see https://github.com/libgdx/libgdx/pull/1602
- implemented software keyboard support in RoboVM iOS backend
- Fixed an issue where key event timestamp is not set by the android backend.
- scene2d.ui, added to TextArea the preferred number of rows used to calculate the preferred height.
- scene2d.actions, fixed infinite recursion for event listener's handle(event).
- Various Quaternion changes.
- scene2d.ui, fixed a drawing issue with knobBefore when there's no knob (typical progress bar).
- Various MeshBuilder fixes and additions.
- Math package: added cumulative distribution.
- Fixed Music isPlaying() on iOS when is paused.
- Added support for C-style comments to JsonReader (mainly used for json skin files).
- Support for resource removal from Skin objects.
- Added fling gesture to generate fling in scrollpane.
- Vector classes now have mulAdd method for adding pre-multiplied values
- Vector implementations no longer use squared value for margin comparisons, see: isZero(float margin), isUnit(float margin).
- Vector2 now has isUnit and isZero methods (copied from Vector3)
- Removed deprecated methods from Vector classes.
- Added new headless backend for server applications
- Support 'scaledSize' as a json skin data value for BitmapFont
- Added setAlpha(float a) method to Sprite class
- Added Input.Keys.toString(int keycode) and Input.Keys.valueOf(String keyname) methods
- Added Immersive Mode support to Android backend
- Added userObject to Actor in scene2d, allowing for custom data storage
- Altered Android's hide status bar behavior
- Changed the way wakelocks are implemented. You no longer need any special permissions for the libgdx wakelock
- BitmapFontCache setColor changes to match SpriteBatch and friends. http://www.badlogicgames.com/forum/viewtopic.php?f=23&t=12112
- Changed ParticleEffect: the ParticleEffect.save method now takes a Writer instead of a File
- TexturePacker2 renamed to TexturePacker, added grid and scaling settings.
- Added support for custom prefrences on the desktop backends.
- Fixed double resume calls on iOS.
- Android Music no longer throws exceptions if MediaPlayer is null.
- PolygonSpriteBatch implements Batch.
- New scene2d actions: EventAction, CountdownEventAction.
- Adds cancelHttpRequest() method to Net interface
- Updated GWT/HTML5 Backend to GWT 2.6.0
- Minimal Android version is 2.2, see http://www.badlogicgames.com/wordpress/?p=3297
- Updated to LWJGL 2.9.1
- Can now embed your libgdx app as a fragment, more info on the wiki
- scene2d.ui, renamed Actor methods translate, rotate, scale, size to moveBy, rotateBy, scaleBy, sizeBy. May have conflicts with Actions static import, eg you'll need to use "Actions.moveBy"
- scene2d.ui, Table background is now drawn usign the table's transform
- scene2d.ui, added Container which is similar to a Table with one cell, but more lightweight
- Added texture filters and mip map generation to BitMapFontLoader and FreeTypeFontGenerator
- scene2d.ui, VerticalGroup and HorizontalGroup got pad, fill and an API similar to Table/Container
- Removed OpenGL ES 1.0, 1.1 support; see http://www.badlogicgames.com/wordpress/?p=3311
- Added OpenGL ES 3 support
- Updated Android backend, demos, tests to 4.4
- Added Viewport, changed Stage to have a Viewport instead of a Camera (API change, see http://www.badlogicgames.com/wordpress/?p=3322 ).
- Changed play mode constants of Animation class to enumeration, see http://www.badlogicgames.com/wordpress/?p=3330
- Updated to RoboVM 0.0.11 and RoboVM Gradle plugin 0.0.6, see http://www.badlogicgames.com/wordpress/?p=3351
- Updated to Swig 3.0 for Bullet, disabled SIMD on Mac OS X as alignements are broken in Bullet, see https://github.com/libgdx/libgdx/pull/1595
- TextureData can only be Custom or Pixmap; compressed image files are considered custom

[0.9.9]
- added setCursorImage method to Input interface to support custom mouse cursors on the desktop
- removed Xamarin backend, see http://www.badlogicgames.com/wordpress/?p=3213
- added Select class for selecting kth ordered statistic from arrays (see Array.selectRanked() method)
- refactored Box2D to use badlogic Arrays instead of java.util.ArrayLists
- MipMapGenerator methods now don't take disposePixmap argument anymore
- added GLTexture, base class for all textures, encapsulates target (2d, cubemap, ...)
- added CubeMap, 6 sided texture
- changed TextureData#consumeCompressedData, takes target now
- added RoboVM backend jar and native libs (libObjectAL, libgdx, in ios/ folder of distribution)
- added RoboVM backend to build
- changed Bullet wrapper API, see http://www.badlogicgames.com/wordpress/?p=3150
- changed MusicLoader and SoundLoader to be asynchronous loaders
- changed behaviour of Net#sendHttpRequest() so HttpResponseListener#handleHttpResponse() callback is executed in worker thread instead of main thread
- added Bresenham2, for drawing lines on an integer 2D grid
- added GridPoint2 and GridPoint3, representing integer points in a 2D or 3D grid
- added attribute location caching for VertexData/Mesh. Hand vertex attribs to a ShaderProgram, get back int[], pass that to Mesh
- added Android x86 builds, removed libandroidgl20.so, it's now build as part of gdx-core for Android
- changed method signature on Box2D World#getBodies and World#getJoints, pass in an Array to fill
- removed glGetShaderSource from GL20, use ShaderProgram#getVertexShaderSource/getFragmentShaderSource instead
- added reflection api
- added AsynchExecutor, execute tasks asynchronously. Used for GWT mainly.
- removed FileHandle#file(), has no business in there.
- removed box2deditor
- removed custom typedarrays in gwt backend
- added classpath files support for gwt backend (limited)
- moved AndroidWallpaperListener to Android Backend
- added new VertexAttribute Usage flags, bone weight, tangent, binormal. previously encoded as Usage.Generic. Also
  added field "unit" to VertexAttribute, used by texture coordinates and bone weights to specify index/unit.
- setup-ui template for iOS disables pngcrush, also updated wiki iOS article
- add Pixmap#fillTriangle via jni gdx2d_fill_triangle() to fill a triangle based on its vertices.
- add asynchronous download with continuous progress feedback to GWT asset preloader, see https://github.com/libgdx/libgdx/pull/409?w=1
- add capability to add/exclude package/classes GWT Reflection system, see https://github.com/libgdx/libgdx/pull/409?w=1
- add updated gdx-tiled-preprocessor, generate one single TextureAtlas for all the specified Tiled maps, see http://www.badlogicgames.com/forum/viewtopic.php?f=17&t=8911
- maps API, add new AtlasTiledMapLoader for loading maps produced by the tiled preprocessor tool
- ImageProcessor, TexturePacker2 now accepts BufferedImage objects as input
- TexturePacker2 now avoids duplicated aliases
- Updated to LWJGL 2.9.0
- refactored JSON API, see http://www.badlogicgames.com/wordpress/?p=2993
- Updated Box2D to the latest trunk. Body#applyXXX methods now take an additional boolean parameter.
- TmxMapLoader has a flag in Parameters that lets you specify whether to generate mipmaps
- Animation#isAnimationFinished was fixed to behave as per javadocs (ignores looping)
- remove GLU interface and implementations. Use Matrix4 et al instead. see http://www.badlogicgames.com/wordpress/?p=2886
- new maps API, see http://www.badlogicgames.com/wordpress/?p=2870
- removed static public tmp Vector2 instances, manage such temporary vars yourself, see http://www.badlogicgames.com/wordpress/?p=2840
- changed Scene2D Group#clear(), see http://www.badlogicgames.com/wordpress/?p=2837
- changed the build system, natives are now fetched from the build server, see http://www.badlogicgames.com/wordpress/?p=2821
- freetype extension supported on iOS, see http://www.badlogicgames.com/wordpress/?p=2819
- changed ShapeRenderer API, see http://www.badlogicgames.com/wordpress/?p=2809
- changed Actions.add to addAction, changed parameter order, and added removeAction, addListener, removeListener
- Box2d joints now allow for user data
- Changes to Intersector, Circle, Rectangle and BoundingBox for consistency in #overlap, #intersect and #contains methods, see https://github.com/libgdx/libgdx/pull/312
- Removed LwjglApplicationConfiguration CPU sync. Added foreground and background target framerate.
- scene2d, no longer use getters/setters internally for Actor x, y, width, height, scalex, scaley and rotation.
- Array, detect nested iterator usage and throw exception.
- Added getVolume to Music class and Android, IOS and GWT backends
- 1381, fixed JSON parsing of longs. In addition to Float, it now parses Long if no decimal point is found.
- Changed Array constructors that took an array to have offset and count
- scene2d, Actor parentToLocalCoordinates and localToParentCoordinates refactoring, see http://www.badlogicgames.com/forum/viewtopic.php?p=40441#p40441
- scene2d, Action#setActor no longer calls reset if the Action has no pool. This allows non-pooled actions to be add and removed from actors, restarted, and reused.
- ScrollBar#setForceOverscroll renamed to setForceScroll, as it affects more than just overscroll.
- ArrayMap#addAll renamed to putAll to match the other maps.
- Added ObjectSet and IntSet.
- Added completion listener to Music.
- Added Music#setPan.
- Sound#play and Sound#loop on Android now return -1 on failure, to match other backends.
- DelegateAction subclasses need to implement delegate() instead of act(). http://www.badlogicgames.com/forum/viewtopic.php?p=43576#p43576
- Added pause and resume methods to Sound.
- Changed AssetErrorListener#error to have AssetDescriptor to enable access to parameters of failed asset.
- Changed SelectBoxStyle to have ScrollPaneStyle and ListStyle for fully customizing the drop down list. http://www.badlogicgames.com/wordpress/?p=3110
- AssetLoader now takes a FileHandle that is the resolved file name. The AssetLoader no longer has to resolve the file name, so we can prevent it from being resolved twice.
- Rewrote EarClippingTriangulator to not allocate (no more Vector2s).
- Added ParticleEffectLoader to make AssetManager load ParticleEffects
- Added GeometryUtils, more Intersector functions, DelaunayTriangulator, ConvexHull.
- Added getBoundingBox to ParticleEffect
- EarClippingTriangulator changed to return triangle indices.
- PolygonSpriteBatch and friends refactored to use triangle indices.
- Added add(T, float), remove(int), remove(T) and clear() methods to BinaryHeap
- Bitmap Font changes:
	- FreeTypeFontGenerator allows you to specify the PixmapPacker now, to create an atlas with many different fonts (see FreeTypePackTest)
	- BitmapFont, BitmapFontCache and FreeTypeFontGenerator now support fonts with multiple texture pages. (see BitmapFontTest and FreeTypePackTest)
	- BitmapFontData.imagePath and getImagePath() is depreacted, use imagePaths[] and getImagePath(int) instead
	- Added two BitmapFont constructors for convenience; no need to specify flip boolean
	- Added getCache() to BitmapFont, for expert users who wish to use the BitmapFontCache (see BitmapFontTest)
	- FreeTypeFontGenerator now includes setMaxTextureSize and getMaxTextureSize to cap the generated glyph atlas size (default 1024)
- added render-hooks beginRender() and endRender() to BatchTiledMapRenderer
- Added panStop to GestureListener interface.
- ScissorStack#calculateScissors changed to take viewport, enabling it to work with glViewport.
- Added Bits#getAndClear, Bits#getAndSet and Bits#containsAll
- Added setX and setY to TextureAtlas.AtlasSprite so it matches expected behavior

[0.9.8]
- see http://www.badlogicgames.com/wordpress/?p=2791

[0.9.7]
- see http://www.badlogicgames.com/wordpress/?p=2664

[0.9.6]
- see http://www.badlogicgames.com/wordpress/?p=2513<|MERGE_RESOLUTION|>--- conflicted
+++ resolved
@@ -5,12 +5,9 @@
 - API Addition: Polygon have method setVertex (int index, float x, float y).
 - API Addition: TMX built-in tile property "type" is now supported.
 - API Addition: Octree structure.
-<<<<<<< HEAD
 - API Addition: Added StringBuilder#toStringAndClear() method.
-=======
 - FirstPersonCameraController keys mapping is now configurable
 - Fix: GlyphLayout: Several fixes for color markup runs with multi-line or wrapping texts
->>>>>>> e1316cd1
 
 [1.10.0]
 - [BREAKING CHANGE] Android armeabi support has been removed. To migrate your projects: remove any dependency with natives-armeabi qualifier from your gradle build file, this apply to gdx-platform, gdx-bullet-platform, gdx-freetype-platform and gdx-box2d-platform.
