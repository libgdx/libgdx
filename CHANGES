[1.9.10]
<<<<<<< HEAD
- API Addition: Input.isButtonJustPressed
=======
- Update to MobiVM 2.3.6 release
- Update to LWJGL 3.2.1
>>>>>>> 346ec110
- API Addition: Input allows getting the maximum number of pointers supported by the backend
- API Addition: Configuration option added to allow setting a max number of threads to use for net requests
- API Change: NetJavaImpl now uses a cached thread pool to allow concurrent requests (by default, the thread pool is unbounded - use maxNetThreads in backend configurations to set a limit - set to 1 for previous behavior)
- API Addition: New MathUtils norm and map methods
- API Change: Pixmap blending was incorrect. Generated fonts may change for the better, but may require adjusting font settings.
- API Change: Particle effects obtained from a ParticleEffectPool are now automatically started
- Removed OSX 32-bit support
- API Change: By default LWJGL2 backend no longer does pause/resume when becoming background/foreground window. New app config setting was added to enable the old behavior.
- API Change: By default LWJGL2 backend now does pause/resume when window is minimized/restored. New app config setting was added to disable this behavior.

[1.9.9]
- API Addition: Add support for stripping whitespace in PixmapPacker
- API Addition: Add support for 9 patch packing in PixmapPacker
- API Addition: Pressure support for ios/android. https://github.com/libgdx/libgdx/pull/5270
- Update to Lwjgl 3.2.0
- Update android level we build against to 7.1 (API 25)
- API Change: gdx-tools no longer bundles dependencies to be compatible with java 9
- Skin JSON files can now use the simple names of classes, i.e. "BitmapFont" rather than "com.badlogic.gdx.graphics.g2d.BitmapFont". Custom classes can be added by overriding Skin.getJsonLoader() and calling json.setClassTag().
- Skin supports cascading styles in JSON. Use the "parent" property to tag another style by name to use its values as defaults. See https://github.com/libgdx/libgdx/blob/master/tests/gdx-tests-android/assets/data/uiskin.json for example.
- SkinLoader can be used on subclasses of Skin by overriding generateSkin(). 
- API addition: Tree indentation can be customized.
- Fixed GlyphLayout not respecting BitmapFontData#down.
- API Addition: Added faceIndex paramter to #FreeTypeFontGenerator(FileHandle, int).
- API Change: BitmapFont#getSpaceWidth changed to BitmapFont#getSpaceXadvance.
- Many GlyphLayout fixes.
- API Addition: Added FileHandle#map(), can be used to memory map a file
- API Change: BitmapFontData#getGlyphs changed for better glyph layout. See https://github.com/libgdx/libgdx/commit/9a7dfdff3c6374a5ebd2f33a819982aceb287dfa
- API Change: Actor#hit is now responsible for returning null if invisible. #5264
- API Addition: Added [Collection]#isEmpty() method to all 22 custom LibGDX-collections (e.g. Array, ObjectMap, ObjectSet, Queue, ...)
- API Addition: StringBuilder#clear()
- API Addition: Color#WHITE_FLOAT_BITS
- Table layout fixed when expand is used and the layout width is less than the table's min width.
- InputMultiplexer#setProcessors(Array) now copies the items instead of using the specified array instance.
- API Change: A wrapped HorizontalGroup or VerticalGroup will now size children down to their min size if the group is smaller than their pref size.
- LWJGL3: useVSync() is now a per-window setting. Any additional windows should disable vsync to avoid frames dropping to (refresh rate / # of windows).
- Batch and sprite implementations and SpriteCache store Color separately from the float packed color, since converting to/from float is lossy.
- API Change: NumberUtils floatToIntColor expands the alpha from 0-254 to 0-255, so 255 doesn't become 254 from conversion from int to float to int.
- API Change: Batch and Decal setColor(float) renamed to setPackedColor for differentiation, since the conversion from float to Color is lossy.
- API Change: PolygonSprite getVertexColor renamed to getPackedColor to match other classes.
- API Change: FreeTypeFontGenerator only generates a missing glyph if \0 is in the characters.
- API Change: DragScrollListener no longer requires the touch/mouse cursor to be directly above/below the scroll pane.
- API Change: List#toString(Object) changed from protected to public. Subclasses overriding this need to change to public.
- API Change: List now handles more key presses.
- API Change: TexturePacker ImageProcessor#addImage(File, String) now returns the Rect.

[1.9.8]
- Add iPhoneX images
- Fix MacOS issue with GL_ARB_texture_float extension check
- Fix AtlasTmxMapLoader tileset tile id offset
- Bullet: updated to 2.87, see: http://bulletphysics.org/wordpress/?p=485
- API Addition: Possibility to specify TexturePacker settings for resampling when scaling.
- API Addition: Support for customizing render buffer attachments in GLFrameBuffers
- API Change: Revert to constructors for GLFrameBuffers for easier customization

[1.9.7]
- Update to MobiVM(RoboVM) 2.3.3
- Add iOS 11 support
- Update to Lwjgl 3.1.3
- Update to MOE 1.4.0
- API Change: GLFrameBuffer has been refactored https://github.com/libgdx/libgdx/pull/4882. Create standard FrameBuffers with static methods. Customized FBOS with FrameBufferBuilder
- API addition: Tiled group layer support 
- Fix Tiled properties, offset parsing for image layers
- API addition: Added utility methods for Vector equals with epsilon
- Fix Animation backing array type
- Fix Mesh copying with 0 indices 
- Fix restoration of pooled particle effects scale
- Fix loss of controller listeners on reconnect
- Added basic kotlin project generation support in the setup tool
- API addition: Allow APK expansion to be used in fragments and activities
- API addition: Added color properties support from tiled maps
- API Change: Added rotation vector sensor support on Android
- API Change: GLProfiler refactored for OOP and lwjgl3 multi windows
- LWJGL3: The creation of additional windows via Lwjgl3Application.newWindow() is now deferred, with postRunnable(), until all existing windows have been updated. This fixes a potential native crash with NVidia GL drivers on Windows, presumably caused by a GL context conflict.
- API addition: Lwjgl3WindowListener.created() is called after a new window has been created. It's unsafe to call Lwjgl3Window functions in between Lwjgl3Application.newWindow() and this callback.
- Updated LWJGL3 backend to 3.1.3.
- Lwjgl3Graphics.setUndecorated() and Lwjgl3Graphics.setResizable() now delegate their work to the respective GLFW functions.
- API addition: ProgressBar.isVertical() - returns whether a progress bar is vertical or horizontal.
- API Change: SplitPane now by default does not allow the split amount to shrink children below their minimum sizes (cropping them). This behavior can be reverted by overriding clampSplitAmount or wrapping the children in Containers set to minSize(0) and fill(). SplitPane also now correctly includes the handle min size in its own min size calculations.
- API Change: SplitPane.getSplit() renamed to SplitPane.getSplitAmount() to match other getter and setter names.
- Improved internal Timer synchronization.
- API Change: List#drawItem, added float width parameter.
- API Addition: Make it possible to disable sound on the GWT-Backend with disableSound=true.
- API Change: ScrollPane setWidget deprecated in favor of setActor to match other APIs.
- API Change: removed JGLFW backend
- Fixed mixed up use of TexturePacker.Settings.stripWhitespaceX|Y.
- Added joystick POV support to LWJGL3 controller backend.
- Added support for 2d particles sprite animation.
- API Change: ParticleEmitter getSprite, setSprite, getImagePath, setImagePath are now getSprites, setSprites, getImagePaths, setImagePaths.
- Added support for 2d particles independant scale X and Y.
- API Change: ParticleEmitter getScale, matchSize are now getScaleX/getScaleY, matchSizeX/matchSizeY. Added scaleSize(float scaleX, float scaleY)
- API Change: Added iconDropped() callback to AndroidWallpaperListener.

[1.9.6]
- Fix performance regression in LWJGL3 backend, use java.nio instead of BufferUtils. Those are intrinsics and quite a bit faster than BufferUtils on HotSpot.
- Updated to latest Sound Manager 2
- Added mappings for Xbox 360 controller for Linux
- Separated error log for vertex/fragment shaders for easier debugging
- Minimum Android API level is now level 9 (Android 2.3)
- API addition: Configurable TexturePacker bleed iterations
- Updated IOS Multi-OS Engine backend to 1.3.6
- API Change: Pixmap.setBlending, Pixmap.setFilter are now instance methods
- VertexAttribute expert constructors exposed. Short types can now be used for attributes.

[1.9.5]
- Fix NPE swallowing "video driver unsupported" error on LWJGL 2 backend.
- Allow window icons to be set in Lwjgl3ApplicationConfiguration or Lwjgl3WindowConfiguration.
- Allow window icon and title to be changed in Lwjgl3Window
- API Addition: ApplicationLogger interface, allowing easier access to custom logging
- DefaultRenderableSorter accounts for center of Renderable mesh, see https://github.com/libgdx/libgdx/pull/4319
- Bullet: added FilterableVehicleRaycaster, see https://github.com/libgdx/libgdx/pull/4361
- Bullet: updated to 2.85, see: http://bulletphysics.org/wordpress/?p=456
- Updated iOS native build scripts to iOS 10.1 and TVOS 10.0
- API Addition: BitmapFont#blankLineScale.
- Fixed rounding of Drawables in ProgressBar. Allow rounding to be disabled with setRound().
- Updated LWJGL3 backend to LWJGL 3.1.0, see https://blog.lwjgl.org/lwjgl-3-1-0-released/
- LWJGL3 backend now supports non-continuous rendering, see https://github.com/libgdx/libgdx/pull/3772
- API Change: Lwjgl3WindowListener.refreshRequested() is called when the windowing system (GLFW) reports contents of a window are dirty and need to be redrawn.
- API Change: Lwjgl3WindowListener.maximized() is called when a window enters or exits a maximized state.
- API Change: Lwjgl3WindowListener.deiconified() removed, combined with .iconified().
- API Change: Lwjgl3Window.deiconify() renamed to .restore() since it can also be used to de-maximize a window.
- Lwjgl3Window now has a maximize() method, and windows can be started maximized using the window or app configuration's setMaximized() method.
- NinePatch can now be drawn rotated or scaled.
- NinepatchDrawable is now a TransformDrawable.
- API Change: Group add* methods no longer remove and re-add the actor if it is already in the group, instead they do nothing.
- API Change: g2d.Animation is now generic so it can support Drawables, PolygonRegions, NinePatches, etc. To fix existing code, specify the TextureRegion type in animation declarations (and instantiations in Java 6), i.e. Animation<TextureRegion> myAnimation = new Animation<TextureRegion>(...);
- TiledDrawable throws unsupported operation if trying to draw rotated/scaled. #4005
- API Change: DragAndDrop now puts default position of drag actor at pointer location. The original default offset from the pointer was (14, -20).
- Added ShaderProgramLoader for AssetManager.
- BoundingBox#isValid now returns also true when min==max, see: https://github.com/libgdx/libgdx/pull/4460

[1.9.4]
- Moved snapping from ProgressBar to Slider to prevent snapping when setting the value programmatically.
- Bullet: added btSoftBody#getLinkCount() and btSoftBody#getLink(int), see https://github.com/libgdx/libgdx/issues/4152
- API Change: Wrapping for scene2d's HorizontalGroup and VerticalGroup.
- Fix hiero problem with certain unicode characters. See https://github.com/libgdx/libgdx/issues/4202
- Switched to RoboVM fork 2.2.0, fixes incompatibility with Android Gradle plugin and iOS 9.3.4

[1.9.3]
- Switched to MobiDevelop's RoboVM fork (http://robovm.mobidevelop.com)
- Addition of Intel Multi-OS Engine backend for deploying to iOS
- Updated iOS native build scripts to iOS 9.3 and TVOS 9.2
- API Addition: GestureDetector#pinchStop() called when no longer pinching
- API Addition: Gdx.graphics.setUndecorated/setResizable API added to Graphics https://github.com/libgdx/libgdx/pull/3847
- API Addition: Gdx.graphics.getGLVersion(), grab the GL version and implementation type. https://github.com/libgdx/libgdx/pull/3788
- API Change: Lwjgl3WindowListener -> filesDropped(String[] files) adds drag'n drop support for the lwjgl3 backend
- Added isComplete() to ParticleEffect to make it easier to know when all the emitters are done, behaves the same as in the 2D API.
- API Change: renamed Lwjgl3WindowListener.windowIsClosing() to closeRequested() to better communicate its intent.
- Add IndexData.updateIndices method to increase performance when used with IndexBufferObjectSubData. 
- Added FlushablePool
- Added ShapeCache see https://github.com/libgdx/libgdx/pull/3953
- API Change: moved shape builder logic out of MeshBuilder, see: https://github.com/libgdx/libgdx/pull/3996
- API Change: changed copy constructor OrderedMap(ObjectMap) to OrderedMap(OrderedMap)
- API Change: Table reset now calls clearChildren, not clear.
- Fixed crashes in AndroidMusic.java when isPlaying is called. Errors are now logged only rather than crashing the app.
- Added emulation of ScreenUtils for GWT
- Improved performance of glReadPixels() on GWT. New method is 20-30 times faster
- Fixed crash on Mac when using LWJGL2, custom cursors and embedding the game in an AWT window
- Fixed getDisplayModes(Monitor monitor) returning wrong data on LWJGL2 backend
- Fixed Gdx.input.getCurrentEventTime() not being set on LWJGL3, fixes GestureDetector and flick scroll not working
- Fixed not being able to select non-latin characters in TextFields
- Bullet: added CustomActionInterface, see https://github.com/libgdx/libgdx/pull/4025
- Add window size limits option to LWJGL3 app and window configurations
- Add handling of tag "<objectgroup>" within tags "<tile>" in TmxMap loaders.

[1.9.2]
- Added TextureArray wrapper see https://github.com/libgdx/libgdx/pull/3807
- Fixed bug in AndroidGL20.cpp which cast a pointer to a 32-bit int. Crash on 64-bit ARM, but only for a specific code path and address...
- Fixed multiple controllers registering on same index with LWJGL3, see https://github.com/libgdx/libgdx/issues/3774
- Fixed the FreeTypeFontGenerator texture bleeding, see https://github.com/libgdx/libgdx/issues/3521

[1.9.1]
- API Change: Override GwtApplication#createApplicationListener() to create your ApplicationListener
  on GWT, overriding GwtApplication#getApplicationListener() isn't needed anymore, see https://github.com/libgdx/libgdx/issues/3628
- Fixed ARM64 and x86_64 binaries for Android

[1.9.0]
- API Change: Lwjgl3ApplicationConfiguration#setBackbufferConfig -> setBackBufferConfig
- Fixed HexagonalTiledMapRenderer, see https://github.com/libgdx/libgdx/pull/3654
- Added support for locking the screen orientation in GWT, see https://github.com/libgdx/libgdx/pull/3633
- Added Gdx-Kiwi and gdx-lml to extensions, see https://github.com/libgdx/libgdx/pull/3597
- Added Gyroscope support in Input, implemented for Android, see https://github.com/libgdx/libgdx/pull/3594
- Fixed touch mapping on iOS, see https://github.com/libgdx/libgdx/pull/3590
- Added orientation to Box2D Transform class, see https://github.com/libgdx/libgdx/pull/3308
- Added system cursors to GWT, fix 'Ibeam' system cursor not working on LWJGL3.
- Added experimental AndroidApplicationConfiguration#useGL30 and IOSApplicationConfiguration#useGL30 for testing OpenGL ES 3.0 support on mobile devices, do not use in production.
- Fix broken kerning for FreeType fonts, see https://github.com/libgdx/libgdx/pull/3756
- Added ARM64 and x86_64 binaries for Android
- API Addition: FreeTypeFontParameter has an additional field for tweaking hinting, see https://github.com/libgdx/libgdx/pull/3757

[1.8.0]
- API Change: Rewrote FreeType shadow rendering (much better).
- Added spaceX/Y to FreeType fonts.
- Higher quality FreeType font rendering.
- Hiero updated to v5, now with FreeType support and other new features!
- GlyphLayout now allocates much, much less memory when processing long text that wraps.
- Added LWJGL 3 backend, see https://github.com/libgdx/libgdx/issues/3673 for more info.
- Added Graphics#getBackBufferWidth and Graphics#getBackBufferHeight for HDPI handling
- API Change: Added HdpiUtils. Instead of calling GL20#glViewport and GL20#glScissor yourself
  please use HdpiUtils instead. It will ensure that you handle HDPI monitors correctly when
  using those OpenGL functions. On HDPI monitors, the size reported by Gdx.graphics 
  getWidth/getHeight is in logical coordinates as dictated by the operating system, usually half
  the HDPI resolution. The OpenGL drawing surface works in backbuffer coordinates at the full
  HDPI resolution. If you pass logical coordinates to glViewport and glScissor, you only 
  affect a quarter of the real backbuffer size. Use HdpiUtils instead, it will do the right thing, while letting you continue to work in logical (aka returned by Gdx.graphics.getWidth/getHeight) coordinates.
- API Change: Graphis#getDesktopDisplayMode() has been renamed to Graphics#getDisplayMode() and
  returns the current display mode of the monitor the window is shown on (primary monitor on
  all backends except LWJGL3, which supports real multi-monitor setups).
- API Change: Graphics#getDisplayModes() return the display modes of the monitor the monitor
  the window is shown on (primary monitor on all backends except LWJGL3 which supports real
  multi-monitor setups).
- API Change: Graphics#setDisplayMode(DisplayMode) has been renamed to 
  Graphics#setFullscreenMode(). If the window is in windowed mode, it will be switched 
  to fullscreen mode on the monitor from which the DisplayMode stems from.
- API Change: Graphics#setDisplayMode(int, int, boolean) has been renamed to 
  Graphics#setWindowedMode(int, int). This will NOT allow you to switch to fullscreen anymore, 
  use Graphics#setFullscreenMode() instead. If the window is in fullscreen mode, it will be
  switched to windowed mode on the monitor the window was in fullscreen mode on.
 - API Addition: Graphics#Monitor, represents a monitor connected to the machine the app is
  running on. A monitor is defined by a name and it's position relative to other connected
  monitors. All backends except the LWJGL3 backend will report only the primary monitor
 - API Addition: Graphics#getPrimaryMonitor() returns the primary monitor you usually want
  to work with.
 - API Addition: Graphics#getMonitor() returns the monitor your app's window is shown on,
  which may not be the primary monitor in >= 2 monitor systems. All backends except the 
  LWJGL3 backend will report only the primary monitor.
 - API Addition: Graphics#getMonitors() returns all monitors connected to the system. All
  backends except the LWJGL3 backend will only report the primary monitor.
 - API Addition: Graphics#getDisplayMode(Monitor) returns the display mode of the monitor
  the app's window is shown on. All backends except the LWJGL3 backend will report the
  primary monitor display mode instead of the actual monitor's display mode. Not a problem
  as all other backends run on systems with only a single monitor so far (primary monitor).
- Added option to include credentials on cross-origin http requests (used only for GWT backend).
- Added option to specify crossorigin attribute when loading images with AssetDownloader (GWT), see #3216.
- API Change: removed Sound#setPriority, this was only implemented for the Android backend. However, Android itself never honored priority settings.
- API Change: cursor API has been cleaned up. To create a custom cursor, call Graphics#newCursor(), to set the custom cursor call Graphics#setCursor(), to set a system cursor call Graphics#setSystemCursor(). The Cursor#setSystemCursor method has been removed as that was not the
right place. Note that cursors only work on the LWJGL, LWJGL3 and GWT backends. Note that system cursors only fully work on LWJGL3 as the other two backends lack a means to set a specific system cursor. These backends fall back to displaying an arrow cursor when setting any system cursor.
- API Addition: Added Lwjgl3WindowListener, allows you to hook into per-window iconficiation, focus and close events. Also allows you to prevent closing the window when a close event arrives.

[1.7.2]
- Added AndroidAudio#newMusic(FileDescriptor) to allow loading music from a file descriptor, see #2970
- Added GLOnlyTextureData, which is now the default for FrameBuffer and FrameBufferCubemap, see #3539
- Added rotationChanged() for Actor class, called when rotation changes, see https://github.com/libgdx/libgdx/pull/3563
- Fixed crash on MacOS when enumerating connected gamepads.
- ParticleEmitter no longer says it's complete when it's set to continuous, see #3516
- Improved JSON parsing and object mapping error messages.
- Updated FreeType from version 2.5.5 to 2.6.2.
- Fixed corrupt FreeType rendering for some font sizes.
- API Change: FreeTypeFontParameter has new fields for rendering borders and shadows.
- FreeTypeFontParameter can render much better fonts at small sizes using gamma settings.
- BitmapFont can now render missing (tofu) glyph for glyphs not in the font.
- FreeTypeFontGenerator depreacted methods removed.
- Fixed BitmapFont color tags changing glyph spacing versus not using color tags. BitmapFont#getGlyphs has a new paramter. See #3455.
- Skin's TintedDrawable now works with TiledDrawable. #3627
- Updated jnigen to Java Parser 2.3.0 (http://javaparser.github.io/javaparser/).
- FreeType fonts no longer look terrible at small size. This is a big deal!
- Updated to RoboVM 1.12.0, includes tvOS support!

[1.7.1]
- Fixes AtlasTmxMapLoader region name loading to tileset name instead of filename
- Changes TiledMapPacker output, region names are tileset names, adjusts gid, defaults to one atlas per map
- API Change: members of Renderable and MeshPart are changed, see https://github.com/libgdx/libgdx/pull/3483
- Added Vector#setToRandomDirection(), see #3222
- Updated to stb_image v2.08
- Added Node#copy(), used when creating a ModelInstance from a Model to allow using custom nodes
- Add ModelCache, see https://github.com/libgdx/libgdx/wiki/ModelCache
- Updated bullet to v2.83.6
- Updated to RoboVM 1.9, for free life-time license read http://www.badlogicgames.com/wordpress/?p=3762

[1.7.0]
- Gdx.input.setCursorImage removed, replaced with Gdx.graphics.setCursor and Gdx.graphics.newCursor see https://github.com/libgdx/libgdx/pull/2841/
- Fixed an issue with UTF8 decoding in GWT emulation of InputStreamReader
- Updated to RoboVM 1.8 for iOS 9 support.

[1.6.5]
- Objects from animated tiles in TMX maps are now supported.
- Made possible to use any actor for tooltips.
- Improved cross-platform reflection api for annotations.
- NinePatch#scale now also scales middle patch size.
- GLFrameBuffer is now abstract, renamed setupTexture to createColorTexture, added disposeColorTexture
- Added LwjglApplicationConfiguration#gles30Context*Version, see https://github.com/libgdx/libgdx/pull/2941
- Added OpenGL error checking to GLProfiler, see https://github.com/libgdx/libgdx/pull/2889
- Updated to RoboVM 1.6

[1.6.4]
- TextField cursor and selection size changed. https://github.com/libgdx/libgdx/commit/2a830dea348948d2a37bd8f6338af2023fec9b09
- FreeTypeFontGenerator setting to improve shadows and borders.
- ScrollPane scrolls smoothly when the scrolled area is much larger than the scrollbars.
- TexturePacker sorts page regions by name.
- GlyphLayout text wrapping changed to not trim whitespace. https://github.com/libgdx/libgdx/commit/ee42693da067da7c5ddd747f051c1423d262cb96
- Fixed BitmapFont computing space width incorrectly when padding is used and no space glyph is in the font.
- Fixed TextArea cursor and selection drawing positions.
- Fixed ActorGestureListener pan and zoom when the actor is rotated or scaled.
- Fixed TextField for non-pixel display.
- Allow ellipsis string to be set on Label.
- AssetManager gets hook for handling loading failure.
- TextField now fires a ChangeEvent when the text change. Can be cancelled too!
- Added tooltips to scene2d.ui.
- Updated to RoboVM 1.5

[1.6.3]
- Updated to RoboVM 1.4

[1.6.2]
- API Change: TiledMapImageLayer now uses floats instead of ints for positioning
- API Change: Added GLFrameBuffer and FrameBufferCubemap: Framebuffer now extends GLFramebuffer, see #2933

[1.6.1]
- Added optional hostname argument to Net.newServerSocket method to allow specific ip bindings for server applications made with gdx.
- Changed the way iOS native libs are handled. Removed updateRoboVMXML and copyNatives task from ios/build.gradle. Instead natives are now packaged in jars, within the META-INF/robovm/ios folder. Additionally, a robovm.xml file is stored there that gets merged with the project's robovm.xml file by RoboVM.

[1.6.0]
- API Change: GlyphLayout xAdvances now have an additional entry at the beginning. This was required to implement tighter text bounds. #3034
- API Change: Label#getTextBounds changed to getGlyphLayout. This exposes all the runs, not just the width and height.
- In the 2D ParticleEditor, all chart points can be dragged at once by holding ctrl. They can be dragged proportionally by holding ctrl-shift.
- Added Merge button to the 2D ParticleEditor, for merging a loaded particle effect file with the currently open particle effect.
- Added ability to retrieve method annotations to reflection api
- Added PixmapPacker.updateTextureRegions() method.
- Added ability to pack "anonymous" pixmaps into PixmapPacker, which will appear in the generated texture but not a generated or updated TextureAtlas
- Added PixmapPacker.packDirectToTexture() methods.
- API Change: PixmapPacker.generateTextureAtlas(...) now returns an atlas which can be updated with subsequent calls to PixmapPacker.updateTextureAtlas(...)
- API Change: FreeTypeFontGenerator.generateFont(...) now works with a user-provided PixmapPacker.
- Added DirectionalLightsAttribute, PointLightsAttribute and SpotLightsAttribute, removed Environment#directionalLights/pointLights/spotLights, added Environment#remove, lights are now just like any other attribute. See also https://github.com/libgdx/libgdx/wiki/Material-and-environment#lights
- API Change: BitmapFont metrics now respect padding. #3074
- Update bullet wrapper to v2.83
- Added AnimatedTiledMapTile.getFrameTiles() method

[1.5.6]
- API Change: Refactored Window. https://github.com/libgdx/libgdx/commit/7d372b3c67d4fcfe4e82546b0ad6891d14d03242
- Added VertexBufferObjectWithVAO, see https://github.com/libgdx/libgdx/pull/2527
- API Change: Removed Mesh.create(...), use MeshBuilder instead
- API Change: BitmapFontData, BitmapFont, and BitmapFontCache have been refactored. http://www.badlogicgames.com/wordpress/?p=3658
- FreeTypeFontGenerator can now render glyphs on the fly.
- Attribute now implements Comparable, custom attributes might need to be updated, see: https://github.com/libgdx/libgdx/wiki/Material-and-environment#custom-attributes
- API Change: Removed (previously deprecated) GLTexture#createTextureData/createGLHandle, Ray#getEndPoint(float), Color#tmp, Node#parent/children, VertexAttribute#Color(), Usage#Color, ModelBuilder#createFromMesh, BoundingBox#getCenter()/updateCorners()/getCorners(), Matrix4.tmp

[1.5.5]
- Added iOS ARM-64 bit support for Bullet physics
- 3D Animation, NodeAnimation keyframes are separated into translation, rotation and scaling
- Added capability to enable color markup from inside skin json file.
- Exposed method ControllerManager#clearListeners on Controllers class
- Net#openURI now returns a boolean to indicate whether the uri was actually opened.
- DefaultShader now always combines material and environment attributes
- Added ShapeRenderer constructor to pass a custom shader program to ImmediateModeRenderer20.
- API Change: Group#toString now returns actor hierarchy. Group#print is gone.
- Added SpotLight class, see https://github.com/libgdx/libgdx/pull/2907
- Added support for resolving file handles using classpaths (ClasspathFileHandleResolver)

[1.5.4]
- Added support for image layers in Tiled maps (TiledMapImageLayer)
- Added support for loading texture objects from TMX Maps (TextureMapObject)
- Added support for border and shadow with FreeTypeFontGenerator - see https://github.com/libgdx/libgdx/pull/2774
- Now unknown markup colors are silently ignored and considered as normal text.
- Updated freetype from version 2.4.10 to 2.5.5
- Added 3rd party extensions to setup application, see 
- Updated to RoboVM 1.0.0-beta-04
- Updated to GWT 2.6.1, sadly GWT 2.7.0 isn't production ready yet.

[1.5.3]
- API Change: TextField#setRightAlign -> TextField#setAlignment
- I18NBundle is now compatible with Android 2.2
- Fixed GWT reflection includes for 3D particles
- 3D ParticleEffectLoader registered by default
- Added HttpRequestBuilder, see https://github.com/libgdx/libgdx/pull/2698
- Added LwjglApplicationConfiguration.useHDPI for Mac OS X with retina displays. Allows you to get "real" pixel coordinates for mouse and display coordinates.
- Updated RoboVM to 1.0.0-beta-03

[1.5.2]
- Fixed issue #2433 with color markup and alpha animation. 
- Fixed natives loading for LWJGL on Mac OS X

[1.5.1]
- Gradle updated to 2.2
- Android Gradle tooling updated to 1.0.0
- API Change: Switched from Timer to AnimationScheduler for driving main loop on GWT. Removed fps field from GwtApplicationConfiguration to instead let the browser choose the most optimal rate.
- API Change: Added pause and resume handling on GWT backend. When the browser supports the page visibility api, pause and resume will be called when the tab or window loses and gains visibility.
- API Change: Added concept of target actor, separate from the actor the action is added to. This allows an action to be added to one actor but affect another. This is useful to create a sequence of actions that affect many different actors. Previously this would require adding actions to each actor and using delays to get them to play in the correct order.
- Added 64-bit support for iOS sim and device
- Deprecated Node#children and Node#parent, added inheritTransform flag and methods to add/get/remove children
- API Change: By default keyframes are no longer copied from Model to ModelInstance but shared instead, can be changed using the `ModelInstance.defaultShareKeyframes` flag or `shareKeyframes` constructor argument.
- JSON minimal format now makes commas optional: newline can be used in place of any comma.
- JSON minimal format is now more lenient with unquoted strings: spaces and more are allowed.
- API Change: Added support for KTX/ZKTX file format, https://github.com/libgdx/libgdx/pull/2431
- Update stb_image from v1.33 to v1.48, see https://github.com/libgdx/libgdx/pull/2668
- Bullet Wrapper: added Gimpact, see https://github.com/libgdx/libgdx/issues/2619
- API Addition: Added MeshPartBuilder#addMesh(...), can be used to more easily combine meshes/models
- Update to LWJGL 2.9.2, fixes fullscreen mode on "retina" displays
- Fixes to RoboVM backend which would crash if accelerometer is used.

[1.5.0]
- API Addition: IOSInput now uses CMCoreMotion for accelerometer and magnetometer
- API Addition: Added getter for UITextField on IOS for keyboard customization 
- API Addition: Added ability to save PixmapPackers to atlas files. See PixmapPackerIO.
- API Addition: Added HttpRequestHeader and HttpResponseHeader with constants for HTTP headers.
- API Addition: HttpRequest is now poolable.
- New PNG encoder that supports compression, more efficient vertical flipping, and minimal allocation when encoding multiple PNGs.
- API Change: Label#setEllipse -> Label#setEllipsis.
- API Change: BatchTiledMapRenderer *SpriteBatch fields and methods renamed to *Batch
- API Change: ScrollPane#scrollToCenter -> ScrollPane#scrollTo; see optional boolean arguments centerHorizontal and centerVertical (scrollToCenter centered vertically only).
- API Change: Changed Input#getTextInput to accept both text and hint, removed Input#getPlaceholderTextInput.
- Bug Fix: Fixed potential NPE with immersive mode in the Android fragment backend. 
- iOS backend now supports sound ids, thanks Tomski!


[1.4.1]
- Update to the Gradle Integration plugin nightly build if you are on Eclipse 4.4.x!
- Update Intellij IDEA to 13.1.5+, because Gradle!
- Updated to Gradle 2.1 and Android build tools 20, default Android version to 20. You need to install the latest Android build tools via the SDK manager
- API Change: deprecation of bounding box methods, see https://github.com/libgdx/libgdx/pull/2408
- Added non-continuous rendering to iOS backend, thanks Dominik!
- Setup now uses Gradle 2.1 with default Android API level 20, build tools 20.0.0
- Non-continuous renderering implemented for iOS
- Added color markup support for scene2d label and window title.
- API Change: removed default constructor of DecalBatch, removed DefaultGroupStrategy
- Updated to latests RoboVM release, 1.0.0-alpha-04, please update your RoboVM plugins/installations
- Reduced I18NBundle loading times on Android and bypassed unclosed stream on iOS. 
- Removed the gdx-ai extension from the libGDX repository. Now it lives in its own repository under the libGDX umbrella, see https://github.com/libgdx/gdx-ai
- API Addition: Added randomSign and randomTriangular methods to MathUtils.
- API Addition: Decal has now a getter for the Color.
- API Addition: now I18NBundle can be set so that no exception is thrown when the key can not be found.
- API Addition: added annotation support in reflection layer, thanks code-disaster! https://github.com/libgdx/libgdx/pull/2215
- API Addition: shapes like Rect, Circle etc. now implement Shape2D interface so you can put them all into a single collection https://github.com/libgdx/libgdx/pull/2178 
- API Addition: bitmap fonts can now be loaded from an atlas via AssetManager/BitmapFontLoader, see https://github.com/libgdx/libgdx/pull/2110
- API Change: updated to RoboVM 1.0.0-SNAPSHOT for now until the next alpha is released.
- API Change: Table now uses padding from its background drawable by default. https://github.com/libgdx/libgdx/issues/2322
- Drawables now know their names, making debugging easier.
- API Change: Table fill now respects the widget's minimum size.
- Texture packer, fixed image size written to atlas file.
- API Change: Cell no longer uses primitive wrappers in public API and boxing is minimized.
- API Addition: TextureAttribute now supports uv transform (texture regions).
- API Change: Added parameters to Elastic Interpolation.
- API Change: Removed Actor#setCenterPosition, added setPosition(x,y,align).
- API Change: JsonReader, forward slash added to characters an unquoted strings cannot start with.
- API Change: Stage#cancelTouchFocus(EventListener,Actor) changed to cancelTouchFocusExcept.
- API Change: Json/JsonWriter.setQuoteLongValues() quotes Long, BigDecimal and BigInteger types to prevent truncation in languages like JavaScript and PHP.

[1.3.1]
- API change: Viewport refactoring. https://github.com/libgdx/libgdx/pull/2220
- Fixed GWT issues

[1.3.0]
- Added Input.isKeyJustPressed.
- API Addition: multiple recipients are now supported by MessageDispatcher, see https://github.com/libgdx/libgdx/wiki/Message-Handling#multiple-recipients
- API Change: State#onMessage now takes the message receiver as argument.
- API Addition: added StackStateMachine to the gdx-ai extension.
- API change: ShapeRenderer: rect methods accept scale, more methods can work under both line and fill types, auto shape type changing.
- API change: Built-in ShapeRenderer debugging for Stage, see https://github.com/libgdx/libgdx/pull/2011
- Files#getLocalStoragePath now returns the actual path instead of the empty string synonym on desktop (LWJGL and JGLFW).
- Fixed and improved xorshift128+ PRNG implementation.
- Added support for Tiled's animated tiles, and varying frame duration tile animations.
- Fixed an issue with time granularity in MessageDispatcher.
- Updated to Android API level 19 and build tools 19.1.0 which will require the latest Eclipse ADT 23.02, see http://stackoverflow.com/questions/24437564/update-eclipse-with-android-development-tools-23 for how things are broken this time...
- Updated to RoboVM 0.0.14 and RoboVM Gradle plugin version 0.0.10
- API Addition: added FreeTypeFontLoader so you can transparently load BitmapFonts generated through gdx-freetype via AssetManager, see https://github.com/libgdx/libgdx/blob/master/tests/gdx-tests/src/com/badlogic/gdx/tests/FreeTypeFontLoaderTest.java
- Preferences put methods now return "this" for chaining
- Fixed issue 2048 where MessageDispatcher was dispatching delayed messages immediately.
- API Addition: 3d particle system and accompanying editor, contributed by lordjone, see https://github.com/libgdx/libgdx/pull/2005
- API Addition: extended shape classes like Circle, Ellipse etc. with hashcode/equals and other helper methods, see https://github.com/libgdx/libgdx/pull/2018
- minor API change (will not increase minor revision number): fixed a bug in handling of atlasPrefixes, https://github.com/libgdx/libgdx/pull/2023
- Bullet: btManifoldPoint member getters/setters changed from btVector3 to Vector3, also it is no longer pooled, instead static instances are used for callback methods
- Added Intersector#intersectRayRay to detect if two 2D rays intersect, see https://github.com/libgdx/libgdx/pull/2132
- Bullet: ClosestRayResultCallback, AllHitsRayResultCallback, LocalConvexResult, ClosestConvexResultCallback and subclasses now use getter/setters taking a Vector3 instead of btVector3, see https://github.com/libgdx/libgdx/pull/2176
- 2d particle system supports pre-multiplied alpha.
- Bullet: btIDebugDrawer/DebugDrawer now use pooled Vector3 instances instead of btVector3, see https://github.com/libgdx/libgdx/issues/2174

[1.2.0]
- API Addition: Some OpenGL profiling utilities have been added, see https://github.com/libgdx/libgdx/wiki/Profiling
- API Addition: A FreeTypeFontGeneratorLoader has been added to the gdx-freetype extension
- API change: Animation#frameDuration and #animationDuration are now hidden behind a getter/setter and dynamic
- API Addition: Vector#setZero
- API Addition: gdx-ai, extension for AI algorithms. Currently supports FSMs, see https://github.com/libgdx/libgdx/wiki/Artificial-Intelligence
- API change: TableLayout has been forked and integrated into libgdx more tightly, see http://www.badlogicgames.com/wordpress/?p=3458
- API Addition: added equals/hashCode methods to Rectangle, may break old code (very, very unlikely)
- API Addition: scene2D Actors now have a setCenterPosition method, see https://github.com/libgdx/libgdx/pull/2000

[1.1.0]
- Updated to RoboVM 0.0.13 and RoboVM Gradle plugin 0.0.9
- Big improvements to setup-ui and build times in Intellij IDEA https://github.com/libgdx/libgdx/pull/1865
- Setup now uses android build tools version: 19.1.0
- BitmapFontCache now supports in-string colored text through a simple markup language, see https://github.com/libgdx/libgdx/wiki/Color-Markup-Language
- Added i18n localization/internationalization support, thanks davebaol, see https://github.com/libgdx/libgdx/wiki/Internationalization-and-Localization
- Possibility to override density on desktop to simulate mobile devices, see https://github.com/libgdx/libgdx/pull/1825
- Progressive JPEG support through JPGD (https://code.google.com/p/jpeg-compressor/).
- Mavenized JGLFW backend
- Box2D: Added MotorJoint and ghost vertices on EdgeShape
- Updated GWT Box2D to latest version
- Updated native Box2D to latest version 2.3.1, no API changes
- API change: Matrix4.set(x,y,z, translation) changed, z axis is no more flipped
- API addition: Matrix4.avg(Matrix4[],float[]) that lets weighted averaging multiple matrices, Quaternion.slerp(Quaternion[],float[]) that lets weighted slerping multiple Quaternions
- fixed the long standing issue of the alpha=1 not actually being fully opaque, thanks kalle! https://github.com/libgdx/libgdx/issues/1815
- down to 25 issues on the tracker, 8 bugs, 17 enhancement requests :)


[1.0.1]
- updated to RoboVM 0.12 (and so should you!)
- fixed GC issues on iOS with regards to touch (thanks Niklas!), see https://github.com/libgdx/libgdx/pull/1758
- updated gwt gradle plugin to 0.4, android build tools to 0.10, gradle version to 1.11
- Tiled maps are now always y-up
- Tiled maps now support drawing offsets for tiles
- FileHandle#list is now supported in GWT!
- FileHandle#list now supports FileFilters
- Controllers now reinitialize on the desktop when switching between windowed/fullscreen
- added a Texture unpacker that will extract all images from a texture atlas, see https://github.com/libgdx/libgdx/pull/1774
- updates to gdx-setup
- CustomCollisionDispatcher in bullet, see https://github.com/libgdx/libgdx/commit/916fc85cecf433c3461b458e00f8afc516ad21e3

[1.0.0]
- Box2D is no longer in the core, it has been moved to an extension. See http://www.badlogicgames.com/wordpress/?p=3404
- Merged gdx-openal project into gdx-backend-lwjgl
- Now LoadedCallback in AssetLoaderParameters is always called after loading an asset from AssetManager, even if the asset is already loaded
- Added Payload as a new parameter to Source.dragStop, see https://github.com/libgdx/libgdx/pull/1666
- You can now load PolygonRegions via AssetLoader,  see https://github.com/libgdx/libgdx/pull/1602
- implemented software keyboard support in RoboVM iOS backend
- Fixed an issue where key event timestamp is not set by the android backend.
- scene2d.ui, added to TextArea the preferred number of rows used to calculate the preferred height.
- scene2d.actions, fixed infinite recursion for event listener's handle(event).
- Various Quaternion changes.
- scene2d.ui, fixed a drawing issue with knobBefore when there's no knob (typical progress bar).
- Various MeshBuilder fixes and additions.
- Math package: added cumulative distribution.
- Fixed Music isPlaying() on iOS when is paused.
- Added support for C-style comments to JsonReader (mainly used for json skin files).
- Support for resource removal from Skin objects.
- Added fling gesture to generate fling in scrollpane.
- Vector classes now have mulAdd method for adding pre-multiplied values
- Vector implementations no longer use squared value for margin comparisons, see: isZero(float margin), isUnit(float margin).
- Vector2 now has isUnit and isZero methods (copied from Vector3)
- Removed deprecated methods from Vector classes.
- Added new headless backend for server applications
- Support 'scaledSize' as a json skin data value for BitmapFont
- Added setAlpha(float a) method to Sprite class
- Added Input.Keys.toString(int keycode) and Input.Keys.valueOf(String keyname) methods
- Added Immersive Mode support to Android backend
- Added userObject to Actor in scene2d, allowing for custom data storage
- Altered Android's hide status bar behavior
- Changed the way wakelocks are implemented. You no longer need any special permissions for the libgdx wakelock
- BitmapFontCache setColor changes to match SpriteBatch and friends. http://www.badlogicgames.com/forum/viewtopic.php?f=23&t=12112
- Changed ParticleEffect: the ParticleEffect.save method now takes a Writer instead of a File
- TexturePacker2 renamed to TexturePacker, added grid and scaling settings.
- Added support for custom prefrences on the desktop backends.
- Fixed double resume calls on iOS.
- Android Music no longer throws exceptions if MediaPlayer is null.
- PolygonSpriteBatch implements Batch.
- New scene2d actions: EventAction, CountdownEventAction.
- Adds cancelHttpRequest() method to Net interface
- Updated GWT/HTML5 Backend to GWT 2.6.0
- Minimal Android version is 2.2, see http://www.badlogicgames.com/wordpress/?p=3297
- Updated to LWJGL 2.9.1
- Can now embed your libgdx app as a fragment, more info on the wiki
- scene2d.ui, renamed Actor methods translate, rotate, scale, size to moveBy, rotateBy, scaleBy, sizeBy. May have conflicts with Actions static import, eg you'll need to use "Actions.moveBy"
- scene2d.ui, Table background is now drawn usign the table's transform
- scene2d.ui, added Container which is similar to a Table with one cell, but more lightweight
- Added texture filters and mip map generation to BitMapFontLoader and FreeTypeFontGenerator
- scene2d.ui, VerticalGroup and HorizontalGroup got pad, fill and an API similar to Table/Container
- Removed OpenGL ES 1.0, 1.1 support; see http://www.badlogicgames.com/wordpress/?p=3311
- Added OpenGL ES 3 support
- Updated Android backend, demos, tests to 4.4
- Added Viewport, changed Stage to have a Viewport instead of a Camera (API change, see http://www.badlogicgames.com/wordpress/?p=3322 ).
- Changed play mode constants of Animation class to enumeration, see http://www.badlogicgames.com/wordpress/?p=3330
- Updated to RoboVM 0.0.11 and RoboVM Gradle plugin 0.0.6, see http://www.badlogicgames.com/wordpress/?p=3351
- Updated to Swig 3.0 for Bullet, disabled SIMD on Mac OS X as alignements are broken in Bullet, see https://github.com/libgdx/libgdx/pull/1595
- TextureData can only be Custom or Pixmap; compressed image files are considered custom

[0.9.9]
- added setCursorImage method to Input interface to support custom mouse cursors on the desktop
- removed Xamarin backend, see http://www.badlogicgames.com/wordpress/?p=3213
- added Select class for selecting kth ordered statistic from arrays (see Array.selectRanked() method)
- refactored Box2D to use badlogic Arrays instead of java.util.ArrayLists
- MipMapGenerator methods now don't take disposePixmap argument anymore
- added GLTexture, base class for all textures, encapsulates target (2d, cubemap, ...)
- added CubeMap, 6 sided texture
- changed TextureData#consumeCompressedData, takes target now
- added RoboVM backend jar and native libs (libObjectAL, libgdx, in ios/ folder of distribution)
- added RoboVM backend to build
- changed Bullet wrapper API, see http://www.badlogicgames.com/wordpress/?p=3150
- changed MusicLoader and SoundLoader to be asynchronous loaders
- changed behaviour of Net#sendHttpRequest() so HttpResponseListener#handleHttpResponse() callback is executed in worker thread instead of main thread
- added Bresenham2, for drawing lines on an integer 2D grid
- added GridPoint2 and GridPoint3, representing integer points in a 2D or 3D grid
- added attribute location caching for VertexData/Mesh. Hand vertex attribs to a ShaderProgram, get back int[], pass that to Mesh
- added Android x86 builds, removed libandroidgl20.so, it's now build as part of gdx-core for Android
- changed method signature on Box2D World#getBodies and World#getJoints, pass in an Array to fill
- removed glGetShaderSource from GL20, use ShaderProgram#getVertexShaderSource/getFragmentShaderSource instead
- added reflection api
- added AsynchExecutor, execute tasks asynchronously. Used for GWT mainly.
- removed FileHandle#file(), has no business in there.
- removed box2deditor
- removed custom typedarrays in gwt backend
- added classpath files support for gwt backend (limited)
- moved AndroidWallpaperListener to Android Backend
- added new VertexAttribute Usage flags, bone weight, tangent, binormal. previously encoded as Usage.Generic. Also
  added field "unit" to VertexAttribute, used by texture coordinates and bone weights to specify index/unit.
- setup-ui template for iOS disables pngcrush, also updated wiki iOS article
- add Pixmap#fillTriangle via jni gdx2d_fill_triangle() to fill a triangle based on its vertices.
- add asynchronous download with continuous progress feedback to GWT asset preloader, see https://github.com/libgdx/libgdx/pull/409?w=1
- add capability to add/exclude package/classes GWT Reflection system, see https://github.com/libgdx/libgdx/pull/409?w=1
- add updated gdx-tiled-preprocessor, generate one single TextureAtlas for all the specified Tiled maps, see http://www.badlogicgames.com/forum/viewtopic.php?f=17&t=8911
- maps API, add new AtlasTiledMapLoader for loading maps produced by the tiled preprocessor tool
- ImageProcessor, TexturePacker2 now accepts BufferedImage objects as input
- TexturePacker2 now avoids duplicated aliases
- Updated to LWJGL 2.9.0
- refactored JSON API, see http://www.badlogicgames.com/wordpress/?p=2993
- Updated Box2D to the latest trunk. Body#applyXXX methods now take an additional boolean parameter.
- TmxMapLoader has a flag in Parameters that lets you specify whether to generate mipmaps
- Animation#isAnimationFinished was fixed to behave as per javadocs (ignores looping)
- remove GLU interface and implementations. Use Matrix4 et al instead. see http://www.badlogicgames.com/wordpress/?p=2886
- new maps API, see http://www.badlogicgames.com/wordpress/?p=2870
- removed static public tmp Vector2 instances, manage such temporary vars yourself, see http://www.badlogicgames.com/wordpress/?p=2840
- changed Scene2D Group#clear(), see http://www.badlogicgames.com/wordpress/?p=2837
- changed the build system, natives are now fetched from the build server, see http://www.badlogicgames.com/wordpress/?p=2821
- freetype extension supported on iOS, see http://www.badlogicgames.com/wordpress/?p=2819
- changed ShapeRenderer API, see http://www.badlogicgames.com/wordpress/?p=2809
- changed Actions.add to addAction, changed parameter order, and added removeAction, addListener, removeListener
- Box2d joints now allow for user data
- Changes to Intersector, Circle, Rectangle and BoundingBox for consistency in #overlap, #intersect and #contains methods, see https://github.com/libgdx/libgdx/pull/312
- Removed LwjglApplicationConfiguration CPU sync. Added foreground and background target framerate.
- scene2d, no longer use getters/setters internally for Actor x, y, width, height, scalex, scaley and rotation.
- Array, detect nested iterator usage and throw exception.
- Added getVolume to Music class and Android, IOS and GWT backends
- 1381, fixed JSON parsing of longs. In addition to Float, it now parses Long if no decimal point is found.
- Changed Array constructors that took an array to have offset and count
- scene2d, Actor parentToLocalCoordinates and localToParentCoordinates refactoring, see http://www.badlogicgames.com/forum/viewtopic.php?p=40441#p40441
- scene2d, Action#setActor no longer calls reset if the Action has no pool. This allows non-pooled actions to be add and removed from actors, restarted, and reused.
- ScrollBar#setForceOverscroll renamed to setForceScroll, as it affects more than just overscroll.
- ArrayMap#addAll renamed to putAll to match the other maps.
- Added ObjectSet and IntSet.
- Added completion listener to Music.
- Added Music#setPan.
- Sound#play and Sound#loop on Android now return -1 on failure, to match other backends.
- DelegateAction subclasses need to implement delegate() instead of act(). http://www.badlogicgames.com/forum/viewtopic.php?p=43576#p43576
- Added pause and resume methods to Sound.
- Changed AssetErrorListener#error to have AssetDescriptor to enable access to parameters of failed asset.
- Changed SelectBoxStyle to have ScrollPaneStyle and ListStyle for fully customizing the drop down list. http://www.badlogicgames.com/wordpress/?p=3110
- AssetLoader now takes a FileHandle that is the resolved file name. The AssetLoader no longer has to resolve the file name, so we can prevent it from being resolved twice.
- Rewrote EarClippingTriangulator to not allocate (no more Vector2s).
- Added ParticleEffectLoader to make AssetManager load ParticleEffects
- Added GeometryUtils, more Intersector functions, DelaunayTriangulator, ConvexHull.
- Added getBoundingBox to ParticleEffect
- EarClippingTriangulator changed to return triangle indices.
- PolygonSpriteBatch and friends refactored to use triangle indices.
- Added add(T, float), remove(int), remove(T) and clear() methods to BinaryHeap
- Bitmap Font changes:
	- FreeTypeFontGenerator allows you to specify the PixmapPacker now, to create an atlas with many different fonts (see FreeTypePackTest)
	- BitmapFont, BitmapFontCache and FreeTypeFontGenerator now support fonts with multiple texture pages. (see BitmapFontTest and FreeTypePackTest)
	- BitmapFontData.imagePath and getImagePath() is depreacted, use imagePaths[] and getImagePath(int) instead
	- Added two BitmapFont constructors for convenience; no need to specify flip boolean
	- Added getCache() to BitmapFont, for expert users who wish to use the BitmapFontCache (see BitmapFontTest)
	- FreeTypeFontGenerator now includes setMaxTextureSize and getMaxTextureSize to cap the generated glyph atlas size (default 1024)
- added render-hooks beginRender() and endRender() to BatchTiledMapRenderer
- Added panStop to GestureListener interface.
- ScissorStack#calculateScissors changed to take viewport, enabling it to work with glViewport.
- Added Bits#getAndClear, Bits#getAndSet and Bits#containsAll
- Added setX and setY to TextureAtlas.AtlasSprite so it matches expected behavior

[0.9.8]
- see http://www.badlogicgames.com/wordpress/?p=2791

[0.9.7]
- see http://www.badlogicgames.com/wordpress/?p=2664

[0.9.6]
- see http://www.badlogicgames.com/wordpress/?p=2513<|MERGE_RESOLUTION|>--- conflicted
+++ resolved
@@ -1,10 +1,7 @@
 [1.9.10]
-<<<<<<< HEAD
 - API Addition: Input.isButtonJustPressed
-=======
 - Update to MobiVM 2.3.6 release
 - Update to LWJGL 3.2.1
->>>>>>> 346ec110
 - API Addition: Input allows getting the maximum number of pointers supported by the backend
 - API Addition: Configuration option added to allow setting a max number of threads to use for net requests
 - API Change: NetJavaImpl now uses a cached thread pool to allow concurrent requests (by default, the thread pool is unbounded - use maxNetThreads in backend configurations to set a limit - set to 1 for previous behavior)
