--- conflicted
+++ resolved
@@ -3,16 +3,13 @@
 - API Addition: ObjLoader now supports ambientColor, ambientTexture, transparencyTexture, specularTexture and shininessTexture
 - API Addition: PointSpriteParticleBatch blending is now configurable.
 - TOOLS Features: Blending mode and sort mode can be changed in Flame particle 3D editor.
-<<<<<<< HEAD
-- API Addition: It is now possible to manipulate the speed of the animation of AnimatedTiledMapTile by assigning a new TileAnimator to AnimatedTiledMapTile by AnimatedTiledMapTile.setTileAnimator 
-=======
 - API Addition: Polygon methods setVertex, getVertex, getVertexCount, getCentroid.
 - API Addition: TMX built-in tile property "type" is now supported.
 - API Addition: Octree structure.
 - API Addition: Added StringBuilder#toStringAndClear() method.
+- API Addition: It is now possible to manipulate the speed of the animation of AnimatedTiledMapTile by assigning a new TileAnimator to AnimatedTiledMapTile by AnimatedTiledMapTile.setTileAnimator 
 - FirstPersonCameraController keys mapping is now configurable
 - Fix: GlyphLayout: Several fixes for color markup runs with multi-line or wrapping texts
->>>>>>> f50ea19c
 
 [1.10.0]
 - [BREAKING CHANGE] Android armeabi support has been removed. To migrate your projects: remove any dependency with natives-armeabi qualifier from your gradle build file, this apply to gdx-platform, gdx-bullet-platform, gdx-freetype-platform and gdx-box2d-platform.
