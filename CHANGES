--- conflicted
+++ resolved
@@ -31,13 +31,10 @@
 - LWJGL3 Fix: Stereo audio can now be played on mono output devices. This may also improve downmixing to stereo and upmixing to surround.
 - API Addition: Added CheckBox#getImageDrawable.
 - FIX: HexagonalTiledMapRenderer now displays maps with the correct stagger index.
-<<<<<<< HEAD
-- Added GLES31 and GLES32 support with Lwjgl3 backend implementation
-=======
 - API Addition: Added I18NBundle#keys() method.
 - TOOLS Features: Save mode can be changed in Flame particle 3D editor.
 - API Addition : added WebGL 2.0 implementation to Gwt backend : you can enable it by GwtApplicationConfiguration#useGL30
->>>>>>> c46ea000
+- Added GLES31 and GLES32 support with Lwjgl3 backend implementation
 
 [1.11.0]
 - [BREAKING CHANGE] iOS: Increased min supported iOS version to 9.0. Update your Info.plist file if necessary.
