--- conflicted
+++ resolved
@@ -1,3 +1,7 @@
+[1.10.1]
+- LWJGL 3 is now the default desktop backend. If you want to port your existing applications, take a look here: https://gist.github.com/crykn/eb37cb4f7a03d006b3a0ecad27292a2d
+- Brought the official and third-party extensions in gdx-setup up to date. Removed some unmaintained ones and added gdx-websockets & jbump.
+
 [1.10.0]
 - [BREAKING CHANGE] Android armeabi support has been removed. To migrate your projects: remove any dependency with natives-armeabi qualifier from your gradle build file, this apply to gdx-platform, gdx-bullet-platform, gdx-freetype-platform and gdx-box2d-platform.
 - [BREAKING CHANGE] tvOS libraries have been removed. No migration steps required.
@@ -12,13 +16,8 @@
 - Api Addition: Added a Pool#discard(T) method.
 - Architecture support: Linux ARM and AARCH64 support has been added. The gdx-xxx-natives.jar files now contain native libraries of these architectures as well.
 - API Addition: Desktop Sound now returns number of channels and sample rate.
-<<<<<<< HEAD
-- LWJGL 3 is now the default desktop backend. If you want to port your existing applications, take a look here: https://gist.github.com/crykn/eb37cb4f7a03d006b3a0ecad27292a2d
-- Brought the official and third-party extensions in gdx-setup up to date. Removed some unmaintained ones and added gdx-websockets & jbump.
-=======
 - API Addition: PointSpriteParticleBatch blending is now configurable.
 - TOOLS Features: Blending mode and sort mode can be changed in Flame particle 3D editor.
->>>>>>> 5917a015
 
 [1.9.14]
 - [BREAKING CHANGE] iOS: IOSUIViewController has been moved to its own separate class 
