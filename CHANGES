[1.9.11]
- Update to MobiVM 2.3.8
- Update to LWJGL 3.2.3
- Fixed AndroidInput crashes due to missing array resize (pressure array).
- API Change: Ray#set methods and Ray#mul(Matrix4) normalize direction vector. Use public field to set and avoid nor()
- API Change: New internal implementation of all Map and Set classes (except ArrayMap) to avoid OutOfMemoryErrors when too many keys collide. This also helps resistance against malicious users who can choose problematic names.
- API Addition: OrderedMap#alter(Object,Object) and OrderedMap#alterIndex(int,Object) allow swapping out a key in-place without changing its value; OrderedSet also has this.
- API Addition: Json can now read/write: ObjectIntMap, ObjectFloatMap, IntMap, LongMap.
- API Addition: Added @Null annotation for IDE null analysis. All parameters and return values should be considered non-null unless annotated (or javadoc'ed if not yet annotated).
- API Addition: Added ParticleEmitter#preAllocateParticles() and ParticleEffect#preAllocateParticles() to avoid particle allocations during updates.
- Fixed changing looping state of already playing sounds on Android by first pausing the sound before setting the looping state (see #5822).
- API Change: scene2d: Table#getRow now returns -1 when over the table but not over a row (used to return the last row).
- API Change: scene2d: Tree#addToTree and #removeFromTree now have an "int actorIndex" parameter.
- API Addition: scene2d: Convenience method Actions#targeting(Actor, Action) to set an action's target.
- API Change: scene2d: In TextField, only revert the text if the change event was cancelled. This allows the text to be manipulated in the change listener.
- API Change: scene2d: Tree.Node#removeAll renamed to clearChildren.
- API Addition: scene2d: Added SelectBox#setSelectedPrefWidth to make the pref width based on the selected item and SelectBoxStyle#overFontColor.
- API Change: DefaultTextureBinder WEIGHTED strategy replaced by LRU strategy.
- API Change: ShaderProgram begin and end methods are deprecated in favor to bind method.
- API Addition: Added a OpenALAudio#getSourceId(long) method.
- API Addition: Added a ShaderProgram#getHandle() method.
- API Change: Replaced deprecated android support libraries with androidx. AndroidFragmentApplication is only affected.
- API Addition: Created interfaces AndroidAudio and AndroidInput and added AndroidApplication#createAudio and AndroidApplication#createInput to allow initializing custom module implementations.
- Allows up to 64k (65536) vertices in a Mesh instead of 32k before. Indices can use unsigned short range, so index above 32767 should be converted to int using bitwise mask, eg. int unsigneShortIndex = (shortIndex & 0xFFFF).
- API Change: DragAndDrop only removes actors that were not already in the stage. This is to better support using a source actor as the drag actor, see #5675 and #5403.
- API Change: Changed TiledMapTileLayer#tileWidth & #tileHeight from float to int
- API Addition: convenient Matrix4 rotate methods: rotateTowardDirection and rotateTowardTarget
- API Addition: Convenience method Actions#targeting(Actor, Action) to set an action's target.
- API Change: Correction of TextField#ENTER_ANDROID renamed to NEWLINE and TextField#ENTER_DESKTOP renamed to CARRIAGE_RETURN.
- API Change: Changed the visibility of TextField#BULLET, TextField#DELETE, TextField#TAB and TextField#BACKSPACE to protected.
- API Addition: TextField and TextArea are providing the protected method TextField#checkFocusTraverse(char) to handle the focus traversal.
- API Addition: UIUtils provides the constants UIUtils#isAndroid and UIUtils#isIos now.
- Fixed: The behaving of TextFields and TextAreas new line and focus traversal works like intended on all platforms now.
- API Change: Changed Base64Coder#encodeString() to use UTF-8 instead of the platform default encoding. See #6061
- Fixed: SphereShapeBuilder poles are now merged which removes lighting artifacts, see #6068 for more information.
- API Change: Matrix3#setToRotation(Vector3, float float) now rotates counter-clockwise about the axis provided. This also changes Matrix3:setToRotation(Vector3, float) and the 3d particles will rotate counter-clockwise as well. 
- API Change: TexturePacker uses a dash when naming atlas page image files if the name ends with a digit or a digit + 'x'.
- API Addition: Added Skin#setScale to control the size of drawables from the skin. This enables scaling a UI and using different sized images to match, without affecting layout.
- API Change: Moved adding touch focus from Actor#notify to InputListener#handle (see #6082). Code that overrides InputListener#handle or otherwise handles InputEvent.Type.touchDown events must now call Stage#addTouchFocus to get touchDragged and touchUp events.
- API Addition: Added AsynchronousAssetLoader#unloadAsync to fix memory leaks when an asset is unloaded during loading.
- Fixed Label text wrapping when it shouldn't (#6098).
- Fixed ShapeRenderer not being able to render alpha 0xff (was max 0xfe).
<<<<<<< HEAD
- API Change: Utility classes are now final and have a private constructor to prevent instantiation.
=======
- API Change: glGetActiveUniform and glGetActiveAttrib paramter changed from Buffer to IntBuffer.
>>>>>>> 5061b0c5

[1.9.10]
- API Addition: Allow target display for maximization LWJGL3 backend
- API Addition: Accelerometer support on GWT
- API Change: Set default behaviour of iOS audio to allow use of iPod
- API Change: IOSDevice is no longer an enum to allow users to add their own new devices when LibGDX is not up to date
- API Addition: Add statusBarVisible configuration to IOSApplicationConfiguration
- Update GWT Backend to GWT 2.8.2
- Update Android backend to build against API 28 (Android 9.0)
- API Addition: Input.isButtonJustPressed
- Update to LWJGL 2 backend to 2.9.3
- Update to MobiVM 2.3.6 release
- Update to LWJGL 3.2.1
- API Addition: Input allows getting the maximum number of pointers supported by the backend
- API Addition: Configuration option added to allow setting a max number of threads to use for net requests
- API Change: NetJavaImpl now uses a cached thread pool to allow concurrent requests (by default, the thread pool is unbounded - use maxNetThreads in backend configurations to set a limit - set to 1 for previous behavior)
- API Addition: New MathUtils norm and map methods
- API Change: Pixmap blending was incorrect. Generated fonts may change for the better, but may require adjusting font settings.
- API Change: Particle effects obtained from a ParticleEffectPool are now automatically started
- Removed OSX 32-bit support
- API Change: By default LWJGL2 backend no longer does pause/resume when becoming background/foreground window. New app config setting was added to enable the old behavior.
- API Change: By default LWJGL2 backend now does pause/resume when window is minimized/restored. New app config setting was added to disable this behavior.
- LWJGL3: Fixed window creation ignoring refresh rate of fullscreen mode.
- TmxMapLoader and AtlasTmxMapLoader refactoring: Shared functionality was moved to BaseTmxMapLoader, duplicate code was removed.
- AtlasTmxMapLoader supports group layers now (a positive side effect of the BaseTmxMapLoader refactoring).
- API Change: TmxMapLoader and AtlasTmxMapLoader: load/loadAsync methods work exactly as before, but many methods of these classes had to change. This makes it possible implement new Tiled features.
- API Addition: TextField#drawMessageText.
- Fixed TextField rendering text outside the widget at small sizes.
- API Addition: Group#getChild(int)
- API Addition: notEmpty() for collections.
- API Change: scene2d.ui Tree methods renamed for node set/getObject to set/getValue.
- API Change: scene2d.ui Tree and Tree.Node require generics for the type of node, values, and actors.
- API Change: For Selection in scene2d.utils "toggle" is now respected when !required and selected.size == 1.
- API Addition: new InstanceBufferObject and InstanceBufferObjectSubData classes to enable instanced rendering.
- API Addition: Support for InstancedRendering via Mesh
- API Change: Cell#setLayout renamed to setTable.
- API Addition: Added Collections#allocateIterators. When true, iterators are allocated. When false (default), iterators cannot be used nested.
- API Addition: Added Group#removeActorAt(int,boolean) to avoid looking up the actor index. Subclasses intending to take action when an actor is removed may need to override this new method.
- API Change: If Group#addActorAfter is called with an afterActor not in the group, the actor is added as the last child (not the first).

[1.9.9]
- API Addition: Add support for stripping whitespace in PixmapPacker
- API Addition: Add support for 9 patch packing in PixmapPacker
- API Addition: Pressure support for ios/android. https://github.com/libgdx/libgdx/pull/5270
- Update to Lwjgl 3.2.0
- Update android level we build against to 7.1 (API 25)
- API Change: gdx-tools no longer bundles dependencies to be compatible with java 9
- Skin JSON files can now use the simple names of classes, i.e. "BitmapFont" rather than "com.badlogic.gdx.graphics.g2d.BitmapFont". Custom classes can be added by overriding Skin.getJsonLoader() and calling json.setClassTag().
- Skin supports cascading styles in JSON. Use the "parent" property to tag another style by name to use its values as defaults. See https://github.com/libgdx/libgdx/blob/master/tests/gdx-tests-android/assets/data/uiskin.json for example.
- SkinLoader can be used on subclasses of Skin by overriding generateSkin(). 
- API addition: Tree indentation can be customized.
- Fixed GlyphLayout not respecting BitmapFontData#down.
- API Addition: Added faceIndex paramter to #FreeTypeFontGenerator(FileHandle, int).
- API Change: BitmapFont#getSpaceWidth changed to BitmapFont#getSpaceXadvance.
- Many GlyphLayout fixes.
- API Addition: Added FileHandle#map(), can be used to memory map a file
- API Change: BitmapFontData#getGlyphs changed for better glyph layout. See https://github.com/libgdx/libgdx/commit/9a7dfdff3c6374a5ebd2f33a819982aceb287dfa
- API Change: Actor#hit is now responsible for returning null if invisible. #5264
- API Addition: Added [Collection]#isEmpty() method to all 22 custom LibGDX-collections (e.g. Array, ObjectMap, ObjectSet, Queue, ...)
- API Addition: StringBuilder#clear()
- API Addition: Color#WHITE_FLOAT_BITS
- Table layout fixed when expand is used and the layout width is less than the table's min width.
- InputMultiplexer#setProcessors(Array) now copies the items instead of using the specified array instance.
- API Change: A wrapped HorizontalGroup or VerticalGroup will now size children down to their min size if the group is smaller than their pref size.
- LWJGL3: useVSync() is now a per-window setting. Any additional windows should disable vsync to avoid frames dropping to (refresh rate / # of windows).
- Batch and sprite implementations and SpriteCache store Color separately from the float packed color, since converting to/from float is lossy.
- API Change: NumberUtils floatToIntColor expands the alpha from 0-254 to 0-255, so 255 doesn't become 254 from conversion from int to float to int.
- API Change: Batch and Decal setColor(float) renamed to setPackedColor for differentiation, since the conversion from float to Color is lossy.
- API Change: PolygonSprite getVertexColor renamed to getPackedColor to match other classes.
- API Change: FreeTypeFontGenerator only generates a missing glyph if \0 is in the characters.
- API Change: DragScrollListener no longer requires the touch/mouse cursor to be directly above/below the scroll pane.
- API Change: List#toString(Object) changed from protected to public. Subclasses overriding this need to change to public.
- API Change: List now handles more key presses.
- API Change: TexturePacker ImageProcessor#addImage(File, String) now returns the Rect.


[1.9.8]
- Add iPhoneX images
- Fix MacOS issue with GL_ARB_texture_float extension check
- Fix AtlasTmxMapLoader tileset tile id offset
- Bullet: updated to 2.87, see: http://bulletphysics.org/wordpress/?p=485
- API Addition: Possibility to specify TexturePacker settings for resampling when scaling.
- API Addition: Support for customizing render buffer attachments in GLFrameBuffers
- API Change: Revert to constructors for GLFrameBuffers for easier customization

[1.9.7]
- Update to MobiVM(RoboVM) 2.3.3
- Add iOS 11 support
- Update to Lwjgl 3.1.3
- Update to MOE 1.4.0
- API Change: GLFrameBuffer has been refactored https://github.com/libgdx/libgdx/pull/4882. Create standard FrameBuffers with static methods. Customized FBOS with FrameBufferBuilder
- API addition: Tiled group layer support 
- Fix Tiled properties, offset parsing for image layers
- API addition: Added utility methods for Vector equals with epsilon
- Fix Animation backing array type
- Fix Mesh copying with 0 indices 
- Fix restoration of pooled particle effects scale
- Fix loss of controller listeners on reconnect
- Added basic kotlin project generation support in the setup tool
- API addition: Allow APK expansion to be used in fragments and activities
- API addition: Added color properties support from tiled maps
- API Change: Added rotation vector sensor support on Android
- API Change: GLProfiler refactored for OOP and lwjgl3 multi windows
- LWJGL3: The creation of additional windows via Lwjgl3Application.newWindow() is now deferred, with postRunnable(), until all existing windows have been updated. This fixes a potential native crash with NVidia GL drivers on Windows, presumably caused by a GL context conflict.
- API addition: Lwjgl3WindowListener.created() is called after a new window has been created. It's unsafe to call Lwjgl3Window functions in between Lwjgl3Application.newWindow() and this callback.
- Updated LWJGL3 backend to 3.1.3.
- Lwjgl3Graphics.setUndecorated() and Lwjgl3Graphics.setResizable() now delegate their work to the respective GLFW functions.
- API addition: ProgressBar.isVertical() - returns whether a progress bar is vertical or horizontal.
- API Change: SplitPane now by default does not allow the split amount to shrink children below their minimum sizes (cropping them). This behavior can be reverted by overriding clampSplitAmount or wrapping the children in Containers set to minSize(0) and fill(). SplitPane also now correctly includes the handle min size in its own min size calculations.
- API Change: SplitPane.getSplit() renamed to SplitPane.getSplitAmount() to match other getter and setter names.
- Improved internal Timer synchronization.
- API Change: List#drawItem, added float width parameter.
- API Addition: Make it possible to disable sound on the GWT-Backend with disableSound=true.
- API Change: ScrollPane setWidget deprecated in favor of setActor to match other APIs.
- API Change: removed JGLFW backend
- Fixed mixed up use of TexturePacker.Settings.stripWhitespaceX|Y.
- Added joystick POV support to LWJGL3 controller backend.
- Added support for 2d particles sprite animation.
- API Change: ParticleEmitter getSprite, setSprite, getImagePath, setImagePath are now getSprites, setSprites, getImagePaths, setImagePaths.
- Added support for 2d particles independant scale X and Y.
- API Change: ParticleEmitter getScale, matchSize are now getScaleX/getScaleY, matchSizeX/matchSizeY. Added scaleSize(float scaleX, float scaleY)
- API Change: Added iconDropped() callback to AndroidWallpaperListener.

[1.9.6]
- Fix performance regression in LWJGL3 backend, use java.nio instead of BufferUtils. Those are intrinsics and quite a bit faster than BufferUtils on HotSpot.
- Updated to latest Sound Manager 2
- Added mappings for Xbox 360 controller for Linux
- Separated error log for vertex/fragment shaders for easier debugging
- Minimum Android API level is now level 9 (Android 2.3)
- API addition: Configurable TexturePacker bleed iterations
- Updated IOS Multi-OS Engine backend to 1.3.6
- API Change: Pixmap.setBlending, Pixmap.setFilter are now instance methods
- VertexAttribute expert constructors exposed. Short types can now be used for attributes.

[1.9.5]
- Fix NPE swallowing "video driver unsupported" error on LWJGL 2 backend.
- Allow window icons to be set in Lwjgl3ApplicationConfiguration or Lwjgl3WindowConfiguration.
- Allow window icon and title to be changed in Lwjgl3Window
- API Addition: ApplicationLogger interface, allowing easier access to custom logging
- DefaultRenderableSorter accounts for center of Renderable mesh, see https://github.com/libgdx/libgdx/pull/4319
- Bullet: added FilterableVehicleRaycaster, see https://github.com/libgdx/libgdx/pull/4361
- Bullet: updated to 2.85, see: http://bulletphysics.org/wordpress/?p=456
- Updated iOS native build scripts to iOS 10.1 and TVOS 10.0
- API Addition: BitmapFont#blankLineScale.
- Fixed rounding of Drawables in ProgressBar. Allow rounding to be disabled with setRound().
- Updated LWJGL3 backend to LWJGL 3.1.0, see https://blog.lwjgl.org/lwjgl-3-1-0-released/
- LWJGL3 backend now supports non-continuous rendering, see https://github.com/libgdx/libgdx/pull/3772
- API Change: Lwjgl3WindowListener.refreshRequested() is called when the windowing system (GLFW) reports contents of a window are dirty and need to be redrawn.
- API Change: Lwjgl3WindowListener.maximized() is called when a window enters or exits a maximized state.
- API Change: Lwjgl3WindowListener.deiconified() removed, combined with .iconified().
- API Change: Lwjgl3Window.deiconify() renamed to .restore() since it can also be used to de-maximize a window.
- Lwjgl3Window now has a maximize() method, and windows can be started maximized using the window or app configuration's setMaximized() method.
- NinePatch can now be drawn rotated or scaled.
- NinepatchDrawable is now a TransformDrawable.
- API Change: Group add* methods no longer remove and re-add the actor if it is already in the group, instead they do nothing.
- API Change: g2d.Animation is now generic so it can support Drawables, PolygonRegions, NinePatches, etc. To fix existing code, specify the TextureRegion type in animation declarations (and instantiations in Java 6), i.e. Animation<TextureRegion> myAnimation = new Animation<TextureRegion>(...);
- TiledDrawable throws unsupported operation if trying to draw rotated/scaled. #4005
- API Change: DragAndDrop now puts default position of drag actor at pointer location. The original default offset from the pointer was (14, -20).
- Added ShaderProgramLoader for AssetManager.
- BoundingBox#isValid now returns also true when min==max, see: https://github.com/libgdx/libgdx/pull/4460

[1.9.4]
- Moved snapping from ProgressBar to Slider to prevent snapping when setting the value programmatically.
- Bullet: added btSoftBody#getLinkCount() and btSoftBody#getLink(int), see https://github.com/libgdx/libgdx/issues/4152
- API Change: Wrapping for scene2d's HorizontalGroup and VerticalGroup.
- Fix hiero problem with certain unicode characters. See https://github.com/libgdx/libgdx/issues/4202
- Switched to RoboVM fork 2.2.0, fixes incompatibility with Android Gradle plugin and iOS 9.3.4

[1.9.3]
- Switched to MobiDevelop's RoboVM fork (http://robovm.mobidevelop.com)
- Addition of Intel Multi-OS Engine backend for deploying to iOS
- Updated iOS native build scripts to iOS 9.3 and TVOS 9.2
- API Addition: GestureDetector#pinchStop() called when no longer pinching
- API Addition: Gdx.graphics.setUndecorated/setResizable API added to Graphics https://github.com/libgdx/libgdx/pull/3847
- API Addition: Gdx.graphics.getGLVersion(), grab the GL version and implementation type. https://github.com/libgdx/libgdx/pull/3788
- API Change: Lwjgl3WindowListener -> filesDropped(String[] files) adds drag'n drop support for the lwjgl3 backend
- Added isComplete() to ParticleEffect to make it easier to know when all the emitters are done, behaves the same as in the 2D API.
- API Change: renamed Lwjgl3WindowListener.windowIsClosing() to closeRequested() to better communicate its intent.
- Add IndexData.updateIndices method to increase performance when used with IndexBufferObjectSubData. 
- Added FlushablePool
- Added ShapeCache see https://github.com/libgdx/libgdx/pull/3953
- API Change: moved shape builder logic out of MeshBuilder, see: https://github.com/libgdx/libgdx/pull/3996
- API Change: changed copy constructor OrderedMap(ObjectMap) to OrderedMap(OrderedMap)
- API Change: Table reset now calls clearChildren, not clear.
- Fixed crashes in AndroidMusic.java when isPlaying is called. Errors are now logged only rather than crashing the app.
- Added emulation of ScreenUtils for GWT
- Improved performance of glReadPixels() on GWT. New method is 20-30 times faster
- Fixed crash on Mac when using LWJGL2, custom cursors and embedding the game in an AWT window
- Fixed getDisplayModes(Monitor monitor) returning wrong data on LWJGL2 backend
- Fixed Gdx.input.getCurrentEventTime() not being set on LWJGL3, fixes GestureDetector and flick scroll not working
- Fixed not being able to select non-latin characters in TextFields
- Bullet: added CustomActionInterface, see https://github.com/libgdx/libgdx/pull/4025
- Add window size limits option to LWJGL3 app and window configurations
- Add handling of tag "<objectgroup>" within tags "<tile>" in TmxMap loaders.

[1.9.2]
- Added TextureArray wrapper see https://github.com/libgdx/libgdx/pull/3807
- Fixed bug in AndroidGL20.cpp which cast a pointer to a 32-bit int. Crash on 64-bit ARM, but only for a specific code path and address...
- Fixed multiple controllers registering on same index with LWJGL3, see https://github.com/libgdx/libgdx/issues/3774
- Fixed the FreeTypeFontGenerator texture bleeding, see https://github.com/libgdx/libgdx/issues/3521

[1.9.1]
- API Change: Override GwtApplication#createApplicationListener() to create your ApplicationListener
  on GWT, overriding GwtApplication#getApplicationListener() isn't needed anymore, see https://github.com/libgdx/libgdx/issues/3628
- Fixed ARM64 and x86_64 binaries for Android

[1.9.0]
- API Change: Lwjgl3ApplicationConfiguration#setBackbufferConfig -> setBackBufferConfig
- Fixed HexagonalTiledMapRenderer, see https://github.com/libgdx/libgdx/pull/3654
- Added support for locking the screen orientation in GWT, see https://github.com/libgdx/libgdx/pull/3633
- Added Gdx-Kiwi and gdx-lml to extensions, see https://github.com/libgdx/libgdx/pull/3597
- Added Gyroscope support in Input, implemented for Android, see https://github.com/libgdx/libgdx/pull/3594
- Fixed touch mapping on iOS, see https://github.com/libgdx/libgdx/pull/3590
- Added orientation to Box2D Transform class, see https://github.com/libgdx/libgdx/pull/3308
- Added system cursors to GWT, fix 'Ibeam' system cursor not working on LWJGL3.
- Added experimental AndroidApplicationConfiguration#useGL30 and IOSApplicationConfiguration#useGL30 for testing OpenGL ES 3.0 support on mobile devices, do not use in production.
- Fix broken kerning for FreeType fonts, see https://github.com/libgdx/libgdx/pull/3756
- Added ARM64 and x86_64 binaries for Android
- API Addition: FreeTypeFontParameter has an additional field for tweaking hinting, see https://github.com/libgdx/libgdx/pull/3757

[1.8.0]
- API Change: Rewrote FreeType shadow rendering (much better).
- Added spaceX/Y to FreeType fonts.
- Higher quality FreeType font rendering.
- Hiero updated to v5, now with FreeType support and other new features!
- GlyphLayout now allocates much, much less memory when processing long text that wraps.
- Added LWJGL 3 backend, see https://github.com/libgdx/libgdx/issues/3673 for more info.
- Added Graphics#getBackBufferWidth and Graphics#getBackBufferHeight for HDPI handling
- API Change: Added HdpiUtils. Instead of calling GL20#glViewport and GL20#glScissor yourself
  please use HdpiUtils instead. It will ensure that you handle HDPI monitors correctly when
  using those OpenGL functions. On HDPI monitors, the size reported by Gdx.graphics 
  getWidth/getHeight is in logical coordinates as dictated by the operating system, usually half
  the HDPI resolution. The OpenGL drawing surface works in backbuffer coordinates at the full
  HDPI resolution. If you pass logical coordinates to glViewport and glScissor, you only 
  affect a quarter of the real backbuffer size. Use HdpiUtils instead, it will do the right thing, while letting you continue to work in logical (aka returned by Gdx.graphics.getWidth/getHeight) coordinates.
- API Change: Graphis#getDesktopDisplayMode() has been renamed to Graphics#getDisplayMode() and
  returns the current display mode of the monitor the window is shown on (primary monitor on
  all backends except LWJGL3, which supports real multi-monitor setups).
- API Change: Graphics#getDisplayModes() return the display modes of the monitor the monitor
  the window is shown on (primary monitor on all backends except LWJGL3 which supports real
  multi-monitor setups).
- API Change: Graphics#setDisplayMode(DisplayMode) has been renamed to 
  Graphics#setFullscreenMode(). If the window is in windowed mode, it will be switched 
  to fullscreen mode on the monitor from which the DisplayMode stems from.
- API Change: Graphics#setDisplayMode(int, int, boolean) has been renamed to 
  Graphics#setWindowedMode(int, int). This will NOT allow you to switch to fullscreen anymore, 
  use Graphics#setFullscreenMode() instead. If the window is in fullscreen mode, it will be
  switched to windowed mode on the monitor the window was in fullscreen mode on.
 - API Addition: Graphics#Monitor, represents a monitor connected to the machine the app is
  running on. A monitor is defined by a name and it's position relative to other connected
  monitors. All backends except the LWJGL3 backend will report only the primary monitor
 - API Addition: Graphics#getPrimaryMonitor() returns the primary monitor you usually want
  to work with.
 - API Addition: Graphics#getMonitor() returns the monitor your app's window is shown on,
  which may not be the primary monitor in >= 2 monitor systems. All backends except the 
  LWJGL3 backend will report only the primary monitor.
 - API Addition: Graphics#getMonitors() returns all monitors connected to the system. All
  backends except the LWJGL3 backend will only report the primary monitor.
 - API Addition: Graphics#getDisplayMode(Monitor) returns the display mode of the monitor
  the app's window is shown on. All backends except the LWJGL3 backend will report the
  primary monitor display mode instead of the actual monitor's display mode. Not a problem
  as all other backends run on systems with only a single monitor so far (primary monitor).
- Added option to include credentials on cross-origin http requests (used only for GWT backend).
- Added option to specify crossorigin attribute when loading images with AssetDownloader (GWT), see #3216.
- API Change: removed Sound#setPriority, this was only implemented for the Android backend. However, Android itself never honored priority settings.
- API Change: cursor API has been cleaned up. To create a custom cursor, call Graphics#newCursor(), to set the custom cursor call Graphics#setCursor(), to set a system cursor call Graphics#setSystemCursor(). The Cursor#setSystemCursor method has been removed as that was not the
right place. Note that cursors only work on the LWJGL, LWJGL3 and GWT backends. Note that system cursors only fully work on LWJGL3 as the other two backends lack a means to set a specific system cursor. These backends fall back to displaying an arrow cursor when setting any system cursor.
- API Addition: Added Lwjgl3WindowListener, allows you to hook into per-window iconficiation, focus and close events. Also allows you to prevent closing the window when a close event arrives.

[1.7.2]
- Added AndroidAudio#newMusic(FileDescriptor) to allow loading music from a file descriptor, see #2970
- Added GLOnlyTextureData, which is now the default for FrameBuffer and FrameBufferCubemap, see #3539
- Added rotationChanged() for Actor class, called when rotation changes, see https://github.com/libgdx/libgdx/pull/3563
- Fixed crash on MacOS when enumerating connected gamepads.
- ParticleEmitter no longer says it's complete when it's set to continuous, see #3516
- Improved JSON parsing and object mapping error messages.
- Updated FreeType from version 2.5.5 to 2.6.2.
- Fixed corrupt FreeType rendering for some font sizes.
- API Change: FreeTypeFontParameter has new fields for rendering borders and shadows.
- FreeTypeFontParameter can render much better fonts at small sizes using gamma settings.
- BitmapFont can now render missing (tofu) glyph for glyphs not in the font.
- FreeTypeFontGenerator depreacted methods removed.
- Fixed BitmapFont color tags changing glyph spacing versus not using color tags. BitmapFont#getGlyphs has a new paramter. See #3455.
- Skin's TintedDrawable now works with TiledDrawable. #3627
- Updated jnigen to Java Parser 2.3.0 (http://javaparser.github.io/javaparser/).
- FreeType fonts no longer look terrible at small size. This is a big deal!
- Updated to RoboVM 1.12.0, includes tvOS support!

[1.7.1]
- Fixes AtlasTmxMapLoader region name loading to tileset name instead of filename
- Changes TiledMapPacker output, region names are tileset names, adjusts gid, defaults to one atlas per map
- API Change: members of Renderable and MeshPart are changed, see https://github.com/libgdx/libgdx/pull/3483
- Added Vector#setToRandomDirection(), see #3222
- Updated to stb_image v2.08
- Added Node#copy(), used when creating a ModelInstance from a Model to allow using custom nodes
- Add ModelCache, see https://github.com/libgdx/libgdx/wiki/ModelCache
- Updated bullet to v2.83.6
- Updated to RoboVM 1.9, for free life-time license read http://www.badlogicgames.com/wordpress/?p=3762

[1.7.0]
- Gdx.input.setCursorImage removed, replaced with Gdx.graphics.setCursor and Gdx.graphics.newCursor see https://github.com/libgdx/libgdx/pull/2841/
- Fixed an issue with UTF8 decoding in GWT emulation of InputStreamReader
- Updated to RoboVM 1.8 for iOS 9 support.

[1.6.5]
- Objects from animated tiles in TMX maps are now supported.
- Made possible to use any actor for tooltips.
- Improved cross-platform reflection api for annotations.
- NinePatch#scale now also scales middle patch size.
- GLFrameBuffer is now abstract, renamed setupTexture to createColorTexture, added disposeColorTexture
- Added LwjglApplicationConfiguration#gles30Context*Version, see https://github.com/libgdx/libgdx/pull/2941
- Added OpenGL error checking to GLProfiler, see https://github.com/libgdx/libgdx/pull/2889
- Updated to RoboVM 1.6

[1.6.4]
- TextField cursor and selection size changed. https://github.com/libgdx/libgdx/commit/2a830dea348948d2a37bd8f6338af2023fec9b09
- FreeTypeFontGenerator setting to improve shadows and borders.
- ScrollPane scrolls smoothly when the scrolled area is much larger than the scrollbars.
- TexturePacker sorts page regions by name.
- GlyphLayout text wrapping changed to not trim whitespace. https://github.com/libgdx/libgdx/commit/ee42693da067da7c5ddd747f051c1423d262cb96
- Fixed BitmapFont computing space width incorrectly when padding is used and no space glyph is in the font.
- Fixed TextArea cursor and selection drawing positions.
- Fixed ActorGestureListener pan and zoom when the actor is rotated or scaled.
- Fixed TextField for non-pixel display.
- Allow ellipsis string to be set on Label.
- AssetManager gets hook for handling loading failure.
- TextField now fires a ChangeEvent when the text change. Can be cancelled too!
- Added tooltips to scene2d.ui.
- Updated to RoboVM 1.5

[1.6.3]
- Updated to RoboVM 1.4

[1.6.2]
- API Change: TiledMapImageLayer now uses floats instead of ints for positioning
- API Change: Added GLFrameBuffer and FrameBufferCubemap: Framebuffer now extends GLFramebuffer, see #2933

[1.6.1]
- Added optional hostname argument to Net.newServerSocket method to allow specific ip bindings for server applications made with gdx.
- Changed the way iOS native libs are handled. Removed updateRoboVMXML and copyNatives task from ios/build.gradle. Instead natives are now packaged in jars, within the META-INF/robovm/ios folder. Additionally, a robovm.xml file is stored there that gets merged with the project's robovm.xml file by RoboVM.

[1.6.0]
- API Change: GlyphLayout xAdvances now have an additional entry at the beginning. This was required to implement tighter text bounds. #3034
- API Change: Label#getTextBounds changed to getGlyphLayout. This exposes all the runs, not just the width and height.
- In the 2D ParticleEditor, all chart points can be dragged at once by holding ctrl. They can be dragged proportionally by holding ctrl-shift.
- Added Merge button to the 2D ParticleEditor, for merging a loaded particle effect file with the currently open particle effect.
- Added ability to retrieve method annotations to reflection api
- Added PixmapPacker.updateTextureRegions() method.
- Added ability to pack "anonymous" pixmaps into PixmapPacker, which will appear in the generated texture but not a generated or updated TextureAtlas
- Added PixmapPacker.packDirectToTexture() methods.
- API Change: PixmapPacker.generateTextureAtlas(...) now returns an atlas which can be updated with subsequent calls to PixmapPacker.updateTextureAtlas(...)
- API Change: FreeTypeFontGenerator.generateFont(...) now works with a user-provided PixmapPacker.
- Added DirectionalLightsAttribute, PointLightsAttribute and SpotLightsAttribute, removed Environment#directionalLights/pointLights/spotLights, added Environment#remove, lights are now just like any other attribute. See also https://github.com/libgdx/libgdx/wiki/Material-and-environment#lights
- API Change: BitmapFont metrics now respect padding. #3074
- Update bullet wrapper to v2.83
- Added AnimatedTiledMapTile.getFrameTiles() method

[1.5.6]
- API Change: Refactored Window. https://github.com/libgdx/libgdx/commit/7d372b3c67d4fcfe4e82546b0ad6891d14d03242
- Added VertexBufferObjectWithVAO, see https://github.com/libgdx/libgdx/pull/2527
- API Change: Removed Mesh.create(...), use MeshBuilder instead
- API Change: BitmapFontData, BitmapFont, and BitmapFontCache have been refactored. http://www.badlogicgames.com/wordpress/?p=3658
- FreeTypeFontGenerator can now render glyphs on the fly.
- Attribute now implements Comparable, custom attributes might need to be updated, see: https://github.com/libgdx/libgdx/wiki/Material-and-environment#custom-attributes
- API Change: Removed (previously deprecated) GLTexture#createTextureData/createGLHandle, Ray#getEndPoint(float), Color#tmp, Node#parent/children, VertexAttribute#Color(), Usage#Color, ModelBuilder#createFromMesh, BoundingBox#getCenter()/updateCorners()/getCorners(), Matrix4.tmp

[1.5.5]
- Added iOS ARM-64 bit support for Bullet physics
- 3D Animation, NodeAnimation keyframes are separated into translation, rotation and scaling
- Added capability to enable color markup from inside skin json file.
- Exposed method ControllerManager#clearListeners on Controllers class
- Net#openURI now returns a boolean to indicate whether the uri was actually opened.
- DefaultShader now always combines material and environment attributes
- Added ShapeRenderer constructor to pass a custom shader program to ImmediateModeRenderer20.
- API Change: Group#toString now returns actor hierarchy. Group#print is gone.
- Added SpotLight class, see https://github.com/libgdx/libgdx/pull/2907
- Added support for resolving file handles using classpaths (ClasspathFileHandleResolver)

[1.5.4]
- Added support for image layers in Tiled maps (TiledMapImageLayer)
- Added support for loading texture objects from TMX Maps (TextureMapObject)
- Added support for border and shadow with FreeTypeFontGenerator - see https://github.com/libgdx/libgdx/pull/2774
- Now unknown markup colors are silently ignored and considered as normal text.
- Updated freetype from version 2.4.10 to 2.5.5
- Added 3rd party extensions to setup application, see 
- Updated to RoboVM 1.0.0-beta-04
- Updated to GWT 2.6.1, sadly GWT 2.7.0 isn't production ready yet.

[1.5.3]
- API Change: TextField#setRightAlign -> TextField#setAlignment
- I18NBundle is now compatible with Android 2.2
- Fixed GWT reflection includes for 3D particles
- 3D ParticleEffectLoader registered by default
- Added HttpRequestBuilder, see https://github.com/libgdx/libgdx/pull/2698
- Added LwjglApplicationConfiguration.useHDPI for Mac OS X with retina displays. Allows you to get "real" pixel coordinates for mouse and display coordinates.
- Updated RoboVM to 1.0.0-beta-03

[1.5.2]
- Fixed issue #2433 with color markup and alpha animation. 
- Fixed natives loading for LWJGL on Mac OS X

[1.5.1]
- Gradle updated to 2.2
- Android Gradle tooling updated to 1.0.0
- API Change: Switched from Timer to AnimationScheduler for driving main loop on GWT. Removed fps field from GwtApplicationConfiguration to instead let the browser choose the most optimal rate.
- API Change: Added pause and resume handling on GWT backend. When the browser supports the page visibility api, pause and resume will be called when the tab or window loses and gains visibility.
- API Change: Added concept of target actor, separate from the actor the action is added to. This allows an action to be added to one actor but affect another. This is useful to create a sequence of actions that affect many different actors. Previously this would require adding actions to each actor and using delays to get them to play in the correct order.
- Added 64-bit support for iOS sim and device
- Deprecated Node#children and Node#parent, added inheritTransform flag and methods to add/get/remove children
- API Change: By default keyframes are no longer copied from Model to ModelInstance but shared instead, can be changed using the `ModelInstance.defaultShareKeyframes` flag or `shareKeyframes` constructor argument.
- JSON minimal format now makes commas optional: newline can be used in place of any comma.
- JSON minimal format is now more lenient with unquoted strings: spaces and more are allowed.
- API Change: Added support for KTX/ZKTX file format, https://github.com/libgdx/libgdx/pull/2431
- Update stb_image from v1.33 to v1.48, see https://github.com/libgdx/libgdx/pull/2668
- Bullet Wrapper: added Gimpact, see https://github.com/libgdx/libgdx/issues/2619
- API Addition: Added MeshPartBuilder#addMesh(...), can be used to more easily combine meshes/models
- Update to LWJGL 2.9.2, fixes fullscreen mode on "retina" displays
- Fixes to RoboVM backend which would crash if accelerometer is used.

[1.5.0]
- API Addition: IOSInput now uses CMCoreMotion for accelerometer and magnetometer
- API Addition: Added getter for UITextField on IOS for keyboard customization 
- API Addition: Added ability to save PixmapPackers to atlas files. See PixmapPackerIO.
- API Addition: Added HttpRequestHeader and HttpResponseHeader with constants for HTTP headers.
- API Addition: HttpRequest is now poolable.
- New PNG encoder that supports compression, more efficient vertical flipping, and minimal allocation when encoding multiple PNGs.
- API Change: Label#setEllipse -> Label#setEllipsis.
- API Change: BatchTiledMapRenderer *SpriteBatch fields and methods renamed to *Batch
- API Change: ScrollPane#scrollToCenter -> ScrollPane#scrollTo; see optional boolean arguments centerHorizontal and centerVertical (scrollToCenter centered vertically only).
- API Change: Changed Input#getTextInput to accept both text and hint, removed Input#getPlaceholderTextInput.
- Bug Fix: Fixed potential NPE with immersive mode in the Android fragment backend. 
- iOS backend now supports sound ids, thanks Tomski!


[1.4.1]
- Update to the Gradle Integration plugin nightly build if you are on Eclipse 4.4.x!
- Update Intellij IDEA to 13.1.5+, because Gradle!
- Updated to Gradle 2.1 and Android build tools 20, default Android version to 20. You need to install the latest Android build tools via the SDK manager
- API Change: deprecation of bounding box methods, see https://github.com/libgdx/libgdx/pull/2408
- Added non-continuous rendering to iOS backend, thanks Dominik!
- Setup now uses Gradle 2.1 with default Android API level 20, build tools 20.0.0
- Non-continuous renderering implemented for iOS
- Added color markup support for scene2d label and window title.
- API Change: removed default constructor of DecalBatch, removed DefaultGroupStrategy
- Updated to latests RoboVM release, 1.0.0-alpha-04, please update your RoboVM plugins/installations
- Reduced I18NBundle loading times on Android and bypassed unclosed stream on iOS. 
- Removed the gdx-ai extension from the libGDX repository. Now it lives in its own repository under the libGDX umbrella, see https://github.com/libgdx/gdx-ai
- API Addition: Added randomSign and randomTriangular methods to MathUtils.
- API Addition: Decal has now a getter for the Color.
- API Addition: now I18NBundle can be set so that no exception is thrown when the key can not be found.
- API Addition: added annotation support in reflection layer, thanks code-disaster! https://github.com/libgdx/libgdx/pull/2215
- API Addition: shapes like Rect, Circle etc. now implement Shape2D interface so you can put them all into a single collection https://github.com/libgdx/libgdx/pull/2178 
- API Addition: bitmap fonts can now be loaded from an atlas via AssetManager/BitmapFontLoader, see https://github.com/libgdx/libgdx/pull/2110
- API Change: updated to RoboVM 1.0.0-SNAPSHOT for now until the next alpha is released.
- API Change: Table now uses padding from its background drawable by default. https://github.com/libgdx/libgdx/issues/2322
- Drawables now know their names, making debugging easier.
- API Change: Table fill now respects the widget's minimum size.
- Texture packer, fixed image size written to atlas file.
- API Change: Cell no longer uses primitive wrappers in public API and boxing is minimized.
- API Addition: TextureAttribute now supports uv transform (texture regions).
- API Change: Added parameters to Elastic Interpolation.
- API Change: Removed Actor#setCenterPosition, added setPosition(x,y,align).
- API Change: JsonReader, forward slash added to characters an unquoted strings cannot start with.
- API Change: Stage#cancelTouchFocus(EventListener,Actor) changed to cancelTouchFocusExcept.
- API Change: Json/JsonWriter.setQuoteLongValues() quotes Long, BigDecimal and BigInteger types to prevent truncation in languages like JavaScript and PHP.

[1.3.1]
- API change: Viewport refactoring. https://github.com/libgdx/libgdx/pull/2220
- Fixed GWT issues

[1.3.0]
- Added Input.isKeyJustPressed.
- API Addition: multiple recipients are now supported by MessageDispatcher, see https://github.com/libgdx/libgdx/wiki/Message-Handling#multiple-recipients
- API Change: State#onMessage now takes the message receiver as argument.
- API Addition: added StackStateMachine to the gdx-ai extension.
- API change: ShapeRenderer: rect methods accept scale, more methods can work under both line and fill types, auto shape type changing.
- API change: Built-in ShapeRenderer debugging for Stage, see https://github.com/libgdx/libgdx/pull/2011
- Files#getLocalStoragePath now returns the actual path instead of the empty string synonym on desktop (LWJGL and JGLFW).
- Fixed and improved xorshift128+ PRNG implementation.
- Added support for Tiled's animated tiles, and varying frame duration tile animations.
- Fixed an issue with time granularity in MessageDispatcher.
- Updated to Android API level 19 and build tools 19.1.0 which will require the latest Eclipse ADT 23.02, see http://stackoverflow.com/questions/24437564/update-eclipse-with-android-development-tools-23 for how things are broken this time...
- Updated to RoboVM 0.0.14 and RoboVM Gradle plugin version 0.0.10
- API Addition: added FreeTypeFontLoader so you can transparently load BitmapFonts generated through gdx-freetype via AssetManager, see https://github.com/libgdx/libgdx/blob/master/tests/gdx-tests/src/com/badlogic/gdx/tests/FreeTypeFontLoaderTest.java
- Preferences put methods now return "this" for chaining
- Fixed issue 2048 where MessageDispatcher was dispatching delayed messages immediately.
- API Addition: 3d particle system and accompanying editor, contributed by lordjone, see https://github.com/libgdx/libgdx/pull/2005
- API Addition: extended shape classes like Circle, Ellipse etc. with hashcode/equals and other helper methods, see https://github.com/libgdx/libgdx/pull/2018
- minor API change (will not increase minor revision number): fixed a bug in handling of atlasPrefixes, https://github.com/libgdx/libgdx/pull/2023
- Bullet: btManifoldPoint member getters/setters changed from btVector3 to Vector3, also it is no longer pooled, instead static instances are used for callback methods
- Added Intersector#intersectRayRay to detect if two 2D rays intersect, see https://github.com/libgdx/libgdx/pull/2132
- Bullet: ClosestRayResultCallback, AllHitsRayResultCallback, LocalConvexResult, ClosestConvexResultCallback and subclasses now use getter/setters taking a Vector3 instead of btVector3, see https://github.com/libgdx/libgdx/pull/2176
- 2d particle system supports pre-multiplied alpha.
- Bullet: btIDebugDrawer/DebugDrawer now use pooled Vector3 instances instead of btVector3, see https://github.com/libgdx/libgdx/issues/2174

[1.2.0]
- API Addition: Some OpenGL profiling utilities have been added, see https://github.com/libgdx/libgdx/wiki/Profiling
- API Addition: A FreeTypeFontGeneratorLoader has been added to the gdx-freetype extension
- API change: Animation#frameDuration and #animationDuration are now hidden behind a getter/setter and dynamic
- API Addition: Vector#setZero
- API Addition: gdx-ai, extension for AI algorithms. Currently supports FSMs, see https://github.com/libgdx/libgdx/wiki/Artificial-Intelligence
- API change: TableLayout has been forked and integrated into libgdx more tightly, see http://www.badlogicgames.com/wordpress/?p=3458
- API Addition: added equals/hashCode methods to Rectangle, may break old code (very, very unlikely)
- API Addition: scene2D Actors now have a setCenterPosition method, see https://github.com/libgdx/libgdx/pull/2000

[1.1.0]
- Updated to RoboVM 0.0.13 and RoboVM Gradle plugin 0.0.9
- Big improvements to setup-ui and build times in Intellij IDEA https://github.com/libgdx/libgdx/pull/1865
- Setup now uses android build tools version: 19.1.0
- BitmapFontCache now supports in-string colored text through a simple markup language, see https://github.com/libgdx/libgdx/wiki/Color-Markup-Language
- Added i18n localization/internationalization support, thanks davebaol, see https://github.com/libgdx/libgdx/wiki/Internationalization-and-Localization
- Possibility to override density on desktop to simulate mobile devices, see https://github.com/libgdx/libgdx/pull/1825
- Progressive JPEG support through JPGD (https://code.google.com/p/jpeg-compressor/).
- Mavenized JGLFW backend
- Box2D: Added MotorJoint and ghost vertices on EdgeShape
- Updated GWT Box2D to latest version
- Updated native Box2D to latest version 2.3.1, no API changes
- API change: Matrix4.set(x,y,z, translation) changed, z axis is no more flipped
- API addition: Matrix4.avg(Matrix4[],float[]) that lets weighted averaging multiple matrices, Quaternion.slerp(Quaternion[],float[]) that lets weighted slerping multiple Quaternions
- fixed the long standing issue of the alpha=1 not actually being fully opaque, thanks kalle! https://github.com/libgdx/libgdx/issues/1815
- down to 25 issues on the tracker, 8 bugs, 17 enhancement requests :)


[1.0.1]
- updated to RoboVM 0.12 (and so should you!)
- fixed GC issues on iOS with regards to touch (thanks Niklas!), see https://github.com/libgdx/libgdx/pull/1758
- updated gwt gradle plugin to 0.4, android build tools to 0.10, gradle version to 1.11
- Tiled maps are now always y-up
- Tiled maps now support drawing offsets for tiles
- FileHandle#list is now supported in GWT!
- FileHandle#list now supports FileFilters
- Controllers now reinitialize on the desktop when switching between windowed/fullscreen
- added a Texture unpacker that will extract all images from a texture atlas, see https://github.com/libgdx/libgdx/pull/1774
- updates to gdx-setup
- CustomCollisionDispatcher in bullet, see https://github.com/libgdx/libgdx/commit/916fc85cecf433c3461b458e00f8afc516ad21e3

[1.0.0]
- Box2D is no longer in the core, it has been moved to an extension. See http://www.badlogicgames.com/wordpress/?p=3404
- Merged gdx-openal project into gdx-backend-lwjgl
- Now LoadedCallback in AssetLoaderParameters is always called after loading an asset from AssetManager, even if the asset is already loaded
- Added Payload as a new parameter to Source.dragStop, see https://github.com/libgdx/libgdx/pull/1666
- You can now load PolygonRegions via AssetLoader,  see https://github.com/libgdx/libgdx/pull/1602
- implemented software keyboard support in RoboVM iOS backend
- Fixed an issue where key event timestamp is not set by the android backend.
- scene2d.ui, added to TextArea the preferred number of rows used to calculate the preferred height.
- scene2d.actions, fixed infinite recursion for event listener's handle(event).
- Various Quaternion changes.
- scene2d.ui, fixed a drawing issue with knobBefore when there's no knob (typical progress bar).
- Various MeshBuilder fixes and additions.
- Math package: added cumulative distribution.
- Fixed Music isPlaying() on iOS when is paused.
- Added support for C-style comments to JsonReader (mainly used for json skin files).
- Support for resource removal from Skin objects.
- Added fling gesture to generate fling in scrollpane.
- Vector classes now have mulAdd method for adding pre-multiplied values
- Vector implementations no longer use squared value for margin comparisons, see: isZero(float margin), isUnit(float margin).
- Vector2 now has isUnit and isZero methods (copied from Vector3)
- Removed deprecated methods from Vector classes.
- Added new headless backend for server applications
- Support 'scaledSize' as a json skin data value for BitmapFont
- Added setAlpha(float a) method to Sprite class
- Added Input.Keys.toString(int keycode) and Input.Keys.valueOf(String keyname) methods
- Added Immersive Mode support to Android backend
- Added userObject to Actor in scene2d, allowing for custom data storage
- Altered Android's hide status bar behavior
- Changed the way wakelocks are implemented. You no longer need any special permissions for the libgdx wakelock
- BitmapFontCache setColor changes to match SpriteBatch and friends. http://www.badlogicgames.com/forum/viewtopic.php?f=23&t=12112
- Changed ParticleEffect: the ParticleEffect.save method now takes a Writer instead of a File
- TexturePacker2 renamed to TexturePacker, added grid and scaling settings.
- Added support for custom prefrences on the desktop backends.
- Fixed double resume calls on iOS.
- Android Music no longer throws exceptions if MediaPlayer is null.
- PolygonSpriteBatch implements Batch.
- New scene2d actions: EventAction, CountdownEventAction.
- Adds cancelHttpRequest() method to Net interface
- Updated GWT/HTML5 Backend to GWT 2.6.0
- Minimal Android version is 2.2, see http://www.badlogicgames.com/wordpress/?p=3297
- Updated to LWJGL 2.9.1
- Can now embed your libgdx app as a fragment, more info on the wiki
- scene2d.ui, renamed Actor methods translate, rotate, scale, size to moveBy, rotateBy, scaleBy, sizeBy. May have conflicts with Actions static import, eg you'll need to use "Actions.moveBy"
- scene2d.ui, Table background is now drawn usign the table's transform
- scene2d.ui, added Container which is similar to a Table with one cell, but more lightweight
- Added texture filters and mip map generation to BitMapFontLoader and FreeTypeFontGenerator
- scene2d.ui, VerticalGroup and HorizontalGroup got pad, fill and an API similar to Table/Container
- Removed OpenGL ES 1.0, 1.1 support; see http://www.badlogicgames.com/wordpress/?p=3311
- Added OpenGL ES 3 support
- Updated Android backend, demos, tests to 4.4
- Added Viewport, changed Stage to have a Viewport instead of a Camera (API change, see http://www.badlogicgames.com/wordpress/?p=3322 ).
- Changed play mode constants of Animation class to enumeration, see http://www.badlogicgames.com/wordpress/?p=3330
- Updated to RoboVM 0.0.11 and RoboVM Gradle plugin 0.0.6, see http://www.badlogicgames.com/wordpress/?p=3351
- Updated to Swig 3.0 for Bullet, disabled SIMD on Mac OS X as alignements are broken in Bullet, see https://github.com/libgdx/libgdx/pull/1595
- TextureData can only be Custom or Pixmap; compressed image files are considered custom

[0.9.9]
- added setCursorImage method to Input interface to support custom mouse cursors on the desktop
- removed Xamarin backend, see http://www.badlogicgames.com/wordpress/?p=3213
- added Select class for selecting kth ordered statistic from arrays (see Array.selectRanked() method)
- refactored Box2D to use badlogic Arrays instead of java.util.ArrayLists
- MipMapGenerator methods now don't take disposePixmap argument anymore
- added GLTexture, base class for all textures, encapsulates target (2d, cubemap, ...)
- added CubeMap, 6 sided texture
- changed TextureData#consumeCompressedData, takes target now
- added RoboVM backend jar and native libs (libObjectAL, libgdx, in ios/ folder of distribution)
- added RoboVM backend to build
- changed Bullet wrapper API, see http://www.badlogicgames.com/wordpress/?p=3150
- changed MusicLoader and SoundLoader to be asynchronous loaders
- changed behaviour of Net#sendHttpRequest() so HttpResponseListener#handleHttpResponse() callback is executed in worker thread instead of main thread
- added Bresenham2, for drawing lines on an integer 2D grid
- added GridPoint2 and GridPoint3, representing integer points in a 2D or 3D grid
- added attribute location caching for VertexData/Mesh. Hand vertex attribs to a ShaderProgram, get back int[], pass that to Mesh
- added Android x86 builds, removed libandroidgl20.so, it's now build as part of gdx-core for Android
- changed method signature on Box2D World#getBodies and World#getJoints, pass in an Array to fill
- removed glGetShaderSource from GL20, use ShaderProgram#getVertexShaderSource/getFragmentShaderSource instead
- added reflection api
- added AsynchExecutor, execute tasks asynchronously. Used for GWT mainly.
- removed FileHandle#file(), has no business in there.
- removed box2deditor
- removed custom typedarrays in gwt backend
- added classpath files support for gwt backend (limited)
- moved AndroidWallpaperListener to Android Backend
- added new VertexAttribute Usage flags, bone weight, tangent, binormal. previously encoded as Usage.Generic. Also
  added field "unit" to VertexAttribute, used by texture coordinates and bone weights to specify index/unit.
- setup-ui template for iOS disables pngcrush, also updated wiki iOS article
- add Pixmap#fillTriangle via jni gdx2d_fill_triangle() to fill a triangle based on its vertices.
- add asynchronous download with continuous progress feedback to GWT asset preloader, see https://github.com/libgdx/libgdx/pull/409?w=1
- add capability to add/exclude package/classes GWT Reflection system, see https://github.com/libgdx/libgdx/pull/409?w=1
- add updated gdx-tiled-preprocessor, generate one single TextureAtlas for all the specified Tiled maps, see http://www.badlogicgames.com/forum/viewtopic.php?f=17&t=8911
- maps API, add new AtlasTiledMapLoader for loading maps produced by the tiled preprocessor tool
- ImageProcessor, TexturePacker2 now accepts BufferedImage objects as input
- TexturePacker2 now avoids duplicated aliases
- Updated to LWJGL 2.9.0
- refactored JSON API, see http://www.badlogicgames.com/wordpress/?p=2993
- Updated Box2D to the latest trunk. Body#applyXXX methods now take an additional boolean parameter.
- TmxMapLoader has a flag in Parameters that lets you specify whether to generate mipmaps
- Animation#isAnimationFinished was fixed to behave as per javadocs (ignores looping)
- remove GLU interface and implementations. Use Matrix4 et al instead. see http://www.badlogicgames.com/wordpress/?p=2886
- new maps API, see http://www.badlogicgames.com/wordpress/?p=2870
- removed static public tmp Vector2 instances, manage such temporary vars yourself, see http://www.badlogicgames.com/wordpress/?p=2840
- changed Scene2D Group#clear(), see http://www.badlogicgames.com/wordpress/?p=2837
- changed the build system, natives are now fetched from the build server, see http://www.badlogicgames.com/wordpress/?p=2821
- freetype extension supported on iOS, see http://www.badlogicgames.com/wordpress/?p=2819
- changed ShapeRenderer API, see http://www.badlogicgames.com/wordpress/?p=2809
- changed Actions.add to addAction, changed parameter order, and added removeAction, addListener, removeListener
- Box2d joints now allow for user data
- Changes to Intersector, Circle, Rectangle and BoundingBox for consistency in #overlap, #intersect and #contains methods, see https://github.com/libgdx/libgdx/pull/312
- Removed LwjglApplicationConfiguration CPU sync. Added foreground and background target framerate.
- scene2d, no longer use getters/setters internally for Actor x, y, width, height, scalex, scaley and rotation.
- Array, detect nested iterator usage and throw exception.
- Added getVolume to Music class and Android, IOS and GWT backends
- 1381, fixed JSON parsing of longs. In addition to Float, it now parses Long if no decimal point is found.
- Changed Array constructors that took an array to have offset and count
- scene2d, Actor parentToLocalCoordinates and localToParentCoordinates refactoring, see http://www.badlogicgames.com/forum/viewtopic.php?p=40441#p40441
- scene2d, Action#setActor no longer calls reset if the Action has no pool. This allows non-pooled actions to be add and removed from actors, restarted, and reused.
- ScrollBar#setForceOverscroll renamed to setForceScroll, as it affects more than just overscroll.
- ArrayMap#addAll renamed to putAll to match the other maps.
- Added ObjectSet and IntSet.
- Added completion listener to Music.
- Added Music#setPan.
- Sound#play and Sound#loop on Android now return -1 on failure, to match other backends.
- DelegateAction subclasses need to implement delegate() instead of act(). http://www.badlogicgames.com/forum/viewtopic.php?p=43576#p43576
- Added pause and resume methods to Sound.
- Changed AssetErrorListener#error to have AssetDescriptor to enable access to parameters of failed asset.
- Changed SelectBoxStyle to have ScrollPaneStyle and ListStyle for fully customizing the drop down list. http://www.badlogicgames.com/wordpress/?p=3110
- AssetLoader now takes a FileHandle that is the resolved file name. The AssetLoader no longer has to resolve the file name, so we can prevent it from being resolved twice.
- Rewrote EarClippingTriangulator to not allocate (no more Vector2s).
- Added ParticleEffectLoader to make AssetManager load ParticleEffects
- Added GeometryUtils, more Intersector functions, DelaunayTriangulator, ConvexHull.
- Added getBoundingBox to ParticleEffect
- EarClippingTriangulator changed to return triangle indices.
- PolygonSpriteBatch and friends refactored to use triangle indices.
- Added add(T, float), remove(int), remove(T) and clear() methods to BinaryHeap
- Bitmap Font changes:
	- FreeTypeFontGenerator allows you to specify the PixmapPacker now, to create an atlas with many different fonts (see FreeTypePackTest)
	- BitmapFont, BitmapFontCache and FreeTypeFontGenerator now support fonts with multiple texture pages. (see BitmapFontTest and FreeTypePackTest)
	- BitmapFontData.imagePath and getImagePath() is depreacted, use imagePaths[] and getImagePath(int) instead
	- Added two BitmapFont constructors for convenience; no need to specify flip boolean
	- Added getCache() to BitmapFont, for expert users who wish to use the BitmapFontCache (see BitmapFontTest)
	- FreeTypeFontGenerator now includes setMaxTextureSize and getMaxTextureSize to cap the generated glyph atlas size (default 1024)
- added render-hooks beginRender() and endRender() to BatchTiledMapRenderer
- Added panStop to GestureListener interface.
- ScissorStack#calculateScissors changed to take viewport, enabling it to work with glViewport.
- Added Bits#getAndClear, Bits#getAndSet and Bits#containsAll
- Added setX and setY to TextureAtlas.AtlasSprite so it matches expected behavior

[0.9.8]
- see http://www.badlogicgames.com/wordpress/?p=2791

[0.9.7]
- see http://www.badlogicgames.com/wordpress/?p=2664

[0.9.6]
- see http://www.badlogicgames.com/wordpress/?p=2513<|MERGE_RESOLUTION|>--- conflicted
+++ resolved
@@ -40,11 +40,8 @@
 - API Addition: Added AsynchronousAssetLoader#unloadAsync to fix memory leaks when an asset is unloaded during loading.
 - Fixed Label text wrapping when it shouldn't (#6098).
 - Fixed ShapeRenderer not being able to render alpha 0xff (was max 0xfe).
-<<<<<<< HEAD
 - API Change: Utility classes are now final and have a private constructor to prevent instantiation.
-=======
 - API Change: glGetActiveUniform and glGetActiveAttrib paramter changed from Buffer to IntBuffer.
->>>>>>> 5061b0c5
 
 [1.9.10]
 - API Addition: Allow target display for maximization LWJGL3 backend
