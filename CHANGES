[1.12.2-SNAPSHOT]
- [BREAKING CHANGE] GWT: Updated to 2.10.0. `com.google.jsinterop:jsinterop-annotations:2.0.2:sources` must be added as a dependency to your html project dependencies.
- [BREAKING CHANGE] Android: Minimum API level is now level 19 (Android 4.4)
- [BREAKING CHANGE] Android, iOS: Exceptions occurring in Runnable tasks scheduled through Gdx.app.postRunnable() are no longer swallowed and will crash the app (add a protection if required).
- iOS: The iOS backend now implements AudioDevice. It can be configured through IOSApplicationConfiguration with audioDeviceBufferSize/audioDeviceBufferCount
- Fixed GlyphLayout for fixed width glyph offsets at the start and end of lines.
- Fixed scene2d.ui layout for fractional positions and sizes.
<<<<<<< HEAD
- LWJGL3: Added pauseWhenMinimized and pauseWhenLostFocus flags to Lwjgl3ApplicationConfiguration.
=======
- libGDX is now built using Java 17 due to Gradle 8 requirements.
- New GDX Setup projects now use Gradle 8.4 and AGP Plugin 8.1.2 which require at least Java 17.
>>>>>>> 28499264
- Fixed Timer#stop, remember time spent stopped and delay tasks when started again. #7281
- Android: Add configuration option to render under the cutout if available on the device.
- Fix: Keep SelectBox popup from extending past right edge of stage.
- Added Framebuffer multisample support (see GL31FrameBufferMultisampleTest.java for basic usage)

[1.12.1]
- LWJGL3 Improvement: Audio device is automatically switched if it was changed in the operating system.
- Tiled Fix: TiledLayer parallax default values fix
- API Addition: TiledDrawable: Align can be set to manipulate the alignment of the rendering (TiledDrawable#setAlign, TiledDrawable#getAlign)
- API Addition: TiledDrawable#draw: Also available as a static function (with align) if you don't want to create an extra instance per texture region
- Android: Removed mouse catching added on 1.12.0 due to unintended effects (see #7187).
- Android: Fixed touch state inconsistency when touching screen with 3 fingers on some devices (see #7256)
- iOS: Update to MobiVM 2.3.20
- API Addition: Using "object" property in Tiled object now fetches MapObject being pointed to, and BaseTmxMapLoader includes method for fetching map where key is id and value is MapObject instance.
- Update to LWJGL 3.3.3
- API Addition: Vector4 is just like Vector2 or Vector3, but with x, y, z, and w float components; a Vector4 can be passed as a shader uniform.
- Fix: Fix crash with ANGLE GLES renderer
- API Change: Use STBVorbis to decode ogg data for Sound
- API Change: Remove usage of deprecated tag on GL30
- Lower GLIBC requirements to 2.17 in order to support older Linux systems
- Fix: Fix setCursor releasing the caught cursor on the LWJGL 3 backend.
- Fix crash in ParticleEditor and Flame 
- Fix bitwise precedence in ModelBatch#addMesh (float[] vertices, short[] indices)
- Improve the default font's compatibility with GL30
- Fix potential IndexOutOfBoundsException on AsynchronousAndroidSound
- API Addition: GwtGL20 & GwtGL30#glGetFramebufferAttachmentParameteriv 
- Fix Tiled classes not being registered in the reflection cache
- Fix: Change androidx.fragment dependency to compileOnly
- Fix borderless fullscreen when taskbar is on the left/top

[1.12.0]
- [BREAKING CHANGE] Added #touchCancelled to InputProcessor interface, see #6871.
- [BREAKING CHANGE] Android: Immersive mode is now true by default. Set `useImmersiveMode` config to `false` to disable it.
- [BREAKING CHANGE] iOS: Increased min supported iOS version to 11.0. Update your Info.plist file if necessary.
- [BREAKING CHANGE] iOS: `hideHomeIndicator` set to `false` by default (was `true`).
- [BREAKING CHANGE] iOS: `screenEdgesDeferringSystemGestures` set to `UIRectEdge.All` by default (was `UIRectEdge.None`).
- [BREAKING CHANGE] iOS: preferred FPS is now uncapped by default, see #6717
- [BREAKING CHANGE] iOS: `ApplicationListener.create` and first `resize` are now called within `UIApplicationDelegate.didFinishLaunching`. Allows for earlier rendering and prevents black screen frames after launch screen. NOTE: App will get terminated if this method is blocked for more than 10-20 sec. 
- [BREAKING CHANGE] Actor#localToAscendantCoordinates throws an exception if the specified actor is not an ascendant.
- [BREAKING CHANGE] WidgetGroup#hit first validates the layout.
- [BREAKING CHANGE] Cell getters return object wrapper instead of primitives.
- [BREAKING CHANGE] MeshPartBuilder#lastIndex now returns int instead of short.
- [BREAKING CHANGE] 3D API - max bone weights is now configurable and limited to 4 by default. Change this value if you need less or more. See #6522.
- [BREAKING CHANGE] Mesh#getVerticesBuffer, Mesh#getIndicesBuffer, VertexData#getBuffer, and IndexData#getBuffer are deprecated in favor to new methods with boolean parameter. If you subclassed some of these classes, you need to implement the new methods.
- [BREAKING CHANGE] Desktop: The return value of AudioDevice#getLatency() is now in samples, and not milliseconds
- [BREAKING CHANGE] iOS: 32 bit (armv7) builds are no longer supported. Builds must be 64 bit (arm64) only.
- [BREAKING CHANGE] iOS: Use dynamic frameworks instead of static libs
- [BREAKING CHANGE] optimized Mesh#bind and Mesh#unbind have a new parameter for instanced attribute locations. If you use these methods without instancing, you can pass a null value.
- [BREAKING CHANGE] Dropped support for older libc versions since libGDX is now built on Ubuntu 20.04  (#7005)
- [KNOWN ISSUE] Android drag behaviour. Gdx.input.getDeltaX() and Gdx.input.getDeltaY always return 0 for pointer 0. Fixed on next version.
- Update to jnigen 2.4.1
- LWJGL Fix: setPosision() for MP3 files.
- iOS: Add new MobiVM MetalANGLE backend
- iOS: Update to MobiVM 2.3.19
- Update to LWJGL 3.3.2
- API Addition: Added Audio#switchOutputDevice and Audio#getAvailableOutputDevices to specify output devices. Only works for LWJGL3
- Fix LWJGL3: Audio doesn't die anymore, if a device gets disconnected
- API Addition: Added Haptics API with 4 different Input#vibrate() methods with complete Android and iOS implementations.
- API Addition: Vector2: Added static methods for angleDeg and angleRad
- Fix: Fixed Android and iOS touch cancelled related issues, see #6871.
- Javadoc: Add "-use" flag to javadoc generation
- Android: gdx-setup now uses AGP 7.2.2 and SDK 32, requiring Android Studio Chipmunk or IntelliJ IDEA 2022.2 and JDK 11.
- libGDX is now built using Java 11 due to new Android requirements. The rest of libGDX can still be built with JDK 8 and runtime compatibility of libGDX projects should be unaffected.
- Fixed glViewport when using HdpiMode.Logical with the LWJGL3 backend.
- Added Stage#actorRemoved to fire exit events just before an actor is removed.
- ScrollPane#setScrollingDisabled avoids invalidate() if nothing changed.
- Fixed incorrect ScrollPane#scrollTo.
- API Addition: Added Texture3D support
- Fix: Throw an exception when maximum Attribute count is reached to prevent silent failure.
- API Fix: The cursor can now be catched on Android.
- LWJGL3 Fix: Stereo audio can now be played on mono output devices. This may also improve downmixing to stereo and upmixing to surround.
- API Addition: Added CheckBox#getImageDrawable.
- FIX: HexagonalTiledMapRenderer now displays maps with the correct stagger index.
- API Addition: Added I18NBundle#keys() method.
- TOOLS Features: Save mode can be changed in Flame particle 3D editor.
- API Addition: added WebGL 2.0 implementation to Gwt backend : you can enable it by GwtApplicationConfiguration#useGL30
- Added GLES31 and GLES32 support with Lwjgl3 backend implementation
- API Addition: JsonReader#stop() to stop parsing.
- API Change: TextureAtlas now uses FileHandle#reader so outside code can control the charset
- API Fix: Intersector#isPointInTriangle
- API Addition: The Skin serializer now supports useIntegerPositions
- API Change: The skin serializer now treats scaledSize as a float
- API Change: DataInput throws an EOF-Exception
- API Fix: RenderBuffer leak in GLFrameBuffer class
- API Change: Pixmap#setPixels will now verify it has been given a direct ByteBuffer
- API Addition: glTexImage2D and glTexSubImage2D with offset parameter
- API Addition: OrientedBoundingBox
- API Addition: Tiled parallax factor support
- API Fix: LWJGL 3’s borderless fullscreen works with negative monitor coords
- API Fix: Update mouse x and y values immediately after calling #setCursorPosition
- API Change: Never stall with AssetManager on GWT
- API Change: Allow packed depth stencil buffer creation when not using GL30
- API Fix: Fixed DataInput#readString for non-ASCII
- API Fix: LwjglGraphics.setupDisplay() is no longer choosing the wrong display mode
- API Fix: MathUtils.lerpAngle() fixed for extreme inputs
- MathUtils trigonometry improvements
- Various Scene2D fixes and improvements
- Fix: JsonValue#addChild now clears leftover list pointers, preventing inconsistent or looping JSON objects.

[1.11.0]
- [BREAKING CHANGE] iOS: Increased min supported iOS version to 9.0. Update your Info.plist file if necessary.
- [BREAKING CHANGE] Removed Maven and Ant build systems. libGDX is now solely built with Gradle. See https://libgdx.com/dev/from-source/ for updated build instructions.
- [BREAKING CHANGE] Android Moved natives loading out of static init block, see #5795
- [BREAKING CHANGE] Linux: Shared libraries are now built on Ubuntu 18.04 (up from Ubuntu 16.04)
- [BREAKING CHANGE] The built-in font files arial-15.fnt and arial-15.png have been replaced with lsans-15.fnt and lsans-15.png; this may change some text layout that uses the built-in font, and code that expects arial-15 assets to be present must change to lsans-15.
- [BREAKING CHANGE] Legacy LWJGL3 projects must update the sourceCompatibility to 1.8 or higher.
- [BREAKING CHANGE] Android Removed hideStatusBar configuration, see #6683
- [BREAKING CHANGE] Lwjgl3ApplicationConfiguration#useOpenGL3 was replaced by #setOpenGLEmulation
- Gradle build now takes -PjavaVersion=7|8|9... to specify the Java version against which to compile libGDX. Default is Java 7 for everything, except the LWJGL3 backend, which is compiled for Java 8.
- LWJGL3 extension: Added gdx-lwjgl3-glfw-awt-macos extension. Fixes GLFW in such a way, that the LWJGL3/libGDX must no longer run on the main thread in macOS, which allows AWT to work in parallel, i.e. file dialogs, JFrames, ImageIO, etc. You no longer need to pass `-XstartOnFirstThread` when starting an LWJGL3 app on macOS. See `AwtTestLWJGL` in gdx-tests-lwjgl3. For more information, see https://github.com/libgdx/libgdx/pull/6772
- API Addition: Added LWJGL3 ANGLE support for x86_64 Windows, Linux, and macOS. Emulates OpenGL ES 2.0 through DirectX (Windows), desktop OpenGL (Linux), and Metal (macOS). May become the preferred method of rendering on macOS if Apple removes OpenGL support entirely. May fix some OpenGL driver issues. More information here: https://github.com/libgdx/libgdx/pull/6672
- iOS: Update to MobiVM 2.3.16
- Update to LWJGL 3.3.1
- API Addition: ObjLoader now supports ambientColor, ambientTexture, transparencyTexture, specularTexture and shininessTexture
- API Addition: PointSpriteParticleBatch blending is now configurable.
- TOOLS Features: Blending mode and sort mode can be changed in Flame particle 3D editor.
- API Addition: Polygon methods setVertex, getVertex, getVertexCount, getCentroid.
- API Addition: TMX built-in tile property "type" is now supported.
- API Addition: Octree structure.
- API Addition: Added StringBuilder#toStringAndClear() method.
- FirstPersonCameraController keys mapping is now configurable
- Fix: GlyphLayout: Several fixes for color markup runs with multi-line or wrapping texts
- API change: GlyphLayout#GlyphRun is now one GlyphRun per line. "color" was removed from GlyphRun and is now handled by GlyphLayout.
- Gdx Setup Tool: Target Android API 30 and update AGP plugin to 4.1.3
- API Fix: Sound IDs are now properly removed; this prevents changes to music instances with the same ID
- API Fix: LWJGL3Net#openURI does now work on macOS & JDK >= 16
- API Fix: Fixed a possible deadlock with AssetManager#dispose() and #clear()
- API Change: Enable the AL_DIRECT_CHANNELS_SOFT option for Sounds and AudioDevices as well to fix stereo sound
- API Addition: CameraInputController#setInvertedControls(boolean)
- API Removal: AnimatedTiledMapTile#frameCount
- LWJGL 3 is now the default desktop backend. If you want to port your existing applications, take a look here: https://gist.github.com/crykn/eb37cb4f7a03d006b3a0ecad27292a2d
- Brought the official and third-party extensions in gdx-setup up to date. Removed some unmaintained ones and added gdx-websockets & jbump.
- API Fix: Escaped characters in XML attributes are now properly un-escaped
- Bug Fix: AssetManager backslash conversion removed - fixes use of filenames containing backslashes
- gdx-setup now places the assets directory in project root instead of android or core. See advanced settings (UI) or arguments (command line) if you don't want it in root.
- API Fix: Resolved issues with LWJGL 3 and borderless fullscreen
- API Addition: GeometryUtils,polygons isCCW, ensureClockwise, reverseVertices
- API Addition: Added FreeTypeFontGenerator#hasCharGlyph method.
- API Fix: Pool discard method now resets object by default. This fixes the known issue about Pool in libGDX 1.10.0.
- API Addition: Split GWT reflection cache into two generated classes
- API Fix: Fix Box2D memory leak with ropes on GWT
- API Fix: Fix NPE in Type#getDeclaredAnnotation
- API Addition: Add pause/resume methods to AudioDevice
- API Fix: Protection against NullPointerException in World#destroyBody()
- API Fix: Prevent repeated mipmap generation in FileTextureArrayData
- API Fix: Fix issue with camera reference in CameraGroupStrategy’s default sorter
- API Fix: Move vertex array index buffer limit to backends to fix issue with numIndices parameter
- API Fix: TexturePacker: Fix wrong Y value when using padding
- API Fix: Lwjgl3Net: Add fallback to xdg-open on Linux if Desktop.BROWSE is unavailable
- API Addition: Add NWSEResize, NESWResize, AllResize, NotAllowed and None SystemCursors
- API Addition: GWTApplication#getJavaHeap and getNativeHeap are now supported
- API Addition: Box2D Shape now implements Disposable
- API Addition: Added ChainShape#clear method
- API Addition: Added Tooltip#setTouchIndependent; see #6758
- API Addition: Emulate Timer#isEmpty on GWT
- API Addition: Bits add copy constructor public Bits (Bits bitsToCpy)
- API Addition: Added List#drawSelection().
- API Addition: GwtApplicationConfiguration#xrCompatible 
- API Fix: setSystemCursor() now works on Android
- API Fix: getDisplayMode() is now more accurate on Android and GWT.
- API Addition: JsonValue#iterator(String) to more easily iterate a child that may not exist.
- API Addition: Added ExtendViewport#setScaling, eg for use with Scaling.contain.
- API Addition: Added application lifecycle methods to IOSAudio for custom audio implementations.
- API Addition: Added getBoundingRectangle() to Polyline
- API Addition: ShapeRenderer#check() has now protected visibility
- API Addition: Add ability to host GWT module on a different domain than the site, see #6851
- API Addition: Addes Tooltip#setTouchIndependent; see #6758
- API ADDITION: Emulate Timer#isEmpty on GWT
- API Addition: OrientedBoundingBox.

[1.10.0]
- [BREAKING CHANGE] Android armeabi support has been removed. To migrate your projects: remove any dependency with natives-armeabi qualifier from your gradle build file, this apply to gdx-platform, gdx-bullet-platform, gdx-freetype-platform and gdx-box2d-platform.
- [BREAKING CHANGE] tvOS libraries have been removed. No migration steps required.
- [BREAKING CHANGE] Linux x86 (32-bit) support has been removed. No migration steps required.
- [BREAKING CHANGE] Requires Java 7 or above.
- [BREAKING CHANGE] API Change: Scaling is now an object instead of an enum. This may change behavior when used with serialization.
- [BREAKING CHANGE] Group#clear() and #clearChildren() now unfocus the children. Added clear(boolean) and clearChildren(boolean) for when this isn't wanted. Code that overrides clear()/clearChildren() probably should change to override the (boolean) method. #6423
- [BREAKING CHANGE] Lwjgl3WindowConfiguration#autoIconify is enabled by default.
- [KNOWN ISSUE] Pool no longer reset freed objects when pool size is above its retention limit. Pool will discard objects instead. If you want to keep the old behavior, you should override Pool#discard method to reset discarded objects.
- Scene2d.ui: Added new ParticleEffectActor to use particle effects on Stage
- API addition: iOS: Added HdpiMode option to IOSApplicationConfiguration to allow users to set whether they want to work in logical or raw pixels (default logical).
- Fix for #6377 Gdx.net.openURI not working with targetSdk 30
- Api Addition: Added a Pool#discard(T) method.
- Architecture support: Linux ARM and AARCH64 support has been added. The gdx-xxx-natives.jar files now contain native libraries of these architectures as well.
- API Addition: Desktop Sound now returns number of channels and sample rate.

[1.9.14]
- [BREAKING CHANGE] iOS: IOSUIViewController has been moved to its own separate class 
- [BREAKING CHANGE] API Change: G3D AnimationDesc#update now returns -1 (instead of 0) if animation not finished.
- [BREAKING CHANGE] InputEventQueue no longer implements InputProcessor, pass InputProcessor to #drain.
- [BREAKING CHANGE] HeadlessApplicationConfiguration#renderInterval was changed to #updatesPerSecond
- API addition: Added Pixmap#setPixels(ByteBuffer).
- API change: ScreenUtils#getFrameBufferPixmap is deprecated in favor to new method Pixmap#createFromFrameBuffer.
- API Addition: Added overridable createFiles() methods to backend application classes to allow initializing custom module implementations.
- API Addition: Add a Graphics#setForegroundFPS() method.

[1.9.13]
- [BREAKING CHANGE] Fixed keycode representations for ESCAPE, END, INSERT and F1 to F12. These keys are working on Android now, but if you hardcoded or saved the values you might need to migrate.
- [BREAKING CHANGE] TextureAtlas.AtlasRegion and Region splits and pads fields have been removed and moved to name/value pairs, use #findValue("split") and #findValue("pad") instead.
- iOS: Update to MobiVM 2.3.12
- GWT: Key codes set with Gdx.input.setCatchKey prevent default browser behaviour
- Added Scaling.contain mode: Scales the source to fit the target while keeping the same aspect ratio, but the source is not scaled at all if smaller in both directions.
- API Addition: Added hasContents() to Clipboard interface, to reduce clipboard notifications on iOS 14
- TOOLS Features: Blending mode can be changed in Flame particle 3D editor.
- Input Keycodes added: CAPS_LOCK, PAUSE (aka Break), PRINT_SCREEN, SCROLL_LOCK, F13 to F24, NUMPAD_DIVIDE, NUMPAD_MULTIPLY, NUMPAD_SUBTRACT, NUMPAD_ADD, NUMPAD_DOT, NUMPAD_COMMA, NUMPAD_ENTER, NUMPAD_EQUALS, NUMPAD_LEFT_PAREN, NUMPAD_RIGHT_PAREN, NUM_LOCK.
  Following changes might be done depending on platform: Keys.STAR to Keys.NUMPAD_MULTIPLY, Keys.SLASH to Keys.NUMPAD_DIVIDE, Keys.NUM to Keys.NUM_LOCK, Keys.COMMA to Keys.NUMPAD_COMMA, Keys.PERIOD to Keys.NUMPAD_DOT, Keys.COMMA to Keys.NUMPAD_COMMA, Keys.ENTER to Keys.NUMPAD_ENTER, Keys.PLUS to Keys.NUMPAD_ADD, Keys.MINUS to Keys.NUMPAD_SUBTRACT
- Added a QuadFloatTree class.
- Desktop: Cubemap Seamless feature is now enabled by default when supported, can be changed via backend specific methods, see supportsCubeMapSeamless and enableCubeMapSeamless in both LwjglGraphics and Lwjgl3Graphics.
- API Addition: TextureAtlas reads arbitrary name/value pairs for each region. See #6316.
- TexturePacker writes using a new format when legacyOutput is false (default is true). TextureAtlas can read both old and new formats. See #6316.

[1.9.12]
- [BREAKING CHANGE] iOS: Changed how Retina/hdpi handled on iOS. See #3709.
- [BREAKING CHANGE] API Change: InputProcessor scrolled method now receives scroll amount for X and Y. Changed type to float to support devices which report fractional scroll amounts. Updated InputEvent in scene2d accordingly: added scrollAmountX, scrollAmountY attributes and corresponding setters and getters. See #6154.
- [BREAKING CHANGE] API Change: Vector2 angleRad(Vector2) now correctly returns counter-clockwise angles. See #5428
- [BREAKING CHANGE] Android: getDeltaTime() now returns the raw delta time instead of a smoothed one. See #6228.
- Fixed vertices returned by Decal.getVertices() not being updated
- Fixes Issue #5048. The function Intersector.overlapConvexPolygons now should return the right minimum translation vector values.
- Update to MobiVM 2.3.11
- API Change: Removed Pool constructor with preFill parameter in favor of using Pool#fill() method. See #6117
- API Addition: Slider can now be configured to only trigger on certain mouse button clicks (Slider#setButton(int)).
- Fixed GlyphLayout not laying out correctly with color markup.
- Fixed TileDrawable not applying its scale correctly.
- API Addition: Added epsilon methods to maps with float values.
- API Addition: Added an insertRange method to array collections.
- Fixed GestureDetector maxFlingDelay.
- API Change: Changed default GestureDetector maxFlingDelay to Integer.MAX_VALUE (didn't work before, this matches that).
- Gdx.files.external on Android now uses app external storage - see wiki article File handling for more information
- Improved text, cursor and selection rendering in TextArea.
- API Addition: Added setProgrammaticChangeEvents, updateVisualValue, round methods to ProgressBar/Slider.
- iOS: Keyboard events working on RoboVM on iOS 13.5 and up, uses same API as on other platforms
- API Addition: Added AndroidLiveWallpaper.notifyColorsChanged() to communicate visually significant colors back to the wallpaper engine.
- API Change: AssetManager invokes the loaded callback when an asset is unloaded from the load queue if the asset is already loaded.
- GWT: changed audio backend to WebAudio API. Now working on mobiles, pitch implemented. Configuration change: preferFlash removed. When updating existing projects, you can remove the soundmanager js files from your webapp folder and the references to it from index.html
- GWT: added possibility to lazy load assets via AssetManager instead of preload them before game start. See GWT specifics wiki article for more information.
- GWT: New configuration setting usePhysicalPixels to use native resolution on mobile / Retina / HDPI screens. When using this option, make sure to update your code in index.html and HTMLLauncher from setup template.
- GWT: GwtApplicationConfiguration and GWT backend now support an application to be resizable or fixed size. You can remove your own resizing code from your HTMLLaunchers.
- GWT: Assets in distribute build are renamed with md5 hash suffix to bypass browser cache on changes
- GWT: Fixed GwtFileHandle that was only returning text assets when listing a directory, now returns all children
- API Addition: Pixmap.downloadFromUrl() downloads an image from http(s) URLs and passes it back as a Pixmap on all platforms
- Added support for Linux ARM builds.
	- 32-bit: ARMv7/armhf
	- 64-bit: ARMv8/AArch64
- API Change: Removed arm abi from SharedLibraryLoader
- API Addition: Added a Lwjgl3ApplicationConfiguration#foregroundFPS option.
- API Change: Utility classes are now final and have a private constructor to prevent instantiation.
- API Change: ScrollPane now supports all combinations of scrollBarsOnTop and fadeScrollBars.
- API Addition: Added new methods with a "deg" suffix in the method's name for all Vector2 degrees-based methods and deprecated the old ones.
- API Addition: Added Slider#setVisualPercent.
- API Change: Enabling fullscreen mode on the lwjgl3 backend now automatically sets the vsync setting again.
- API Addition: Added put(key, value, defaultValue) for maps with primitive keys, so the old value can be returned.
- API Addition: Added ObjectLongMap.
- Added Intersector#intersectRayOrientedBoundsFast to detect if a ray intersects an oriented bounding box, see https://github.com/libgdx/libgdx/pull/6139
- API Addition: Added Table#clip() and Container#clip() methods.
- API Addition: Added getBackgroundDrawable() to Button.
- API Addition: Added imageCheckedDown and getImageDrawable() to ImageButton and ImageTextButton.
- API Addition: Added focusedFontColor, checkedFocusedFontColor, and getFontColor() to TextButton and ImageTextButton.
- API Addition: Added wrapReverse setting to HorizontalGroup.
- API Addition: Added Slider style drawables for over and down: background, knobBefore, and knobAfter.
- Fixed LwjglFrame not hiding the canvas in some situations.
- API Change: Table#round uses ceil/floor and is applied during layout, rather than afterward.
- Fixed blurry NinePatch rendering when using a single center region.
- API Change: Upon changing the window size with the lwjgl3 backend, the window is centered on the monitor.
- Fixed DepthShaderProvider no longer creates one DepthShader per bones count. Now it creates only one skinned variant and one non-skinned variant based on DepthShader/Config numBones.
- API Addition: Added Intersector#intersectPlanes to calculate the point intersected by three planes, see https://github.com/libgdx/libgdx/pull/6217
- API Addition: Added alternative Android Audio implementation for performant sound. See https://github.com/libgdx/libgdx/pull/6243.
- API Addition: Expose SpriteBatch and PolygonSpriteBatch setupMatrices() as protected.
- API Addition: New parameter OnscreenKeyboardType for Input.setOnscreenKeyboardVisible and Input.getTextInput 

[1.9.11]
- Update to MobiVM 2.3.8
- Update to LWJGL 3.2.3
- Fixed AndroidInput crashes due to missing array resize (pressure array).
- API Change: Ray#set methods and Ray#mul(Matrix4) normalize direction vector. Use public field to set and avoid nor()
- API Change: New internal implementation of all Map and Set classes (except ArrayMap) to avoid OutOfMemoryErrors when too many keys collide. This also helps resistance against malicious users who can choose problematic names.
- API Addition: OrderedMap#alter(Object,Object) and OrderedMap#alterIndex(int,Object) allow swapping out a key in-place without changing its value; OrderedSet also has this.
- API Addition: Json can now read/write: ObjectIntMap, ObjectFloatMap, IntMap, LongMap.
- API Addition: Added @Null annotation for IDE null analysis. All parameters and return values should be considered non-null unless annotated (or javadoc'ed if not yet annotated).
- API Addition: Added ParticleEmitter#preAllocateParticles() and ParticleEffect#preAllocateParticles() to avoid particle allocations during updates.
- Fixed changing looping state of already playing sounds on Android by first pausing the sound before setting the looping state (see #5822).
- API Change: scene2d: Table#getRow now returns -1 when over the table but not over a row (used to return the last row).
- API Change: scene2d: Tree#addToTree and #removeFromTree now have an "int actorIndex" parameter.
- API Addition: scene2d: Convenience method Actions#targeting(Actor, Action) to set an action's target.
- API Change: scene2d: In TextField, only revert the text if the change event was cancelled. This allows the text to be manipulated in the change listener.
- API Change: scene2d: Tree.Node#removeAll renamed to clearChildren.
- API Addition: scene2d: Added SelectBox#setSelectedPrefWidth to make the pref width based on the selected item and SelectBoxStyle#overFontColor.
- API Change: DefaultTextureBinder WEIGHTED strategy replaced by LRU strategy.
- API Change: ShaderProgram begin and end methods are deprecated in favor to bind method.
- API Addition: Added a OpenALAudio#getSourceId(long) method.
- API Addition: Added a ShaderProgram#getHandle() method.
- API Change: Replaced deprecated android support libraries with androidx. AndroidFragmentApplication is only affected.
- API Addition: Created interfaces AndroidAudio and AndroidInput and added AndroidApplication#createAudio and AndroidApplication#createInput to allow initializing custom module implementations.
- Allows up to 64k (65536) vertices in a Mesh instead of 32k before. Indices can use unsigned short range, so index above 32767 should be converted to int using bitwise mask, eg. int unsigneShortIndex = (shortIndex & 0xFFFF).
- API Change: DragAndDrop only removes actors that were not already in the stage. This is to better support using a source actor as the drag actor, see #5675 and #5403.
- API Change: Changed TiledMapTileLayer#tileWidth & #tileHeight from float to int
- API Addition: convenient Matrix4 rotate methods: rotateTowardDirection and rotateTowardTarget
- API Addition: Convenience method Actions#targeting(Actor, Action) to set an action's target.
- API Change: Correction of TextField#ENTER_ANDROID renamed to NEWLINE and TextField#ENTER_DESKTOP renamed to CARRIAGE_RETURN.
- API Change: Changed the visibility of TextField#BULLET, TextField#DELETE, TextField#TAB and TextField#BACKSPACE to protected.
- API Addition: TextField and TextArea are providing the protected method TextField#checkFocusTraverse(char) to handle the focus traversal.
- API Addition: UIUtils provides the constants UIUtils#isAndroid and UIUtils#isIos now.
- Fixed: The behaving of TextFields and TextAreas new line and focus traversal works like intended on all platforms now.
- API Change: Changed Base64Coder#encodeString() to use UTF-8 instead of the platform default encoding. See #6061
- Fixed: SphereShapeBuilder poles are now merged which removes lighting artifacts, see #6068 for more information.
- API Change: Matrix3#setToRotation(Vector3, float float) now rotates counter-clockwise about the axis provided. This also changes Matrix3:setToRotation(Vector3, float) and the 3d particles will rotate counter-clockwise as well. 
- API Change: TexturePacker uses a dash when naming atlas page image files if the name ends with a digit or a digit + 'x'.
- API Addition: Added Skin#setScale to control the size of drawables from the skin. This enables scaling a UI and using different sized images to match, without affecting layout.
- API Change: Moved adding touch focus from Actor#notify to InputListener#handle (see #6082). Code that overrides InputListener#handle or otherwise handles InputEvent.Type.touchDown events must now call Stage#addTouchFocus to get touchDragged and touchUp events.
- API Addition: Added AsynchronousAssetLoader#unloadAsync to fix memory leaks when an asset is unloaded during loading.
- Fixed Label text wrapping when it shouldn't (#6098).
- Fixed ShapeRenderer not being able to render alpha 0xff (was max 0xfe).
- API Change: glGetActiveUniform and glGetActiveAttrib parameter changed from Buffer to IntBuffer.

[1.9.10]
- API Addition: Allow target display for maximization LWJGL3 backend
- API Addition: Accelerometer support on GWT
- API Change: Set default behaviour of iOS audio to allow use of iPod
- API Change: IOSDevice is no longer an enum to allow users to add their own new devices when LibGDX is not up to date
- API Addition: Add statusBarVisible configuration to IOSApplicationConfiguration
- Update GWT Backend to GWT 2.8.2
- Update Android backend to build against API 28 (Android 9.0)
- API Addition: Input.isButtonJustPressed
- Update to LWJGL 2 backend to 2.9.3
- Update to MobiVM 2.3.6 release
- Update to LWJGL 3.2.1
- API Addition: Input allows getting the maximum number of pointers supported by the backend
- API Addition: Configuration option added to allow setting a max number of threads to use for net requests
- API Change: NetJavaImpl now uses a cached thread pool to allow concurrent requests (by default, the thread pool is unbounded - use maxNetThreads in backend configurations to set a limit - set to 1 for previous behavior)
- API Addition: New MathUtils norm and map methods
- API Change: Pixmap blending was incorrect. Generated fonts may change for the better, but may require adjusting font settings.
- API Change: Particle effects obtained from a ParticleEffectPool are now automatically started
- Removed OSX 32-bit support
- API Change: By default LWJGL2 backend no longer does pause/resume when becoming background/foreground window. New app config setting was added to enable the old behavior.
- API Change: By default LWJGL2 backend now does pause/resume when window is minimized/restored. New app config setting was added to disable this behavior.
- LWJGL3: Fixed window creation ignoring refresh rate of fullscreen mode.
- TmxMapLoader and AtlasTmxMapLoader refactoring: Shared functionality was moved to BaseTmxMapLoader, duplicate code was removed.
- AtlasTmxMapLoader supports group layers now (a positive side effect of the BaseTmxMapLoader refactoring).
- API Change: TmxMapLoader and AtlasTmxMapLoader: load/loadAsync methods work exactly as before, but many methods of these classes had to change. This makes it possible implement new Tiled features.
- API Addition: TextField#drawMessageText.
- Fixed TextField rendering text outside the widget at small sizes.
- API Addition: Group#getChild(int)
- API Addition: notEmpty() for collections.
- API Change: scene2d.ui Tree methods renamed for node set/getObject to set/getValue.
- API Change: scene2d.ui Tree and Tree.Node require generics for the type of node, values, and actors.
- API Change: For Selection in scene2d.utils "toggle" is now respected when !required and selected.size == 1.
- API Addition: new InstanceBufferObject and InstanceBufferObjectSubData classes to enable instanced rendering.
- API Addition: Support for InstancedRendering via Mesh
- API Change: Cell#setLayout renamed to setTable.
- API Addition: Added Collections#allocateIterators. When true, iterators are allocated. When false (default), iterators cannot be used nested.
- API Addition: Added Group#removeActorAt(int,boolean) to avoid looking up the actor index. Subclasses intending to take action when an actor is removed may need to override this new method.
- API Change: If Group#addActorAfter is called with an afterActor not in the group, the actor is added as the last child (not the first).

[1.9.9]
- API Addition: Add support for stripping whitespace in PixmapPacker
- API Addition: Add support for 9 patch packing in PixmapPacker
- API Addition: Pressure support for ios/android. https://github.com/libgdx/libgdx/pull/5270
- Update to Lwjgl 3.2.0
- Update android level we build against to 7.1 (API 25)
- API Change: gdx-tools no longer bundles dependencies to be compatible with java 9
- Skin JSON files can now use the simple names of classes, i.e. "BitmapFont" rather than "com.badlogic.gdx.graphics.g2d.BitmapFont". Custom classes can be added by overriding Skin.getJsonLoader() and calling json.setClassTag().
- Skin supports cascading styles in JSON. Use the "parent" property to tag another style by name to use its values as defaults. See https://github.com/libgdx/libgdx/blob/master/tests/gdx-tests-android/assets/data/uiskin.json for example.
- SkinLoader can be used on subclasses of Skin by overriding generateSkin(). 
- API addition: Tree indentation can be customized.
- Fixed GlyphLayout not respecting BitmapFontData#down.
- API Addition: Added faceIndex paramter to #FreeTypeFontGenerator(FileHandle, int).
- API Change: BitmapFont#getSpaceWidth changed to BitmapFont#getSpaceXadvance.
- Many GlyphLayout fixes.
- API Addition: Added FileHandle#map(), can be used to memory map a file
- API Change: BitmapFontData#getGlyphs changed for better glyph layout. See https://github.com/libgdx/libgdx/commit/9a7dfdff3c6374a5ebd2f33a819982aceb287dfa
- API Change: Actor#hit is now responsible for returning null if invisible. #5264
- API Addition: Added [Collection]#isEmpty() method to all 22 custom LibGDX-collections (e.g. Array, ObjectMap, ObjectSet, Queue, ...)
- API Addition: StringBuilder#clear()
- API Addition: Color#WHITE_FLOAT_BITS
- Table layout fixed when expand is used and the layout width is less than the table's min width.
- InputMultiplexer#setProcessors(Array) now copies the items instead of using the specified array instance.
- API Change: A wrapped HorizontalGroup or VerticalGroup will now size children down to their min size if the group is smaller than their pref size.
- LWJGL3: useVSync() is now a per-window setting. Any additional windows should disable vsync to avoid frames dropping to (refresh rate / # of windows).
- Batch and sprite implementations and SpriteCache store Color separately from the float packed color, since converting to/from float is lossy.
- API Change: NumberUtils floatToIntColor expands the alpha from 0-254 to 0-255, so 255 doesn't become 254 from conversion from int to float to int.
- API Change: Batch and Decal setColor(float) renamed to setPackedColor for differentiation, since the conversion from float to Color is lossy.
- API Change: PolygonSprite getVertexColor renamed to getPackedColor to match other classes.
- API Change: FreeTypeFontGenerator only generates a missing glyph if \0 is in the characters.
- API Change: DragScrollListener no longer requires the touch/mouse cursor to be directly above/below the scroll pane.
- API Change: List#toString(Object) changed from protected to public. Subclasses overriding this need to change to public.
- API Change: List now handles more key presses.
- API Change: TexturePacker ImageProcessor#addImage(File, String) now returns the Rect.


[1.9.8]
- Add iPhoneX images
- Fix MacOS issue with GL_ARB_texture_float extension check
- Fix AtlasTmxMapLoader tileset tile id offset
- Bullet: updated to 2.87, see: http://bulletphysics.org/wordpress/?p=485
- API Addition: Possibility to specify TexturePacker settings for resampling when scaling.
- API Addition: Support for customizing render buffer attachments in GLFrameBuffers
- API Change: Revert to constructors for GLFrameBuffers for easier customization

[1.9.7]
- Update to MobiVM(RoboVM) 2.3.3
- Add iOS 11 support
- Update to Lwjgl 3.1.3
- Update to MOE 1.4.0
- API Change: GLFrameBuffer has been refactored https://github.com/libgdx/libgdx/pull/4882. Create standard FrameBuffers with static methods. Customized FBOS with FrameBufferBuilder
- API addition: Tiled group layer support 
- Fix Tiled properties, offset parsing for image layers
- API addition: Added utility methods for Vector equals with epsilon
- Fix Animation backing array type
- Fix Mesh copying with 0 indices 
- Fix restoration of pooled particle effects scale
- Fix loss of controller listeners on reconnect
- Added basic kotlin project generation support in the setup tool
- API addition: Allow APK expansion to be used in fragments and activities
- API addition: Added color properties support from tiled maps
- API Change: Added rotation vector sensor support on Android
- API Change: GLProfiler refactored for OOP and lwjgl3 multi windows
- LWJGL3: The creation of additional windows via Lwjgl3Application.newWindow() is now deferred, with postRunnable(), until all existing windows have been updated. This fixes a potential native crash with NVidia GL drivers on Windows, presumably caused by a GL context conflict.
- API addition: Lwjgl3WindowListener.created() is called after a new window has been created. It's unsafe to call Lwjgl3Window functions in between Lwjgl3Application.newWindow() and this callback.
- Updated LWJGL3 backend to 3.1.3.
- Lwjgl3Graphics.setUndecorated() and Lwjgl3Graphics.setResizable() now delegate their work to the respective GLFW functions.
- API addition: ProgressBar.isVertical() - returns whether a progress bar is vertical or horizontal.
- API Change: SplitPane now by default does not allow the split amount to shrink children below their minimum sizes (cropping them). This behavior can be reverted by overriding clampSplitAmount or wrapping the children in Containers set to minSize(0) and fill(). SplitPane also now correctly includes the handle min size in its own min size calculations.
- API Change: SplitPane.getSplit() renamed to SplitPane.getSplitAmount() to match other getter and setter names.
- Improved internal Timer synchronization.
- API Change: List#drawItem, added float width parameter.
- API Addition: Make it possible to disable sound on the GWT-Backend with disableSound=true.
- API Change: ScrollPane setWidget deprecated in favor of setActor to match other APIs.
- API Change: removed JGLFW backend
- Fixed mixed up use of TexturePacker.Settings.stripWhitespaceX|Y.
- Added joystick POV support to LWJGL3 controller backend.
- Added support for 2d particles sprite animation.
- API Change: ParticleEmitter getSprite, setSprite, getImagePath, setImagePath are now getSprites, setSprites, getImagePaths, setImagePaths.
- Added support for 2d particles independant scale X and Y.
- API Change: ParticleEmitter getScale, matchSize are now getScaleX/getScaleY, matchSizeX/matchSizeY. Added scaleSize(float scaleX, float scaleY)
- API Change: Added iconDropped() callback to AndroidWallpaperListener.

[1.9.6]
- Fix performance regression in LWJGL3 backend, use java.nio instead of BufferUtils. Those are intrinsics and quite a bit faster than BufferUtils on HotSpot.
- Updated to latest Sound Manager 2
- Added mappings for Xbox 360 controller for Linux
- Separated error log for vertex/fragment shaders for easier debugging
- Minimum Android API level is now level 9 (Android 2.3)
- API addition: Configurable TexturePacker bleed iterations
- Updated IOS Multi-OS Engine backend to 1.3.6
- API Change: Pixmap.setBlending, Pixmap.setFilter are now instance methods
- VertexAttribute expert constructors exposed. Short types can now be used for attributes.

[1.9.5]
- Fix NPE swallowing "video driver unsupported" error on LWJGL 2 backend.
- Allow window icons to be set in Lwjgl3ApplicationConfiguration or Lwjgl3WindowConfiguration.
- Allow window icon and title to be changed in Lwjgl3Window
- API Addition: ApplicationLogger interface, allowing easier access to custom logging
- DefaultRenderableSorter accounts for center of Renderable mesh, see https://github.com/libgdx/libgdx/pull/4319
- Bullet: added FilterableVehicleRaycaster, see https://github.com/libgdx/libgdx/pull/4361
- Bullet: updated to 2.85, see: http://bulletphysics.org/wordpress/?p=456
- Updated iOS native build scripts to iOS 10.1 and TVOS 10.0
- API Addition: BitmapFont#blankLineScale.
- Fixed rounding of Drawables in ProgressBar. Allow rounding to be disabled with setRound().
- Updated LWJGL3 backend to LWJGL 3.1.0, see https://blog.lwjgl.org/lwjgl-3-1-0-released/
- LWJGL3 backend now supports non-continuous rendering, see https://github.com/libgdx/libgdx/pull/3772
- API Change: Lwjgl3WindowListener.refreshRequested() is called when the windowing system (GLFW) reports contents of a window are dirty and need to be redrawn.
- API Change: Lwjgl3WindowListener.maximized() is called when a window enters or exits a maximized state.
- API Change: Lwjgl3WindowListener.deiconified() removed, combined with .iconified().
- API Change: Lwjgl3Window.deiconify() renamed to .restore() since it can also be used to de-maximize a window.
- Lwjgl3Window now has a maximize() method, and windows can be started maximized using the window or app configuration's setMaximized() method.
- NinePatch can now be drawn rotated or scaled.
- NinepatchDrawable is now a TransformDrawable.
- API Change: Group add* methods no longer remove and re-add the actor if it is already in the group, instead they do nothing.
- API Change: g2d.Animation is now generic so it can support Drawables, PolygonRegions, NinePatches, etc. To fix existing code, specify the TextureRegion type in animation declarations (and instantiations in Java 6), i.e. Animation<TextureRegion> myAnimation = new Animation<TextureRegion>(...);
- TiledDrawable throws unsupported operation if trying to draw rotated/scaled. #4005
- API Change: DragAndDrop now puts default position of drag actor at pointer location. The original default offset from the pointer was (14, -20).
- Added ShaderProgramLoader for AssetManager.
- BoundingBox#isValid now returns also true when min==max, see: https://github.com/libgdx/libgdx/pull/4460

[1.9.4]
- Moved snapping from ProgressBar to Slider to prevent snapping when setting the value programmatically.
- Bullet: added btSoftBody#getLinkCount() and btSoftBody#getLink(int), see https://github.com/libgdx/libgdx/issues/4152
- API Change: Wrapping for scene2d's HorizontalGroup and VerticalGroup.
- Fix hiero problem with certain unicode characters. See https://github.com/libgdx/libgdx/issues/4202
- Switched to RoboVM fork 2.2.0, fixes incompatibility with Android Gradle plugin and iOS 9.3.4

[1.9.3]
- Switched to MobiDevelop's RoboVM fork (http://robovm.mobidevelop.com)
- Addition of Intel Multi-OS Engine backend for deploying to iOS
- Updated iOS native build scripts to iOS 9.3 and TVOS 9.2
- API Addition: GestureDetector#pinchStop() called when no longer pinching
- API Addition: Gdx.graphics.setUndecorated/setResizable API added to Graphics https://github.com/libgdx/libgdx/pull/3847
- API Addition: Gdx.graphics.getGLVersion(), grab the GL version and implementation type. https://github.com/libgdx/libgdx/pull/3788
- API Change: Lwjgl3WindowListener -> filesDropped(String[] files) adds drag'n drop support for the lwjgl3 backend
- Added isComplete() to ParticleEffect to make it easier to know when all the emitters are done, behaves the same as in the 2D API.
- API Change: renamed Lwjgl3WindowListener.windowIsClosing() to closeRequested() to better communicate its intent.
- Add IndexData.updateIndices method to increase performance when used with IndexBufferObjectSubData. 
- Added FlushablePool
- Added ShapeCache see https://github.com/libgdx/libgdx/pull/3953
- API Change: moved shape builder logic out of MeshBuilder, see: https://github.com/libgdx/libgdx/pull/3996
- API Change: changed copy constructor OrderedMap(ObjectMap) to OrderedMap(OrderedMap)
- API Change: Table reset now calls clearChildren, not clear.
- Fixed crashes in AndroidMusic.java when isPlaying is called. Errors are now logged only rather than crashing the app.
- Added emulation of ScreenUtils for GWT
- Improved performance of glReadPixels() on GWT. New method is 20-30 times faster
- Fixed crash on Mac when using LWJGL2, custom cursors and embedding the game in an AWT window
- Fixed getDisplayModes(Monitor monitor) returning wrong data on LWJGL2 backend
- Fixed Gdx.input.getCurrentEventTime() not being set on LWJGL3, fixes GestureDetector and flick scroll not working
- Fixed not being able to select non-latin characters in TextFields
- Bullet: added CustomActionInterface, see https://github.com/libgdx/libgdx/pull/4025
- Add window size limits option to LWJGL3 app and window configurations
- Add handling of tag "<objectgroup>" within tags "<tile>" in TmxMap loaders.

[1.9.2]
- Added TextureArray wrapper see https://github.com/libgdx/libgdx/pull/3807
- Fixed bug in AndroidGL20.cpp which cast a pointer to a 32-bit int. Crash on 64-bit ARM, but only for a specific code path and address...
- Fixed multiple controllers registering on same index with LWJGL3, see https://github.com/libgdx/libgdx/issues/3774
- Fixed the FreeTypeFontGenerator texture bleeding, see https://github.com/libgdx/libgdx/issues/3521

[1.9.1]
- API Change: Override GwtApplication#createApplicationListener() to create your ApplicationListener
  on GWT, overriding GwtApplication#getApplicationListener() isn't needed anymore, see https://github.com/libgdx/libgdx/issues/3628
- Fixed ARM64 and x86_64 binaries for Android

[1.9.0]
- API Change: Lwjgl3ApplicationConfiguration#setBackbufferConfig -> setBackBufferConfig
- Fixed HexagonalTiledMapRenderer, see https://github.com/libgdx/libgdx/pull/3654
- Added support for locking the screen orientation in GWT, see https://github.com/libgdx/libgdx/pull/3633
- Added Gdx-Kiwi and gdx-lml to extensions, see https://github.com/libgdx/libgdx/pull/3597
- Added Gyroscope support in Input, implemented for Android, see https://github.com/libgdx/libgdx/pull/3594
- Fixed touch mapping on iOS, see https://github.com/libgdx/libgdx/pull/3590
- Added orientation to Box2D Transform class, see https://github.com/libgdx/libgdx/pull/3308
- Added system cursors to GWT, fix 'Ibeam' system cursor not working on LWJGL3.
- Added experimental AndroidApplicationConfiguration#useGL30 and IOSApplicationConfiguration#useGL30 for testing OpenGL ES 3.0 support on mobile devices, do not use in production.
- Fix broken kerning for FreeType fonts, see https://github.com/libgdx/libgdx/pull/3756
- Added ARM64 and x86_64 binaries for Android
- API Addition: FreeTypeFontParameter has an additional field for tweaking hinting, see https://github.com/libgdx/libgdx/pull/3757

[1.8.0]
- API Change: Rewrote FreeType shadow rendering (much better).
- Added spaceX/Y to FreeType fonts.
- Higher quality FreeType font rendering.
- Hiero updated to v5, now with FreeType support and other new features!
- GlyphLayout now allocates much, much less memory when processing long text that wraps.
- Added LWJGL 3 backend, see https://github.com/libgdx/libgdx/issues/3673 for more info.
- Added Graphics#getBackBufferWidth and Graphics#getBackBufferHeight for HDPI handling
- API Change: Added HdpiUtils. Instead of calling GL20#glViewport and GL20#glScissor yourself
  please use HdpiUtils instead. It will ensure that you handle HDPI monitors correctly when
  using those OpenGL functions. On HDPI monitors, the size reported by Gdx.graphics 
  getWidth/getHeight is in logical coordinates as dictated by the operating system, usually half
  the HDPI resolution. The OpenGL drawing surface works in backbuffer coordinates at the full
  HDPI resolution. If you pass logical coordinates to glViewport and glScissor, you only 
  affect a quarter of the real backbuffer size. Use HdpiUtils instead, it will do the right thing, while letting you continue to work in logical (aka returned by Gdx.graphics.getWidth/getHeight) coordinates.
- API Change: Graphis#getDesktopDisplayMode() has been renamed to Graphics#getDisplayMode() and
  returns the current display mode of the monitor the window is shown on (primary monitor on
  all backends except LWJGL3, which supports real multi-monitor setups).
- API Change: Graphics#getDisplayModes() return the display modes of the monitor the monitor
  the window is shown on (primary monitor on all backends except LWJGL3 which supports real
  multi-monitor setups).
- API Change: Graphics#setDisplayMode(DisplayMode) has been renamed to 
  Graphics#setFullscreenMode(). If the window is in windowed mode, it will be switched 
  to fullscreen mode on the monitor from which the DisplayMode stems from.
- API Change: Graphics#setDisplayMode(int, int, boolean) has been renamed to 
  Graphics#setWindowedMode(int, int). This will NOT allow you to switch to fullscreen anymore, 
  use Graphics#setFullscreenMode() instead. If the window is in fullscreen mode, it will be
  switched to windowed mode on the monitor the window was in fullscreen mode on.
 - API Addition: Graphics#Monitor, represents a monitor connected to the machine the app is
  running on. A monitor is defined by a name and it's position relative to other connected
  monitors. All backends except the LWJGL3 backend will report only the primary monitor
 - API Addition: Graphics#getPrimaryMonitor() returns the primary monitor you usually want
  to work with.
 - API Addition: Graphics#getMonitor() returns the monitor your app's window is shown on,
  which may not be the primary monitor in >= 2 monitor systems. All backends except the 
  LWJGL3 backend will report only the primary monitor.
 - API Addition: Graphics#getMonitors() returns all monitors connected to the system. All
  backends except the LWJGL3 backend will only report the primary monitor.
 - API Addition: Graphics#getDisplayMode(Monitor) returns the display mode of the monitor
  the app's window is shown on. All backends except the LWJGL3 backend will report the
  primary monitor display mode instead of the actual monitor's display mode. Not a problem
  as all other backends run on systems with only a single monitor so far (primary monitor).
- Added option to include credentials on cross-origin http requests (used only for GWT backend).
- Added option to specify crossorigin attribute when loading images with AssetDownloader (GWT), see #3216.
- API Change: removed Sound#setPriority, this was only implemented for the Android backend. However, Android itself never honored priority settings.
- API Change: cursor API has been cleaned up. To create a custom cursor, call Graphics#newCursor(), to set the custom cursor call Graphics#setCursor(), to set a system cursor call Graphics#setSystemCursor(). The Cursor#setSystemCursor method has been removed as that was not the
right place. Note that cursors only work on the LWJGL, LWJGL3 and GWT backends. Note that system cursors only fully work on LWJGL3 as the other two backends lack a means to set a specific system cursor. These backends fall back to displaying an arrow cursor when setting any system cursor.
- API Addition: Added Lwjgl3WindowListener, allows you to hook into per-window iconficiation, focus and close events. Also allows you to prevent closing the window when a close event arrives.

[1.7.2]
- Added AndroidAudio#newMusic(FileDescriptor) to allow loading music from a file descriptor, see #2970
- Added GLOnlyTextureData, which is now the default for FrameBuffer and FrameBufferCubemap, see #3539
- Added rotationChanged() for Actor class, called when rotation changes, see https://github.com/libgdx/libgdx/pull/3563
- Fixed crash on MacOS when enumerating connected gamepads.
- ParticleEmitter no longer says it's complete when it's set to continuous, see #3516
- Improved JSON parsing and object mapping error messages.
- Updated FreeType from version 2.5.5 to 2.6.2.
- Fixed corrupt FreeType rendering for some font sizes.
- API Change: FreeTypeFontParameter has new fields for rendering borders and shadows.
- FreeTypeFontParameter can render much better fonts at small sizes using gamma settings.
- BitmapFont can now render missing (tofu) glyph for glyphs not in the font.
- FreeTypeFontGenerator depreacted methods removed.
- Fixed BitmapFont color tags changing glyph spacing versus not using color tags. BitmapFont#getGlyphs has a new paramter. See #3455.
- Skin's TintedDrawable now works with TiledDrawable. #3627
- Updated jnigen to Java Parser 2.3.0 (http://javaparser.github.io/javaparser/).
- FreeType fonts no longer look terrible at small size. This is a big deal!
- Updated to RoboVM 1.12.0, includes tvOS support!

[1.7.1]
- Fixes AtlasTmxMapLoader region name loading to tileset name instead of filename
- Changes TiledMapPacker output, region names are tileset names, adjusts gid, defaults to one atlas per map
- API Change: members of Renderable and MeshPart are changed, see https://github.com/libgdx/libgdx/pull/3483
- Added Vector#setToRandomDirection(), see #3222
- Updated to stb_image v2.08
- Added Node#copy(), used when creating a ModelInstance from a Model to allow using custom nodes
- Add ModelCache, see https://github.com/libgdx/libgdx/wiki/ModelCache
- Updated bullet to v2.83.6
- Updated to RoboVM 1.9, for free life-time license read http://www.badlogicgames.com/wordpress/?p=3762

[1.7.0]
- Gdx.input.setCursorImage removed, replaced with Gdx.graphics.setCursor and Gdx.graphics.newCursor see https://github.com/libgdx/libgdx/pull/2841/
- Fixed an issue with UTF8 decoding in GWT emulation of InputStreamReader
- Updated to RoboVM 1.8 for iOS 9 support.

[1.6.5]
- Objects from animated tiles in TMX maps are now supported.
- Made possible to use any actor for tooltips.
- Improved cross-platform reflection api for annotations.
- NinePatch#scale now also scales middle patch size.
- GLFrameBuffer is now abstract, renamed setupTexture to createColorTexture, added disposeColorTexture
- Added LwjglApplicationConfiguration#gles30Context*Version, see https://github.com/libgdx/libgdx/pull/2941
- Added OpenGL error checking to GLProfiler, see https://github.com/libgdx/libgdx/pull/2889
- Updated to RoboVM 1.6

[1.6.4]
- TextField cursor and selection size changed. https://github.com/libgdx/libgdx/commit/2a830dea348948d2a37bd8f6338af2023fec9b09
- FreeTypeFontGenerator setting to improve shadows and borders.
- ScrollPane scrolls smoothly when the scrolled area is much larger than the scrollbars.
- TexturePacker sorts page regions by name.
- GlyphLayout text wrapping changed to not trim whitespace. https://github.com/libgdx/libgdx/commit/ee42693da067da7c5ddd747f051c1423d262cb96
- Fixed BitmapFont computing space width incorrectly when padding is used and no space glyph is in the font.
- Fixed TextArea cursor and selection drawing positions.
- Fixed ActorGestureListener pan and zoom when the actor is rotated or scaled.
- Fixed TextField for non-pixel display.
- Allow ellipsis string to be set on Label.
- AssetManager gets hook for handling loading failure.
- TextField now fires a ChangeEvent when the text change. Can be cancelled too!
- Added tooltips to scene2d.ui.
- Updated to RoboVM 1.5

[1.6.3]
- Updated to RoboVM 1.4

[1.6.2]
- API Change: TiledMapImageLayer now uses floats instead of ints for positioning
- API Change: Added GLFrameBuffer and FrameBufferCubemap: Framebuffer now extends GLFramebuffer, see #2933

[1.6.1]
- Added optional hostname argument to Net.newServerSocket method to allow specific ip bindings for server applications made with gdx.
- Changed the way iOS native libs are handled. Removed updateRoboVMXML and copyNatives task from ios/build.gradle. Instead natives are now packaged in jars, within the META-INF/robovm/ios folder. Additionally, a robovm.xml file is stored there that gets merged with the project's robovm.xml file by RoboVM.

[1.6.0]
- API Change: GlyphLayout xAdvances now have an additional entry at the beginning. This was required to implement tighter text bounds. #3034
- API Change: Label#getTextBounds changed to getGlyphLayout. This exposes all the runs, not just the width and height.
- In the 2D ParticleEditor, all chart points can be dragged at once by holding ctrl. They can be dragged proportionally by holding ctrl-shift.
- Added Merge button to the 2D ParticleEditor, for merging a loaded particle effect file with the currently open particle effect.
- Added ability to retrieve method annotations to reflection api
- Added PixmapPacker.updateTextureRegions() method.
- Added ability to pack "anonymous" pixmaps into PixmapPacker, which will appear in the generated texture but not a generated or updated TextureAtlas
- Added PixmapPacker.packDirectToTexture() methods.
- API Change: PixmapPacker.generateTextureAtlas(...) now returns an atlas which can be updated with subsequent calls to PixmapPacker.updateTextureAtlas(...)
- API Change: FreeTypeFontGenerator.generateFont(...) now works with a user-provided PixmapPacker.
- Added DirectionalLightsAttribute, PointLightsAttribute and SpotLightsAttribute, removed Environment#directionalLights/pointLights/spotLights, added Environment#remove, lights are now just like any other attribute. See also https://github.com/libgdx/libgdx/wiki/Material-and-environment#lights
- API Change: BitmapFont metrics now respect padding. #3074
- Update bullet wrapper to v2.83
- Added AnimatedTiledMapTile.getFrameTiles() method

[1.5.6]
- API Change: Refactored Window. https://github.com/libgdx/libgdx/commit/7d372b3c67d4fcfe4e82546b0ad6891d14d03242
- Added VertexBufferObjectWithVAO, see https://github.com/libgdx/libgdx/pull/2527
- API Change: Removed Mesh.create(...), use MeshBuilder instead
- API Change: BitmapFontData, BitmapFont, and BitmapFontCache have been refactored. http://www.badlogicgames.com/wordpress/?p=3658
- FreeTypeFontGenerator can now render glyphs on the fly.
- Attribute now implements Comparable, custom attributes might need to be updated, see: https://github.com/libgdx/libgdx/wiki/Material-and-environment#custom-attributes
- API Change: Removed (previously deprecated) GLTexture#createTextureData/createGLHandle, Ray#getEndPoint(float), Color#tmp, Node#parent/children, VertexAttribute#Color(), Usage#Color, ModelBuilder#createFromMesh, BoundingBox#getCenter()/updateCorners()/getCorners(), Matrix4.tmp

[1.5.5]
- Added iOS ARM-64 bit support for Bullet physics
- 3D Animation, NodeAnimation keyframes are separated into translation, rotation and scaling
- Added capability to enable color markup from inside skin json file.
- Exposed method ControllerManager#clearListeners on Controllers class
- Net#openURI now returns a boolean to indicate whether the uri was actually opened.
- DefaultShader now always combines material and environment attributes
- Added ShapeRenderer constructor to pass a custom shader program to ImmediateModeRenderer20.
- API Change: Group#toString now returns actor hierarchy. Group#print is gone.
- Added SpotLight class, see https://github.com/libgdx/libgdx/pull/2907
- Added support for resolving file handles using classpaths (ClasspathFileHandleResolver)

[1.5.4]
- Added support for image layers in Tiled maps (TiledMapImageLayer)
- Added support for loading texture objects from TMX Maps (TextureMapObject)
- Added support for border and shadow with FreeTypeFontGenerator - see https://github.com/libgdx/libgdx/pull/2774
- Now unknown markup colors are silently ignored and considered as normal text.
- Updated freetype from version 2.4.10 to 2.5.5
- Added 3rd party extensions to setup application, see 
- Updated to RoboVM 1.0.0-beta-04
- Updated to GWT 2.6.1, sadly GWT 2.7.0 isn't production ready yet.

[1.5.3]
- API Change: TextField#setRightAlign -> TextField#setAlignment
- I18NBundle is now compatible with Android 2.2
- Fixed GWT reflection includes for 3D particles
- 3D ParticleEffectLoader registered by default
- Added HttpRequestBuilder, see https://github.com/libgdx/libgdx/pull/2698
- Added LwjglApplicationConfiguration.useHDPI for Mac OS X with retina displays. Allows you to get "real" pixel coordinates for mouse and display coordinates.
- Updated RoboVM to 1.0.0-beta-03

[1.5.2]
- Fixed issue #2433 with color markup and alpha animation. 
- Fixed natives loading for LWJGL on Mac OS X

[1.5.1]
- Gradle updated to 2.2
- Android Gradle tooling updated to 1.0.0
- API Change: Switched from Timer to AnimationScheduler for driving main loop on GWT. Removed fps field from GwtApplicationConfiguration to instead let the browser choose the most optimal rate.
- API Change: Added pause and resume handling on GWT backend. When the browser supports the page visibility api, pause and resume will be called when the tab or window loses and gains visibility.
- API Change: Added concept of target actor, separate from the actor the action is added to. This allows an action to be added to one actor but affect another. This is useful to create a sequence of actions that affect many different actors. Previously this would require adding actions to each actor and using delays to get them to play in the correct order.
- Added 64-bit support for iOS sim and device
- Deprecated Node#children and Node#parent, added inheritTransform flag and methods to add/get/remove children
- API Change: By default keyframes are no longer copied from Model to ModelInstance but shared instead, can be changed using the `ModelInstance.defaultShareKeyframes` flag or `shareKeyframes` constructor argument.
- JSON minimal format now makes commas optional: newline can be used in place of any comma.
- JSON minimal format is now more lenient with unquoted strings: spaces and more are allowed.
- API Change: Added support for KTX/ZKTX file format, https://github.com/libgdx/libgdx/pull/2431
- Update stb_image from v1.33 to v1.48, see https://github.com/libgdx/libgdx/pull/2668
- Bullet Wrapper: added Gimpact, see https://github.com/libgdx/libgdx/issues/2619
- API Addition: Added MeshPartBuilder#addMesh(...), can be used to more easily combine meshes/models
- Update to LWJGL 2.9.2, fixes fullscreen mode on "retina" displays
- Fixes to RoboVM backend which would crash if accelerometer is used.

[1.5.0]
- API Addition: IOSInput now uses CMCoreMotion for accelerometer and magnetometer
- API Addition: Added getter for UITextField on IOS for keyboard customization 
- API Addition: Added ability to save PixmapPackers to atlas files. See PixmapPackerIO.
- API Addition: Added HttpRequestHeader and HttpResponseHeader with constants for HTTP headers.
- API Addition: HttpRequest is now poolable.
- New PNG encoder that supports compression, more efficient vertical flipping, and minimal allocation when encoding multiple PNGs.
- API Change: Label#setEllipse -> Label#setEllipsis.
- API Change: BatchTiledMapRenderer *SpriteBatch fields and methods renamed to *Batch
- API Change: ScrollPane#scrollToCenter -> ScrollPane#scrollTo; see optional boolean arguments centerHorizontal and centerVertical (scrollToCenter centered vertically only).
- API Change: Changed Input#getTextInput to accept both text and hint, removed Input#getPlaceholderTextInput.
- Bug Fix: Fixed potential NPE with immersive mode in the Android fragment backend. 
- iOS backend now supports sound ids, thanks Tomski!


[1.4.1]
- Update to the Gradle Integration plugin nightly build if you are on Eclipse 4.4.x!
- Update Intellij IDEA to 13.1.5+, because Gradle!
- Updated to Gradle 2.1 and Android build tools 20, default Android version to 20. You need to install the latest Android build tools via the SDK manager
- API Change: deprecation of bounding box methods, see https://github.com/libgdx/libgdx/pull/2408
- Added non-continuous rendering to iOS backend, thanks Dominik!
- Setup now uses Gradle 2.1 with default Android API level 20, build tools 20.0.0
- Non-continuous renderering implemented for iOS
- Added color markup support for scene2d label and window title.
- API Change: removed default constructor of DecalBatch, removed DefaultGroupStrategy
- Updated to latests RoboVM release, 1.0.0-alpha-04, please update your RoboVM plugins/installations
- Reduced I18NBundle loading times on Android and bypassed unclosed stream on iOS. 
- Removed the gdx-ai extension from the libGDX repository. Now it lives in its own repository under the libGDX umbrella, see https://github.com/libgdx/gdx-ai
- API Addition: Added randomSign and randomTriangular methods to MathUtils.
- API Addition: Decal has now a getter for the Color.
- API Addition: now I18NBundle can be set so that no exception is thrown when the key can not be found.
- API Addition: added annotation support in reflection layer, thanks code-disaster! https://github.com/libgdx/libgdx/pull/2215
- API Addition: shapes like Rect, Circle etc. now implement Shape2D interface so you can put them all into a single collection https://github.com/libgdx/libgdx/pull/2178 
- API Addition: bitmap fonts can now be loaded from an atlas via AssetManager/BitmapFontLoader, see https://github.com/libgdx/libgdx/pull/2110
- API Change: updated to RoboVM 1.0.0-SNAPSHOT for now until the next alpha is released.
- API Change: Table now uses padding from its background drawable by default. https://github.com/libgdx/libgdx/issues/2322
- Drawables now know their names, making debugging easier.
- API Change: Table fill now respects the widget's minimum size.
- Texture packer, fixed image size written to atlas file.
- API Change: Cell no longer uses primitive wrappers in public API and boxing is minimized.
- API Addition: TextureAttribute now supports uv transform (texture regions).
- API Change: Added parameters to Elastic Interpolation.
- API Change: Removed Actor#setCenterPosition, added setPosition(x,y,align).
- API Change: JsonReader, forward slash added to characters an unquoted strings cannot start with.
- API Change: Stage#cancelTouchFocus(EventListener,Actor) changed to cancelTouchFocusExcept.
- API Change: Json/JsonWriter.setQuoteLongValues() quotes Long, BigDecimal and BigInteger types to prevent truncation in languages like JavaScript and PHP.

[1.3.1]
- API change: Viewport refactoring. https://github.com/libgdx/libgdx/pull/2220
- Fixed GWT issues

[1.3.0]
- Added Input.isKeyJustPressed.
- API Addition: multiple recipients are now supported by MessageDispatcher, see https://github.com/libgdx/libgdx/wiki/Message-Handling#multiple-recipients
- API Change: State#onMessage now takes the message receiver as argument.
- API Addition: added StackStateMachine to the gdx-ai extension.
- API change: ShapeRenderer: rect methods accept scale, more methods can work under both line and fill types, auto shape type changing.
- API change: Built-in ShapeRenderer debugging for Stage, see https://github.com/libgdx/libgdx/pull/2011
- Files#getLocalStoragePath now returns the actual path instead of the empty string synonym on desktop (LWJGL and JGLFW).
- Fixed and improved xorshift128+ PRNG implementation.
- Added support for Tiled's animated tiles, and varying frame duration tile animations.
- Fixed an issue with time granularity in MessageDispatcher.
- Updated to Android API level 19 and build tools 19.1.0 which will require the latest Eclipse ADT 23.02, see http://stackoverflow.com/questions/24437564/update-eclipse-with-android-development-tools-23 for how things are broken this time...
- Updated to RoboVM 0.0.14 and RoboVM Gradle plugin version 0.0.10
- API Addition: added FreeTypeFontLoader so you can transparently load BitmapFonts generated through gdx-freetype via AssetManager, see https://github.com/libgdx/libgdx/blob/master/tests/gdx-tests/src/com/badlogic/gdx/tests/FreeTypeFontLoaderTest.java
- Preferences put methods now return "this" for chaining
- Fixed issue 2048 where MessageDispatcher was dispatching delayed messages immediately.
- API Addition: 3d particle system and accompanying editor, contributed by lordjone, see https://github.com/libgdx/libgdx/pull/2005
- API Addition: extended shape classes like Circle, Ellipse etc. with hashcode/equals and other helper methods, see https://github.com/libgdx/libgdx/pull/2018
- minor API change (will not increase minor revision number): fixed a bug in handling of atlasPrefixes, https://github.com/libgdx/libgdx/pull/2023
- Bullet: btManifoldPoint member getters/setters changed from btVector3 to Vector3, also it is no longer pooled, instead static instances are used for callback methods
- Added Intersector#intersectRayRay to detect if two 2D rays intersect, see https://github.com/libgdx/libgdx/pull/2132
- Bullet: ClosestRayResultCallback, AllHitsRayResultCallback, LocalConvexResult, ClosestConvexResultCallback and subclasses now use getter/setters taking a Vector3 instead of btVector3, see https://github.com/libgdx/libgdx/pull/2176
- 2d particle system supports pre-multiplied alpha.
- Bullet: btIDebugDrawer/DebugDrawer now use pooled Vector3 instances instead of btVector3, see https://github.com/libgdx/libgdx/issues/2174

[1.2.0]
- API Addition: Some OpenGL profiling utilities have been added, see https://github.com/libgdx/libgdx/wiki/Profiling
- API Addition: A FreeTypeFontGeneratorLoader has been added to the gdx-freetype extension
- API change: Animation#frameDuration and #animationDuration are now hidden behind a getter/setter and dynamic
- API Addition: Vector#setZero
- API Addition: gdx-ai, extension for AI algorithms. Currently supports FSMs, see https://github.com/libgdx/libgdx/wiki/Artificial-Intelligence
- API change: TableLayout has been forked and integrated into libgdx more tightly, see http://www.badlogicgames.com/wordpress/?p=3458
- API Addition: added equals/hashCode methods to Rectangle, may break old code (very, very unlikely)
- API Addition: scene2D Actors now have a setCenterPosition method, see https://github.com/libgdx/libgdx/pull/2000

[1.1.0]
- Updated to RoboVM 0.0.13 and RoboVM Gradle plugin 0.0.9
- Big improvements to setup-ui and build times in Intellij IDEA https://github.com/libgdx/libgdx/pull/1865
- Setup now uses android build tools version: 19.1.0
- BitmapFontCache now supports in-string colored text through a simple markup language, see https://github.com/libgdx/libgdx/wiki/Color-Markup-Language
- Added i18n localization/internationalization support, thanks davebaol, see https://github.com/libgdx/libgdx/wiki/Internationalization-and-Localization
- Possibility to override density on desktop to simulate mobile devices, see https://github.com/libgdx/libgdx/pull/1825
- Progressive JPEG support through JPGD (https://code.google.com/p/jpeg-compressor/).
- Mavenized JGLFW backend
- Box2D: Added MotorJoint and ghost vertices on EdgeShape
- Updated GWT Box2D to latest version
- Updated native Box2D to latest version 2.3.1, no API changes
- API change: Matrix4.set(x,y,z, translation) changed, z axis is no more flipped
- API addition: Matrix4.avg(Matrix4[],float[]) that lets weighted averaging multiple matrices, Quaternion.slerp(Quaternion[],float[]) that lets weighted slerping multiple Quaternions
- fixed the long standing issue of the alpha=1 not actually being fully opaque, thanks kalle! https://github.com/libgdx/libgdx/issues/1815
- down to 25 issues on the tracker, 8 bugs, 17 enhancement requests :)


[1.0.1]
- updated to RoboVM 0.12 (and so should you!)
- fixed GC issues on iOS with regards to touch (thanks Niklas!), see https://github.com/libgdx/libgdx/pull/1758
- updated gwt gradle plugin to 0.4, android build tools to 0.10, gradle version to 1.11
- Tiled maps are now always y-up
- Tiled maps now support drawing offsets for tiles
- FileHandle#list is now supported in GWT!
- FileHandle#list now supports FileFilters
- Controllers now reinitialize on the desktop when switching between windowed/fullscreen
- added a Texture unpacker that will extract all images from a texture atlas, see https://github.com/libgdx/libgdx/pull/1774
- updates to gdx-setup
- CustomCollisionDispatcher in bullet, see https://github.com/libgdx/libgdx/commit/916fc85cecf433c3461b458e00f8afc516ad21e3

[1.0.0]
- Box2D is no longer in the core, it has been moved to an extension. See http://www.badlogicgames.com/wordpress/?p=3404
- Merged gdx-openal project into gdx-backend-lwjgl
- Now LoadedCallback in AssetLoaderParameters is always called after loading an asset from AssetManager, even if the asset is already loaded
- Added Payload as a new parameter to Source.dragStop, see https://github.com/libgdx/libgdx/pull/1666
- You can now load PolygonRegions via AssetLoader,  see https://github.com/libgdx/libgdx/pull/1602
- implemented software keyboard support in RoboVM iOS backend
- Fixed an issue where key event timestamp is not set by the android backend.
- scene2d.ui, added to TextArea the preferred number of rows used to calculate the preferred height.
- scene2d.actions, fixed infinite recursion for event listener's handle(event).
- Various Quaternion changes.
- scene2d.ui, fixed a drawing issue with knobBefore when there's no knob (typical progress bar).
- Various MeshBuilder fixes and additions.
- Math package: added cumulative distribution.
- Fixed Music isPlaying() on iOS when is paused.
- Added support for C-style comments to JsonReader (mainly used for json skin files).
- Support for resource removal from Skin objects.
- Added fling gesture to generate fling in scrollpane.
- Vector classes now have mulAdd method for adding pre-multiplied values
- Vector implementations no longer use squared value for margin comparisons, see: isZero(float margin), isUnit(float margin).
- Vector2 now has isUnit and isZero methods (copied from Vector3)
- Removed deprecated methods from Vector classes.
- Added new headless backend for server applications
- Support 'scaledSize' as a json skin data value for BitmapFont
- Added setAlpha(float a) method to Sprite class
- Added Input.Keys.toString(int keycode) and Input.Keys.valueOf(String keyname) methods
- Added Immersive Mode support to Android backend
- Added userObject to Actor in scene2d, allowing for custom data storage
- Altered Android's hide status bar behavior
- Changed the way wakelocks are implemented. You no longer need any special permissions for the libgdx wakelock
- BitmapFontCache setColor changes to match SpriteBatch and friends. http://www.badlogicgames.com/forum/viewtopic.php?f=23&t=12112
- Changed ParticleEffect: the ParticleEffect.save method now takes a Writer instead of a File
- TexturePacker2 renamed to TexturePacker, added grid and scaling settings.
- Added support for custom prefrences on the desktop backends.
- Fixed double resume calls on iOS.
- Android Music no longer throws exceptions if MediaPlayer is null.
- PolygonSpriteBatch implements Batch.
- New scene2d actions: EventAction, CountdownEventAction.
- Adds cancelHttpRequest() method to Net interface
- Updated GWT/HTML5 Backend to GWT 2.6.0
- Minimal Android version is 2.2, see http://www.badlogicgames.com/wordpress/?p=3297
- Updated to LWJGL 2.9.1
- Can now embed your libgdx app as a fragment, more info on the wiki
- scene2d.ui, renamed Actor methods translate, rotate, scale, size to moveBy, rotateBy, scaleBy, sizeBy. May have conflicts with Actions static import, eg you'll need to use "Actions.moveBy"
- scene2d.ui, Table background is now drawn usign the table's transform
- scene2d.ui, added Container which is similar to a Table with one cell, but more lightweight
- Added texture filters and mip map generation to BitMapFontLoader and FreeTypeFontGenerator
- scene2d.ui, VerticalGroup and HorizontalGroup got pad, fill and an API similar to Table/Container
- Removed OpenGL ES 1.0, 1.1 support; see http://www.badlogicgames.com/wordpress/?p=3311
- Added OpenGL ES 3 support
- Updated Android backend, demos, tests to 4.4
- Added Viewport, changed Stage to have a Viewport instead of a Camera (API change, see http://www.badlogicgames.com/wordpress/?p=3322 ).
- Changed play mode constants of Animation class to enumeration, see http://www.badlogicgames.com/wordpress/?p=3330
- Updated to RoboVM 0.0.11 and RoboVM Gradle plugin 0.0.6, see http://www.badlogicgames.com/wordpress/?p=3351
- Updated to Swig 3.0 for Bullet, disabled SIMD on Mac OS X as alignements are broken in Bullet, see https://github.com/libgdx/libgdx/pull/1595
- TextureData can only be Custom or Pixmap; compressed image files are considered custom

[0.9.9]
- added setCursorImage method to Input interface to support custom mouse cursors on the desktop
- removed Xamarin backend, see http://www.badlogicgames.com/wordpress/?p=3213
- added Select class for selecting kth ordered statistic from arrays (see Array.selectRanked() method)
- refactored Box2D to use badlogic Arrays instead of java.util.ArrayLists
- MipMapGenerator methods now don't take disposePixmap argument anymore
- added GLTexture, base class for all textures, encapsulates target (2d, cubemap, ...)
- added CubeMap, 6 sided texture
- changed TextureData#consumeCompressedData, takes target now
- added RoboVM backend jar and native libs (libObjectAL, libgdx, in ios/ folder of distribution)
- added RoboVM backend to build
- changed Bullet wrapper API, see http://www.badlogicgames.com/wordpress/?p=3150
- changed MusicLoader and SoundLoader to be asynchronous loaders
- changed behaviour of Net#sendHttpRequest() so HttpResponseListener#handleHttpResponse() callback is executed in worker thread instead of main thread
- added Bresenham2, for drawing lines on an integer 2D grid
- added GridPoint2 and GridPoint3, representing integer points in a 2D or 3D grid
- added attribute location caching for VertexData/Mesh. Hand vertex attribs to a ShaderProgram, get back int[], pass that to Mesh
- added Android x86 builds, removed libandroidgl20.so, it's now build as part of gdx-core for Android
- changed method signature on Box2D World#getBodies and World#getJoints, pass in an Array to fill
- removed glGetShaderSource from GL20, use ShaderProgram#getVertexShaderSource/getFragmentShaderSource instead
- added reflection api
- added AsynchExecutor, execute tasks asynchronously. Used for GWT mainly.
- removed FileHandle#file(), has no business in there.
- removed box2deditor
- removed custom typedarrays in gwt backend
- added classpath files support for gwt backend (limited)
- moved AndroidWallpaperListener to Android Backend
- added new VertexAttribute Usage flags, bone weight, tangent, binormal. previously encoded as Usage.Generic. Also
  added field "unit" to VertexAttribute, used by texture coordinates and bone weights to specify index/unit.
- setup-ui template for iOS disables pngcrush, also updated wiki iOS article
- add Pixmap#fillTriangle via jni gdx2d_fill_triangle() to fill a triangle based on its vertices.
- add asynchronous download with continuous progress feedback to GWT asset preloader, see https://github.com/libgdx/libgdx/pull/409?w=1
- add capability to add/exclude package/classes GWT Reflection system, see https://github.com/libgdx/libgdx/pull/409?w=1
- add updated gdx-tiled-preprocessor, generate one single TextureAtlas for all the specified Tiled maps, see http://www.badlogicgames.com/forum/viewtopic.php?f=17&t=8911
- maps API, add new AtlasTiledMapLoader for loading maps produced by the tiled preprocessor tool
- ImageProcessor, TexturePacker2 now accepts BufferedImage objects as input
- TexturePacker2 now avoids duplicated aliases
- Updated to LWJGL 2.9.0
- refactored JSON API, see http://www.badlogicgames.com/wordpress/?p=2993
- Updated Box2D to the latest trunk. Body#applyXXX methods now take an additional boolean parameter.
- TmxMapLoader has a flag in Parameters that lets you specify whether to generate mipmaps
- Animation#isAnimationFinished was fixed to behave as per javadocs (ignores looping)
- remove GLU interface and implementations. Use Matrix4 et al instead. see http://www.badlogicgames.com/wordpress/?p=2886
- new maps API, see http://www.badlogicgames.com/wordpress/?p=2870
- removed static public tmp Vector2 instances, manage such temporary vars yourself, see http://www.badlogicgames.com/wordpress/?p=2840
- changed Scene2D Group#clear(), see http://www.badlogicgames.com/wordpress/?p=2837
- changed the build system, natives are now fetched from the build server, see http://www.badlogicgames.com/wordpress/?p=2821
- freetype extension supported on iOS, see http://www.badlogicgames.com/wordpress/?p=2819
- changed ShapeRenderer API, see http://www.badlogicgames.com/wordpress/?p=2809
- changed Actions.add to addAction, changed parameter order, and added removeAction, addListener, removeListener
- Box2d joints now allow for user data
- Changes to Intersector, Circle, Rectangle and BoundingBox for consistency in #overlap, #intersect and #contains methods, see https://github.com/libgdx/libgdx/pull/312
- Removed LwjglApplicationConfiguration CPU sync. Added foreground and background target framerate.
- scene2d, no longer use getters/setters internally for Actor x, y, width, height, scalex, scaley and rotation.
- Array, detect nested iterator usage and throw exception.
- Added getVolume to Music class and Android, IOS and GWT backends
- 1381, fixed JSON parsing of longs. In addition to Float, it now parses Long if no decimal point is found.
- Changed Array constructors that took an array to have offset and count
- scene2d, Actor parentToLocalCoordinates and localToParentCoordinates refactoring, see http://www.badlogicgames.com/forum/viewtopic.php?p=40441#p40441
- scene2d, Action#setActor no longer calls reset if the Action has no pool. This allows non-pooled actions to be add and removed from actors, restarted, and reused.
- ScrollBar#setForceOverscroll renamed to setForceScroll, as it affects more than just overscroll.
- ArrayMap#addAll renamed to putAll to match the other maps.
- Added ObjectSet and IntSet.
- Added completion listener to Music.
- Added Music#setPan.
- Sound#play and Sound#loop on Android now return -1 on failure, to match other backends.
- DelegateAction subclasses need to implement delegate() instead of act(). http://www.badlogicgames.com/forum/viewtopic.php?p=43576#p43576
- Added pause and resume methods to Sound.
- Changed AssetErrorListener#error to have AssetDescriptor to enable access to parameters of failed asset.
- Changed SelectBoxStyle to have ScrollPaneStyle and ListStyle for fully customizing the drop down list. http://www.badlogicgames.com/wordpress/?p=3110
- AssetLoader now takes a FileHandle that is the resolved file name. The AssetLoader no longer has to resolve the file name, so we can prevent it from being resolved twice.
- Rewrote EarClippingTriangulator to not allocate (no more Vector2s).
- Added ParticleEffectLoader to make AssetManager load ParticleEffects
- Added GeometryUtils, more Intersector functions, DelaunayTriangulator, ConvexHull.
- Added getBoundingBox to ParticleEffect
- EarClippingTriangulator changed to return triangle indices.
- PolygonSpriteBatch and friends refactored to use triangle indices.
- Added add(T, float), remove(int), remove(T) and clear() methods to BinaryHeap
- Bitmap Font changes:
	- FreeTypeFontGenerator allows you to specify the PixmapPacker now, to create an atlas with many different fonts (see FreeTypePackTest)
	- BitmapFont, BitmapFontCache and FreeTypeFontGenerator now support fonts with multiple texture pages. (see BitmapFontTest and FreeTypePackTest)
	- BitmapFontData.imagePath and getImagePath() is depreacted, use imagePaths[] and getImagePath(int) instead
	- Added two BitmapFont constructors for convenience; no need to specify flip boolean
	- Added getCache() to BitmapFont, for expert users who wish to use the BitmapFontCache (see BitmapFontTest)
	- FreeTypeFontGenerator now includes setMaxTextureSize and getMaxTextureSize to cap the generated glyph atlas size (default 1024)
- added render-hooks beginRender() and endRender() to BatchTiledMapRenderer
- Added panStop to GestureListener interface.
- ScissorStack#calculateScissors changed to take viewport, enabling it to work with glViewport.
- Added Bits#getAndClear, Bits#getAndSet and Bits#containsAll
- Added setX and setY to TextureAtlas.AtlasSprite so it matches expected behavior

[0.9.8]
- see http://www.badlogicgames.com/wordpress/?p=2791

[0.9.7]
- see http://www.badlogicgames.com/wordpress/?p=2664

[0.9.6]
- see http://www.badlogicgames.com/wordpress/?p=2513<|MERGE_RESOLUTION|>--- conflicted
+++ resolved
@@ -5,12 +5,9 @@
 - iOS: The iOS backend now implements AudioDevice. It can be configured through IOSApplicationConfiguration with audioDeviceBufferSize/audioDeviceBufferCount
 - Fixed GlyphLayout for fixed width glyph offsets at the start and end of lines.
 - Fixed scene2d.ui layout for fractional positions and sizes.
-<<<<<<< HEAD
 - LWJGL3: Added pauseWhenMinimized and pauseWhenLostFocus flags to Lwjgl3ApplicationConfiguration.
-=======
 - libGDX is now built using Java 17 due to Gradle 8 requirements.
 - New GDX Setup projects now use Gradle 8.4 and AGP Plugin 8.1.2 which require at least Java 17.
->>>>>>> 28499264
 - Fixed Timer#stop, remember time spent stopped and delay tasks when started again. #7281
 - Android: Add configuration option to render under the cutout if available on the device.
 - Fix: Keep SelectBox popup from extending past right edge of stage.
