--- conflicted
+++ resolved
@@ -15,11 +15,8 @@
 - iOS: Add new MobiVM MetalANGLE backend
 - iOS: Update to MobiVM 2.3.19
 - API Addition: Added Haptics API with 4 different Input#vibrate() methods with complete Android and iOS implementations.
-<<<<<<< HEAD
 - API Addition: Vector2: Added static methods for angleDeg and angleRad
-=======
 - Fix: Fixed Android and iOS touch cancelled related issues, see #6871.
->>>>>>> cf612ba7
 - Javadoc: Add "-use" flag to javadoc generation
 - Android: gdx-setup now uses AGP 7.2.2 and SDK 32, requiring Android Studio Chipmunk or IntelliJ IDEA 2022.2 and JDK 11.
 - libGDX is now built using Java 11 due to new Android requirements. The rest of libGDX can still be built with JDK 8 and runtime compatibility of libGDX projects should be unaffected.
