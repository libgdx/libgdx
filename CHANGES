--- conflicted
+++ resolved
@@ -25,11 +25,8 @@
 - Bug Fix: AssetManager backslash conversion removed - fixes use of filenames containing backslashes
 - gdx-setup now places the assets directory in project root instead of android or core. See advanced settings (UI) or arguments (command line) if you don't want it in root.
 - API Fix: Resolved issues with LWJGL 3 and borderless fullscreen
-<<<<<<< HEAD
 - API Addition: GeometryUtils,polygons isCCW, ensureClockwise, reverseVertices
-=======
 - API Addition: Added FreeTypeFontGenerator#hasCharGlyph method.
->>>>>>> 48caa474
 
 [1.10.0]
 - [BREAKING CHANGE] Android armeabi support has been removed. To migrate your projects: remove any dependency with natives-armeabi qualifier from your gradle build file, this apply to gdx-platform, gdx-bullet-platform, gdx-freetype-platform and gdx-box2d-platform.
