--- conflicted
+++ resolved
@@ -1,10 +1,7 @@
 [1.11.1]
-<<<<<<< HEAD
 - [BREAKING CHANGE] Android: Immersive mode is now true by default. Set `useImmersiveMode` config to `false` to disable it. 
-=======
 - [BREAKING CHANGE] iOS: `hideHomeIndicator` set to `false` by default (was `true`).
 - [BREAKING CHANGE] iOS: `screenEdgesDeferringSystemGestures` set to `UIRectEdge.All` by default (was `UIRectEdge.None`).
->>>>>>> bf32f0fb
 - iOS: Add new MobiVM MetalANGLE backend
 - API Addition: Added Haptics API with 4 different Input#vibrate() methods with complete Android and iOS implementations.
 - Javadoc: Add "-use" flag to javadoc generation
