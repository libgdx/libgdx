[1.5.4]
- Added support for image layers in Tiled maps (TiledMapImageLayer)
<<<<<<< HEAD
- API Change: Skin.get now also returns resource that are subclasses of the given type.
- API Addition: implemented methods createLabel and copy in Label.LabelStyle.
- API Addition: Added a labelStyle field to TextButton.TextButtonStyle.
=======
- Added support for loading texture objects from TMX Maps (TextureMapObject)
>>>>>>> d23ed729

[1.5.3]
- API Change: TextField#setRightAlign -> TextField#setAlignment
- I18NBundle is now compatible with Android 2.2
- Fixed GWT reflection includes for 3D particles
- 3D ParticleEffectLoader registered by default
- Added HttpRequestBuilder, see https://github.com/libgdx/libgdx/pull/2698
- Added LwjglApplicationConfiguration.useHDPI for Mac OS X with retina displays. Allows you to get "real" pixel coordinates for mouse and display coordinates.
- Updated RoboVM to 1.0.0-beta-03

[1.5.2]
- Fixed issue #2433 with color markup and alpha animation. 
- Fixed natives loading for LWJGL on Mac OS X

[1.5.1]
- Gradle updated to 2.2
- Android Gradle tooling updated to 1.0.0
- API Change: Switched from Timer to AnimationScheduler for driving main loop on GWT. Removed fps field from GwtApplicationConfiguration to instead let the browser choose the most optimal rate.
- API Change: Added pause and resume handling on GWT backend. When the browser supports the page visibility api, pause and resume will be called when the tab or window loses and gains visibility.
- API Change: Added concept of target actor, separate from the actor the action is added to. This allows an action to be added to one actor but affect another. This is useful to create a sequence of actions that affect many different actors. Previously this would require adding actions to each actor and using delays to get them to play in the correct order.
- Added 64-bit support for iOS sim and device
- Deprecated Node#children and Node#parent, added inheritTransform flag and methods to add/get/remove children
- API Change: By default keyframes are no longer copied from Model to ModelInstance but shared instead, can be changed using the `ModelInstance.defaultShareKeyframes` flag or `shareKeyframes` constructor argument.
- JSON minimal format now makes commas optional: newline can be used in place of any comma.
- JSON minimal format is now more lenient with unquoted strings: spaces and more are allowed.
- API Change: Added support for KTX/ZKTX file format, https://github.com/libgdx/libgdx/pull/2431
- Update stb_image from v1.33 to v1.48, see https://github.com/libgdx/libgdx/pull/2668
- Bullet Wrapper: added Gimpact, see https://github.com/libgdx/libgdx/issues/2619
- API Addition: Added MeshPartBuilder#addMesh(...), can be used to more easily combine meshes/models
- Update to LWJGL 2.9.2, fixes fullscreen mode on "retina" displays
- Fixes to RoboVM backend which would crash if accelerometer is used.

[1.5.0]
- API Addition: IOSInput now uses CMCoreMotion for accelerometer and magnetometer
- API Addition: Added getter for UITextField on IOS for keyboard customization 
- API Addition: Added ability to save PixmapPackers to atlas files. See PixmapPackerIO.
- API Addition: Added HttpRequestHeader and HttpResponseHeader with constants for HTTP headers.
- API Addition: HttpRequest is now poolable.
- New PNG encoder that supports compression, more efficient vertical flipping, and minimal allocation when encoding multiple PNGs.
- API Change: Label#setEllipse -> Label#setEllipsis.
- API Change: BatchTiledMapRenderer *SpriteBatch fields and methods renamed to *Batch
- API Change: ScrollPane#scrollToCenter -> ScrollPane#scrollTo; see optional boolean arguments centerHorizontal and centerVertical (scrollToCenter centered vertically only).
- API Change: Changed Input#getTextInput to accept both text and hint, removed Input#getPlaceholderTextInput.
- Bug Fix: Fixed potential NPE with immersive mode in the Android fragment backend. 
- iOS backend now supports sound ids, thanks Tomski!


[1.4.1]
- Update to the Gradle Integration plugin nightly build if you are on Eclipse 4.4.x!
- Update Intellij IDEA to 13.1.5+, because Gradle!
- Updated to Gradle 2.1 and Android build tools 20, default Android version to 20. You need to install the latest Android build tools via the SDK manager
- API Change: deprecation of bounding box methods, see https://github.com/libgdx/libgdx/pull/2408
- Added non-continuous rendering to iOS backend, thanks Dominik!
- Setup now uses Gradle 2.1 with default Android API level 20, build tools 20.0.0
- Non-continuous renderering implemented for iOS
- Added color markup support for scene2d label and window title.
- API Change: removed default constructor of DecalBatch, removed DefaultGroupStrategy
- Updated to latests RoboVM release, 1.0.0-alpha-04, please update your RoboVM plugins/installations
- Reduced I18NBundle loading times on Android and bypassed unclosed stream on iOS. 
- Removed the gdx-ai extension from the libGDX repository. Now it lives in its own repository under the libGDX umbrella, see https://github.com/libgdx/gdx-ai
- API Addition: Added randomSign and randomTriangular methods to MathUtils.
- API Addition: Decal has now a getter for the Color.
- API Addition: now I18NBundle can be set so that no exception is thrown when the key can not be found.
- API Addition: added annotation support in reflection layer, thanks code-disaster! https://github.com/libgdx/libgdx/pull/2215
- API Addition: shapes like Rect, Circle etc. now implement Shape2D interface so you can put them all into a single collection https://github.com/libgdx/libgdx/pull/2178 
- API Addition: bitmap fonts can now be loaded from an atlas via AssetManager/BitmapFontLoader, see https://github.com/libgdx/libgdx/pull/2110
- API Change: updated to RoboVM 1.0.0-SNAPSHOT for now until the next alpha is released.
- API Change: Table now uses padding from its background drawable by default. https://github.com/libgdx/libgdx/issues/2322
- Drawables now know their names, making debugging easier.
- API Change: Table fill now respects the widget's minimum size.
- Texture packer, fixed image size written to atlas file.
- API Change: Cell no longer uses primitive wrappers in public API and boxing is minimized.
- API Addition: TextureAttribute now supports uv transform (texture regions).
- API Change: Added parameters to Elastic Interpolation.
- API Change: Removed Actor#setCenterPosition, added setPosition(x,y,align).
- API Change: JsonReader, forward slash added to characters an unquoted strings cannot start with.
- API Change: Stage#cancelTouchFocus(EventListener,Actor) changed to cancelTouchFocusExcept.
- API Change: Json/JsonWriter.setQuoteLongValues() quotes Long, BigDecimal and BigInteger types to prevent truncation in languages like JavaScript and PHP.

[1.3.1]
- API change: Viewport refactoring. https://github.com/libgdx/libgdx/pull/2220
- Fixed GWT issues

[1.3.0]
- Added Input.isKeyJustPressed.
- API Addition: multiple recipients are now supported by MessageDispatcher, see https://github.com/libgdx/libgdx/wiki/Message-Handling#multiple-recipients
- API Change: State#onMessage now takes the message receiver as argument.
- API Addition: added StackStateMachine to the gdx-ai extension.
- API change: ShapeRenderer: rect methods accept scale, more methods can work under both line and fill types, auto shape type changing.
- API change: Built-in ShapeRenderer debugging for Stage, see https://github.com/libgdx/libgdx/pull/2011
- Files#getLocalStoragePath now returns the actual path instead of the empty string synonym on desktop (LWJGL and JGLFW).
- Fixed and improved xorshift128+ PRNG implementation.
- Added support for Tiled's animated tiles, and varying frame duration tile animations.
- Fixed an issue with time granularity in MessageDispatcher.
- Updated to Android API level 19 and build tools 19.1.0 which will require the latest Eclipse ADT 23.02, see http://stackoverflow.com/questions/24437564/update-eclipse-with-android-development-tools-23 for how things are broken this time...
- Updated to RoboVM 0.0.14 and RoboVM Gradle plugin version 0.0.10
- API Addition: added FreeTypeFontLoader so you can transparently load BitmapFonts generated through gdx-freetype via AssetManager, see https://github.com/libgdx/libgdx/blob/master/tests/gdx-tests/src/com/badlogic/gdx/tests/FreeTypeFontLoaderTest.java
- Preferences put methods now return "this" for chaining
- Fixed issue 2048 where MessageDispatcher was dispatching delayed messages immediately.
- API Addition: 3d particle system and accompanying editor, contributed by lordjone, see https://github.com/libgdx/libgdx/pull/2005
- API Addition: extended shape classes like Circle, Ellipse etc. with hashcode/equals and other helper methods, see https://github.com/libgdx/libgdx/pull/2018
- minor API change (will not increase minor revision number): fixed a bug in handling of atlasPrefixes, https://github.com/libgdx/libgdx/pull/2023
- Bullet: btManifoldPoint member getters/setters changed from btVector3 to Vector3, also it is no longer pooled, instead static instances are used for callback methods
- Added Intersector#intersectRayRay to detect if two 2D rays intersect, see https://github.com/libgdx/libgdx/pull/2132
- Bullet: ClosestRayResultCallback, AllHitsRayResultCallback, LocalConvexResult, ClosestConvexResultCallback and subclasses now use getter/setters taking a Vector3 instead of btVector3, see https://github.com/libgdx/libgdx/pull/2176
- 2d particle system supports pre-multiplied alpha.
- Bullet: btIDebugDrawer/DebugDrawer now use pooled Vector3 instances instead of btVector3, see https://github.com/libgdx/libgdx/issues/2174

[1.2.0]
- API Addition: Some OpenGL profiling utilities have been added, see https://github.com/libgdx/libgdx/wiki/Profiling
- API Addition: A FreeTypeFontGeneratorLoader has been added to the gdx-freetype extension
- API change: Animation#frameDuration and #animationDuration are now hidden behind a getter/setter and dynamic
- API Addition: Vector#setZero
- API Addition: gdx-ai, extension for AI algorithms. Currently supports FSMs, see https://github.com/libgdx/libgdx/wiki/Artificial-Intelligence
- API change: TableLayout has been forked and integrated into libgdx more tightly, see http://www.badlogicgames.com/wordpress/?p=3458
- API Addition: added equals/hashCode methods to Rectangle, may break old code (very, very unlikely)
- API Addition: scene2D Actors now have a setCenterPosition method, see https://github.com/libgdx/libgdx/pull/2000

[1.1.0]
- Updated to RoboVM 0.0.13 and RoboVM Gradle plugin 0.0.9
- Big improvements to setup-ui and build times in Intellij IDEA https://github.com/libgdx/libgdx/pull/1865
- Setup now uses android build tools version: 19.1.0
- BitmapFontCache now supports in-string colored text through a simple markup language, see https://github.com/libgdx/libgdx/wiki/Color-Markup-Language
- Added i18n localization/internationalization support, thanks davebaol, see https://github.com/libgdx/libgdx/wiki/Internationalization-and-Localization
- Possibility to override density on desktop to simulate mobile devices, see https://github.com/libgdx/libgdx/pull/1825
- Progressive JPEG support through JPGD (https://code.google.com/p/jpeg-compressor/).
- Mavenized JGLFW backend
- Box2D: Added MotorJoint and ghost vertices on EdgeShape
- Updated GWT Box2D to latest version
- Updated native Box2D to latest version 2.3.1, no API changes
- API change: Matrix4.set(x,y,z, translation) changed, z axis is no more flipped
- API addition: Matrix4.avg(Matrix4[],float[]) that lets weighted averaging multiple matrices, Quaternion.slerp(Quaternion[],float[]) that lets weighted slerping multiple Quaternions
- fixed the long standing issue of the alpha=1 not actually being fully opaque, thanks kalle! https://github.com/libgdx/libgdx/issues/1815
- down to 25 issues on the tracker, 8 bugs, 17 enhancement requests :)


[1.0.1]
- updated to RoboVM 0.12 (and so should you!)
- fixed GC issues on iOS with regards to touch (thanks Niklas!), see https://github.com/libgdx/libgdx/pull/1758
- updated gwt gradle plugin to 0.4, android build tools to 0.10, gradle version to 1.11
- Tiled maps are now always y-up
- Tiled maps now support drawing offsets for tiles
- FileHandle#list is now supported in GWT!
- FileHandle#list now supports FileFilters
- Controllers now reinitialize on the desktop when switching between windowed/fullscreen
- added a Texture unpacker that will extract all images from a texture atlas, see https://github.com/libgdx/libgdx/pull/1774
- updates to gdx-setup
- CustomCollisionDispatcher in bullet, see https://github.com/libgdx/libgdx/commit/916fc85cecf433c3461b458e00f8afc516ad21e3

[1.0.0]
- Box2D is no longer in the core, it has been moved to an extension. See http://www.badlogicgames.com/wordpress/?p=3404
- Merged gdx-openal project into gdx-backend-lwjgl
- Now LoadedCallback in AssetLoaderParameters is always called after loading an asset from AssetManager, even if the asset is already loaded
- Added Payload as a new parameter to Source.dragStop, see https://github.com/libgdx/libgdx/pull/1666
- You can now load PolygonRegions via AssetLoader,  see https://github.com/libgdx/libgdx/pull/1602
- implemented software keyboard support in RoboVM iOS backend
- Fixed an issue where key event timestamp is not set by the android backend.
- scene2d.ui, added to TextArea the preferred number of rows used to calculate the preferred height.
- scene2d.actions, fixed infinite recursion for event listener's handle(event).
- Various Quaternion changes.
- scene2d.ui, fixed a drawing issue with knobBefore when there's no knob (typical progress bar).
- Various MeshBuilder fixes and additions.
- Math package: added cumulative distribution.
- Fixed Music isPlaying() on iOS when is paused.
- Added support for C-style comments to JsonReader (mainly used for json skin files).
- Support for resource removal from Skin objects.
- Added fling gesture to generate fling in scrollpane.
- Vector classes now have mulAdd method for adding pre-multiplied values
- Vector implementations no longer use squared value for margin comparisons, see: isZero(float margin), isUnit(float margin).
- Vector2 now has isUnit and isZero methods (copied from Vector3)
- Removed deprecated methods from Vector classes.
- Added new headless backend for server applications
- Support 'scaledSize' as a json skin data value for BitmapFont
- Added setAlpha(float a) method to Sprite class
- Added Input.Keys.toString(int keycode) and Input.Keys.valueOf(String keyname) methods
- Added Immersive Mode support to Android backend
- Added userObject to Actor in scene2d, allowing for custom data storage
- Altered Android's hide status bar behavior
- Changed the way wakelocks are implemented. You no longer need any special permissions for the libgdx wakelock
- BitmapFontCache setColor changes to match SpriteBatch and friends. http://www.badlogicgames.com/forum/viewtopic.php?f=23&t=12112
- Changed ParticleEffect: the ParticleEffect.save method now takes a Writer instead of a File
- TexturePacker2 renamed to TexturePacker, added grid and scaling settings.
- Added support for custom prefrences on the desktop backends.
- Fixed double resume calls on iOS.
- Android Music no longer throws exceptions if MediaPlayer is null.
- PolygonSpriteBatch implements Batch.
- New scene2d actions: EventAction, CountdownEventAction.
- Adds cancelHttpRequest() method to Net interface
- Updated GWT/HTML5 Backend to GWT 2.6.0
- Minimal Android version is 2.2, see http://www.badlogicgames.com/wordpress/?p=3297
- Updated to LWJGL 2.9.1
- Can now embed your libgdx app as a fragment, more info on the wiki
- scene2d.ui, renamed Actor methods translate, rotate, scale, size to moveBy, rotateBy, scaleBy, sizeBy. May have conflicts with Actions static import, eg you'll need to use "Actions.moveBy"
- scene2d.ui, Table background is now drawn usign the table's transform
- scene2d.ui, added Container which is similar to a Table with one cell, but more lightweight
- Added texture filters and mip map generation to BitMapFontLoader and FreeTypeFontGenerator
- scene2d.ui, VerticalGroup and HorizontalGroup got pad, fill and an API similar to Table/Container
- Removed OpenGL ES 1.0, 1.1 support; see http://www.badlogicgames.com/wordpress/?p=3311
- Added OpenGL ES 3 support
- Updated Android backend, demos, tests to 4.4
- Added Viewport, changed Stage to have a Viewport instead of a Camera (API change, see http://www.badlogicgames.com/wordpress/?p=3322 ).
- Changed play mode constants of Animation class to enumeration, see http://www.badlogicgames.com/wordpress/?p=3330
- Updated to RoboVM 0.0.11 and RoboVM Gradle plugin 0.0.6, see http://www.badlogicgames.com/wordpress/?p=3351
- Updated to Swig 3.0 for Bullet, disabled SIMD on Mac OS X as alignements are broken in Bullet, see https://github.com/libgdx/libgdx/pull/1595
- TextureData can only be Custom or Pixmap; compressed image files are considered custom

[0.9.9]
- added setCursorImage method to Input interface to support custom mouse cursors on the desktop
- removed Xamarin backend, see http://www.badlogicgames.com/wordpress/?p=3213
- added Select class for selecting kth ordered statistic from arrays (see Array.selectRanked() method)
- refactored Box2D to use badlogic Arrays instead of java.util.ArrayLists
- MipMapGenerator methods now don't take disposePixmap argument anymore
- added GLTexture, base class for all textures, encapsulates target (2d, cubemap, ...)
- added CubeMap, 6 sided texture
- changed TextureData#consumeCompressedData, takes target now
- added RoboVM backend jar and native libs (libObjectAL, libgdx, in ios/ folder of distribution)
- added RoboVM backend to build
- changed Bullet wrapper API, see http://www.badlogicgames.com/wordpress/?p=3150
- changed MusicLoader and SoundLoader to be asynchronous loaders
- changed behaviour of Net#sendHttpRequest() so HttpResponseListener#handleHttpResponse() callback is executed in worker thread instead of main thread
- added Bresenham2, for drawing lines on an integer 2D grid
- added GridPoint2 and GridPoint3, representing integer points in a 2D or 3D grid
- added attribute location caching for VertexData/Mesh. Hand vertex attribs to a ShaderProgram, get back int[], pass that to Mesh
- added Android x86 builds, removed libandroidgl20.so, it's now build as part of gdx-core for Android
- changed method signature on Box2D World#getBodies and World#getJoints, pass in an Array to fill
- removed glGetShaderSource from GL20, use ShaderProgram#getVertexShaderSource/getFragmentShaderSource instead
- added reflection api
- added AsynchExecutor, execute tasks asynchronously. Used for GWT mainly.
- removed FileHandle#file(), has no business in there.
- removed box2deditor
- removed custom typedarrays in gwt backend
- added classpath files support for gwt backend (limited)
- moved AndroidWallpaperListener to Android Backend
- added new VertexAttribute Usage flags, bone weight, tangent, binormal. previously encoded as Usage.Generic. Also
  added field "unit" to VertexAttribute, used by texture coordinates and bone weights to specify index/unit.
- setup-ui template for iOS disables pngcrush, also updated wiki iOS article
- add Pixmap#fillTriangle via jni gdx2d_fill_triangle() to fill a triangle based on its vertices.
- add asynchronous download with continuous progress feedback to GWT asset preloader, see https://github.com/libgdx/libgdx/pull/409?w=1
- add capability to add/exclude package/classes GWT Reflection system, see https://github.com/libgdx/libgdx/pull/409?w=1
- add updated gdx-tiled-preprocessor, generate one single TextureAtlas for all the specified Tiled maps, see http://www.badlogicgames.com/forum/viewtopic.php?f=17&t=8911
- maps API, add new AtlasTiledMapLoader for loading maps produced by the tiled preprocessor tool
- ImageProcessor, TexturePacker2 now accepts BufferedImage objects as input
- TexturePacker2 now avoids duplicated aliases
- Updated to LWJGL 2.9.0
- refactored JSON API, see http://www.badlogicgames.com/wordpress/?p=2993
- Updated Box2D to the latest trunk. Body#applyXXX methods now take an additional boolean parameter.
- TmxMapLoader has a flag in Parameters that lets you specify whether to generate mipmaps
- Animation#isAnimationFinished was fixed to behave as per javadocs (ignores looping)
- remove GLU interface and implementations. Use Matrix4 et al instead. see http://www.badlogicgames.com/wordpress/?p=2886
- new maps API, see http://www.badlogicgames.com/wordpress/?p=2870
- removed static public tmp Vector2 instances, manage such temporary vars yourself, see http://www.badlogicgames.com/wordpress/?p=2840
- changed Scene2D Group#clear(), see http://www.badlogicgames.com/wordpress/?p=2837
- changed the build system, natives are now fetched from the build server, see http://www.badlogicgames.com/wordpress/?p=2821
- freetype extension supported on iOS, see http://www.badlogicgames.com/wordpress/?p=2819
- changed ShapeRenderer API, see http://www.badlogicgames.com/wordpress/?p=2809
- changed Actions.add to addAction, changed parameter order, and added removeAction, addListener, removeListener
- Box2d joints now allow for user data
- Changes to Intersector, Circle, Rectangle and BoundingBox for consistency in #overlap, #intersect and #contains methods, see https://github.com/libgdx/libgdx/pull/312
- Removed LwjglApplicationConfiguration CPU sync. Added foreground and background target framerate.
- scene2d, no longer use getters/setters internally for Actor x, y, width, height, scalex, scaley and rotation.
- Array, detect nested iterator usage and throw exception.
- Added getVolume to Music class and Android, IOS and GWT backends
- 1381, fixed JSON parsing of longs. In addition to Float, it now parses Long if no decimal point is found.
- Changed Array constructors that took an array to have offset and count
- scene2d, Actor parentToLocalCoordinates and localToParentCoordinates refactoring, see http://www.badlogicgames.com/forum/viewtopic.php?p=40441#p40441
- scene2d, Action#setActor no longer calls reset if the Action has no pool. This allows non-pooled actions to be add and removed from actors, restarted, and reused.
- ScrollBar#setForceOverscroll renamed to setForceScroll, as it affects more than just overscroll.
- ArrayMap#addAll renamed to putAll to match the other maps.
- Added ObjectSet and IntSet.
- Added completion listener to Music.
- Added Music#setPan.
- Sound#play and Sound#loop on Android now return -1 on failure, to match other backends.
- DelegateAction subclasses need to implement delegate() instead of act(). http://www.badlogicgames.com/forum/viewtopic.php?p=43576#p43576
- Added pause and resume methods to Sound.
- Changed AssetErrorListener#error to have AssetDescriptor to enable access to parameters of failed asset.
- Changed SelectBoxStyle to have ScrollPaneStyle and ListStyle for fully customizing the drop down list. http://www.badlogicgames.com/wordpress/?p=3110
- AssetLoader now takes a FileHandle that is the resolved file name. The AssetLoader no longer has to resolve the file name, so we can prevent it from being resolved twice.
- Rewrote EarClippingTriangulator to not allocate (no more Vector2s).
- Added ParticleEffectLoader to make AssetManager load ParticleEffects
- Added GeometryUtils, more Intersector functions, DelaunayTriangulator, ConvexHull.
- Added getBoundingBox to ParticleEffect
- EarClippingTriangulator changed to return triangle indices.
- PolygonSpriteBatch and friends refactored to use triangle indices.
- Added add(T, float), remove(int), remove(T) and clear() methods to BinaryHeap
- Bitmap Font changes:
	- FreeTypeFontGenerator allows you to specify the PixmapPacker now, to create an atlas with many different fonts (see FreeTypePackTest)
	- BitmapFont, BitmapFontCache and FreeTypeFontGenerator now support fonts with multiple texture pages. (see BitmapFontTest and FreeTypePackTest)
	- BitmapFontData.imagePath and getImagePath() is depreacted, use imagePaths[] and getImagePath(int) instead
	- Added two BitmapFont constructors for convenience; no need to specify flip boolean
	- Added getCache() to BitmapFont, for expert users who wish to use the BitmapFontCache (see BitmapFontTest)
	- FreeTypeFontGenerator now includes setMaxTextureSize and getMaxTextureSize to cap the generated glyph atlas size (default 1024)
- added render-hooks beginRender() and endRender() to BatchTiledMapRenderer
- Added panStop to GestureListener interface.
- ScissorStack#calculateScissors changed to take viewport, enabling it to work with glViewport.
- Added Bits#getAndClear, Bits#getAndSet and Bits#containsAll
- Added setX and setY to TextureAtlas.AtlasSprite so it matches expected behavior

[0.9.8]
- see http://www.badlogicgames.com/wordpress/?p=2791

[0.9.7]
- see http://www.badlogicgames.com/wordpress/?p=2664

[0.9.6]
- see http://www.badlogicgames.com/wordpress/?p=2513<|MERGE_RESOLUTION|>--- conflicted
+++ resolved
@@ -1,314 +1,310 @@
-[1.5.4]
-- Added support for image layers in Tiled maps (TiledMapImageLayer)
-<<<<<<< HEAD
-- API Change: Skin.get now also returns resource that are subclasses of the given type.
-- API Addition: implemented methods createLabel and copy in Label.LabelStyle.
-- API Addition: Added a labelStyle field to TextButton.TextButtonStyle.
-=======
-- Added support for loading texture objects from TMX Maps (TextureMapObject)
->>>>>>> d23ed729
-
-[1.5.3]
-- API Change: TextField#setRightAlign -> TextField#setAlignment
-- I18NBundle is now compatible with Android 2.2
-- Fixed GWT reflection includes for 3D particles
-- 3D ParticleEffectLoader registered by default
-- Added HttpRequestBuilder, see https://github.com/libgdx/libgdx/pull/2698
-- Added LwjglApplicationConfiguration.useHDPI for Mac OS X with retina displays. Allows you to get "real" pixel coordinates for mouse and display coordinates.
-- Updated RoboVM to 1.0.0-beta-03
-
-[1.5.2]
-- Fixed issue #2433 with color markup and alpha animation. 
-- Fixed natives loading for LWJGL on Mac OS X
-
-[1.5.1]
-- Gradle updated to 2.2
-- Android Gradle tooling updated to 1.0.0
-- API Change: Switched from Timer to AnimationScheduler for driving main loop on GWT. Removed fps field from GwtApplicationConfiguration to instead let the browser choose the most optimal rate.
-- API Change: Added pause and resume handling on GWT backend. When the browser supports the page visibility api, pause and resume will be called when the tab or window loses and gains visibility.
-- API Change: Added concept of target actor, separate from the actor the action is added to. This allows an action to be added to one actor but affect another. This is useful to create a sequence of actions that affect many different actors. Previously this would require adding actions to each actor and using delays to get them to play in the correct order.
-- Added 64-bit support for iOS sim and device
-- Deprecated Node#children and Node#parent, added inheritTransform flag and methods to add/get/remove children
-- API Change: By default keyframes are no longer copied from Model to ModelInstance but shared instead, can be changed using the `ModelInstance.defaultShareKeyframes` flag or `shareKeyframes` constructor argument.
-- JSON minimal format now makes commas optional: newline can be used in place of any comma.
-- JSON minimal format is now more lenient with unquoted strings: spaces and more are allowed.
-- API Change: Added support for KTX/ZKTX file format, https://github.com/libgdx/libgdx/pull/2431
-- Update stb_image from v1.33 to v1.48, see https://github.com/libgdx/libgdx/pull/2668
-- Bullet Wrapper: added Gimpact, see https://github.com/libgdx/libgdx/issues/2619
-- API Addition: Added MeshPartBuilder#addMesh(...), can be used to more easily combine meshes/models
-- Update to LWJGL 2.9.2, fixes fullscreen mode on "retina" displays
-- Fixes to RoboVM backend which would crash if accelerometer is used.
-
-[1.5.0]
-- API Addition: IOSInput now uses CMCoreMotion for accelerometer and magnetometer
-- API Addition: Added getter for UITextField on IOS for keyboard customization 
-- API Addition: Added ability to save PixmapPackers to atlas files. See PixmapPackerIO.
-- API Addition: Added HttpRequestHeader and HttpResponseHeader with constants for HTTP headers.
-- API Addition: HttpRequest is now poolable.
-- New PNG encoder that supports compression, more efficient vertical flipping, and minimal allocation when encoding multiple PNGs.
-- API Change: Label#setEllipse -> Label#setEllipsis.
-- API Change: BatchTiledMapRenderer *SpriteBatch fields and methods renamed to *Batch
-- API Change: ScrollPane#scrollToCenter -> ScrollPane#scrollTo; see optional boolean arguments centerHorizontal and centerVertical (scrollToCenter centered vertically only).
-- API Change: Changed Input#getTextInput to accept both text and hint, removed Input#getPlaceholderTextInput.
-- Bug Fix: Fixed potential NPE with immersive mode in the Android fragment backend. 
-- iOS backend now supports sound ids, thanks Tomski!
-
-
-[1.4.1]
-- Update to the Gradle Integration plugin nightly build if you are on Eclipse 4.4.x!
-- Update Intellij IDEA to 13.1.5+, because Gradle!
-- Updated to Gradle 2.1 and Android build tools 20, default Android version to 20. You need to install the latest Android build tools via the SDK manager
-- API Change: deprecation of bounding box methods, see https://github.com/libgdx/libgdx/pull/2408
-- Added non-continuous rendering to iOS backend, thanks Dominik!
-- Setup now uses Gradle 2.1 with default Android API level 20, build tools 20.0.0
-- Non-continuous renderering implemented for iOS
-- Added color markup support for scene2d label and window title.
-- API Change: removed default constructor of DecalBatch, removed DefaultGroupStrategy
-- Updated to latests RoboVM release, 1.0.0-alpha-04, please update your RoboVM plugins/installations
-- Reduced I18NBundle loading times on Android and bypassed unclosed stream on iOS. 
-- Removed the gdx-ai extension from the libGDX repository. Now it lives in its own repository under the libGDX umbrella, see https://github.com/libgdx/gdx-ai
-- API Addition: Added randomSign and randomTriangular methods to MathUtils.
-- API Addition: Decal has now a getter for the Color.
-- API Addition: now I18NBundle can be set so that no exception is thrown when the key can not be found.
-- API Addition: added annotation support in reflection layer, thanks code-disaster! https://github.com/libgdx/libgdx/pull/2215
-- API Addition: shapes like Rect, Circle etc. now implement Shape2D interface so you can put them all into a single collection https://github.com/libgdx/libgdx/pull/2178 
-- API Addition: bitmap fonts can now be loaded from an atlas via AssetManager/BitmapFontLoader, see https://github.com/libgdx/libgdx/pull/2110
-- API Change: updated to RoboVM 1.0.0-SNAPSHOT for now until the next alpha is released.
-- API Change: Table now uses padding from its background drawable by default. https://github.com/libgdx/libgdx/issues/2322
-- Drawables now know their names, making debugging easier.
-- API Change: Table fill now respects the widget's minimum size.
-- Texture packer, fixed image size written to atlas file.
-- API Change: Cell no longer uses primitive wrappers in public API and boxing is minimized.
-- API Addition: TextureAttribute now supports uv transform (texture regions).
-- API Change: Added parameters to Elastic Interpolation.
-- API Change: Removed Actor#setCenterPosition, added setPosition(x,y,align).
-- API Change: JsonReader, forward slash added to characters an unquoted strings cannot start with.
-- API Change: Stage#cancelTouchFocus(EventListener,Actor) changed to cancelTouchFocusExcept.
-- API Change: Json/JsonWriter.setQuoteLongValues() quotes Long, BigDecimal and BigInteger types to prevent truncation in languages like JavaScript and PHP.
-
-[1.3.1]
-- API change: Viewport refactoring. https://github.com/libgdx/libgdx/pull/2220
-- Fixed GWT issues
-
-[1.3.0]
-- Added Input.isKeyJustPressed.
-- API Addition: multiple recipients are now supported by MessageDispatcher, see https://github.com/libgdx/libgdx/wiki/Message-Handling#multiple-recipients
-- API Change: State#onMessage now takes the message receiver as argument.
-- API Addition: added StackStateMachine to the gdx-ai extension.
-- API change: ShapeRenderer: rect methods accept scale, more methods can work under both line and fill types, auto shape type changing.
-- API change: Built-in ShapeRenderer debugging for Stage, see https://github.com/libgdx/libgdx/pull/2011
-- Files#getLocalStoragePath now returns the actual path instead of the empty string synonym on desktop (LWJGL and JGLFW).
-- Fixed and improved xorshift128+ PRNG implementation.
-- Added support for Tiled's animated tiles, and varying frame duration tile animations.
-- Fixed an issue with time granularity in MessageDispatcher.
-- Updated to Android API level 19 and build tools 19.1.0 which will require the latest Eclipse ADT 23.02, see http://stackoverflow.com/questions/24437564/update-eclipse-with-android-development-tools-23 for how things are broken this time...
-- Updated to RoboVM 0.0.14 and RoboVM Gradle plugin version 0.0.10
-- API Addition: added FreeTypeFontLoader so you can transparently load BitmapFonts generated through gdx-freetype via AssetManager, see https://github.com/libgdx/libgdx/blob/master/tests/gdx-tests/src/com/badlogic/gdx/tests/FreeTypeFontLoaderTest.java
-- Preferences put methods now return "this" for chaining
-- Fixed issue 2048 where MessageDispatcher was dispatching delayed messages immediately.
-- API Addition: 3d particle system and accompanying editor, contributed by lordjone, see https://github.com/libgdx/libgdx/pull/2005
-- API Addition: extended shape classes like Circle, Ellipse etc. with hashcode/equals and other helper methods, see https://github.com/libgdx/libgdx/pull/2018
-- minor API change (will not increase minor revision number): fixed a bug in handling of atlasPrefixes, https://github.com/libgdx/libgdx/pull/2023
-- Bullet: btManifoldPoint member getters/setters changed from btVector3 to Vector3, also it is no longer pooled, instead static instances are used for callback methods
-- Added Intersector#intersectRayRay to detect if two 2D rays intersect, see https://github.com/libgdx/libgdx/pull/2132
-- Bullet: ClosestRayResultCallback, AllHitsRayResultCallback, LocalConvexResult, ClosestConvexResultCallback and subclasses now use getter/setters taking a Vector3 instead of btVector3, see https://github.com/libgdx/libgdx/pull/2176
-- 2d particle system supports pre-multiplied alpha.
-- Bullet: btIDebugDrawer/DebugDrawer now use pooled Vector3 instances instead of btVector3, see https://github.com/libgdx/libgdx/issues/2174
-
-[1.2.0]
-- API Addition: Some OpenGL profiling utilities have been added, see https://github.com/libgdx/libgdx/wiki/Profiling
-- API Addition: A FreeTypeFontGeneratorLoader has been added to the gdx-freetype extension
-- API change: Animation#frameDuration and #animationDuration are now hidden behind a getter/setter and dynamic
-- API Addition: Vector#setZero
-- API Addition: gdx-ai, extension for AI algorithms. Currently supports FSMs, see https://github.com/libgdx/libgdx/wiki/Artificial-Intelligence
-- API change: TableLayout has been forked and integrated into libgdx more tightly, see http://www.badlogicgames.com/wordpress/?p=3458
-- API Addition: added equals/hashCode methods to Rectangle, may break old code (very, very unlikely)
-- API Addition: scene2D Actors now have a setCenterPosition method, see https://github.com/libgdx/libgdx/pull/2000
-
-[1.1.0]
-- Updated to RoboVM 0.0.13 and RoboVM Gradle plugin 0.0.9
-- Big improvements to setup-ui and build times in Intellij IDEA https://github.com/libgdx/libgdx/pull/1865
-- Setup now uses android build tools version: 19.1.0
-- BitmapFontCache now supports in-string colored text through a simple markup language, see https://github.com/libgdx/libgdx/wiki/Color-Markup-Language
-- Added i18n localization/internationalization support, thanks davebaol, see https://github.com/libgdx/libgdx/wiki/Internationalization-and-Localization
-- Possibility to override density on desktop to simulate mobile devices, see https://github.com/libgdx/libgdx/pull/1825
-- Progressive JPEG support through JPGD (https://code.google.com/p/jpeg-compressor/).
-- Mavenized JGLFW backend
-- Box2D: Added MotorJoint and ghost vertices on EdgeShape
-- Updated GWT Box2D to latest version
-- Updated native Box2D to latest version 2.3.1, no API changes
-- API change: Matrix4.set(x,y,z, translation) changed, z axis is no more flipped
-- API addition: Matrix4.avg(Matrix4[],float[]) that lets weighted averaging multiple matrices, Quaternion.slerp(Quaternion[],float[]) that lets weighted slerping multiple Quaternions
-- fixed the long standing issue of the alpha=1 not actually being fully opaque, thanks kalle! https://github.com/libgdx/libgdx/issues/1815
-- down to 25 issues on the tracker, 8 bugs, 17 enhancement requests :)
-
-
-[1.0.1]
-- updated to RoboVM 0.12 (and so should you!)
-- fixed GC issues on iOS with regards to touch (thanks Niklas!), see https://github.com/libgdx/libgdx/pull/1758
-- updated gwt gradle plugin to 0.4, android build tools to 0.10, gradle version to 1.11
-- Tiled maps are now always y-up
-- Tiled maps now support drawing offsets for tiles
-- FileHandle#list is now supported in GWT!
-- FileHandle#list now supports FileFilters
-- Controllers now reinitialize on the desktop when switching between windowed/fullscreen
-- added a Texture unpacker that will extract all images from a texture atlas, see https://github.com/libgdx/libgdx/pull/1774
-- updates to gdx-setup
-- CustomCollisionDispatcher in bullet, see https://github.com/libgdx/libgdx/commit/916fc85cecf433c3461b458e00f8afc516ad21e3
-
-[1.0.0]
-- Box2D is no longer in the core, it has been moved to an extension. See http://www.badlogicgames.com/wordpress/?p=3404
-- Merged gdx-openal project into gdx-backend-lwjgl
-- Now LoadedCallback in AssetLoaderParameters is always called after loading an asset from AssetManager, even if the asset is already loaded
-- Added Payload as a new parameter to Source.dragStop, see https://github.com/libgdx/libgdx/pull/1666
-- You can now load PolygonRegions via AssetLoader,  see https://github.com/libgdx/libgdx/pull/1602
-- implemented software keyboard support in RoboVM iOS backend
-- Fixed an issue where key event timestamp is not set by the android backend.
-- scene2d.ui, added to TextArea the preferred number of rows used to calculate the preferred height.
-- scene2d.actions, fixed infinite recursion for event listener's handle(event).
-- Various Quaternion changes.
-- scene2d.ui, fixed a drawing issue with knobBefore when there's no knob (typical progress bar).
-- Various MeshBuilder fixes and additions.
-- Math package: added cumulative distribution.
-- Fixed Music isPlaying() on iOS when is paused.
-- Added support for C-style comments to JsonReader (mainly used for json skin files).
-- Support for resource removal from Skin objects.
-- Added fling gesture to generate fling in scrollpane.
-- Vector classes now have mulAdd method for adding pre-multiplied values
-- Vector implementations no longer use squared value for margin comparisons, see: isZero(float margin), isUnit(float margin).
-- Vector2 now has isUnit and isZero methods (copied from Vector3)
-- Removed deprecated methods from Vector classes.
-- Added new headless backend for server applications
-- Support 'scaledSize' as a json skin data value for BitmapFont
-- Added setAlpha(float a) method to Sprite class
-- Added Input.Keys.toString(int keycode) and Input.Keys.valueOf(String keyname) methods
-- Added Immersive Mode support to Android backend
-- Added userObject to Actor in scene2d, allowing for custom data storage
-- Altered Android's hide status bar behavior
-- Changed the way wakelocks are implemented. You no longer need any special permissions for the libgdx wakelock
-- BitmapFontCache setColor changes to match SpriteBatch and friends. http://www.badlogicgames.com/forum/viewtopic.php?f=23&t=12112
-- Changed ParticleEffect: the ParticleEffect.save method now takes a Writer instead of a File
-- TexturePacker2 renamed to TexturePacker, added grid and scaling settings.
-- Added support for custom prefrences on the desktop backends.
-- Fixed double resume calls on iOS.
-- Android Music no longer throws exceptions if MediaPlayer is null.
-- PolygonSpriteBatch implements Batch.
-- New scene2d actions: EventAction, CountdownEventAction.
-- Adds cancelHttpRequest() method to Net interface
-- Updated GWT/HTML5 Backend to GWT 2.6.0
-- Minimal Android version is 2.2, see http://www.badlogicgames.com/wordpress/?p=3297
-- Updated to LWJGL 2.9.1
-- Can now embed your libgdx app as a fragment, more info on the wiki
-- scene2d.ui, renamed Actor methods translate, rotate, scale, size to moveBy, rotateBy, scaleBy, sizeBy. May have conflicts with Actions static import, eg you'll need to use "Actions.moveBy"
-- scene2d.ui, Table background is now drawn usign the table's transform
-- scene2d.ui, added Container which is similar to a Table with one cell, but more lightweight
-- Added texture filters and mip map generation to BitMapFontLoader and FreeTypeFontGenerator
-- scene2d.ui, VerticalGroup and HorizontalGroup got pad, fill and an API similar to Table/Container
-- Removed OpenGL ES 1.0, 1.1 support; see http://www.badlogicgames.com/wordpress/?p=3311
-- Added OpenGL ES 3 support
-- Updated Android backend, demos, tests to 4.4
-- Added Viewport, changed Stage to have a Viewport instead of a Camera (API change, see http://www.badlogicgames.com/wordpress/?p=3322 ).
-- Changed play mode constants of Animation class to enumeration, see http://www.badlogicgames.com/wordpress/?p=3330
-- Updated to RoboVM 0.0.11 and RoboVM Gradle plugin 0.0.6, see http://www.badlogicgames.com/wordpress/?p=3351
-- Updated to Swig 3.0 for Bullet, disabled SIMD on Mac OS X as alignements are broken in Bullet, see https://github.com/libgdx/libgdx/pull/1595
-- TextureData can only be Custom or Pixmap; compressed image files are considered custom
-
-[0.9.9]
-- added setCursorImage method to Input interface to support custom mouse cursors on the desktop
-- removed Xamarin backend, see http://www.badlogicgames.com/wordpress/?p=3213
-- added Select class for selecting kth ordered statistic from arrays (see Array.selectRanked() method)
-- refactored Box2D to use badlogic Arrays instead of java.util.ArrayLists
-- MipMapGenerator methods now don't take disposePixmap argument anymore
-- added GLTexture, base class for all textures, encapsulates target (2d, cubemap, ...)
-- added CubeMap, 6 sided texture
-- changed TextureData#consumeCompressedData, takes target now
-- added RoboVM backend jar and native libs (libObjectAL, libgdx, in ios/ folder of distribution)
-- added RoboVM backend to build
-- changed Bullet wrapper API, see http://www.badlogicgames.com/wordpress/?p=3150
-- changed MusicLoader and SoundLoader to be asynchronous loaders
-- changed behaviour of Net#sendHttpRequest() so HttpResponseListener#handleHttpResponse() callback is executed in worker thread instead of main thread
-- added Bresenham2, for drawing lines on an integer 2D grid
-- added GridPoint2 and GridPoint3, representing integer points in a 2D or 3D grid
-- added attribute location caching for VertexData/Mesh. Hand vertex attribs to a ShaderProgram, get back int[], pass that to Mesh
-- added Android x86 builds, removed libandroidgl20.so, it's now build as part of gdx-core for Android
-- changed method signature on Box2D World#getBodies and World#getJoints, pass in an Array to fill
-- removed glGetShaderSource from GL20, use ShaderProgram#getVertexShaderSource/getFragmentShaderSource instead
-- added reflection api
-- added AsynchExecutor, execute tasks asynchronously. Used for GWT mainly.
-- removed FileHandle#file(), has no business in there.
-- removed box2deditor
-- removed custom typedarrays in gwt backend
-- added classpath files support for gwt backend (limited)
-- moved AndroidWallpaperListener to Android Backend
-- added new VertexAttribute Usage flags, bone weight, tangent, binormal. previously encoded as Usage.Generic. Also
-  added field "unit" to VertexAttribute, used by texture coordinates and bone weights to specify index/unit.
-- setup-ui template for iOS disables pngcrush, also updated wiki iOS article
-- add Pixmap#fillTriangle via jni gdx2d_fill_triangle() to fill a triangle based on its vertices.
-- add asynchronous download with continuous progress feedback to GWT asset preloader, see https://github.com/libgdx/libgdx/pull/409?w=1
-- add capability to add/exclude package/classes GWT Reflection system, see https://github.com/libgdx/libgdx/pull/409?w=1
-- add updated gdx-tiled-preprocessor, generate one single TextureAtlas for all the specified Tiled maps, see http://www.badlogicgames.com/forum/viewtopic.php?f=17&t=8911
-- maps API, add new AtlasTiledMapLoader for loading maps produced by the tiled preprocessor tool
-- ImageProcessor, TexturePacker2 now accepts BufferedImage objects as input
-- TexturePacker2 now avoids duplicated aliases
-- Updated to LWJGL 2.9.0
-- refactored JSON API, see http://www.badlogicgames.com/wordpress/?p=2993
-- Updated Box2D to the latest trunk. Body#applyXXX methods now take an additional boolean parameter.
-- TmxMapLoader has a flag in Parameters that lets you specify whether to generate mipmaps
-- Animation#isAnimationFinished was fixed to behave as per javadocs (ignores looping)
-- remove GLU interface and implementations. Use Matrix4 et al instead. see http://www.badlogicgames.com/wordpress/?p=2886
-- new maps API, see http://www.badlogicgames.com/wordpress/?p=2870
-- removed static public tmp Vector2 instances, manage such temporary vars yourself, see http://www.badlogicgames.com/wordpress/?p=2840
-- changed Scene2D Group#clear(), see http://www.badlogicgames.com/wordpress/?p=2837
-- changed the build system, natives are now fetched from the build server, see http://www.badlogicgames.com/wordpress/?p=2821
-- freetype extension supported on iOS, see http://www.badlogicgames.com/wordpress/?p=2819
-- changed ShapeRenderer API, see http://www.badlogicgames.com/wordpress/?p=2809
-- changed Actions.add to addAction, changed parameter order, and added removeAction, addListener, removeListener
-- Box2d joints now allow for user data
-- Changes to Intersector, Circle, Rectangle and BoundingBox for consistency in #overlap, #intersect and #contains methods, see https://github.com/libgdx/libgdx/pull/312
-- Removed LwjglApplicationConfiguration CPU sync. Added foreground and background target framerate.
-- scene2d, no longer use getters/setters internally for Actor x, y, width, height, scalex, scaley and rotation.
-- Array, detect nested iterator usage and throw exception.
-- Added getVolume to Music class and Android, IOS and GWT backends
-- 1381, fixed JSON parsing of longs. In addition to Float, it now parses Long if no decimal point is found.
-- Changed Array constructors that took an array to have offset and count
-- scene2d, Actor parentToLocalCoordinates and localToParentCoordinates refactoring, see http://www.badlogicgames.com/forum/viewtopic.php?p=40441#p40441
-- scene2d, Action#setActor no longer calls reset if the Action has no pool. This allows non-pooled actions to be add and removed from actors, restarted, and reused.
-- ScrollBar#setForceOverscroll renamed to setForceScroll, as it affects more than just overscroll.
-- ArrayMap#addAll renamed to putAll to match the other maps.
-- Added ObjectSet and IntSet.
-- Added completion listener to Music.
-- Added Music#setPan.
-- Sound#play and Sound#loop on Android now return -1 on failure, to match other backends.
-- DelegateAction subclasses need to implement delegate() instead of act(). http://www.badlogicgames.com/forum/viewtopic.php?p=43576#p43576
-- Added pause and resume methods to Sound.
-- Changed AssetErrorListener#error to have AssetDescriptor to enable access to parameters of failed asset.
-- Changed SelectBoxStyle to have ScrollPaneStyle and ListStyle for fully customizing the drop down list. http://www.badlogicgames.com/wordpress/?p=3110
-- AssetLoader now takes a FileHandle that is the resolved file name. The AssetLoader no longer has to resolve the file name, so we can prevent it from being resolved twice.
-- Rewrote EarClippingTriangulator to not allocate (no more Vector2s).
-- Added ParticleEffectLoader to make AssetManager load ParticleEffects
-- Added GeometryUtils, more Intersector functions, DelaunayTriangulator, ConvexHull.
-- Added getBoundingBox to ParticleEffect
-- EarClippingTriangulator changed to return triangle indices.
-- PolygonSpriteBatch and friends refactored to use triangle indices.
-- Added add(T, float), remove(int), remove(T) and clear() methods to BinaryHeap
-- Bitmap Font changes:
-	- FreeTypeFontGenerator allows you to specify the PixmapPacker now, to create an atlas with many different fonts (see FreeTypePackTest)
-	- BitmapFont, BitmapFontCache and FreeTypeFontGenerator now support fonts with multiple texture pages. (see BitmapFontTest and FreeTypePackTest)
-	- BitmapFontData.imagePath and getImagePath() is depreacted, use imagePaths[] and getImagePath(int) instead
-	- Added two BitmapFont constructors for convenience; no need to specify flip boolean
-	- Added getCache() to BitmapFont, for expert users who wish to use the BitmapFontCache (see BitmapFontTest)
-	- FreeTypeFontGenerator now includes setMaxTextureSize and getMaxTextureSize to cap the generated glyph atlas size (default 1024)
-- added render-hooks beginRender() and endRender() to BatchTiledMapRenderer
-- Added panStop to GestureListener interface.
-- ScissorStack#calculateScissors changed to take viewport, enabling it to work with glViewport.
-- Added Bits#getAndClear, Bits#getAndSet and Bits#containsAll
-- Added setX and setY to TextureAtlas.AtlasSprite so it matches expected behavior
-
-[0.9.8]
-- see http://www.badlogicgames.com/wordpress/?p=2791
-
-[0.9.7]
-- see http://www.badlogicgames.com/wordpress/?p=2664
-
-[0.9.6]
-- see http://www.badlogicgames.com/wordpress/?p=2513+[1.5.4]
+- Added support for image layers in Tiled maps (TiledMapImageLayer)
+- API Change: Skin.get now also returns resource that are subclasses of the given type.
+- API Addition: implemented methods createLabel and copy in Label.LabelStyle.
+- API Addition: Added a labelStyle field to TextButton.TextButtonStyle.
+
+[1.5.3]
+- API Change: TextField#setRightAlign -> TextField#setAlignment
+- I18NBundle is now compatible with Android 2.2
+- Fixed GWT reflection includes for 3D particles
+- 3D ParticleEffectLoader registered by default
+- Added HttpRequestBuilder, see https://github.com/libgdx/libgdx/pull/2698
+- Added LwjglApplicationConfiguration.useHDPI for Mac OS X with retina displays. Allows you to get "real" pixel coordinates for mouse and display coordinates.
+- Updated RoboVM to 1.0.0-beta-03
+
+[1.5.2]
+- Fixed issue #2433 with color markup and alpha animation. 
+- Fixed natives loading for LWJGL on Mac OS X
+
+[1.5.1]
+- Gradle updated to 2.2
+- Android Gradle tooling updated to 1.0.0
+- API Change: Switched from Timer to AnimationScheduler for driving main loop on GWT. Removed fps field from GwtApplicationConfiguration to instead let the browser choose the most optimal rate.
+- API Change: Added pause and resume handling on GWT backend. When the browser supports the page visibility api, pause and resume will be called when the tab or window loses and gains visibility.
+- API Change: Added concept of target actor, separate from the actor the action is added to. This allows an action to be added to one actor but affect another. This is useful to create a sequence of actions that affect many different actors. Previously this would require adding actions to each actor and using delays to get them to play in the correct order.
+- Added 64-bit support for iOS sim and device
+- Deprecated Node#children and Node#parent, added inheritTransform flag and methods to add/get/remove children
+- API Change: By default keyframes are no longer copied from Model to ModelInstance but shared instead, can be changed using the `ModelInstance.defaultShareKeyframes` flag or `shareKeyframes` constructor argument.
+- JSON minimal format now makes commas optional: newline can be used in place of any comma.
+- JSON minimal format is now more lenient with unquoted strings: spaces and more are allowed.
+- API Change: Added support for KTX/ZKTX file format, https://github.com/libgdx/libgdx/pull/2431
+- Update stb_image from v1.33 to v1.48, see https://github.com/libgdx/libgdx/pull/2668
+- Bullet Wrapper: added Gimpact, see https://github.com/libgdx/libgdx/issues/2619
+- API Addition: Added MeshPartBuilder#addMesh(...), can be used to more easily combine meshes/models
+- Update to LWJGL 2.9.2, fixes fullscreen mode on "retina" displays
+- Fixes to RoboVM backend which would crash if accelerometer is used.
+
+[1.5.0]
+- API Addition: IOSInput now uses CMCoreMotion for accelerometer and magnetometer
+- API Addition: Added getter for UITextField on IOS for keyboard customization 
+- API Addition: Added ability to save PixmapPackers to atlas files. See PixmapPackerIO.
+- API Addition: Added HttpRequestHeader and HttpResponseHeader with constants for HTTP headers.
+- API Addition: HttpRequest is now poolable.
+- New PNG encoder that supports compression, more efficient vertical flipping, and minimal allocation when encoding multiple PNGs.
+- API Change: Label#setEllipse -> Label#setEllipsis.
+- API Change: BatchTiledMapRenderer *SpriteBatch fields and methods renamed to *Batch
+- API Change: ScrollPane#scrollToCenter -> ScrollPane#scrollTo; see optional boolean arguments centerHorizontal and centerVertical (scrollToCenter centered vertically only).
+- API Change: Changed Input#getTextInput to accept both text and hint, removed Input#getPlaceholderTextInput.
+- Bug Fix: Fixed potential NPE with immersive mode in the Android fragment backend. 
+- iOS backend now supports sound ids, thanks Tomski!
+
+
+[1.4.1]
+- Update to the Gradle Integration plugin nightly build if you are on Eclipse 4.4.x!
+- Update Intellij IDEA to 13.1.5+, because Gradle!
+- Updated to Gradle 2.1 and Android build tools 20, default Android version to 20. You need to install the latest Android build tools via the SDK manager
+- API Change: deprecation of bounding box methods, see https://github.com/libgdx/libgdx/pull/2408
+- Added non-continuous rendering to iOS backend, thanks Dominik!
+- Setup now uses Gradle 2.1 with default Android API level 20, build tools 20.0.0
+- Non-continuous renderering implemented for iOS
+- Added color markup support for scene2d label and window title.
+- API Change: removed default constructor of DecalBatch, removed DefaultGroupStrategy
+- Updated to latests RoboVM release, 1.0.0-alpha-04, please update your RoboVM plugins/installations
+- Reduced I18NBundle loading times on Android and bypassed unclosed stream on iOS. 
+- Removed the gdx-ai extension from the libGDX repository. Now it lives in its own repository under the libGDX umbrella, see https://github.com/libgdx/gdx-ai
+- API Addition: Added randomSign and randomTriangular methods to MathUtils.
+- API Addition: Decal has now a getter for the Color.
+- API Addition: now I18NBundle can be set so that no exception is thrown when the key can not be found.
+- API Addition: added annotation support in reflection layer, thanks code-disaster! https://github.com/libgdx/libgdx/pull/2215
+- API Addition: shapes like Rect, Circle etc. now implement Shape2D interface so you can put them all into a single collection https://github.com/libgdx/libgdx/pull/2178 
+- API Addition: bitmap fonts can now be loaded from an atlas via AssetManager/BitmapFontLoader, see https://github.com/libgdx/libgdx/pull/2110
+- API Change: updated to RoboVM 1.0.0-SNAPSHOT for now until the next alpha is released.
+- API Change: Table now uses padding from its background drawable by default. https://github.com/libgdx/libgdx/issues/2322
+- Drawables now know their names, making debugging easier.
+- API Change: Table fill now respects the widget's minimum size.
+- Texture packer, fixed image size written to atlas file.
+- API Change: Cell no longer uses primitive wrappers in public API and boxing is minimized.
+- API Addition: TextureAttribute now supports uv transform (texture regions).
+- API Change: Added parameters to Elastic Interpolation.
+- API Change: Removed Actor#setCenterPosition, added setPosition(x,y,align).
+- API Change: JsonReader, forward slash added to characters an unquoted strings cannot start with.
+- API Change: Stage#cancelTouchFocus(EventListener,Actor) changed to cancelTouchFocusExcept.
+- API Change: Json/JsonWriter.setQuoteLongValues() quotes Long, BigDecimal and BigInteger types to prevent truncation in languages like JavaScript and PHP.
+
+[1.3.1]
+- API change: Viewport refactoring. https://github.com/libgdx/libgdx/pull/2220
+- Fixed GWT issues
+
+[1.3.0]
+- Added Input.isKeyJustPressed.
+- API Addition: multiple recipients are now supported by MessageDispatcher, see https://github.com/libgdx/libgdx/wiki/Message-Handling#multiple-recipients
+- API Change: State#onMessage now takes the message receiver as argument.
+- API Addition: added StackStateMachine to the gdx-ai extension.
+- API change: ShapeRenderer: rect methods accept scale, more methods can work under both line and fill types, auto shape type changing.
+- API change: Built-in ShapeRenderer debugging for Stage, see https://github.com/libgdx/libgdx/pull/2011
+- Files#getLocalStoragePath now returns the actual path instead of the empty string synonym on desktop (LWJGL and JGLFW).
+- Fixed and improved xorshift128+ PRNG implementation.
+- Added support for Tiled's animated tiles, and varying frame duration tile animations.
+- Fixed an issue with time granularity in MessageDispatcher.
+- Updated to Android API level 19 and build tools 19.1.0 which will require the latest Eclipse ADT 23.02, see http://stackoverflow.com/questions/24437564/update-eclipse-with-android-development-tools-23 for how things are broken this time...
+- Updated to RoboVM 0.0.14 and RoboVM Gradle plugin version 0.0.10
+- API Addition: added FreeTypeFontLoader so you can transparently load BitmapFonts generated through gdx-freetype via AssetManager, see https://github.com/libgdx/libgdx/blob/master/tests/gdx-tests/src/com/badlogic/gdx/tests/FreeTypeFontLoaderTest.java
+- Preferences put methods now return "this" for chaining
+- Fixed issue 2048 where MessageDispatcher was dispatching delayed messages immediately.
+- API Addition: 3d particle system and accompanying editor, contributed by lordjone, see https://github.com/libgdx/libgdx/pull/2005
+- API Addition: extended shape classes like Circle, Ellipse etc. with hashcode/equals and other helper methods, see https://github.com/libgdx/libgdx/pull/2018
+- minor API change (will not increase minor revision number): fixed a bug in handling of atlasPrefixes, https://github.com/libgdx/libgdx/pull/2023
+- Bullet: btManifoldPoint member getters/setters changed from btVector3 to Vector3, also it is no longer pooled, instead static instances are used for callback methods
+- Added Intersector#intersectRayRay to detect if two 2D rays intersect, see https://github.com/libgdx/libgdx/pull/2132
+- Bullet: ClosestRayResultCallback, AllHitsRayResultCallback, LocalConvexResult, ClosestConvexResultCallback and subclasses now use getter/setters taking a Vector3 instead of btVector3, see https://github.com/libgdx/libgdx/pull/2176
+- 2d particle system supports pre-multiplied alpha.
+- Bullet: btIDebugDrawer/DebugDrawer now use pooled Vector3 instances instead of btVector3, see https://github.com/libgdx/libgdx/issues/2174
+
+[1.2.0]
+- API Addition: Some OpenGL profiling utilities have been added, see https://github.com/libgdx/libgdx/wiki/Profiling
+- API Addition: A FreeTypeFontGeneratorLoader has been added to the gdx-freetype extension
+- API change: Animation#frameDuration and #animationDuration are now hidden behind a getter/setter and dynamic
+- API Addition: Vector#setZero
+- API Addition: gdx-ai, extension for AI algorithms. Currently supports FSMs, see https://github.com/libgdx/libgdx/wiki/Artificial-Intelligence
+- API change: TableLayout has been forked and integrated into libgdx more tightly, see http://www.badlogicgames.com/wordpress/?p=3458
+- API Addition: added equals/hashCode methods to Rectangle, may break old code (very, very unlikely)
+- API Addition: scene2D Actors now have a setCenterPosition method, see https://github.com/libgdx/libgdx/pull/2000
+
+[1.1.0]
+- Updated to RoboVM 0.0.13 and RoboVM Gradle plugin 0.0.9
+- Big improvements to setup-ui and build times in Intellij IDEA https://github.com/libgdx/libgdx/pull/1865
+- Setup now uses android build tools version: 19.1.0
+- BitmapFontCache now supports in-string colored text through a simple markup language, see https://github.com/libgdx/libgdx/wiki/Color-Markup-Language
+- Added i18n localization/internationalization support, thanks davebaol, see https://github.com/libgdx/libgdx/wiki/Internationalization-and-Localization
+- Possibility to override density on desktop to simulate mobile devices, see https://github.com/libgdx/libgdx/pull/1825
+- Progressive JPEG support through JPGD (https://code.google.com/p/jpeg-compressor/).
+- Mavenized JGLFW backend
+- Box2D: Added MotorJoint and ghost vertices on EdgeShape
+- Updated GWT Box2D to latest version
+- Updated native Box2D to latest version 2.3.1, no API changes
+- API change: Matrix4.set(x,y,z, translation) changed, z axis is no more flipped
+- API addition: Matrix4.avg(Matrix4[],float[]) that lets weighted averaging multiple matrices, Quaternion.slerp(Quaternion[],float[]) that lets weighted slerping multiple Quaternions
+- fixed the long standing issue of the alpha=1 not actually being fully opaque, thanks kalle! https://github.com/libgdx/libgdx/issues/1815
+- down to 25 issues on the tracker, 8 bugs, 17 enhancement requests :)
+
+
+[1.0.1]
+- updated to RoboVM 0.12 (and so should you!)
+- fixed GC issues on iOS with regards to touch (thanks Niklas!), see https://github.com/libgdx/libgdx/pull/1758
+- updated gwt gradle plugin to 0.4, android build tools to 0.10, gradle version to 1.11
+- Tiled maps are now always y-up
+- Tiled maps now support drawing offsets for tiles
+- FileHandle#list is now supported in GWT!
+- FileHandle#list now supports FileFilters
+- Controllers now reinitialize on the desktop when switching between windowed/fullscreen
+- added a Texture unpacker that will extract all images from a texture atlas, see https://github.com/libgdx/libgdx/pull/1774
+- updates to gdx-setup
+- CustomCollisionDispatcher in bullet, see https://github.com/libgdx/libgdx/commit/916fc85cecf433c3461b458e00f8afc516ad21e3
+
+[1.0.0]
+- Box2D is no longer in the core, it has been moved to an extension. See http://www.badlogicgames.com/wordpress/?p=3404
+- Merged gdx-openal project into gdx-backend-lwjgl
+- Now LoadedCallback in AssetLoaderParameters is always called after loading an asset from AssetManager, even if the asset is already loaded
+- Added Payload as a new parameter to Source.dragStop, see https://github.com/libgdx/libgdx/pull/1666
+- You can now load PolygonRegions via AssetLoader,  see https://github.com/libgdx/libgdx/pull/1602
+- implemented software keyboard support in RoboVM iOS backend
+- Fixed an issue where key event timestamp is not set by the android backend.
+- scene2d.ui, added to TextArea the preferred number of rows used to calculate the preferred height.
+- scene2d.actions, fixed infinite recursion for event listener's handle(event).
+- Various Quaternion changes.
+- scene2d.ui, fixed a drawing issue with knobBefore when there's no knob (typical progress bar).
+- Various MeshBuilder fixes and additions.
+- Math package: added cumulative distribution.
+- Fixed Music isPlaying() on iOS when is paused.
+- Added support for C-style comments to JsonReader (mainly used for json skin files).
+- Support for resource removal from Skin objects.
+- Added fling gesture to generate fling in scrollpane.
+- Vector classes now have mulAdd method for adding pre-multiplied values
+- Vector implementations no longer use squared value for margin comparisons, see: isZero(float margin), isUnit(float margin).
+- Vector2 now has isUnit and isZero methods (copied from Vector3)
+- Removed deprecated methods from Vector classes.
+- Added new headless backend for server applications
+- Support 'scaledSize' as a json skin data value for BitmapFont
+- Added setAlpha(float a) method to Sprite class
+- Added Input.Keys.toString(int keycode) and Input.Keys.valueOf(String keyname) methods
+- Added Immersive Mode support to Android backend
+- Added userObject to Actor in scene2d, allowing for custom data storage
+- Altered Android's hide status bar behavior
+- Changed the way wakelocks are implemented. You no longer need any special permissions for the libgdx wakelock
+- BitmapFontCache setColor changes to match SpriteBatch and friends. http://www.badlogicgames.com/forum/viewtopic.php?f=23&t=12112
+- Changed ParticleEffect: the ParticleEffect.save method now takes a Writer instead of a File
+- TexturePacker2 renamed to TexturePacker, added grid and scaling settings.
+- Added support for custom prefrences on the desktop backends.
+- Fixed double resume calls on iOS.
+- Android Music no longer throws exceptions if MediaPlayer is null.
+- PolygonSpriteBatch implements Batch.
+- New scene2d actions: EventAction, CountdownEventAction.
+- Adds cancelHttpRequest() method to Net interface
+- Updated GWT/HTML5 Backend to GWT 2.6.0
+- Minimal Android version is 2.2, see http://www.badlogicgames.com/wordpress/?p=3297
+- Updated to LWJGL 2.9.1
+- Can now embed your libgdx app as a fragment, more info on the wiki
+- scene2d.ui, renamed Actor methods translate, rotate, scale, size to moveBy, rotateBy, scaleBy, sizeBy. May have conflicts with Actions static import, eg you'll need to use "Actions.moveBy"
+- scene2d.ui, Table background is now drawn usign the table's transform
+- scene2d.ui, added Container which is similar to a Table with one cell, but more lightweight
+- Added texture filters and mip map generation to BitMapFontLoader and FreeTypeFontGenerator
+- scene2d.ui, VerticalGroup and HorizontalGroup got pad, fill and an API similar to Table/Container
+- Removed OpenGL ES 1.0, 1.1 support; see http://www.badlogicgames.com/wordpress/?p=3311
+- Added OpenGL ES 3 support
+- Updated Android backend, demos, tests to 4.4
+- Added Viewport, changed Stage to have a Viewport instead of a Camera (API change, see http://www.badlogicgames.com/wordpress/?p=3322 ).
+- Changed play mode constants of Animation class to enumeration, see http://www.badlogicgames.com/wordpress/?p=3330
+- Updated to RoboVM 0.0.11 and RoboVM Gradle plugin 0.0.6, see http://www.badlogicgames.com/wordpress/?p=3351
+- Updated to Swig 3.0 for Bullet, disabled SIMD on Mac OS X as alignements are broken in Bullet, see https://github.com/libgdx/libgdx/pull/1595
+- TextureData can only be Custom or Pixmap; compressed image files are considered custom
+
+[0.9.9]
+- added setCursorImage method to Input interface to support custom mouse cursors on the desktop
+- removed Xamarin backend, see http://www.badlogicgames.com/wordpress/?p=3213
+- added Select class for selecting kth ordered statistic from arrays (see Array.selectRanked() method)
+- refactored Box2D to use badlogic Arrays instead of java.util.ArrayLists
+- MipMapGenerator methods now don't take disposePixmap argument anymore
+- added GLTexture, base class for all textures, encapsulates target (2d, cubemap, ...)
+- added CubeMap, 6 sided texture
+- changed TextureData#consumeCompressedData, takes target now
+- added RoboVM backend jar and native libs (libObjectAL, libgdx, in ios/ folder of distribution)
+- added RoboVM backend to build
+- changed Bullet wrapper API, see http://www.badlogicgames.com/wordpress/?p=3150
+- changed MusicLoader and SoundLoader to be asynchronous loaders
+- changed behaviour of Net#sendHttpRequest() so HttpResponseListener#handleHttpResponse() callback is executed in worker thread instead of main thread
+- added Bresenham2, for drawing lines on an integer 2D grid
+- added GridPoint2 and GridPoint3, representing integer points in a 2D or 3D grid
+- added attribute location caching for VertexData/Mesh. Hand vertex attribs to a ShaderProgram, get back int[], pass that to Mesh
+- added Android x86 builds, removed libandroidgl20.so, it's now build as part of gdx-core for Android
+- changed method signature on Box2D World#getBodies and World#getJoints, pass in an Array to fill
+- removed glGetShaderSource from GL20, use ShaderProgram#getVertexShaderSource/getFragmentShaderSource instead
+- added reflection api
+- added AsynchExecutor, execute tasks asynchronously. Used for GWT mainly.
+- removed FileHandle#file(), has no business in there.
+- removed box2deditor
+- removed custom typedarrays in gwt backend
+- added classpath files support for gwt backend (limited)
+- moved AndroidWallpaperListener to Android Backend
+- added new VertexAttribute Usage flags, bone weight, tangent, binormal. previously encoded as Usage.Generic. Also
+  added field "unit" to VertexAttribute, used by texture coordinates and bone weights to specify index/unit.
+- setup-ui template for iOS disables pngcrush, also updated wiki iOS article
+- add Pixmap#fillTriangle via jni gdx2d_fill_triangle() to fill a triangle based on its vertices.
+- add asynchronous download with continuous progress feedback to GWT asset preloader, see https://github.com/libgdx/libgdx/pull/409?w=1
+- add capability to add/exclude package/classes GWT Reflection system, see https://github.com/libgdx/libgdx/pull/409?w=1
+- add updated gdx-tiled-preprocessor, generate one single TextureAtlas for all the specified Tiled maps, see http://www.badlogicgames.com/forum/viewtopic.php?f=17&t=8911
+- maps API, add new AtlasTiledMapLoader for loading maps produced by the tiled preprocessor tool
+- ImageProcessor, TexturePacker2 now accepts BufferedImage objects as input
+- TexturePacker2 now avoids duplicated aliases
+- Updated to LWJGL 2.9.0
+- refactored JSON API, see http://www.badlogicgames.com/wordpress/?p=2993
+- Updated Box2D to the latest trunk. Body#applyXXX methods now take an additional boolean parameter.
+- TmxMapLoader has a flag in Parameters that lets you specify whether to generate mipmaps
+- Animation#isAnimationFinished was fixed to behave as per javadocs (ignores looping)
+- remove GLU interface and implementations. Use Matrix4 et al instead. see http://www.badlogicgames.com/wordpress/?p=2886
+- new maps API, see http://www.badlogicgames.com/wordpress/?p=2870
+- removed static public tmp Vector2 instances, manage such temporary vars yourself, see http://www.badlogicgames.com/wordpress/?p=2840
+- changed Scene2D Group#clear(), see http://www.badlogicgames.com/wordpress/?p=2837
+- changed the build system, natives are now fetched from the build server, see http://www.badlogicgames.com/wordpress/?p=2821
+- freetype extension supported on iOS, see http://www.badlogicgames.com/wordpress/?p=2819
+- changed ShapeRenderer API, see http://www.badlogicgames.com/wordpress/?p=2809
+- changed Actions.add to addAction, changed parameter order, and added removeAction, addListener, removeListener
+- Box2d joints now allow for user data
+- Changes to Intersector, Circle, Rectangle and BoundingBox for consistency in #overlap, #intersect and #contains methods, see https://github.com/libgdx/libgdx/pull/312
+- Removed LwjglApplicationConfiguration CPU sync. Added foreground and background target framerate.
+- scene2d, no longer use getters/setters internally for Actor x, y, width, height, scalex, scaley and rotation.
+- Array, detect nested iterator usage and throw exception.
+- Added getVolume to Music class and Android, IOS and GWT backends
+- 1381, fixed JSON parsing of longs. In addition to Float, it now parses Long if no decimal point is found.
+- Changed Array constructors that took an array to have offset and count
+- scene2d, Actor parentToLocalCoordinates and localToParentCoordinates refactoring, see http://www.badlogicgames.com/forum/viewtopic.php?p=40441#p40441
+- scene2d, Action#setActor no longer calls reset if the Action has no pool. This allows non-pooled actions to be add and removed from actors, restarted, and reused.
+- ScrollBar#setForceOverscroll renamed to setForceScroll, as it affects more than just overscroll.
+- ArrayMap#addAll renamed to putAll to match the other maps.
+- Added ObjectSet and IntSet.
+- Added completion listener to Music.
+- Added Music#setPan.
+- Sound#play and Sound#loop on Android now return -1 on failure, to match other backends.
+- DelegateAction subclasses need to implement delegate() instead of act(). http://www.badlogicgames.com/forum/viewtopic.php?p=43576#p43576
+- Added pause and resume methods to Sound.
+- Changed AssetErrorListener#error to have AssetDescriptor to enable access to parameters of failed asset.
+- Changed SelectBoxStyle to have ScrollPaneStyle and ListStyle for fully customizing the drop down list. http://www.badlogicgames.com/wordpress/?p=3110
+- AssetLoader now takes a FileHandle that is the resolved file name. The AssetLoader no longer has to resolve the file name, so we can prevent it from being resolved twice.
+- Rewrote EarClippingTriangulator to not allocate (no more Vector2s).
+- Added ParticleEffectLoader to make AssetManager load ParticleEffects
+- Added GeometryUtils, more Intersector functions, DelaunayTriangulator, ConvexHull.
+- Added getBoundingBox to ParticleEffect
+- EarClippingTriangulator changed to return triangle indices.
+- PolygonSpriteBatch and friends refactored to use triangle indices.
+- Added add(T, float), remove(int), remove(T) and clear() methods to BinaryHeap
+- Bitmap Font changes:
+	- FreeTypeFontGenerator allows you to specify the PixmapPacker now, to create an atlas with many different fonts (see FreeTypePackTest)
+	- BitmapFont, BitmapFontCache and FreeTypeFontGenerator now support fonts with multiple texture pages. (see BitmapFontTest and FreeTypePackTest)
+	- BitmapFontData.imagePath and getImagePath() is depreacted, use imagePaths[] and getImagePath(int) instead
+	- Added two BitmapFont constructors for convenience; no need to specify flip boolean
+	- Added getCache() to BitmapFont, for expert users who wish to use the BitmapFontCache (see BitmapFontTest)
+	- FreeTypeFontGenerator now includes setMaxTextureSize and getMaxTextureSize to cap the generated glyph atlas size (default 1024)
+- added render-hooks beginRender() and endRender() to BatchTiledMapRenderer
+- Added panStop to GestureListener interface.
+- ScissorStack#calculateScissors changed to take viewport, enabling it to work with glViewport.
+- Added Bits#getAndClear, Bits#getAndSet and Bits#containsAll
+- Added setX and setY to TextureAtlas.AtlasSprite so it matches expected behavior
+
+[0.9.8]
+- see http://www.badlogicgames.com/wordpress/?p=2791
+
+[0.9.7]
+- see http://www.badlogicgames.com/wordpress/?p=2664
+
+[0.9.6]
+- see http://www.badlogicgames.com/wordpress/?p=2513