--- conflicted
+++ resolved
@@ -1,9 +1,6 @@
 [1.3.1]
-<<<<<<< HEAD
+- API change: Viewport refactoring. https://github.com/libgdx/libgdx/pull/2220
 - API Addition: Added gdx-udp, an extension for udp networking
-=======
-- API change: Viewport refactoring. https://github.com/libgdx/libgdx/pull/2220
->>>>>>> 66ae6d91
 
 [1.3.0]
 - Added Input.isKeyJustPressed.
