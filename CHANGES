--- conflicted
+++ resolved
@@ -25,15 +25,12 @@
 - API Change: removed JGLFW backend
 - Fixed mixed up use of TexturePacker.Settings.stripWhitespaceX|Y.
 - Added joystick POV support to LWJGL3 controller backend.
-<<<<<<< HEAD
 - API Addition: Billboard particles' scaling can be defined with different X and Y values.
 - API Addition: Billboard particles can now be aligned with the projected 2D motion on the screen.
-=======
 - Added support for 2d particles sprite animation.
 - API Change: ParticleEmitter getSprite, setSprite, getImagePath, setImagePath are now getSprites, setSprites, getImagePaths, setImagePaths.
 - Added support for 2d particles independant scale X and Y.
 - API Change: ParticleEmitter getScale, matchSize are now getScaleX/getScaleY, matchSizeX/matchSizeY. Added scaleSize(float scaleX, float scaleY)
->>>>>>> 3ce0293a
 
 [1.9.6]
 - Fix performance regression in LWJGL3 backend, use java.nio instead of BufferUtils. Those are intrinsics and quite a bit faster than BufferUtils on HotSpot.
