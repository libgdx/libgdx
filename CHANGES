[1.13.6]
- [BREAKING CHANGE] API: Pools changes in 1.13.5 have been partially reverted. Pools#get/Pools#obtain method return to requiring a Class parameter. Reflection is avoided by using pre-populated Pools for libgdx classes. See https://github.com/libgdx/libgdx/pull/7648
<<<<<<< HEAD
=======
- [BREAKING CHANGE] JsonSkimmer API changed to use JsonToken parameters.
>>>>>>> 9808afe9
- [BREAKING CHANGE] JsonValue#last added for O(1) append. Code that changes next may also need to change last.
- [BREAKING CHANGE] JsonValue#get is no longer case insensitive. Use getIgnoreCase().
- [BREAKING CHANGE] StringBuilder has been deleted, its methods merged with CharArray.
- API Addition: Added JsonValue#toJson that takes a Writer.
- API Addition: Added getProgrammaticChangeEvents() to scene2d.ui actors that have setProgrammaticChangeEvents.
- API Addition: Added JsonMatcher, extracts values with pattern matching.
- Fixed crashes when reading the soft buttons bar height on Android.

[1.13.5]
- [BREAKING CHANGE] Gradle: snapshot builds are now publishes to https://central.sonatype.com/repository/maven-snapshots/. Update your build scripts and the new repository URL. Some of your other snapshot dependencies might still live on OSSRH, so make sure to keep that repository as well.
- [BREAKING CHANGE] Gradle: The `publish` task now uses jreleaser to publish to Maven Central. The RELEASE_REPOSITORY_URL environment variable is no longer interpreted. SNAPSHOT_REPOSITORY_URL works as before.]
- [BREAKING CHANGE] Android: Updated minSDK to 21. Multidex config is no longer required, please check https://developer.android.com/build/multidex.
- [BREAKING CHANGE] Android: Proguard config line `boolean getUseDefaultContactFilter();` needs to be added. See https://github.com/libgdx/libgdx/pull/7578.
- [BREAKING CHANGE] Android: Removed `AndroidApplicationConfiguration#touchSleepTime`.
- [BREAKING CHANGE] Skin `setEnabled` now only works with actors that implement `Styleable`. Use `setEnabledReflection` for old behavior or add `Styleable` to your actors.
- [BREAKING CHANGE] LWJGL3: The signature of `OpenALLwjgl3Audio#registerSound/registerMusic` has changed. To migrate just replace `registerMusic("myMusic", MyMusic.class);` with `registerMusic("myMusic", MyMusic::new);`
- [BREAKING CHANGE] HorizontalGroup and VerticalGroup set transform false by default.
- [BREAKING CHANGE] Gradle: The `publish` task now uses jreleaser to publish to Maven Central. The RELEASE_REPOSITORY_URL environment variable is no longer interpreted. SNAPSHOT_REPOSITORY_URL works as before.
- API Addition: Allow option to set Box2D native ContactFilter (World#setContactFilter(null)) for performance improvements.
- API Addition: Added BooleanArray#replaceFirst and BooleanArray#replaceAll
- API Addition: Added ByteArray#replaceFirst and ByteArray#replaceAll
- API Addition: Added CharArray#replaceFirst and CharArray#replaceAll
- API Addition: Added DelayedRemovalArray#replaceFirst and DelayedRemovalArray#replaceAll
- API Addition: Added FloatArray#replaceFirst and FloatArray#replaceAll
- API Addition: Added IntArray#replaceFirst and IntArray#replaceAll
- API Addition: Added LongArray#replaceFirst and LongArray#replaceAll
- API Addition: Added ShortArray#replaceFirst and ShortArray#replaceAll
- API Addition: Added SnapshotArray#replaceFirst and SnapshotArray#replaceAll
- API Addition: Actors that implement `getStyle` and `setStyle` should now implement the `Styleable` interface
- API Addition: Added BitmapFontCache#getPageCount.
- API Addition: Added TextField#drawBackground, #updateDisplayText is protected.
- API Addition: Added Drawable default interface methods.
- Android: Fixed rare NPE when `onDestroy` was called
- Support has been added for Tiled "Text Objects", through new TextMapObject class
- API Deprecation: Deprecated ReflectionPool and the related Pools#get/Pools#obtain method. Please use the new DefaultPool with the new Pools#get/Pools#obtain methods. They offer more safety and can be used with the java 8 method reference syntax (e.g. Pools.get(MyClass::new))
- API Deprecation: Deprecated constructors taking a "Class" for Queue/ArrayMap/Array. Please use the constructors utilising "ArraySupplier". They offer more safety and can be used with the java 8 method reference syntax (e.g. MyClass[]::new)
- API Deprecation: Deprecated constructors taking a "Class" for ParallelArray.ChannelDescriptor. Please use the constructors utilising "ArraySupplier". They offer more safety and can be used with the java 8 method reference syntax (e.g. MyClass[]::new)
- iOS: Update to MobiVM 2.3.23
- iOS: The MetalANGLE backend has been replaced by MetalANGLEKit which uses a newer ANGLE revision
- Fixed Container#setCullingArea.
- iOS: Fixing issue where after setText is called on TextField, characters cannot be deleted until a new character is added.

[1.13.1]
- [BREAKING CHANGE] Android: Since 1.13.0 libGDX requires setting `android.useAndroidX=true` in your gradle.properties file. In 1.13.1 it is NO longer needed to define the `androidx.core:core` dependency in your Android module.
- [BREAKING CHANGE] BaseTmxMapLoader no longer parses point objects into zero-sized RectangleMapObject. Instead, points are now represented with PointMapObject
- iOS: Update to MobiVM 2.3.22
- iOS: Fixes Gdx.openURI() not working on iOS 18.1 Simulator.
- Change visibility of PolygonSpriteBatch.switchTexture() to protected
- Added XmlReader.getChildren() and XmlReader.replaceChild()
- LWJGL3: Fix pauseWhenLostFocus not working as expected
- LWJGL 3: Downgrade to 3.3.3 due to AV false positives on 3.3.4 and OpenAL log spamming issue on 3.3.5.
- API Addition: Added FPSLogger#setBound
- Android: Fix crash on startup if `setContentView` was manually called after `initializeForView`
- API Addition: Added Array#replaceFirst and Array#replaceAll
- Fixed ShortArray#lastIndexOf taking char instead of short.
- Properly validate font name in Hiero
- Fix depth shader recycling
- Support 'class' Tiled/Tmx MapProperty
- Support for Layer TintColor in TiledMap
- Fix classpath files not being loaded on GWT
- Fixed LongArray#lastIndexOf taking char instead of long.
- LongArray#pop and #peek now throw expections if the array is empty
- Reset existing transformations of provided overlap Polygon in Polygon::intersectPolygons
- Added tiledmap loader for JSON files
- Fix duplicate points returned in polygon intersection
- Change defaults of SpriteBatch to use VBO instead of VertexArray on gl2/gles2.0
- Fix: no longer inline the version string
- GWT - Calculate MD5 hash while copying file to avoid errors on very large files
- Fix: Wayland doesn't support setting window position and icon
- Fix: Parsing imagelayer inside a group tag in TMX file
- Improve Android input keyboard with autocorrection
- Unproject and pick ray docs for Viewport/Camera
- Support for Image Layer repeat x and y in TiledMap + Bugfix

[1.13.0]
- [BREAKING CHANGE] GWT: Updated to 2.11.0. `com.google.jsinterop:jsinterop-annotations:2.0.2:sources` must be added as a dependency to your html project dependencies.
- [BREAKING CHANGE] Android: Minimum API level is now level 19 (Android 4.4)
- [BREAKING CHANGE] iOS: Increased min supported iOS version to 12.0. Update your Info.plist file if necessary.
- [BREAKING CHANGE] Android, iOS: Exceptions occurring in Runnable tasks scheduled through Gdx.app.postRunnable() are no longer swallowed and will crash the app (add a protection if required).
- Updated: Update to jnigen 2.5.2
- iOS: Update to MobiVM 2.3.21
- iOS: The iOS backend now implements AudioDevice. It can be configured through IOSApplicationConfiguration with audioDeviceBufferSize/audioDeviceBufferCount
- Fixed GlyphLayout for fixed width glyph offsets at the start and end of lines.
- Fixed scene2d.ui layout for fractional positions and sizes.
- LWJGL3: Added pauseWhenMinimized and pauseWhenLostFocus flags to Lwjgl3ApplicationConfiguration.
- libGDX is now built using Java 17 due to Gradle 8 requirements.
- Fixed Timer#stop, remember time spent stopped and delay tasks when started again. #7281
- Android: Add configuration option to render under the cutout if available on the device.
- Fix: Keep SelectBox popup from extending past right edge of stage.
- Added Framebuffer multisample support (see GL31FrameBufferMultisampleTest.java for basic usage)
- Fix: Fonts generated with gdx-freetype no longer bleed when drawn with a shadow
- Fixed Timer tasks being run after cancellation.
- Optimization of SpriteBatch in GL30 default modes, as indices do not need to be updated
- Desktop: Added support for 8/32/64-bit PCM and MP3 WAVs
- Desktop: Improved support for surround sound audio files (#6792)
- gdx-setup has been replaced with https://github.com/libgdx/gdx-liftoff
- Android: Added support for predictive back gesture (requires android:enableOnBackInvokedCallback="true" in manifest)
- API Removal: Removed deprecated back and menu key methods. Use `setCatchKey` and `isCatchKey` instead.
- Cache packed color on sprite to improve performance
- Improve JsonReader, add JsonSkimmer, JsonString
- Add proper glTexImage2D support on GWT
- Expose the color variables of Box2DDebugRenderer
- Add Color#set(Color rgb, float a)
- Prevent loss of precision in OrthographicCamera#update
- Fix offsets in ConvexHull while being unsorted
- Small particle emitter improvements
- Fix : RenderBuffer leak in GLFrameBuffer
- LWJGL 3: Remove unnecessary window.makeCurrent() calls to improve performance (#7362)
- Fix: DragListener only listens to the correct touch up events
- Fix incorrect glyph page index in FreeTypeFontGenerator
- Added TextureAtlas.TextureAtlasData.Page#name.
- iOS: Improve preferred FPS setting logic and documentation on iOS backend
- Fixed TextField breaking if the font has markup enabled.
- Only allow scrolling of a scroll pane if it has scroll focus
- iOS: Adding RoboVM AudioDevice implementation
- Add new Color#CLEAR_WHITE
- Fixed ScrollPane#scrollTo setting scrollX when there's a width
- Screens now extend the Disposable interface
- Added antialiasing flag to the ScreenUtils.
- Fix Intersector.intersectPolygons() corner case
- LWJGL 3: Fix the delta time not changing when resizing the window
- GWT: Allow switching the audio device; this has to be enabled via GwtApplicationConfiguration#fetchAvailableOutputDevices
- Add API to get user inout with native text fields (#7004)
- Fix issue with the 'request still pending' check on NetJavaImpl
- Added possibility to reset a particle effect without starting it
- Android & iOS: Use empty Audio implementations on Android and iOS when audio is disabled
- Adds status detection for an httpRequest
- Fix ANGLE GLES renderer on dekstop (#7274)
- Architecture support: Support for Linux RISC-V has been added. The gdx-xxx-natives-desktop.jar files now also contain native libraries for this architecture.

[1.12.1]
- LWJGL3 Improvement: Audio device is automatically switched if it was changed in the operating system.
- Tiled Fix: TiledLayer parallax default values fix
- API Addition: TiledDrawable: Align can be set to manipulate the alignment of the rendering (TiledDrawable#setAlign, TiledDrawable#getAlign)
- API Addition: TiledDrawable#draw: Also available as a static function (with align) if you don't want to create an extra instance per texture region
- Android: Removed mouse catching added on 1.12.0 due to unintended effects (see #7187).
- Android: Fixed touch state inconsistency when touching screen with 3 fingers on some devices (see #7256)
- iOS: Update to MobiVM 2.3.20
- API Addition: Using "object" property in Tiled object now fetches MapObject being pointed to, and BaseTmxMapLoader includes method for fetching map where key is id and value is MapObject instance.
- Update to LWJGL 3.3.3
- API Addition: Vector4 is just like Vector2 or Vector3, but with x, y, z, and w float components; a Vector4 can be passed as a shader uniform.
- Fix: Fix crash with ANGLE GLES renderer
- API Change: Use STBVorbis to decode ogg data for Sound
- API Change: Remove usage of deprecated tag on GL30
- Lower GLIBC requirements to 2.17 in order to support older Linux systems
- Fix: Fix setCursor releasing the caught cursor on the LWJGL 3 backend.
- Fix crash in ParticleEditor and Flame
- Fix bitwise precedence in ModelBatch#addMesh (float[] vertices, short[] indices)
- Improve the default font's compatibility with GL30
- Fix potential IndexOutOfBoundsException on AsynchronousAndroidSound
- API Addition: GwtGL20 & GwtGL30#glGetFramebufferAttachmentParameteriv
- Fix Tiled classes not being registered in the reflection cache
- Fix: Change androidx.fragment dependency to compileOnly
- Fix borderless fullscreen when taskbar is on the left/top

[1.12.0]
- [BREAKING CHANGE] Added #touchCancelled to InputProcessor interface, see #6871.
- [BREAKING CHANGE] Android: Immersive mode is now true by default. Set `useImmersiveMode` config to `false` to disable it.
- [BREAKING CHANGE] iOS: Increased min supported iOS version to 11.0. Update your Info.plist file if necessary.
- [BREAKING CHANGE] iOS: `hideHomeIndicator` set to `false` by default (was `true`).
- [BREAKING CHANGE] iOS: `screenEdgesDeferringSystemGestures` set to `UIRectEdge.All` by default (was `UIRectEdge.None`).
- [BREAKING CHANGE] iOS: preferred FPS is now uncapped by default, see #6717
- [BREAKING CHANGE] iOS: `ApplicationListener.create` and first `resize` are now called within `UIApplicationDelegate.didFinishLaunching`. Allows for earlier rendering and prevents black screen frames after launch screen. NOTE: App will get terminated if this method is blocked for more than 10-20 sec.
- [BREAKING CHANGE] Actor#localToAscendantCoordinates throws an exception if the specified actor is not an ascendant.
- [BREAKING CHANGE] WidgetGroup#hit first validates the layout.
- [BREAKING CHANGE] Cell getters return object wrapper instead of primitives.
- [BREAKING CHANGE] MeshPartBuilder#lastIndex now returns int instead of short.
- [BREAKING CHANGE] 3D API - max bone weights is now configurable and limited to 4 by default. Change this value if you need less or more. See #6522.
- [BREAKING CHANGE] Mesh#getVerticesBuffer, Mesh#getIndicesBuffer, VertexData#getBuffer, and IndexData#getBuffer are deprecated in favor to new methods with boolean parameter. If you subclassed some of these classes, you need to implement the new methods.
- [BREAKING CHANGE] Desktop: The return value of AudioDevice#getLatency() is now in samples, and not milliseconds
- [BREAKING CHANGE] iOS: 32 bit (armv7) builds are no longer supported. Builds must be 64 bit (arm64) only.
- [BREAKING CHANGE] iOS: Use dynamic frameworks instead of static libs
- [BREAKING CHANGE] optimized Mesh#bind and Mesh#unbind have a new parameter for instanced attribute locations. If you use these methods without instancing, you can pass a null value.
- [BREAKING CHANGE] Dropped support for older libc versions since libGDX is now built on Ubuntu 20.04  (#7005)
- [KNOWN ISSUE] Android drag behaviour. Gdx.input.getDeltaX() and Gdx.input.getDeltaY always return 0 for pointer 0. Fixed on next version.
- Update to jnigen 2.4.1
- LWJGL Fix: setPosision() for MP3 files.
- iOS: Add new MobiVM MetalANGLE backend
- iOS: Update to MobiVM 2.3.19
- Update to LWJGL 3.3.2
- API Addition: Added Audio#switchOutputDevice and Audio#getAvailableOutputDevices to specify output devices. Only works for LWJGL3
- Fix LWJGL3: Audio doesn't die anymore, if a device gets disconnected
- API Addition: Added Haptics API with 4 different Input#vibrate() methods with complete Android and iOS implementations.
- API Addition: Vector2: Added static methods for angleDeg and angleRad
- Fix: Fixed Android and iOS touch cancelled related issues, see #6871.
- Javadoc: Add "-use" flag to javadoc generation
- Android: gdx-setup now uses AGP 7.2.2 and SDK 32, requiring Android Studio Chipmunk or IntelliJ IDEA 2022.2 and JDK 11.
- libGDX is now built using Java 11 due to new Android requirements. The rest of libGDX can still be built with JDK 8 and runtime compatibility of libGDX projects should be unaffected.
- Fixed glViewport when using HdpiMode.Logical with the LWJGL3 backend.
- Added Stage#actorRemoved to fire exit events just before an actor is removed.
- ScrollPane#setScrollingDisabled avoids invalidate() if nothing changed.
- Fixed incorrect ScrollPane#scrollTo.
- API Addition: Added Texture3D support
- Fix: Throw an exception when maximum Attribute count is reached to prevent silent failure.
- API Fix: The cursor can now be catched on Android.
- LWJGL3 Fix: Stereo audio can now be played on mono output devices. This may also improve downmixing to stereo and upmixing to surround.
- API Addition: Added CheckBox#getImageDrawable.
- FIX: HexagonalTiledMapRenderer now displays maps with the correct stagger index.
- API Addition: Added I18NBundle#keys() method.
- TOOLS Features: Save mode can be changed in Flame particle 3D editor.
- API Addition: added WebGL 2.0 implementation to Gwt backend : you can enable it by GwtApplicationConfiguration#useGL30
- Added GLES31 and GLES32 support with Lwjgl3 backend implementation
- API Addition: JsonReader#stop() to stop parsing.
- API Change: TextureAtlas now uses FileHandle#reader so outside code can control the charset
- API Fix: Intersector#isPointInTriangle
- API Addition: The Skin serializer now supports useIntegerPositions
- API Change: The skin serializer now treats scaledSize as a float
- API Change: DataInput throws an EOF-Exception
- API Fix: RenderBuffer leak in GLFrameBuffer class
- API Change: Pixmap#setPixels will now verify it has been given a direct ByteBuffer
- API Addition: glTexImage2D and glTexSubImage2D with offset parameter
- API Addition: OrientedBoundingBox
- API Addition: Tiled parallax factor support
- API Fix: LWJGL 3’s borderless fullscreen works with negative monitor coords
- API Fix: Update mouse x and y values immediately after calling #setCursorPosition
- API Change: Never stall with AssetManager on GWT
- API Change: Allow packed depth stencil buffer creation when not using GL30
- API Fix: Fixed DataInput#readString for non-ASCII
- API Fix: LwjglGraphics.setupDisplay() is no longer choosing the wrong display mode
- API Fix: MathUtils.lerpAngle() fixed for extreme inputs
- MathUtils trigonometry improvements
- Various Scene2D fixes and improvements
- Fix: JsonValue#addChild now clears leftover list pointers, preventing inconsistent or looping JSON objects.

[1.11.0]
- [BREAKING CHANGE] iOS: Increased min supported iOS version to 9.0. Update your Info.plist file if necessary.
- [BREAKING CHANGE] Removed Maven and Ant build systems. libGDX is now solely built with Gradle. See https://libgdx.com/dev/from-source/ for updated build instructions.
- [BREAKING CHANGE] Android Moved natives loading out of static init block, see #5795
- [BREAKING CHANGE] Linux: Shared libraries are now built on Ubuntu 18.04 (up from Ubuntu 16.04)
- [BREAKING CHANGE] The built-in font files arial-15.fnt and arial-15.png have been replaced with lsans-15.fnt and lsans-15.png; this may change some text layout that uses the built-in font, and code that expects arial-15 assets to be present must change to lsans-15.
- [BREAKING CHANGE] Legacy LWJGL3 projects must update the sourceCompatibility to 1.8 or higher.
- [BREAKING CHANGE] Android Removed hideStatusBar configuration, see #6683
- [BREAKING CHANGE] Lwjgl3ApplicationConfiguration#useOpenGL3 was replaced by #setOpenGLEmulation
- Gradle build now takes -PjavaVersion=7|8|9... to specify the Java version against which to compile libGDX. Default is Java 7 for everything, except the LWJGL3 backend, which is compiled for Java 8.
- LWJGL3 extension: Added gdx-lwjgl3-glfw-awt-macos extension. Fixes GLFW in such a way, that the LWJGL3/libGDX must no longer run on the main thread in macOS, which allows AWT to work in parallel, i.e. file dialogs, JFrames, ImageIO, etc. You no longer need to pass `-XstartOnFirstThread` when starting an LWJGL3 app on macOS. See `AwtTestLWJGL` in gdx-tests-lwjgl3. For more information, see https://github.com/libgdx/libgdx/pull/6772
- API Addition: Added LWJGL3 ANGLE support for x86_64 Windows, Linux, and macOS. Emulates OpenGL ES 2.0 through DirectX (Windows), desktop OpenGL (Linux), and Metal (macOS). May become the preferred method of rendering on macOS if Apple removes OpenGL support entirely. May fix some OpenGL driver issues. More information here: https://github.com/libgdx/libgdx/pull/6672
- iOS: Update to MobiVM 2.3.16
- Update to LWJGL 3.3.1
- API Addition: ObjLoader now supports ambientColor, ambientTexture, transparencyTexture, specularTexture and shininessTexture
- API Addition: PointSpriteParticleBatch blending is now configurable.
- TOOLS Features: Blending mode and sort mode can be changed in Flame particle 3D editor.
- API Addition: Polygon methods setVertex, getVertex, getVertexCount, getCentroid.
- API Addition: TMX built-in tile property "type" is now supported.
- API Addition: Octree structure.
- API Addition: Added StringBuilder#toStringAndClear() method.
- FirstPersonCameraController keys mapping is now configurable
- Fix: GlyphLayout: Several fixes for color markup runs with multi-line or wrapping texts
- API change: GlyphLayout#GlyphRun is now one GlyphRun per line. "color" was removed from GlyphRun and is now handled by GlyphLayout.
- Gdx Setup Tool: Target Android API 30 and update AGP plugin to 4.1.3
- API Fix: Sound IDs are now properly removed; this prevents changes to music instances with the same ID
- API Fix: LWJGL3Net#openURI does now work on macOS & JDK >= 16
- API Fix: Fixed a possible deadlock with AssetManager#dispose() and #clear()
- API Change: Enable the AL_DIRECT_CHANNELS_SOFT option for Sounds and AudioDevices as well to fix stereo sound
- API Addition: CameraInputController#setInvertedControls(boolean)
- API Removal: AnimatedTiledMapTile#frameCount
- LWJGL 3 is now the default desktop backend. If you want to port your existing applications, take a look here: https://gist.github.com/crykn/eb37cb4f7a03d006b3a0ecad27292a2d
- Brought the official and third-party extensions in gdx-setup up to date. Removed some unmaintained ones and added gdx-websockets & jbump.
- API Fix: Escaped characters in XML attributes are now properly un-escaped
- Bug Fix: AssetManager backslash conversion removed - fixes use of filenames containing backslashes
- gdx-setup now places the assets directory in project root instead of android or core. See advanced settings (UI) or arguments (command line) if you don't want it in root.
- API Fix: Resolved issues with LWJGL 3 and borderless fullscreen
- API Addition: GeometryUtils,polygons isCCW, ensureClockwise, reverseVertices
- API Addition: Added FreeTypeFontGenerator#hasCharGlyph method.
- API Fix: Pool discard method now resets object by default. This fixes the known issue about Pool in libGDX 1.10.0.
- API Addition: Split GWT reflection cache into two generated classes
- API Fix: Fix Box2D memory leak with ropes on GWT
- API Fix: Fix NPE in Type#getDeclaredAnnotation
- API Addition: Add pause/resume methods to AudioDevice
- API Fix: Protection against NullPointerException in World#destroyBody()
- API Fix: Prevent repeated mipmap generation in FileTextureArrayData
- API Fix: Fix issue with camera reference in CameraGroupStrategy’s default sorter
- API Fix: Move vertex array index buffer limit to backends to fix issue with numIndices parameter
- API Fix: TexturePacker: Fix wrong Y value when using padding
- API Fix: Lwjgl3Net: Add fallback to xdg-open on Linux if Desktop.BROWSE is unavailable
- API Addition: Add NWSEResize, NESWResize, AllResize, NotAllowed and None SystemCursors
- API Addition: GWTApplication#getJavaHeap and getNativeHeap are now supported
- API Addition: Box2D Shape now implements Disposable
- API Addition: Added ChainShape#clear method
- API Addition: Added Tooltip#setTouchIndependent; see #6758
- API Addition: Emulate Timer#isEmpty on GWT
- API Addition: Bits add copy constructor public Bits (Bits bitsToCpy)
- API Addition: Added List#drawSelection().
- API Addition: GwtApplicationConfiguration#xrCompatible
- API Fix: setSystemCursor() now works on Android
- API Fix: getDisplayMode() is now more accurate on Android and GWT.
- API Addition: JsonValue#iterator(String) to more easily iterate a child that may not exist.
- API Addition: Added ExtendViewport#setScaling, eg for use with Scaling.contain.
- API Addition: Added application lifecycle methods to IOSAudio for custom audio implementations.
- API Addition: Added getBoundingRectangle() to Polyline
- API Addition: ShapeRenderer#check() has now protected visibility
- API Addition: Add ability to host GWT module on a different domain than the site, see #6851
- API Addition: Addes Tooltip#setTouchIndependent; see #6758
- API ADDITION: Emulate Timer#isEmpty on GWT
- API Addition: OrientedBoundingBox.

[1.10.0]
- [BREAKING CHANGE] Android armeabi support has been removed. To migrate your projects: remove any dependency with natives-armeabi qualifier from your gradle build file, this apply to gdx-platform, gdx-bullet-platform, gdx-freetype-platform and gdx-box2d-platform.
- [BREAKING CHANGE] tvOS libraries have been removed. No migration steps required.
- [BREAKING CHANGE] Linux x86 (32-bit) support has been removed. No migration steps required.
- [BREAKING CHANGE] Requires Java 7 or above.
- [BREAKING CHANGE] API Change: Scaling is now an object instead of an enum. This may change behavior when used with serialization.
- [BREAKING CHANGE] Group#clear() and #clearChildren() now unfocus the children. Added clear(boolean) and clearChildren(boolean) for when this isn't wanted. Code that overrides clear()/clearChildren() probably should change to override the (boolean) method. #6423
- [BREAKING CHANGE] Lwjgl3WindowConfiguration#autoIconify is enabled by default.
- [KNOWN ISSUE] Pool no longer reset freed objects when pool size is above its retention limit. Pool will discard objects instead. If you want to keep the old behavior, you should override Pool#discard method to reset discarded objects.
- Scene2d.ui: Added new ParticleEffectActor to use particle effects on Stage
- API addition: iOS: Added HdpiMode option to IOSApplicationConfiguration to allow users to set whether they want to work in logical or raw pixels (default logical).
- Fix for #6377 Gdx.net.openURI not working with targetSdk 30
- Api Addition: Added a Pool#discard(T) method.
- Architecture support: Linux ARM and AARCH64 support has been added. The gdx-xxx-natives.jar files now contain native libraries of these architectures as well.
- API Addition: Desktop Sound now returns number of channels and sample rate.

[1.9.14]
- [BREAKING CHANGE] iOS: IOSUIViewController has been moved to its own separate class
- [BREAKING CHANGE] API Change: G3D AnimationDesc#update now returns -1 (instead of 0) if animation not finished.
- [BREAKING CHANGE] InputEventQueue no longer implements InputProcessor, pass InputProcessor to #drain.
- [BREAKING CHANGE] HeadlessApplicationConfiguration#renderInterval was changed to #updatesPerSecond
- API addition: Added Pixmap#setPixels(ByteBuffer).
- API change: ScreenUtils#getFrameBufferPixmap is deprecated in favor to new method Pixmap#createFromFrameBuffer.
- API Addition: Added overridable createFiles() methods to backend application classes to allow initializing custom module implementations.
- API Addition: Add a Graphics#setForegroundFPS() method.

[1.9.13]
- [BREAKING CHANGE] Fixed keycode representations for ESCAPE, END, INSERT and F1 to F12. These keys are working on Android now, but if you hardcoded or saved the values you might need to migrate.
- [BREAKING CHANGE] TextureAtlas.AtlasRegion and Region splits and pads fields have been removed and moved to name/value pairs, use #findValue("split") and #findValue("pad") instead.
- iOS: Update to MobiVM 2.3.12
- GWT: Key codes set with Gdx.input.setCatchKey prevent default browser behaviour
- Added Scaling.contain mode: Scales the source to fit the target while keeping the same aspect ratio, but the source is not scaled at all if smaller in both directions.
- API Addition: Added hasContents() to Clipboard interface, to reduce clipboard notifications on iOS 14
- TOOLS Features: Blending mode can be changed in Flame particle 3D editor.
- Input Keycodes added: CAPS_LOCK, PAUSE (aka Break), PRINT_SCREEN, SCROLL_LOCK, F13 to F24, NUMPAD_DIVIDE, NUMPAD_MULTIPLY, NUMPAD_SUBTRACT, NUMPAD_ADD, NUMPAD_DOT, NUMPAD_COMMA, NUMPAD_ENTER, NUMPAD_EQUALS, NUMPAD_LEFT_PAREN, NUMPAD_RIGHT_PAREN, NUM_LOCK.
  Following changes might be done depending on platform: Keys.STAR to Keys.NUMPAD_MULTIPLY, Keys.SLASH to Keys.NUMPAD_DIVIDE, Keys.NUM to Keys.NUM_LOCK, Keys.COMMA to Keys.NUMPAD_COMMA, Keys.PERIOD to Keys.NUMPAD_DOT, Keys.COMMA to Keys.NUMPAD_COMMA, Keys.ENTER to Keys.NUMPAD_ENTER, Keys.PLUS to Keys.NUMPAD_ADD, Keys.MINUS to Keys.NUMPAD_SUBTRACT
- Added a QuadFloatTree class.
- Desktop: Cubemap Seamless feature is now enabled by default when supported, can be changed via backend specific methods, see supportsCubeMapSeamless and enableCubeMapSeamless in both LwjglGraphics and Lwjgl3Graphics.
- API Addition: TextureAtlas reads arbitrary name/value pairs for each region. See #6316.
- TexturePacker writes using a new format when legacyOutput is false (default is true). TextureAtlas can read both old and new formats. See #6316.

[1.9.12]
- [BREAKING CHANGE] iOS: Changed how Retina/hdpi handled on iOS. See #3709.
- [BREAKING CHANGE] API Change: InputProcessor scrolled method now receives scroll amount for X and Y. Changed type to float to support devices which report fractional scroll amounts. Updated InputEvent in scene2d accordingly: added scrollAmountX, scrollAmountY attributes and corresponding setters and getters. See #6154.
- [BREAKING CHANGE] API Change: Vector2 angleRad(Vector2) now correctly returns counter-clockwise angles. See #5428
- [BREAKING CHANGE] Android: getDeltaTime() now returns the raw delta time instead of a smoothed one. See #6228.
- Fixed vertices returned by Decal.getVertices() not being updated
- Fixes Issue #5048. The function Intersector.overlapConvexPolygons now should return the right minimum translation vector values.
- Update to MobiVM 2.3.11
- API Change: Removed Pool constructor with preFill parameter in favor of using Pool#fill() method. See #6117
- API Addition: Slider can now be configured to only trigger on certain mouse button clicks (Slider#setButton(int)).
- Fixed GlyphLayout not laying out correctly with color markup.
- Fixed TileDrawable not applying its scale correctly.
- API Addition: Added epsilon methods to maps with float values.
- API Addition: Added an insertRange method to array collections.
- Fixed GestureDetector maxFlingDelay.
- API Change: Changed default GestureDetector maxFlingDelay to Integer.MAX_VALUE (didn't work before, this matches that).
- Gdx.files.external on Android now uses app external storage - see wiki article File handling for more information
- Improved text, cursor and selection rendering in TextArea.
- API Addition: Added setProgrammaticChangeEvents, updateVisualValue, round methods to ProgressBar/Slider.
- iOS: Keyboard events working on RoboVM on iOS 13.5 and up, uses same API as on other platforms
- API Addition: Added AndroidLiveWallpaper.notifyColorsChanged() to communicate visually significant colors back to the wallpaper engine.
- API Change: AssetManager invokes the loaded callback when an asset is unloaded from the load queue if the asset is already loaded.
- GWT: changed audio backend to WebAudio API. Now working on mobiles, pitch implemented. Configuration change: preferFlash removed. When updating existing projects, you can remove the soundmanager js files from your webapp folder and the references to it from index.html
- GWT: added possibility to lazy load assets via AssetManager instead of preload them before game start. See GWT specifics wiki article for more information.
- GWT: New configuration setting usePhysicalPixels to use native resolution on mobile / Retina / HDPI screens. When using this option, make sure to update your code in index.html and HTMLLauncher from setup template.
- GWT: GwtApplicationConfiguration and GWT backend now support an application to be resizable or fixed size. You can remove your own resizing code from your HTMLLaunchers.
- GWT: Assets in distribute build are renamed with md5 hash suffix to bypass browser cache on changes
- GWT: Fixed GwtFileHandle that was only returning text assets when listing a directory, now returns all children
- API Addition: Pixmap.downloadFromUrl() downloads an image from http(s) URLs and passes it back as a Pixmap on all platforms
- Added support for Linux ARM builds.
	- 32-bit: ARMv7/armhf
	- 64-bit: ARMv8/AArch64
- API Change: Removed arm abi from SharedLibraryLoader
- API Addition: Added a Lwjgl3ApplicationConfiguration#foregroundFPS option.
- API Change: Utility classes are now final and have a private constructor to prevent instantiation.
- API Change: ScrollPane now supports all combinations of scrollBarsOnTop and fadeScrollBars.
- API Addition: Added new methods with a "deg" suffix in the method's name for all Vector2 degrees-based methods and deprecated the old ones.
- API Addition: Added Slider#setVisualPercent.
- API Change: Enabling fullscreen mode on the lwjgl3 backend now automatically sets the vsync setting again.
- API Addition: Added put(key, value, defaultValue) for maps with primitive keys, so the old value can be returned.
- API Addition: Added ObjectLongMap.
- Added Intersector#intersectRayOrientedBoundsFast to detect if a ray intersects an oriented bounding box, see https://github.com/libgdx/libgdx/pull/6139
- API Addition: Added Table#clip() and Container#clip() methods.
- API Addition: Added getBackgroundDrawable() to Button.
- API Addition: Added imageCheckedDown and getImageDrawable() to ImageButton and ImageTextButton.
- API Addition: Added focusedFontColor, checkedFocusedFontColor, and getFontColor() to TextButton and ImageTextButton.
- API Addition: Added wrapReverse setting to HorizontalGroup.
- API Addition: Added Slider style drawables for over and down: background, knobBefore, and knobAfter.
- Fixed LwjglFrame not hiding the canvas in some situations.
- API Change: Table#round uses ceil/floor and is applied during layout, rather than afterward.
- Fixed blurry NinePatch rendering when using a single center region.
- API Change: Upon changing the window size with the lwjgl3 backend, the window is centered on the monitor.
- Fixed DepthShaderProvider no longer creates one DepthShader per bones count. Now it creates only one skinned variant and one non-skinned variant based on DepthShader/Config numBones.
- API Addition: Added Intersector#intersectPlanes to calculate the point intersected by three planes, see https://github.com/libgdx/libgdx/pull/6217
- API Addition: Added alternative Android Audio implementation for performant sound. See https://github.com/libgdx/libgdx/pull/6243.
- API Addition: Expose SpriteBatch and PolygonSpriteBatch setupMatrices() as protected.
- API Addition: New parameter OnscreenKeyboardType for Input.setOnscreenKeyboardVisible and Input.getTextInput

[1.9.11]
- Update to MobiVM 2.3.8
- Update to LWJGL 3.2.3
- Fixed AndroidInput crashes due to missing array resize (pressure array).
- API Change: Ray#set methods and Ray#mul(Matrix4) normalize direction vector. Use public field to set and avoid nor()
- API Change: New internal implementation of all Map and Set classes (except ArrayMap) to avoid OutOfMemoryErrors when too many keys collide. This also helps resistance against malicious users who can choose problematic names.
- API Addition: OrderedMap#alter(Object,Object) and OrderedMap#alterIndex(int,Object) allow swapping out a key in-place without changing its value; OrderedSet also has this.
- API Addition: Json can now read/write: ObjectIntMap, ObjectFloatMap, IntMap, LongMap.
- API Addition: Added @Null annotation for IDE null analysis. All parameters and return values should be considered non-null unless annotated (or javadoc'ed if not yet annotated).
- API Addition: Added ParticleEmitter#preAllocateParticles() and ParticleEffect#preAllocateParticles() to avoid particle allocations during updates.
- Fixed changing looping state of already playing sounds on Android by first pausing the sound before setting the looping state (see #5822).
- API Change: scene2d: Table#getRow now returns -1 when over the table but not over a row (used to return the last row).
- API Change: scene2d: Tree#addToTree and #removeFromTree now have an "int actorIndex" parameter.
- API Addition: scene2d: Convenience method Actions#targeting(Actor, Action) to set an action's target.
- API Change: scene2d: In TextField, only revert the text if the change event was cancelled. This allows the text to be manipulated in the change listener.
- API Change: scene2d: Tree.Node#removeAll renamed to clearChildren.
- API Addition: scene2d: Added SelectBox#setSelectedPrefWidth to make the pref width based on the selected item and SelectBoxStyle#overFontColor.
- API Change: DefaultTextureBinder WEIGHTED strategy replaced by LRU strategy.
- API Change: ShaderProgram begin and end methods are deprecated in favor to bind method.
- API Addition: Added a OpenALAudio#getSourceId(long) method.
- API Addition: Added a ShaderProgram#getHandle() method.
- API Change: Replaced deprecated android support libraries with androidx. AndroidFragmentApplication is only affected.
- API Addition: Created interfaces AndroidAudio and AndroidInput and added AndroidApplication#createAudio and AndroidApplication#createInput to allow initializing custom module implementations.
- Allows up to 64k (65536) vertices in a Mesh instead of 32k before. Indices can use unsigned short range, so index above 32767 should be converted to int using bitwise mask, eg. int unsigneShortIndex = (shortIndex & 0xFFFF).
- API Change: DragAndDrop only removes actors that were not already in the stage. This is to better support using a source actor as the drag actor, see #5675 and #5403.
- API Change: Changed TiledMapTileLayer#tileWidth & #tileHeight from float to int
- API Addition: convenient Matrix4 rotate methods: rotateTowardDirection and rotateTowardTarget
- API Addition: Convenience method Actions#targeting(Actor, Action) to set an action's target.
- API Change: Correction of TextField#ENTER_ANDROID renamed to NEWLINE and TextField#ENTER_DESKTOP renamed to CARRIAGE_RETURN.
- API Change: Changed the visibility of TextField#BULLET, TextField#DELETE, TextField#TAB and TextField#BACKSPACE to protected.
- API Addition: TextField and TextArea are providing the protected method TextField#checkFocusTraverse(char) to handle the focus traversal.
- API Addition: UIUtils provides the constants UIUtils#isAndroid and UIUtils#isIos now.
- Fixed: The behaving of TextFields and TextAreas new line and focus traversal works like intended on all platforms now.
- API Change: Changed Base64Coder#encodeString() to use UTF-8 instead of the platform default encoding. See #6061
- Fixed: SphereShapeBuilder poles are now merged which removes lighting artifacts, see #6068 for more information.
- API Change: Matrix3#setToRotation(Vector3, float float) now rotates counter-clockwise about the axis provided. This also changes Matrix3:setToRotation(Vector3, float) and the 3d particles will rotate counter-clockwise as well.
- API Change: TexturePacker uses a dash when naming atlas page image files if the name ends with a digit or a digit + 'x'.
- API Addition: Added Skin#setScale to control the size of drawables from the skin. This enables scaling a UI and using different sized images to match, without affecting layout.
- API Change: Moved adding touch focus from Actor#notify to InputListener#handle (see #6082). Code that overrides InputListener#handle or otherwise handles InputEvent.Type.touchDown events must now call Stage#addTouchFocus to get touchDragged and touchUp events.
- API Addition: Added AsynchronousAssetLoader#unloadAsync to fix memory leaks when an asset is unloaded during loading.
- Fixed Label text wrapping when it shouldn't (#6098).
- Fixed ShapeRenderer not being able to render alpha 0xff (was max 0xfe).
- API Change: glGetActiveUniform and glGetActiveAttrib parameter changed from Buffer to IntBuffer.

[1.9.10]
- API Addition: Allow target display for maximization LWJGL3 backend
- API Addition: Accelerometer support on GWT
- API Change: Set default behaviour of iOS audio to allow use of iPod
- API Change: IOSDevice is no longer an enum to allow users to add their own new devices when LibGDX is not up to date
- API Addition: Add statusBarVisible configuration to IOSApplicationConfiguration
- Update GWT Backend to GWT 2.8.2
- Update Android backend to build against API 28 (Android 9.0)
- API Addition: Input.isButtonJustPressed
- Update to LWJGL 2 backend to 2.9.3
- Update to MobiVM 2.3.6 release
- Update to LWJGL 3.2.1
- API Addition: Input allows getting the maximum number of pointers supported by the backend
- API Addition: Configuration option added to allow setting a max number of threads to use for net requests
- API Change: NetJavaImpl now uses a cached thread pool to allow concurrent requests (by default, the thread pool is unbounded - use maxNetThreads in backend configurations to set a limit - set to 1 for previous behavior)
- API Addition: New MathUtils norm and map methods
- API Change: Pixmap blending was incorrect. Generated fonts may change for the better, but may require adjusting font settings.
- API Change: Particle effects obtained from a ParticleEffectPool are now automatically started
- Removed OSX 32-bit support
- API Change: By default LWJGL2 backend no longer does pause/resume when becoming background/foreground window. New app config setting was added to enable the old behavior.
- API Change: By default LWJGL2 backend now does pause/resume when window is minimized/restored. New app config setting was added to disable this behavior.
- LWJGL3: Fixed window creation ignoring refresh rate of fullscreen mode.
- TmxMapLoader and AtlasTmxMapLoader refactoring: Shared functionality was moved to BaseTmxMapLoader, duplicate code was removed.
- AtlasTmxMapLoader supports group layers now (a positive side effect of the BaseTmxMapLoader refactoring).
- API Change: TmxMapLoader and AtlasTmxMapLoader: load/loadAsync methods work exactly as before, but many methods of these classes had to change. This makes it possible implement new Tiled features.
- API Addition: TextField#drawMessageText.
- Fixed TextField rendering text outside the widget at small sizes.
- API Addition: Group#getChild(int)
- API Addition: notEmpty() for collections.
- API Change: scene2d.ui Tree methods renamed for node set/getObject to set/getValue.
- API Change: scene2d.ui Tree and Tree.Node require generics for the type of node, values, and actors.
- API Change: For Selection in scene2d.utils "toggle" is now respected when !required and selected.size == 1.
- API Addition: new InstanceBufferObject and InstanceBufferObjectSubData classes to enable instanced rendering.
- API Addition: Support for InstancedRendering via Mesh
- API Change: Cell#setLayout renamed to setTable.
- API Addition: Added Collections#allocateIterators. When true, iterators are allocated. When false (default), iterators cannot be used nested.
- API Addition: Added Group#removeActorAt(int,boolean) to avoid looking up the actor index. Subclasses intending to take action when an actor is removed may need to override this new method.
- API Change: If Group#addActorAfter is called with an afterActor not in the group, the actor is added as the last child (not the first).

[1.9.9]
- API Addition: Add support for stripping whitespace in PixmapPacker
- API Addition: Add support for 9 patch packing in PixmapPacker
- API Addition: Pressure support for ios/android. https://github.com/libgdx/libgdx/pull/5270
- Update to Lwjgl 3.2.0
- Update android level we build against to 7.1 (API 25)
- API Change: gdx-tools no longer bundles dependencies to be compatible with java 9
- Skin JSON files can now use the simple names of classes, i.e. "BitmapFont" rather than "com.badlogic.gdx.graphics.g2d.BitmapFont". Custom classes can be added by overriding Skin.getJsonLoader() and calling json.setClassTag().
- Skin supports cascading styles in JSON. Use the "parent" property to tag another style by name to use its values as defaults. See https://github.com/libgdx/libgdx/blob/master/tests/gdx-tests-android/assets/data/uiskin.json for example.
- SkinLoader can be used on subclasses of Skin by overriding generateSkin().
- API addition: Tree indentation can be customized.
- Fixed GlyphLayout not respecting BitmapFontData#down.
- API Addition: Added faceIndex paramter to #FreeTypeFontGenerator(FileHandle, int).
- API Change: BitmapFont#getSpaceWidth changed to BitmapFont#getSpaceXadvance.
- Many GlyphLayout fixes.
- API Addition: Added FileHandle#map(), can be used to memory map a file
- API Change: BitmapFontData#getGlyphs changed for better glyph layout. See https://github.com/libgdx/libgdx/commit/9a7dfdff3c6374a5ebd2f33a819982aceb287dfa
- API Change: Actor#hit is now responsible for returning null if invisible. #5264
- API Addition: Added [Collection]#isEmpty() method to all 22 custom LibGDX-collections (e.g. Array, ObjectMap, ObjectSet, Queue, ...)
- API Addition: StringBuilder#clear()
- API Addition: Color#WHITE_FLOAT_BITS
- Table layout fixed when expand is used and the layout width is less than the table's min width.
- InputMultiplexer#setProcessors(Array) now copies the items instead of using the specified array instance.
- API Change: A wrapped HorizontalGroup or VerticalGroup will now size children down to their min size if the group is smaller than their pref size.
- LWJGL3: useVSync() is now a per-window setting. Any additional windows should disable vsync to avoid frames dropping to (refresh rate / # of windows).
- Batch and sprite implementations and SpriteCache store Color separately from the float packed color, since converting to/from float is lossy.
- API Change: NumberUtils floatToIntColor expands the alpha from 0-254 to 0-255, so 255 doesn't become 254 from conversion from int to float to int.
- API Change: Batch and Decal setColor(float) renamed to setPackedColor for differentiation, since the conversion from float to Color is lossy.
- API Change: PolygonSprite getVertexColor renamed to getPackedColor to match other classes.
- API Change: FreeTypeFontGenerator only generates a missing glyph if \0 is in the characters.
- API Change: DragScrollListener no longer requires the touch/mouse cursor to be directly above/below the scroll pane.
- API Change: List#toString(Object) changed from protected to public. Subclasses overriding this need to change to public.
- API Change: List now handles more key presses.
- API Change: TexturePacker ImageProcessor#addImage(File, String) now returns the Rect.


[1.9.8]
- Add iPhoneX images
- Fix MacOS issue with GL_ARB_texture_float extension check
- Fix AtlasTmxMapLoader tileset tile id offset
- Bullet: updated to 2.87, see: http://bulletphysics.org/wordpress/?p=485
- API Addition: Possibility to specify TexturePacker settings for resampling when scaling.
- API Addition: Support for customizing render buffer attachments in GLFrameBuffers
- API Change: Revert to constructors for GLFrameBuffers for easier customization

[1.9.7]
- Update to MobiVM(RoboVM) 2.3.3
- Add iOS 11 support
- Update to Lwjgl 3.1.3
- Update to MOE 1.4.0
- API Change: GLFrameBuffer has been refactored https://github.com/libgdx/libgdx/pull/4882. Create standard FrameBuffers with static methods. Customized FBOS with FrameBufferBuilder
- API addition: Tiled group layer support
- Fix Tiled properties, offset parsing for image layers
- API addition: Added utility methods for Vector equals with epsilon
- Fix Animation backing array type
- Fix Mesh copying with 0 indices
- Fix restoration of pooled particle effects scale
- Fix loss of controller listeners on reconnect
- Added basic kotlin project generation support in the setup tool
- API addition: Allow APK expansion to be used in fragments and activities
- API addition: Added color properties support from tiled maps
- API Change: Added rotation vector sensor support on Android
- API Change: GLProfiler refactored for OOP and lwjgl3 multi windows
- LWJGL3: The creation of additional windows via Lwjgl3Application.newWindow() is now deferred, with postRunnable(), until all existing windows have been updated. This fixes a potential native crash with NVidia GL drivers on Windows, presumably caused by a GL context conflict.
- API addition: Lwjgl3WindowListener.created() is called after a new window has been created. It's unsafe to call Lwjgl3Window functions in between Lwjgl3Application.newWindow() and this callback.
- Updated LWJGL3 backend to 3.1.3.
- Lwjgl3Graphics.setUndecorated() and Lwjgl3Graphics.setResizable() now delegate their work to the respective GLFW functions.
- API addition: ProgressBar.isVertical() - returns whether a progress bar is vertical or horizontal.
- API Change: SplitPane now by default does not allow the split amount to shrink children below their minimum sizes (cropping them). This behavior can be reverted by overriding clampSplitAmount or wrapping the children in Containers set to minSize(0) and fill(). SplitPane also now correctly includes the handle min size in its own min size calculations.
- API Change: SplitPane.getSplit() renamed to SplitPane.getSplitAmount() to match other getter and setter names.
- Improved internal Timer synchronization.
- API Change: List#drawItem, added float width parameter.
- API Addition: Make it possible to disable sound on the GWT-Backend with disableSound=true.
- API Change: ScrollPane setWidget deprecated in favor of setActor to match other APIs.
- API Change: removed JGLFW backend
- Fixed mixed up use of TexturePacker.Settings.stripWhitespaceX|Y.
- Added joystick POV support to LWJGL3 controller backend.
- Added support for 2d particles sprite animation.
- API Change: ParticleEmitter getSprite, setSprite, getImagePath, setImagePath are now getSprites, setSprites, getImagePaths, setImagePaths.
- Added support for 2d particles independant scale X and Y.
- API Change: ParticleEmitter getScale, matchSize are now getScaleX/getScaleY, matchSizeX/matchSizeY. Added scaleSize(float scaleX, float scaleY)
- API Change: Added iconDropped() callback to AndroidWallpaperListener.

[1.9.6]
- Fix performance regression in LWJGL3 backend, use java.nio instead of BufferUtils. Those are intrinsics and quite a bit faster than BufferUtils on HotSpot.
- Updated to latest Sound Manager 2
- Added mappings for Xbox 360 controller for Linux
- Separated error log for vertex/fragment shaders for easier debugging
- Minimum Android API level is now level 9 (Android 2.3)
- API addition: Configurable TexturePacker bleed iterations
- Updated IOS Multi-OS Engine backend to 1.3.6
- API Change: Pixmap.setBlending, Pixmap.setFilter are now instance methods
- VertexAttribute expert constructors exposed. Short types can now be used for attributes.

[1.9.5]
- Fix NPE swallowing "video driver unsupported" error on LWJGL 2 backend.
- Allow window icons to be set in Lwjgl3ApplicationConfiguration or Lwjgl3WindowConfiguration.
- Allow window icon and title to be changed in Lwjgl3Window
- API Addition: ApplicationLogger interface, allowing easier access to custom logging
- DefaultRenderableSorter accounts for center of Renderable mesh, see https://github.com/libgdx/libgdx/pull/4319
- Bullet: added FilterableVehicleRaycaster, see https://github.com/libgdx/libgdx/pull/4361
- Bullet: updated to 2.85, see: http://bulletphysics.org/wordpress/?p=456
- Updated iOS native build scripts to iOS 10.1 and TVOS 10.0
- API Addition: BitmapFont#blankLineScale.
- Fixed rounding of Drawables in ProgressBar. Allow rounding to be disabled with setRound().
- Updated LWJGL3 backend to LWJGL 3.1.0, see https://blog.lwjgl.org/lwjgl-3-1-0-released/
- LWJGL3 backend now supports non-continuous rendering, see https://github.com/libgdx/libgdx/pull/3772
- API Change: Lwjgl3WindowListener.refreshRequested() is called when the windowing system (GLFW) reports contents of a window are dirty and need to be redrawn.
- API Change: Lwjgl3WindowListener.maximized() is called when a window enters or exits a maximized state.
- API Change: Lwjgl3WindowListener.deiconified() removed, combined with .iconified().
- API Change: Lwjgl3Window.deiconify() renamed to .restore() since it can also be used to de-maximize a window.
- Lwjgl3Window now has a maximize() method, and windows can be started maximized using the window or app configuration's setMaximized() method.
- NinePatch can now be drawn rotated or scaled.
- NinepatchDrawable is now a TransformDrawable.
- API Change: Group add* methods no longer remove and re-add the actor if it is already in the group, instead they do nothing.
- API Change: g2d.Animation is now generic so it can support Drawables, PolygonRegions, NinePatches, etc. To fix existing code, specify the TextureRegion type in animation declarations (and instantiations in Java 6), i.e. Animation<TextureRegion> myAnimation = new Animation<TextureRegion>(...);
- TiledDrawable throws unsupported operation if trying to draw rotated/scaled. #4005
- API Change: DragAndDrop now puts default position of drag actor at pointer location. The original default offset from the pointer was (14, -20).
- Added ShaderProgramLoader for AssetManager.
- BoundingBox#isValid now returns also true when min==max, see: https://github.com/libgdx/libgdx/pull/4460

[1.9.4]
- Moved snapping from ProgressBar to Slider to prevent snapping when setting the value programmatically.
- Bullet: added btSoftBody#getLinkCount() and btSoftBody#getLink(int), see https://github.com/libgdx/libgdx/issues/4152
- API Change: Wrapping for scene2d's HorizontalGroup and VerticalGroup.
- Fix hiero problem with certain unicode characters. See https://github.com/libgdx/libgdx/issues/4202
- Switched to RoboVM fork 2.2.0, fixes incompatibility with Android Gradle plugin and iOS 9.3.4

[1.9.3]
- Switched to MobiDevelop's RoboVM fork (http://robovm.mobidevelop.com)
- Addition of Intel Multi-OS Engine backend for deploying to iOS
- Updated iOS native build scripts to iOS 9.3 and TVOS 9.2
- API Addition: GestureDetector#pinchStop() called when no longer pinching
- API Addition: Gdx.graphics.setUndecorated/setResizable API added to Graphics https://github.com/libgdx/libgdx/pull/3847
- API Addition: Gdx.graphics.getGLVersion(), grab the GL version and implementation type. https://github.com/libgdx/libgdx/pull/3788
- API Change: Lwjgl3WindowListener -> filesDropped(String[] files) adds drag'n drop support for the lwjgl3 backend
- Added isComplete() to ParticleEffect to make it easier to know when all the emitters are done, behaves the same as in the 2D API.
- API Change: renamed Lwjgl3WindowListener.windowIsClosing() to closeRequested() to better communicate its intent.
- Add IndexData.updateIndices method to increase performance when used with IndexBufferObjectSubData.
- Added FlushablePool
- Added ShapeCache see https://github.com/libgdx/libgdx/pull/3953
- API Change: moved shape builder logic out of MeshBuilder, see: https://github.com/libgdx/libgdx/pull/3996
- API Change: changed copy constructor OrderedMap(ObjectMap) to OrderedMap(OrderedMap)
- API Change: Table reset now calls clearChildren, not clear.
- Fixed crashes in AndroidMusic.java when isPlaying is called. Errors are now logged only rather than crashing the app.
- Added emulation of ScreenUtils for GWT
- Improved performance of glReadPixels() on GWT. New method is 20-30 times faster
- Fixed crash on Mac when using LWJGL2, custom cursors and embedding the game in an AWT window
- Fixed getDisplayModes(Monitor monitor) returning wrong data on LWJGL2 backend
- Fixed Gdx.input.getCurrentEventTime() not being set on LWJGL3, fixes GestureDetector and flick scroll not working
- Fixed not being able to select non-latin characters in TextFields
- Bullet: added CustomActionInterface, see https://github.com/libgdx/libgdx/pull/4025
- Add window size limits option to LWJGL3 app and window configurations
- Add handling of tag "<objectgroup>" within tags "<tile>" in TmxMap loaders.

[1.9.2]
- Added TextureArray wrapper see https://github.com/libgdx/libgdx/pull/3807
- Fixed bug in AndroidGL20.cpp which cast a pointer to a 32-bit int. Crash on 64-bit ARM, but only for a specific code path and address...
- Fixed multiple controllers registering on same index with LWJGL3, see https://github.com/libgdx/libgdx/issues/3774
- Fixed the FreeTypeFontGenerator texture bleeding, see https://github.com/libgdx/libgdx/issues/3521

[1.9.1]
- API Change: Override GwtApplication#createApplicationListener() to create your ApplicationListener
  on GWT, overriding GwtApplication#getApplicationListener() isn't needed anymore, see https://github.com/libgdx/libgdx/issues/3628
- Fixed ARM64 and x86_64 binaries for Android

[1.9.0]
- API Change: Lwjgl3ApplicationConfiguration#setBackbufferConfig -> setBackBufferConfig
- Fixed HexagonalTiledMapRenderer, see https://github.com/libgdx/libgdx/pull/3654
- Added support for locking the screen orientation in GWT, see https://github.com/libgdx/libgdx/pull/3633
- Added Gdx-Kiwi and gdx-lml to extensions, see https://github.com/libgdx/libgdx/pull/3597
- Added Gyroscope support in Input, implemented for Android, see https://github.com/libgdx/libgdx/pull/3594
- Fixed touch mapping on iOS, see https://github.com/libgdx/libgdx/pull/3590
- Added orientation to Box2D Transform class, see https://github.com/libgdx/libgdx/pull/3308
- Added system cursors to GWT, fix 'Ibeam' system cursor not working on LWJGL3.
- Added experimental AndroidApplicationConfiguration#useGL30 and IOSApplicationConfiguration#useGL30 for testing OpenGL ES 3.0 support on mobile devices, do not use in production.
- Fix broken kerning for FreeType fonts, see https://github.com/libgdx/libgdx/pull/3756
- Added ARM64 and x86_64 binaries for Android
- API Addition: FreeTypeFontParameter has an additional field for tweaking hinting, see https://github.com/libgdx/libgdx/pull/3757

[1.8.0]
- API Change: Rewrote FreeType shadow rendering (much better).
- Added spaceX/Y to FreeType fonts.
- Higher quality FreeType font rendering.
- Hiero updated to v5, now with FreeType support and other new features!
- GlyphLayout now allocates much, much less memory when processing long text that wraps.
- Added LWJGL 3 backend, see https://github.com/libgdx/libgdx/issues/3673 for more info.
- Added Graphics#getBackBufferWidth and Graphics#getBackBufferHeight for HDPI handling
- API Change: Added HdpiUtils. Instead of calling GL20#glViewport and GL20#glScissor yourself
  please use HdpiUtils instead. It will ensure that you handle HDPI monitors correctly when
  using those OpenGL functions. On HDPI monitors, the size reported by Gdx.graphics
  getWidth/getHeight is in logical coordinates as dictated by the operating system, usually half
  the HDPI resolution. The OpenGL drawing surface works in backbuffer coordinates at the full
  HDPI resolution. If you pass logical coordinates to glViewport and glScissor, you only
  affect a quarter of the real backbuffer size. Use HdpiUtils instead, it will do the right thing, while letting you continue to work in logical (aka returned by Gdx.graphics.getWidth/getHeight) coordinates.
- API Change: Graphis#getDesktopDisplayMode() has been renamed to Graphics#getDisplayMode() and
  returns the current display mode of the monitor the window is shown on (primary monitor on
  all backends except LWJGL3, which supports real multi-monitor setups).
- API Change: Graphics#getDisplayModes() return the display modes of the monitor the monitor
  the window is shown on (primary monitor on all backends except LWJGL3 which supports real
  multi-monitor setups).
- API Change: Graphics#setDisplayMode(DisplayMode) has been renamed to
  Graphics#setFullscreenMode(). If the window is in windowed mode, it will be switched
  to fullscreen mode on the monitor from which the DisplayMode stems from.
- API Change: Graphics#setDisplayMode(int, int, boolean) has been renamed to
  Graphics#setWindowedMode(int, int). This will NOT allow you to switch to fullscreen anymore,
  use Graphics#setFullscreenMode() instead. If the window is in fullscreen mode, it will be
  switched to windowed mode on the monitor the window was in fullscreen mode on.
 - API Addition: Graphics#Monitor, represents a monitor connected to the machine the app is
  running on. A monitor is defined by a name and it's position relative to other connected
  monitors. All backends except the LWJGL3 backend will report only the primary monitor
 - API Addition: Graphics#getPrimaryMonitor() returns the primary monitor you usually want
  to work with.
 - API Addition: Graphics#getMonitor() returns the monitor your app's window is shown on,
  which may not be the primary monitor in >= 2 monitor systems. All backends except the
  LWJGL3 backend will report only the primary monitor.
 - API Addition: Graphics#getMonitors() returns all monitors connected to the system. All
  backends except the LWJGL3 backend will only report the primary monitor.
 - API Addition: Graphics#getDisplayMode(Monitor) returns the display mode of the monitor
  the app's window is shown on. All backends except the LWJGL3 backend will report the
  primary monitor display mode instead of the actual monitor's display mode. Not a problem
  as all other backends run on systems with only a single monitor so far (primary monitor).
- Added option to include credentials on cross-origin http requests (used only for GWT backend).
- Added option to specify crossorigin attribute when loading images with AssetDownloader (GWT), see #3216.
- API Change: removed Sound#setPriority, this was only implemented for the Android backend. However, Android itself never honored priority settings.
- API Change: cursor API has been cleaned up. To create a custom cursor, call Graphics#newCursor(), to set the custom cursor call Graphics#setCursor(), to set a system cursor call Graphics#setSystemCursor(). The Cursor#setSystemCursor method has been removed as that was not the
right place. Note that cursors only work on the LWJGL, LWJGL3 and GWT backends. Note that system cursors only fully work on LWJGL3 as the other two backends lack a means to set a specific system cursor. These backends fall back to displaying an arrow cursor when setting any system cursor.
- API Addition: Added Lwjgl3WindowListener, allows you to hook into per-window iconficiation, focus and close events. Also allows you to prevent closing the window when a close event arrives.

[1.7.2]
- Added AndroidAudio#newMusic(FileDescriptor) to allow loading music from a file descriptor, see #2970
- Added GLOnlyTextureData, which is now the default for FrameBuffer and FrameBufferCubemap, see #3539
- Added rotationChanged() for Actor class, called when rotation changes, see https://github.com/libgdx/libgdx/pull/3563
- Fixed crash on MacOS when enumerating connected gamepads.
- ParticleEmitter no longer says it's complete when it's set to continuous, see #3516
- Improved JSON parsing and object mapping error messages.
- Updated FreeType from version 2.5.5 to 2.6.2.
- Fixed corrupt FreeType rendering for some font sizes.
- API Change: FreeTypeFontParameter has new fields for rendering borders and shadows.
- FreeTypeFontParameter can render much better fonts at small sizes using gamma settings.
- BitmapFont can now render missing (tofu) glyph for glyphs not in the font.
- FreeTypeFontGenerator depreacted methods removed.
- Fixed BitmapFont color tags changing glyph spacing versus not using color tags. BitmapFont#getGlyphs has a new paramter. See #3455.
- Skin's TintedDrawable now works with TiledDrawable. #3627
- Updated jnigen to Java Parser 2.3.0 (http://javaparser.github.io/javaparser/).
- FreeType fonts no longer look terrible at small size. This is a big deal!
- Updated to RoboVM 1.12.0, includes tvOS support!

[1.7.1]
- Fixes AtlasTmxMapLoader region name loading to tileset name instead of filename
- Changes TiledMapPacker output, region names are tileset names, adjusts gid, defaults to one atlas per map
- API Change: members of Renderable and MeshPart are changed, see https://github.com/libgdx/libgdx/pull/3483
- Added Vector#setToRandomDirection(), see #3222
- Updated to stb_image v2.08
- Added Node#copy(), used when creating a ModelInstance from a Model to allow using custom nodes
- Add ModelCache, see https://github.com/libgdx/libgdx/wiki/ModelCache
- Updated bullet to v2.83.6
- Updated to RoboVM 1.9, for free life-time license read http://www.badlogicgames.com/wordpress/?p=3762

[1.7.0]
- Gdx.input.setCursorImage removed, replaced with Gdx.graphics.setCursor and Gdx.graphics.newCursor see https://github.com/libgdx/libgdx/pull/2841/
- Fixed an issue with UTF8 decoding in GWT emulation of InputStreamReader
- Updated to RoboVM 1.8 for iOS 9 support.

[1.6.5]
- Objects from animated tiles in TMX maps are now supported.
- Made possible to use any actor for tooltips.
- Improved cross-platform reflection api for annotations.
- NinePatch#scale now also scales middle patch size.
- GLFrameBuffer is now abstract, renamed setupTexture to createColorTexture, added disposeColorTexture
- Added LwjglApplicationConfiguration#gles30Context*Version, see https://github.com/libgdx/libgdx/pull/2941
- Added OpenGL error checking to GLProfiler, see https://github.com/libgdx/libgdx/pull/2889
- Updated to RoboVM 1.6

[1.6.4]
- TextField cursor and selection size changed. https://github.com/libgdx/libgdx/commit/2a830dea348948d2a37bd8f6338af2023fec9b09
- FreeTypeFontGenerator setting to improve shadows and borders.
- ScrollPane scrolls smoothly when the scrolled area is much larger than the scrollbars.
- TexturePacker sorts page regions by name.
- GlyphLayout text wrapping changed to not trim whitespace. https://github.com/libgdx/libgdx/commit/ee42693da067da7c5ddd747f051c1423d262cb96
- Fixed BitmapFont computing space width incorrectly when padding is used and no space glyph is in the font.
- Fixed TextArea cursor and selection drawing positions.
- Fixed ActorGestureListener pan and zoom when the actor is rotated or scaled.
- Fixed TextField for non-pixel display.
- Allow ellipsis string to be set on Label.
- AssetManager gets hook for handling loading failure.
- TextField now fires a ChangeEvent when the text change. Can be cancelled too!
- Added tooltips to scene2d.ui.
- Updated to RoboVM 1.5

[1.6.3]
- Updated to RoboVM 1.4

[1.6.2]
- API Change: TiledMapImageLayer now uses floats instead of ints for positioning
- API Change: Added GLFrameBuffer and FrameBufferCubemap: Framebuffer now extends GLFramebuffer, see #2933

[1.6.1]
- Added optional hostname argument to Net.newServerSocket method to allow specific ip bindings for server applications made with gdx.
- Changed the way iOS native libs are handled. Removed updateRoboVMXML and copyNatives task from ios/build.gradle. Instead natives are now packaged in jars, within the META-INF/robovm/ios folder. Additionally, a robovm.xml file is stored there that gets merged with the project's robovm.xml file by RoboVM.

[1.6.0]
- API Change: GlyphLayout xAdvances now have an additional entry at the beginning. This was required to implement tighter text bounds. #3034
- API Change: Label#getTextBounds changed to getGlyphLayout. This exposes all the runs, not just the width and height.
- In the 2D ParticleEditor, all chart points can be dragged at once by holding ctrl. They can be dragged proportionally by holding ctrl-shift.
- Added Merge button to the 2D ParticleEditor, for merging a loaded particle effect file with the currently open particle effect.
- Added ability to retrieve method annotations to reflection api
- Added PixmapPacker.updateTextureRegions() method.
- Added ability to pack "anonymous" pixmaps into PixmapPacker, which will appear in the generated texture but not a generated or updated TextureAtlas
- Added PixmapPacker.packDirectToTexture() methods.
- API Change: PixmapPacker.generateTextureAtlas(...) now returns an atlas which can be updated with subsequent calls to PixmapPacker.updateTextureAtlas(...)
- API Change: FreeTypeFontGenerator.generateFont(...) now works with a user-provided PixmapPacker.
- Added DirectionalLightsAttribute, PointLightsAttribute and SpotLightsAttribute, removed Environment#directionalLights/pointLights/spotLights, added Environment#remove, lights are now just like any other attribute. See also https://github.com/libgdx/libgdx/wiki/Material-and-environment#lights
- API Change: BitmapFont metrics now respect padding. #3074
- Update bullet wrapper to v2.83
- Added AnimatedTiledMapTile.getFrameTiles() method

[1.5.6]
- API Change: Refactored Window. https://github.com/libgdx/libgdx/commit/7d372b3c67d4fcfe4e82546b0ad6891d14d03242
- Added VertexBufferObjectWithVAO, see https://github.com/libgdx/libgdx/pull/2527
- API Change: Removed Mesh.create(...), use MeshBuilder instead
- API Change: BitmapFontData, BitmapFont, and BitmapFontCache have been refactored. http://www.badlogicgames.com/wordpress/?p=3658
- FreeTypeFontGenerator can now render glyphs on the fly.
- Attribute now implements Comparable, custom attributes might need to be updated, see: https://github.com/libgdx/libgdx/wiki/Material-and-environment#custom-attributes
- API Change: Removed (previously deprecated) GLTexture#createTextureData/createGLHandle, Ray#getEndPoint(float), Color#tmp, Node#parent/children, VertexAttribute#Color(), Usage#Color, ModelBuilder#createFromMesh, BoundingBox#getCenter()/updateCorners()/getCorners(), Matrix4.tmp

[1.5.5]
- Added iOS ARM-64 bit support for Bullet physics
- 3D Animation, NodeAnimation keyframes are separated into translation, rotation and scaling
- Added capability to enable color markup from inside skin json file.
- Exposed method ControllerManager#clearListeners on Controllers class
- Net#openURI now returns a boolean to indicate whether the uri was actually opened.
- DefaultShader now always combines material and environment attributes
- Added ShapeRenderer constructor to pass a custom shader program to ImmediateModeRenderer20.
- API Change: Group#toString now returns actor hierarchy. Group#print is gone.
- Added SpotLight class, see https://github.com/libgdx/libgdx/pull/2907
- Added support for resolving file handles using classpaths (ClasspathFileHandleResolver)

[1.5.4]
- Added support for image layers in Tiled maps (TiledMapImageLayer)
- Added support for loading texture objects from TMX Maps (TextureMapObject)
- Added support for border and shadow with FreeTypeFontGenerator - see https://github.com/libgdx/libgdx/pull/2774
- Now unknown markup colors are silently ignored and considered as normal text.
- Updated freetype from version 2.4.10 to 2.5.5
- Added 3rd party extensions to setup application, see
- Updated to RoboVM 1.0.0-beta-04
- Updated to GWT 2.6.1, sadly GWT 2.7.0 isn't production ready yet.

[1.5.3]
- API Change: TextField#setRightAlign -> TextField#setAlignment
- I18NBundle is now compatible with Android 2.2
- Fixed GWT reflection includes for 3D particles
- 3D ParticleEffectLoader registered by default
- Added HttpRequestBuilder, see https://github.com/libgdx/libgdx/pull/2698
- Added LwjglApplicationConfiguration.useHDPI for Mac OS X with retina displays. Allows you to get "real" pixel coordinates for mouse and display coordinates.
- Updated RoboVM to 1.0.0-beta-03

[1.5.2]
- Fixed issue #2433 with color markup and alpha animation.
- Fixed natives loading for LWJGL on Mac OS X

[1.5.1]
- Gradle updated to 2.2
- Android Gradle tooling updated to 1.0.0
- API Change: Switched from Timer to AnimationScheduler for driving main loop on GWT. Removed fps field from GwtApplicationConfiguration to instead let the browser choose the most optimal rate.
- API Change: Added pause and resume handling on GWT backend. When the browser supports the page visibility api, pause and resume will be called when the tab or window loses and gains visibility.
- API Change: Added concept of target actor, separate from the actor the action is added to. This allows an action to be added to one actor but affect another. This is useful to create a sequence of actions that affect many different actors. Previously this would require adding actions to each actor and using delays to get them to play in the correct order.
- Added 64-bit support for iOS sim and device
- Deprecated Node#children and Node#parent, added inheritTransform flag and methods to add/get/remove children
- API Change: By default keyframes are no longer copied from Model to ModelInstance but shared instead, can be changed using the `ModelInstance.defaultShareKeyframes` flag or `shareKeyframes` constructor argument.
- JSON minimal format now makes commas optional: newline can be used in place of any comma.
- JSON minimal format is now more lenient with unquoted strings: spaces and more are allowed.
- API Change: Added support for KTX/ZKTX file format, https://github.com/libgdx/libgdx/pull/2431
- Update stb_image from v1.33 to v1.48, see https://github.com/libgdx/libgdx/pull/2668
- Bullet Wrapper: added Gimpact, see https://github.com/libgdx/libgdx/issues/2619
- API Addition: Added MeshPartBuilder#addMesh(...), can be used to more easily combine meshes/models
- Update to LWJGL 2.9.2, fixes fullscreen mode on "retina" displays
- Fixes to RoboVM backend which would crash if accelerometer is used.

[1.5.0]
- API Addition: IOSInput now uses CMCoreMotion for accelerometer and magnetometer
- API Addition: Added getter for UITextField on IOS for keyboard customization
- API Addition: Added ability to save PixmapPackers to atlas files. See PixmapPackerIO.
- API Addition: Added HttpRequestHeader and HttpResponseHeader with constants for HTTP headers.
- API Addition: HttpRequest is now poolable.
- New PNG encoder that supports compression, more efficient vertical flipping, and minimal allocation when encoding multiple PNGs.
- API Change: Label#setEllipse -> Label#setEllipsis.
- API Change: BatchTiledMapRenderer *SpriteBatch fields and methods renamed to *Batch
- API Change: ScrollPane#scrollToCenter -> ScrollPane#scrollTo; see optional boolean arguments centerHorizontal and centerVertical (scrollToCenter centered vertically only).
- API Change: Changed Input#getTextInput to accept both text and hint, removed Input#getPlaceholderTextInput.
- Bug Fix: Fixed potential NPE with immersive mode in the Android fragment backend.
- iOS backend now supports sound ids, thanks Tomski!


[1.4.1]
- Update to the Gradle Integration plugin nightly build if you are on Eclipse 4.4.x!
- Update Intellij IDEA to 13.1.5+, because Gradle!
- Updated to Gradle 2.1 and Android build tools 20, default Android version to 20. You need to install the latest Android build tools via the SDK manager
- API Change: deprecation of bounding box methods, see https://github.com/libgdx/libgdx/pull/2408
- Added non-continuous rendering to iOS backend, thanks Dominik!
- Setup now uses Gradle 2.1 with default Android API level 20, build tools 20.0.0
- Non-continuous renderering implemented for iOS
- Added color markup support for scene2d label and window title.
- API Change: removed default constructor of DecalBatch, removed DefaultGroupStrategy
- Updated to latests RoboVM release, 1.0.0-alpha-04, please update your RoboVM plugins/installations
- Reduced I18NBundle loading times on Android and bypassed unclosed stream on iOS.
- Removed the gdx-ai extension from the libGDX repository. Now it lives in its own repository under the libGDX umbrella, see https://github.com/libgdx/gdx-ai
- API Addition: Added randomSign and randomTriangular methods to MathUtils.
- API Addition: Decal has now a getter for the Color.
- API Addition: now I18NBundle can be set so that no exception is thrown when the key can not be found.
- API Addition: added annotation support in reflection layer, thanks code-disaster! https://github.com/libgdx/libgdx/pull/2215
- API Addition: shapes like Rect, Circle etc. now implement Shape2D interface so you can put them all into a single collection https://github.com/libgdx/libgdx/pull/2178
- API Addition: bitmap fonts can now be loaded from an atlas via AssetManager/BitmapFontLoader, see https://github.com/libgdx/libgdx/pull/2110
- API Change: updated to RoboVM 1.0.0-SNAPSHOT for now until the next alpha is released.
- API Change: Table now uses padding from its background drawable by default. https://github.com/libgdx/libgdx/issues/2322
- Drawables now know their names, making debugging easier.
- API Change: Table fill now respects the widget's minimum size.
- Texture packer, fixed image size written to atlas file.
- API Change: Cell no longer uses primitive wrappers in public API and boxing is minimized.
- API Addition: TextureAttribute now supports uv transform (texture regions).
- API Change: Added parameters to Elastic Interpolation.
- API Change: Removed Actor#setCenterPosition, added setPosition(x,y,align).
- API Change: JsonReader, forward slash added to characters an unquoted strings cannot start with.
- API Change: Stage#cancelTouchFocus(EventListener,Actor) changed to cancelTouchFocusExcept.
- API Change: Json/JsonWriter.setQuoteLongValues() quotes Long, BigDecimal and BigInteger types to prevent truncation in languages like JavaScript and PHP.

[1.3.1]
- API change: Viewport refactoring. https://github.com/libgdx/libgdx/pull/2220
- Fixed GWT issues

[1.3.0]
- Added Input.isKeyJustPressed.
- API Addition: multiple recipients are now supported by MessageDispatcher, see https://github.com/libgdx/libgdx/wiki/Message-Handling#multiple-recipients
- API Change: State#onMessage now takes the message receiver as argument.
- API Addition: added StackStateMachine to the gdx-ai extension.
- API change: ShapeRenderer: rect methods accept scale, more methods can work under both line and fill types, auto shape type changing.
- API change: Built-in ShapeRenderer debugging for Stage, see https://github.com/libgdx/libgdx/pull/2011
- Files#getLocalStoragePath now returns the actual path instead of the empty string synonym on desktop (LWJGL and JGLFW).
- Fixed and improved xorshift128+ PRNG implementation.
- Added support for Tiled's animated tiles, and varying frame duration tile animations.
- Fixed an issue with time granularity in MessageDispatcher.
- Updated to Android API level 19 and build tools 19.1.0 which will require the latest Eclipse ADT 23.02, see http://stackoverflow.com/questions/24437564/update-eclipse-with-android-development-tools-23 for how things are broken this time...
- Updated to RoboVM 0.0.14 and RoboVM Gradle plugin version 0.0.10
- API Addition: added FreeTypeFontLoader so you can transparently load BitmapFonts generated through gdx-freetype via AssetManager, see https://github.com/libgdx/libgdx/blob/master/tests/gdx-tests/src/com/badlogic/gdx/tests/FreeTypeFontLoaderTest.java
- Preferences put methods now return "this" for chaining
- Fixed issue 2048 where MessageDispatcher was dispatching delayed messages immediately.
- API Addition: 3d particle system and accompanying editor, contributed by lordjone, see https://github.com/libgdx/libgdx/pull/2005
- API Addition: extended shape classes like Circle, Ellipse etc. with hashcode/equals and other helper methods, see https://github.com/libgdx/libgdx/pull/2018
- minor API change (will not increase minor revision number): fixed a bug in handling of atlasPrefixes, https://github.com/libgdx/libgdx/pull/2023
- Bullet: btManifoldPoint member getters/setters changed from btVector3 to Vector3, also it is no longer pooled, instead static instances are used for callback methods
- Added Intersector#intersectRayRay to detect if two 2D rays intersect, see https://github.com/libgdx/libgdx/pull/2132
- Bullet: ClosestRayResultCallback, AllHitsRayResultCallback, LocalConvexResult, ClosestConvexResultCallback and subclasses now use getter/setters taking a Vector3 instead of btVector3, see https://github.com/libgdx/libgdx/pull/2176
- 2d particle system supports pre-multiplied alpha.
- Bullet: btIDebugDrawer/DebugDrawer now use pooled Vector3 instances instead of btVector3, see https://github.com/libgdx/libgdx/issues/2174

[1.2.0]
- API Addition: Some OpenGL profiling utilities have been added, see https://github.com/libgdx/libgdx/wiki/Profiling
- API Addition: A FreeTypeFontGeneratorLoader has been added to the gdx-freetype extension
- API change: Animation#frameDuration and #animationDuration are now hidden behind a getter/setter and dynamic
- API Addition: Vector#setZero
- API Addition: gdx-ai, extension for AI algorithms. Currently supports FSMs, see https://github.com/libgdx/libgdx/wiki/Artificial-Intelligence
- API change: TableLayout has been forked and integrated into libgdx more tightly, see http://www.badlogicgames.com/wordpress/?p=3458
- API Addition: added equals/hashCode methods to Rectangle, may break old code (very, very unlikely)
- API Addition: scene2D Actors now have a setCenterPosition method, see https://github.com/libgdx/libgdx/pull/2000

[1.1.0]
- Updated to RoboVM 0.0.13 and RoboVM Gradle plugin 0.0.9
- Big improvements to setup-ui and build times in Intellij IDEA https://github.com/libgdx/libgdx/pull/1865
- Setup now uses android build tools version: 19.1.0
- BitmapFontCache now supports in-string colored text through a simple markup language, see https://github.com/libgdx/libgdx/wiki/Color-Markup-Language
- Added i18n localization/internationalization support, thanks davebaol, see https://github.com/libgdx/libgdx/wiki/Internationalization-and-Localization
- Possibility to override density on desktop to simulate mobile devices, see https://github.com/libgdx/libgdx/pull/1825
- Progressive JPEG support through JPGD (https://code.google.com/p/jpeg-compressor/).
- Mavenized JGLFW backend
- Box2D: Added MotorJoint and ghost vertices on EdgeShape
- Updated GWT Box2D to latest version
- Updated native Box2D to latest version 2.3.1, no API changes
- API change: Matrix4.set(x,y,z, translation) changed, z axis is no more flipped
- API addition: Matrix4.avg(Matrix4[],float[]) that lets weighted averaging multiple matrices, Quaternion.slerp(Quaternion[],float[]) that lets weighted slerping multiple Quaternions
- fixed the long standing issue of the alpha=1 not actually being fully opaque, thanks kalle! https://github.com/libgdx/libgdx/issues/1815
- down to 25 issues on the tracker, 8 bugs, 17 enhancement requests :)


[1.0.1]
- updated to RoboVM 0.12 (and so should you!)
- fixed GC issues on iOS with regards to touch (thanks Niklas!), see https://github.com/libgdx/libgdx/pull/1758
- updated gwt gradle plugin to 0.4, android build tools to 0.10, gradle version to 1.11
- Tiled maps are now always y-up
- Tiled maps now support drawing offsets for tiles
- FileHandle#list is now supported in GWT!
- FileHandle#list now supports FileFilters
- Controllers now reinitialize on the desktop when switching between windowed/fullscreen
- added a Texture unpacker that will extract all images from a texture atlas, see https://github.com/libgdx/libgdx/pull/1774
- updates to gdx-setup
- CustomCollisionDispatcher in bullet, see https://github.com/libgdx/libgdx/commit/916fc85cecf433c3461b458e00f8afc516ad21e3

[1.0.0]
- Box2D is no longer in the core, it has been moved to an extension. See http://www.badlogicgames.com/wordpress/?p=3404
- Merged gdx-openal project into gdx-backend-lwjgl
- Now LoadedCallback in AssetLoaderParameters is always called after loading an asset from AssetManager, even if the asset is already loaded
- Added Payload as a new parameter to Source.dragStop, see https://github.com/libgdx/libgdx/pull/1666
- You can now load PolygonRegions via AssetLoader,  see https://github.com/libgdx/libgdx/pull/1602
- implemented software keyboard support in RoboVM iOS backend
- Fixed an issue where key event timestamp is not set by the android backend.
- scene2d.ui, added to TextArea the preferred number of rows used to calculate the preferred height.
- scene2d.actions, fixed infinite recursion for event listener's handle(event).
- Various Quaternion changes.
- scene2d.ui, fixed a drawing issue with knobBefore when there's no knob (typical progress bar).
- Various MeshBuilder fixes and additions.
- Math package: added cumulative distribution.
- Fixed Music isPlaying() on iOS when is paused.
- Added support for C-style comments to JsonReader (mainly used for json skin files).
- Support for resource removal from Skin objects.
- Added fling gesture to generate fling in scrollpane.
- Vector classes now have mulAdd method for adding pre-multiplied values
- Vector implementations no longer use squared value for margin comparisons, see: isZero(float margin), isUnit(float margin).
- Vector2 now has isUnit and isZero methods (copied from Vector3)
- Removed deprecated methods from Vector classes.
- Added new headless backend for server applications
- Support 'scaledSize' as a json skin data value for BitmapFont
- Added setAlpha(float a) method to Sprite class
- Added Input.Keys.toString(int keycode) and Input.Keys.valueOf(String keyname) methods
- Added Immersive Mode support to Android backend
- Added userObject to Actor in scene2d, allowing for custom data storage
- Altered Android's hide status bar behavior
- Changed the way wakelocks are implemented. You no longer need any special permissions for the libgdx wakelock
- BitmapFontCache setColor changes to match SpriteBatch and friends. http://www.badlogicgames.com/forum/viewtopic.php?f=23&t=12112
- Changed ParticleEffect: the ParticleEffect.save method now takes a Writer instead of a File
- TexturePacker2 renamed to TexturePacker, added grid and scaling settings.
- Added support for custom prefrences on the desktop backends.
- Fixed double resume calls on iOS.
- Android Music no longer throws exceptions if MediaPlayer is null.
- PolygonSpriteBatch implements Batch.
- New scene2d actions: EventAction, CountdownEventAction.
- Adds cancelHttpRequest() method to Net interface
- Updated GWT/HTML5 Backend to GWT 2.6.0
- Minimal Android version is 2.2, see http://www.badlogicgames.com/wordpress/?p=3297
- Updated to LWJGL 2.9.1
- Can now embed your libgdx app as a fragment, more info on the wiki
- scene2d.ui, renamed Actor methods translate, rotate, scale, size to moveBy, rotateBy, scaleBy, sizeBy. May have conflicts with Actions static import, eg you'll need to use "Actions.moveBy"
- scene2d.ui, Table background is now drawn usign the table's transform
- scene2d.ui, added Container which is similar to a Table with one cell, but more lightweight
- Added texture filters and mip map generation to BitMapFontLoader and FreeTypeFontGenerator
- scene2d.ui, VerticalGroup and HorizontalGroup got pad, fill and an API similar to Table/Container
- Removed OpenGL ES 1.0, 1.1 support; see http://www.badlogicgames.com/wordpress/?p=3311
- Added OpenGL ES 3 support
- Updated Android backend, demos, tests to 4.4
- Added Viewport, changed Stage to have a Viewport instead of a Camera (API change, see http://www.badlogicgames.com/wordpress/?p=3322 ).
- Changed play mode constants of Animation class to enumeration, see http://www.badlogicgames.com/wordpress/?p=3330
- Updated to RoboVM 0.0.11 and RoboVM Gradle plugin 0.0.6, see http://www.badlogicgames.com/wordpress/?p=3351
- Updated to Swig 3.0 for Bullet, disabled SIMD on Mac OS X as alignements are broken in Bullet, see https://github.com/libgdx/libgdx/pull/1595
- TextureData can only be Custom or Pixmap; compressed image files are considered custom

[0.9.9]
- added setCursorImage method to Input interface to support custom mouse cursors on the desktop
- removed Xamarin backend, see http://www.badlogicgames.com/wordpress/?p=3213
- added Select class for selecting kth ordered statistic from arrays (see Array.selectRanked() method)
- refactored Box2D to use badlogic Arrays instead of java.util.ArrayLists
- MipMapGenerator methods now don't take disposePixmap argument anymore
- added GLTexture, base class for all textures, encapsulates target (2d, cubemap, ...)
- added CubeMap, 6 sided texture
- changed TextureData#consumeCompressedData, takes target now
- added RoboVM backend jar and native libs (libObjectAL, libgdx, in ios/ folder of distribution)
- added RoboVM backend to build
- changed Bullet wrapper API, see http://www.badlogicgames.com/wordpress/?p=3150
- changed MusicLoader and SoundLoader to be asynchronous loaders
- changed behaviour of Net#sendHttpRequest() so HttpResponseListener#handleHttpResponse() callback is executed in worker thread instead of main thread
- added Bresenham2, for drawing lines on an integer 2D grid
- added GridPoint2 and GridPoint3, representing integer points in a 2D or 3D grid
- added attribute location caching for VertexData/Mesh. Hand vertex attribs to a ShaderProgram, get back int[], pass that to Mesh
- added Android x86 builds, removed libandroidgl20.so, it's now build as part of gdx-core for Android
- changed method signature on Box2D World#getBodies and World#getJoints, pass in an Array to fill
- removed glGetShaderSource from GL20, use ShaderProgram#getVertexShaderSource/getFragmentShaderSource instead
- added reflection api
- added AsynchExecutor, execute tasks asynchronously. Used for GWT mainly.
- removed FileHandle#file(), has no business in there.
- removed box2deditor
- removed custom typedarrays in gwt backend
- added classpath files support for gwt backend (limited)
- moved AndroidWallpaperListener to Android Backend
- added new VertexAttribute Usage flags, bone weight, tangent, binormal. previously encoded as Usage.Generic. Also
  added field "unit" to VertexAttribute, used by texture coordinates and bone weights to specify index/unit.
- setup-ui template for iOS disables pngcrush, also updated wiki iOS article
- add Pixmap#fillTriangle via jni gdx2d_fill_triangle() to fill a triangle based on its vertices.
- add asynchronous download with continuous progress feedback to GWT asset preloader, see https://github.com/libgdx/libgdx/pull/409?w=1
- add capability to add/exclude package/classes GWT Reflection system, see https://github.com/libgdx/libgdx/pull/409?w=1
- add updated gdx-tiled-preprocessor, generate one single TextureAtlas for all the specified Tiled maps, see http://www.badlogicgames.com/forum/viewtopic.php?f=17&t=8911
- maps API, add new AtlasTiledMapLoader for loading maps produced by the tiled preprocessor tool
- ImageProcessor, TexturePacker2 now accepts BufferedImage objects as input
- TexturePacker2 now avoids duplicated aliases
- Updated to LWJGL 2.9.0
- refactored JSON API, see http://www.badlogicgames.com/wordpress/?p=2993
- Updated Box2D to the latest trunk. Body#applyXXX methods now take an additional boolean parameter.
- TmxMapLoader has a flag in Parameters that lets you specify whether to generate mipmaps
- Animation#isAnimationFinished was fixed to behave as per javadocs (ignores looping)
- remove GLU interface and implementations. Use Matrix4 et al instead. see http://www.badlogicgames.com/wordpress/?p=2886
- new maps API, see http://www.badlogicgames.com/wordpress/?p=2870
- removed static public tmp Vector2 instances, manage such temporary vars yourself, see http://www.badlogicgames.com/wordpress/?p=2840
- changed Scene2D Group#clear(), see http://www.badlogicgames.com/wordpress/?p=2837
- changed the build system, natives are now fetched from the build server, see http://www.badlogicgames.com/wordpress/?p=2821
- freetype extension supported on iOS, see http://www.badlogicgames.com/wordpress/?p=2819
- changed ShapeRenderer API, see http://www.badlogicgames.com/wordpress/?p=2809
- changed Actions.add to addAction, changed parameter order, and added removeAction, addListener, removeListener
- Box2d joints now allow for user data
- Changes to Intersector, Circle, Rectangle and BoundingBox for consistency in #overlap, #intersect and #contains methods, see https://github.com/libgdx/libgdx/pull/312
- Removed LwjglApplicationConfiguration CPU sync. Added foreground and background target framerate.
- scene2d, no longer use getters/setters internally for Actor x, y, width, height, scalex, scaley and rotation.
- Array, detect nested iterator usage and throw exception.
- Added getVolume to Music class and Android, IOS and GWT backends
- 1381, fixed JSON parsing of longs. In addition to Float, it now parses Long if no decimal point is found.
- Changed Array constructors that took an array to have offset and count
- scene2d, Actor parentToLocalCoordinates and localToParentCoordinates refactoring, see http://www.badlogicgames.com/forum/viewtopic.php?p=40441#p40441
- scene2d, Action#setActor no longer calls reset if the Action has no pool. This allows non-pooled actions to be add and removed from actors, restarted, and reused.
- ScrollBar#setForceOverscroll renamed to setForceScroll, as it affects more than just overscroll.
- ArrayMap#addAll renamed to putAll to match the other maps.
- Added ObjectSet and IntSet.
- Added completion listener to Music.
- Added Music#setPan.
- Sound#play and Sound#loop on Android now return -1 on failure, to match other backends.
- DelegateAction subclasses need to implement delegate() instead of act(). http://www.badlogicgames.com/forum/viewtopic.php?p=43576#p43576
- Added pause and resume methods to Sound.
- Changed AssetErrorListener#error to have AssetDescriptor to enable access to parameters of failed asset.
- Changed SelectBoxStyle to have ScrollPaneStyle and ListStyle for fully customizing the drop down list. http://www.badlogicgames.com/wordpress/?p=3110
- AssetLoader now takes a FileHandle that is the resolved file name. The AssetLoader no longer has to resolve the file name, so we can prevent it from being resolved twice.
- Rewrote EarClippingTriangulator to not allocate (no more Vector2s).
- Added ParticleEffectLoader to make AssetManager load ParticleEffects
- Added GeometryUtils, more Intersector functions, DelaunayTriangulator, ConvexHull.
- Added getBoundingBox to ParticleEffect
- EarClippingTriangulator changed to return triangle indices.
- PolygonSpriteBatch and friends refactored to use triangle indices.
- Added add(T, float), remove(int), remove(T) and clear() methods to BinaryHeap
- Bitmap Font changes:
	- FreeTypeFontGenerator allows you to specify the PixmapPacker now, to create an atlas with many different fonts (see FreeTypePackTest)
	- BitmapFont, BitmapFontCache and FreeTypeFontGenerator now support fonts with multiple texture pages. (see BitmapFontTest and FreeTypePackTest)
	- BitmapFontData.imagePath and getImagePath() is depreacted, use imagePaths[] and getImagePath(int) instead
	- Added two BitmapFont constructors for convenience; no need to specify flip boolean
	- Added getCache() to BitmapFont, for expert users who wish to use the BitmapFontCache (see BitmapFontTest)
	- FreeTypeFontGenerator now includes setMaxTextureSize and getMaxTextureSize to cap the generated glyph atlas size (default 1024)
- added render-hooks beginRender() and endRender() to BatchTiledMapRenderer
- Added panStop to GestureListener interface.
- ScissorStack#calculateScissors changed to take viewport, enabling it to work with glViewport.
- Added Bits#getAndClear, Bits#getAndSet and Bits#containsAll
- Added setX and setY to TextureAtlas.AtlasSprite so it matches expected behavior

[0.9.8]
- see http://www.badlogicgames.com/wordpress/?p=2791

[0.9.7]
- see http://www.badlogicgames.com/wordpress/?p=2664

[0.9.6]
- see http://www.badlogicgames.com/wordpress/?p=2513<|MERGE_RESOLUTION|>--- conflicted
+++ resolved
@@ -1,9 +1,6 @@
 [1.13.6]
 - [BREAKING CHANGE] API: Pools changes in 1.13.5 have been partially reverted. Pools#get/Pools#obtain method return to requiring a Class parameter. Reflection is avoided by using pre-populated Pools for libgdx classes. See https://github.com/libgdx/libgdx/pull/7648
-<<<<<<< HEAD
-=======
 - [BREAKING CHANGE] JsonSkimmer API changed to use JsonToken parameters.
->>>>>>> 9808afe9
 - [BREAKING CHANGE] JsonValue#last added for O(1) append. Code that changes next may also need to change last.
 - [BREAKING CHANGE] JsonValue#get is no longer case insensitive. Use getIgnoreCase().
 - [BREAKING CHANGE] StringBuilder has been deleted, its methods merged with CharArray.
