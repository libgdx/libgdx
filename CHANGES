--- conflicted
+++ resolved
@@ -8,14 +8,6 @@
 - API Addition: Json can now read/write: ObjectIntMap, ObjectFloatMap, IntMap, LongMap.
 - API Addition: Added @Null annotation for IDE null analysis. All parameters and return values should be considered non-null unless annotated (or javadoc'ed if not yet annotated).
 - API Addition: Added ParticleEmitter#preAllocateParticles() and ParticleEffect#preAllocateParticles() to avoid particle allocations during updates.
-<<<<<<< HEAD
-- API Addition: Convenience method Actions#targeting(Actor, Action) to set an action's target.
-- API Change: Correction of TextField#ENTER_ANDROID renamed to NEWLINE and TextField#ENTER_DESKTOP renamed to CARRIAGE_RETURN.
-- API Change: Changed the visibility of TextField#BULLET, TextField#DELETE, TextField#TAB and TextField#BACKSPACE to protected.
-- API Addition: TextField and TextArea are providing the protected method TextField#checkFocusTraverse(char) to handle the focus traversal.
-- API Addition: UIUtils provides the constants UIUtils#isAndroid and UIUtils#isIos now.
-- Bugfix: TextFields and TextAreas behaving of focus traversal works like intended on all platforms now.
-=======
 - Fixed changing looping state of already playing sounds on Android by first pausing the sound before setting the looping state (see #5822).
 - API Change: scene2d: Table#getRow now returns -1 when over the table but not over a row (used to return the last row).
 - API Change: scene2d: Tree#addToTree and #removeFromTree now have an "int actorIndex" parameter.
@@ -23,7 +15,12 @@
 - API Change: scene2d: In TextField, only revert the text if the change event was cancelled. This allows the text to be manipulated in the change listener.
 - API Change: scene2d: Tree.Node#removeAll renamed to clearChildren.
 - API Addition: scene2d: Added SelectBox#setSelectedPrefWidth to make the pref width based on the selected item and SelectBoxStyle#overFontColor.
->>>>>>> a272f97d
+- API Addition: Convenience method Actions#targeting(Actor, Action) to set an action's target.
+- API Change: Correction of TextField#ENTER_ANDROID renamed to NEWLINE and TextField#ENTER_DESKTOP renamed to CARRIAGE_RETURN.
+- API Change: Changed the visibility of TextField#BULLET, TextField#DELETE, TextField#TAB and TextField#BACKSPACE to protected.
+- API Addition: TextField and TextArea are providing the protected method TextField#checkFocusTraverse(char) to handle the focus traversal.
+- API Addition: UIUtils provides the constants UIUtils#isAndroid and UIUtils#isIos now.
+- Bugfix: TextFields and TextAreas behaving of focus traversal works like intended on all platforms now.
 
 [1.9.10]
 - API Addition: Allow target display for maximization LWJGL3 backend
