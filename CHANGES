--- conflicted
+++ resolved
@@ -1,11 +1,8 @@
 [1.9.15]
 - [BREAKING CHANGE] Requires Java 7 or above.
 - [BREAKING CHANGE] API Change: Scaling is now an object instead of an enum. This may change behavior when used with serialization.
-<<<<<<< HEAD
+- [BREAKING CHANGE] Group#clear and #clearChildren() now unfocuses the actors. Added #clear(boolean) and #clearChildren(boolean) for when this isn't wanted. #6423
 - [BREAKING CHANGE] Lwjgl3WindowConfiguration#autoIconify is enabled by default.
-=======
-- [BREAKING CHANGE] Group#clear and #clearChildren() now unfocuses the actors. Added #clear(boolean) and #clearChildren(boolean) for when this isn't wanted. #6423
->>>>>>> b501260d
 - Scene2d.ui: Added new ParticleEffectActor to use particle effects on Stage
 - API addition: iOS: Added HdpiMode option to IOSApplicationConfiguration to allow users to set whether they want to work in logical or raw pixels (default logical).
 - Fix for #6377 Gdx.net.openURI not working with targetSdk 30
