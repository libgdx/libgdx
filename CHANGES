--- conflicted
+++ resolved
@@ -1,3 +1,6 @@
+[1.9.14]
+- API Addition: Add a Graphics#setForegroundFPS() method.
+
 [1.9.13]
 - [BREAKING CHANGE] Fixed keycode representations for ESCAPE, END, INSERT and F1 to F12. These keys are working on Android now, but if you hardcoded or saved the values you might need to migrate.
 - [BREAKING CHANGE] TextureAtlas.AtlasRegion and Region splits and pads fields have been removed and moved to name/value pairs, use #findValue("split") and #findValue("pad") instead.
@@ -9,13 +12,9 @@
 - Input Keycodes added: CAPS_LOCK, PAUSE (aka Break), PRINT_SCREEN, SCROLL_LOCK, F13 to F24, NUMPAD_DIVIDE, NUMPAD_MULTIPLY, NUMPAD_SUBTRACT, NUMPAD_ADD, NUMPAD_DOT, NUMPAD_COMMA, NUMPAD_ENTER, NUMPAD_EQUALS, NUMPAD_LEFT_PAREN, NUMPAD_RIGHT_PAREN, NUM_LOCK.
   Following changes might be done depending on platform: Keys.STAR to Keys.NUMPAD_MULTIPLY, Keys.SLASH to Keys.NUMPAD_DIVIDE, Keys.NUM to Keys.NUM_LOCK, Keys.COMMA to Keys.NUMPAD_COMMA, Keys.PERIOD to Keys.NUMPAD_DOT, Keys.COMMA to Keys.NUMPAD_COMMA, Keys.ENTER to Keys.NUMPAD_ENTER, Keys.PLUS to Keys.NUMPAD_ADD, Keys.MINUS to Keys.NUMPAD_SUBTRACT
 - Added a QuadFloatTree class.
-<<<<<<< HEAD
-- API Addition: Add a Graphics#setForegroundFPS() method.
-=======
 - Desktop: Cubemap Seamless feature is now enabled by default when supported, can be changed via backend specific methods, see supportsCubeMapSeamless and enableCubeMapSeamless in both LwjglGraphics and Lwjgl3Graphics.
 - API Addition: TextureAtlas reads arbitrary name/value pairs for each region. See #6316.
 - TexturePacker writes using a new format when legacyOutput is false (default is true). TextureAtlas can read both old and new formats. See #6316.
->>>>>>> 4b4782d2
 
 [1.9.12]
 - [BREAKING CHANGE] iOS: Changed how Retina/hdpi handled on iOS. See #3709.
