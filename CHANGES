--- conflicted
+++ resolved
@@ -1,12 +1,9 @@
 [1.12.1]
 - LWJGL3 Improvement: Audio device is automatically switched if it was changed in the operating system.
 - Tiled Fix: TiledLayer parallax default values fix
-<<<<<<< HEAD
 - API Addition: TiledDrawable: Align can be set to manipulate the alignment of the rendering (TiledDrawable#setAlign, TiledDrawable#getAlign)
 - API Addition: TiledDrawable#draw: Also available as a static function (with align) if you don't want to create an extra instance per texture region
-=======
 - Android: Removed mouse catching added on 1.12.0 due to unintended effects (see #7187).
->>>>>>> 6fbf3abe
 
 [1.12.0]
 - [BREAKING CHANGE] Added #touchCancelled to InputProcessor interface, see #6871.
