[1.9.11]
- Update to MobiVM 2.3.8
- Update to LWJGL 3.2.3
- API Change: Table#getRow now returns -1 when over the table but not over a row (used to return the last row).
- API Change: Tree#addToTree and #removeFromTree now have an "int actorIndex" parameter.
- Fixed AndroidInput crashes due to missing array resize (pressure array).
- API Change: Ray#set methods and Ray#mul(Matrix4) normalize direction vector. Use public field to set and avoid nor()
- API Change: New internal implementation of all Map and Set classes (except ArrayMap) to avoid OutOfMemoryErrors when too many keys collide; this helps resistance against malicious users who can choose problematic names
- API Addition: OrderedMap#alter(Object,Object) and OrderedMap#alterIndex(int,Object) allow swapping out a key in-place without changing its value; OrderedSet also has this
- API Addition: Json can now read/write: ObjectIntMap, ObjectFloatMap, IntMap, LongMap
- API Change: Actor#removeAction no longer accepts null.
- API Addition: Added @Null annotation for IDE null analysis. All parameters and return values should be considered non-null unless annotated (or javadoc'ed if not yet annotated).
<<<<<<< HEAD
- API Change: Correction of TextField#ENTER_ANDROID renamed to NEWLINE and TextField#ENTER_DESKTOP renamed to CARRIAGE_RETURN.
- API Change: Changed the visibility of TextField#BULLET, TextField#DELETE, TextField#TAB and TextField#BACKSPACE to protected.
- API Addition: TextField and TextArea are providing the protected method TextField#checkFocusTraverse(char) to handle the focus traversal.
- API Addition: UIUtils provides the constants UIUtils#isAndroid and UIUtils#isIos now.
- Bugfix: TextFields and TextAreas behaving of focus traversal works like intended on all platforms now.
=======
- API Addition: Added ParticleEmitter#preAllocateParticles() and ParticleEffect#preAllocateParticles() to avoid particle allocations during updates.
- API Addition: Convenience method Actions#targeting(Actor, Action) to set an action's target.
>>>>>>> d765b94e

[1.9.10]
- API Addition: Allow target display for maximization LWJGL3 backend
- API Addition: Accelerometer support on GWT
- API Change: Set default behaviour of iOS audio to allow use of iPod
- API Change: IOSDevice is no longer an enum to allow users to add their own new devices when LibGDX is not up to date
- API Addition: Add statusBarVisible configuration to IOSApplicationConfiguration
- Update GWT Backend to GWT 2.8.2
- Update Android backend to build against API 28 (Android 9.0)
- API Addition: Input.isButtonJustPressed
- Update to LWJGL 2 backend to 2.9.3
- Update to MobiVM 2.3.6 release
- Update to LWJGL 3.2.1
- API Addition: Input allows getting the maximum number of pointers supported by the backend
- API Addition: Configuration option added to allow setting a max number of threads to use for net requests
- API Change: NetJavaImpl now uses a cached thread pool to allow concurrent requests (by default, the thread pool is unbounded - use maxNetThreads in backend configurations to set a limit - set to 1 for previous behavior)
- API Addition: New MathUtils norm and map methods
- API Change: Pixmap blending was incorrect. Generated fonts may change for the better, but may require adjusting font settings.
- API Change: Particle effects obtained from a ParticleEffectPool are now automatically started
- Removed OSX 32-bit support
- API Change: By default LWJGL2 backend no longer does pause/resume when becoming background/foreground window. New app config setting was added to enable the old behavior.
- API Change: By default LWJGL2 backend now does pause/resume when window is minimized/restored. New app config setting was added to disable this behavior.
- LWJGL3: Fixed window creation ignoring refresh rate of fullscreen mode.
- TmxMapLoader and AtlasTmxMapLoader refactoring: Shared functionality was moved to BaseTmxMapLoader, duplicate code was removed.
- AtlasTmxMapLoader supports group layers now (a positive side effect of the BaseTmxMapLoader refactoring).
- API Change: TmxMapLoader and AtlasTmxMapLoader: load/loadAsync methods work exactly as before, but many methods of these classes had to change. This makes it possible implement new Tiled features.
- API Addition: TextField#drawMessageText.
- Fixed TextField rendering text outside the widget at small sizes.
- API Addition: Group#getChild(int)
- API Addition: notEmpty() for collections.
- API Change: scene2d.ui Tree methods renamed for node set/getObject to set/getValue.
- API Change: scene2d.ui Tree and Tree.Node require generics for the type of node, values, and actors.
- API Change: For Selection in scene2d.utils "toggle" is now respected when !required and selected.size == 1.
- API Addition: new InstanceBufferObject and InstanceBufferObjectSubData classes to enable instanced rendering.
- API Addition: Support for InstancedRendering via Mesh
- API Change: Cell#setLayout renamed to setTable.
- API Addition: Added Collections#allocateIterators. When true, iterators are allocated. When false (default), iterators cannot be used nested.
- API Addition: Added Group#removeActorAt(int,boolean) to avoid looking up the actor index. Subclasses intending to take action when an actor is removed may need to override this new method.
- API Change: If Group#addActorAfter is called with an afterActor not in the group, the actor is added as the last child (not the first).

[1.9.9]
- API Addition: Add support for stripping whitespace in PixmapPacker
- API Addition: Add support for 9 patch packing in PixmapPacker
- API Addition: Pressure support for ios/android. https://github.com/libgdx/libgdx/pull/5270
- Update to Lwjgl 3.2.0
- Update android level we build against to 7.1 (API 25)
- API Change: gdx-tools no longer bundles dependencies to be compatible with java 9
- Skin JSON files can now use the simple names of classes, i.e. "BitmapFont" rather than "com.badlogic.gdx.graphics.g2d.BitmapFont". Custom classes can be added by overriding Skin.getJsonLoader() and calling json.setClassTag().
- Skin supports cascading styles in JSON. Use the "parent" property to tag another style by name to use its values as defaults. See https://github.com/libgdx/libgdx/blob/master/tests/gdx-tests-android/assets/data/uiskin.json for example.
- SkinLoader can be used on subclasses of Skin by overriding generateSkin(). 
- API addition: Tree indentation can be customized.
- Fixed GlyphLayout not respecting BitmapFontData#down.
- API Addition: Added faceIndex paramter to #FreeTypeFontGenerator(FileHandle, int).
- API Change: BitmapFont#getSpaceWidth changed to BitmapFont#getSpaceXadvance.
- Many GlyphLayout fixes.
- API Addition: Added FileHandle#map(), can be used to memory map a file
- API Change: BitmapFontData#getGlyphs changed for better glyph layout. See https://github.com/libgdx/libgdx/commit/9a7dfdff3c6374a5ebd2f33a819982aceb287dfa
- API Change: Actor#hit is now responsible for returning null if invisible. #5264
- API Addition: Added [Collection]#isEmpty() method to all 22 custom LibGDX-collections (e.g. Array, ObjectMap, ObjectSet, Queue, ...)
- API Addition: StringBuilder#clear()
- API Addition: Color#WHITE_FLOAT_BITS
- Table layout fixed when expand is used and the layout width is less than the table's min width.
- InputMultiplexer#setProcessors(Array) now copies the items instead of using the specified array instance.
- API Change: A wrapped HorizontalGroup or VerticalGroup will now size children down to their min size if the group is smaller than their pref size.
- LWJGL3: useVSync() is now a per-window setting. Any additional windows should disable vsync to avoid frames dropping to (refresh rate / # of windows).
- Batch and sprite implementations and SpriteCache store Color separately from the float packed color, since converting to/from float is lossy.
- API Change: NumberUtils floatToIntColor expands the alpha from 0-254 to 0-255, so 255 doesn't become 254 from conversion from int to float to int.
- API Change: Batch and Decal setColor(float) renamed to setPackedColor for differentiation, since the conversion from float to Color is lossy.
- API Change: PolygonSprite getVertexColor renamed to getPackedColor to match other classes.
- API Change: FreeTypeFontGenerator only generates a missing glyph if \0 is in the characters.
- API Change: DragScrollListener no longer requires the touch/mouse cursor to be directly above/below the scroll pane.
- API Change: List#toString(Object) changed from protected to public. Subclasses overriding this need to change to public.
- API Change: List now handles more key presses.
- API Change: TexturePacker ImageProcessor#addImage(File, String) now returns the Rect.


[1.9.8]
- Add iPhoneX images
- Fix MacOS issue with GL_ARB_texture_float extension check
- Fix AtlasTmxMapLoader tileset tile id offset
- Bullet: updated to 2.87, see: http://bulletphysics.org/wordpress/?p=485
- API Addition: Possibility to specify TexturePacker settings for resampling when scaling.
- API Addition: Support for customizing render buffer attachments in GLFrameBuffers
- API Change: Revert to constructors for GLFrameBuffers for easier customization

[1.9.7]
- Update to MobiVM(RoboVM) 2.3.3
- Add iOS 11 support
- Update to Lwjgl 3.1.3
- Update to MOE 1.4.0
- API Change: GLFrameBuffer has been refactored https://github.com/libgdx/libgdx/pull/4882. Create standard FrameBuffers with static methods. Customized FBOS with FrameBufferBuilder
- API addition: Tiled group layer support 
- Fix Tiled properties, offset parsing for image layers
- API addition: Added utility methods for Vector equals with epsilon
- Fix Animation backing array type
- Fix Mesh copying with 0 indices 
- Fix restoration of pooled particle effects scale
- Fix loss of controller listeners on reconnect
- Added basic kotlin project generation support in the setup tool
- API addition: Allow APK expansion to be used in fragments and activities
- API addition: Added color properties support from tiled maps
- API Change: Added rotation vector sensor support on Android
- API Change: GLProfiler refactored for OOP and lwjgl3 multi windows
- LWJGL3: The creation of additional windows via Lwjgl3Application.newWindow() is now deferred, with postRunnable(), until all existing windows have been updated. This fixes a potential native crash with NVidia GL drivers on Windows, presumably caused by a GL context conflict.
- API addition: Lwjgl3WindowListener.created() is called after a new window has been created. It's unsafe to call Lwjgl3Window functions in between Lwjgl3Application.newWindow() and this callback.
- Updated LWJGL3 backend to 3.1.3.
- Lwjgl3Graphics.setUndecorated() and Lwjgl3Graphics.setResizable() now delegate their work to the respective GLFW functions.
- API addition: ProgressBar.isVertical() - returns whether a progress bar is vertical or horizontal.
- API Change: SplitPane now by default does not allow the split amount to shrink children below their minimum sizes (cropping them). This behavior can be reverted by overriding clampSplitAmount or wrapping the children in Containers set to minSize(0) and fill(). SplitPane also now correctly includes the handle min size in its own min size calculations.
- API Change: SplitPane.getSplit() renamed to SplitPane.getSplitAmount() to match other getter and setter names.
- Improved internal Timer synchronization.
- API Change: List#drawItem, added float width parameter.
- API Addition: Make it possible to disable sound on the GWT-Backend with disableSound=true.
- API Change: ScrollPane setWidget deprecated in favor of setActor to match other APIs.
- API Change: removed JGLFW backend
- Fixed mixed up use of TexturePacker.Settings.stripWhitespaceX|Y.
- Added joystick POV support to LWJGL3 controller backend.
- Added support for 2d particles sprite animation.
- API Change: ParticleEmitter getSprite, setSprite, getImagePath, setImagePath are now getSprites, setSprites, getImagePaths, setImagePaths.
- Added support for 2d particles independant scale X and Y.
- API Change: ParticleEmitter getScale, matchSize are now getScaleX/getScaleY, matchSizeX/matchSizeY. Added scaleSize(float scaleX, float scaleY)
- API Change: Added iconDropped() callback to AndroidWallpaperListener.

[1.9.6]
- Fix performance regression in LWJGL3 backend, use java.nio instead of BufferUtils. Those are intrinsics and quite a bit faster than BufferUtils on HotSpot.
- Updated to latest Sound Manager 2
- Added mappings for Xbox 360 controller for Linux
- Separated error log for vertex/fragment shaders for easier debugging
- Minimum Android API level is now level 9 (Android 2.3)
- API addition: Configurable TexturePacker bleed iterations
- Updated IOS Multi-OS Engine backend to 1.3.6
- API Change: Pixmap.setBlending, Pixmap.setFilter are now instance methods
- VertexAttribute expert constructors exposed. Short types can now be used for attributes.

[1.9.5]
- Fix NPE swallowing "video driver unsupported" error on LWJGL 2 backend.
- Allow window icons to be set in Lwjgl3ApplicationConfiguration or Lwjgl3WindowConfiguration.
- Allow window icon and title to be changed in Lwjgl3Window
- API Addition: ApplicationLogger interface, allowing easier access to custom logging
- DefaultRenderableSorter accounts for center of Renderable mesh, see https://github.com/libgdx/libgdx/pull/4319
- Bullet: added FilterableVehicleRaycaster, see https://github.com/libgdx/libgdx/pull/4361
- Bullet: updated to 2.85, see: http://bulletphysics.org/wordpress/?p=456
- Updated iOS native build scripts to iOS 10.1 and TVOS 10.0
- API Addition: BitmapFont#blankLineScale.
- Fixed rounding of Drawables in ProgressBar. Allow rounding to be disabled with setRound().
- Updated LWJGL3 backend to LWJGL 3.1.0, see https://blog.lwjgl.org/lwjgl-3-1-0-released/
- LWJGL3 backend now supports non-continuous rendering, see https://github.com/libgdx/libgdx/pull/3772
- API Change: Lwjgl3WindowListener.refreshRequested() is called when the windowing system (GLFW) reports contents of a window are dirty and need to be redrawn.
- API Change: Lwjgl3WindowListener.maximized() is called when a window enters or exits a maximized state.
- API Change: Lwjgl3WindowListener.deiconified() removed, combined with .iconified().
- API Change: Lwjgl3Window.deiconify() renamed to .restore() since it can also be used to de-maximize a window.
- Lwjgl3Window now has a maximize() method, and windows can be started maximized using the window or app configuration's setMaximized() method.
- NinePatch can now be drawn rotated or scaled.
- NinepatchDrawable is now a TransformDrawable.
- API Change: Group add* methods no longer remove and re-add the actor if it is already in the group, instead they do nothing.
- API Change: g2d.Animation is now generic so it can support Drawables, PolygonRegions, NinePatches, etc. To fix existing code, specify the TextureRegion type in animation declarations (and instantiations in Java 6), i.e. Animation<TextureRegion> myAnimation = new Animation<TextureRegion>(...);
- TiledDrawable throws unsupported operation if trying to draw rotated/scaled. #4005
- API Change: DragAndDrop now puts default position of drag actor at pointer location. The original default offset from the pointer was (14, -20).
- Added ShaderProgramLoader for AssetManager.
- BoundingBox#isValid now returns also true when min==max, see: https://github.com/libgdx/libgdx/pull/4460

[1.9.4]
- Moved snapping from ProgressBar to Slider to prevent snapping when setting the value programmatically.
- Bullet: added btSoftBody#getLinkCount() and btSoftBody#getLink(int), see https://github.com/libgdx/libgdx/issues/4152
- API Change: Wrapping for scene2d's HorizontalGroup and VerticalGroup.
- Fix hiero problem with certain unicode characters. See https://github.com/libgdx/libgdx/issues/4202
- Switched to RoboVM fork 2.2.0, fixes incompatibility with Android Gradle plugin and iOS 9.3.4

[1.9.3]
- Switched to MobiDevelop's RoboVM fork (http://robovm.mobidevelop.com)
- Addition of Intel Multi-OS Engine backend for deploying to iOS
- Updated iOS native build scripts to iOS 9.3 and TVOS 9.2
- API Addition: GestureDetector#pinchStop() called when no longer pinching
- API Addition: Gdx.graphics.setUndecorated/setResizable API added to Graphics https://github.com/libgdx/libgdx/pull/3847
- API Addition: Gdx.graphics.getGLVersion(), grab the GL version and implementation type. https://github.com/libgdx/libgdx/pull/3788
- API Change: Lwjgl3WindowListener -> filesDropped(String[] files) adds drag'n drop support for the lwjgl3 backend
- Added isComplete() to ParticleEffect to make it easier to know when all the emitters are done, behaves the same as in the 2D API.
- API Change: renamed Lwjgl3WindowListener.windowIsClosing() to closeRequested() to better communicate its intent.
- Add IndexData.updateIndices method to increase performance when used with IndexBufferObjectSubData. 
- Added FlushablePool
- Added ShapeCache see https://github.com/libgdx/libgdx/pull/3953
- API Change: moved shape builder logic out of MeshBuilder, see: https://github.com/libgdx/libgdx/pull/3996
- API Change: changed copy constructor OrderedMap(ObjectMap) to OrderedMap(OrderedMap)
- API Change: Table reset now calls clearChildren, not clear.
- Fixed crashes in AndroidMusic.java when isPlaying is called. Errors are now logged only rather than crashing the app.
- Added emulation of ScreenUtils for GWT
- Improved performance of glReadPixels() on GWT. New method is 20-30 times faster
- Fixed crash on Mac when using LWJGL2, custom cursors and embedding the game in an AWT window
- Fixed getDisplayModes(Monitor monitor) returning wrong data on LWJGL2 backend
- Fixed Gdx.input.getCurrentEventTime() not being set on LWJGL3, fixes GestureDetector and flick scroll not working
- Fixed not being able to select non-latin characters in TextFields
- Bullet: added CustomActionInterface, see https://github.com/libgdx/libgdx/pull/4025
- Add window size limits option to LWJGL3 app and window configurations
- Add handling of tag "<objectgroup>" within tags "<tile>" in TmxMap loaders.

[1.9.2]
- Added TextureArray wrapper see https://github.com/libgdx/libgdx/pull/3807
- Fixed bug in AndroidGL20.cpp which cast a pointer to a 32-bit int. Crash on 64-bit ARM, but only for a specific code path and address...
- Fixed multiple controllers registering on same index with LWJGL3, see https://github.com/libgdx/libgdx/issues/3774
- Fixed the FreeTypeFontGenerator texture bleeding, see https://github.com/libgdx/libgdx/issues/3521

[1.9.1]
- API Change: Override GwtApplication#createApplicationListener() to create your ApplicationListener
  on GWT, overriding GwtApplication#getApplicationListener() isn't needed anymore, see https://github.com/libgdx/libgdx/issues/3628
- Fixed ARM64 and x86_64 binaries for Android

[1.9.0]
- API Change: Lwjgl3ApplicationConfiguration#setBackbufferConfig -> setBackBufferConfig
- Fixed HexagonalTiledMapRenderer, see https://github.com/libgdx/libgdx/pull/3654
- Added support for locking the screen orientation in GWT, see https://github.com/libgdx/libgdx/pull/3633
- Added Gdx-Kiwi and gdx-lml to extensions, see https://github.com/libgdx/libgdx/pull/3597
- Added Gyroscope support in Input, implemented for Android, see https://github.com/libgdx/libgdx/pull/3594
- Fixed touch mapping on iOS, see https://github.com/libgdx/libgdx/pull/3590
- Added orientation to Box2D Transform class, see https://github.com/libgdx/libgdx/pull/3308
- Added system cursors to GWT, fix 'Ibeam' system cursor not working on LWJGL3.
- Added experimental AndroidApplicationConfiguration#useGL30 and IOSApplicationConfiguration#useGL30 for testing OpenGL ES 3.0 support on mobile devices, do not use in production.
- Fix broken kerning for FreeType fonts, see https://github.com/libgdx/libgdx/pull/3756
- Added ARM64 and x86_64 binaries for Android
- API Addition: FreeTypeFontParameter has an additional field for tweaking hinting, see https://github.com/libgdx/libgdx/pull/3757

[1.8.0]
- API Change: Rewrote FreeType shadow rendering (much better).
- Added spaceX/Y to FreeType fonts.
- Higher quality FreeType font rendering.
- Hiero updated to v5, now with FreeType support and other new features!
- GlyphLayout now allocates much, much less memory when processing long text that wraps.
- Added LWJGL 3 backend, see https://github.com/libgdx/libgdx/issues/3673 for more info.
- Added Graphics#getBackBufferWidth and Graphics#getBackBufferHeight for HDPI handling
- API Change: Added HdpiUtils. Instead of calling GL20#glViewport and GL20#glScissor yourself
  please use HdpiUtils instead. It will ensure that you handle HDPI monitors correctly when
  using those OpenGL functions. On HDPI monitors, the size reported by Gdx.graphics 
  getWidth/getHeight is in logical coordinates as dictated by the operating system, usually half
  the HDPI resolution. The OpenGL drawing surface works in backbuffer coordinates at the full
  HDPI resolution. If you pass logical coordinates to glViewport and glScissor, you only 
  affect a quarter of the real backbuffer size. Use HdpiUtils instead, it will do the right thing, while letting you continue to work in logical (aka returned by Gdx.graphics.getWidth/getHeight) coordinates.
- API Change: Graphis#getDesktopDisplayMode() has been renamed to Graphics#getDisplayMode() and
  returns the current display mode of the monitor the window is shown on (primary monitor on
  all backends except LWJGL3, which supports real multi-monitor setups).
- API Change: Graphics#getDisplayModes() return the display modes of the monitor the monitor
  the window is shown on (primary monitor on all backends except LWJGL3 which supports real
  multi-monitor setups).
- API Change: Graphics#setDisplayMode(DisplayMode) has been renamed to 
  Graphics#setFullscreenMode(). If the window is in windowed mode, it will be switched 
  to fullscreen mode on the monitor from which the DisplayMode stems from.
- API Change: Graphics#setDisplayMode(int, int, boolean) has been renamed to 
  Graphics#setWindowedMode(int, int). This will NOT allow you to switch to fullscreen anymore, 
  use Graphics#setFullscreenMode() instead. If the window is in fullscreen mode, it will be
  switched to windowed mode on the monitor the window was in fullscreen mode on.
 - API Addition: Graphics#Monitor, represents a monitor connected to the machine the app is
  running on. A monitor is defined by a name and it's position relative to other connected
  monitors. All backends except the LWJGL3 backend will report only the primary monitor
 - API Addition: Graphics#getPrimaryMonitor() returns the primary monitor you usually want
  to work with.
 - API Addition: Graphics#getMonitor() returns the monitor your app's window is shown on,
  which may not be the primary monitor in >= 2 monitor systems. All backends except the 
  LWJGL3 backend will report only the primary monitor.
 - API Addition: Graphics#getMonitors() returns all monitors connected to the system. All
  backends except the LWJGL3 backend will only report the primary monitor.
 - API Addition: Graphics#getDisplayMode(Monitor) returns the display mode of the monitor
  the app's window is shown on. All backends except the LWJGL3 backend will report the
  primary monitor display mode instead of the actual monitor's display mode. Not a problem
  as all other backends run on systems with only a single monitor so far (primary monitor).
- Added option to include credentials on cross-origin http requests (used only for GWT backend).
- Added option to specify crossorigin attribute when loading images with AssetDownloader (GWT), see #3216.
- API Change: removed Sound#setPriority, this was only implemented for the Android backend. However, Android itself never honored priority settings.
- API Change: cursor API has been cleaned up. To create a custom cursor, call Graphics#newCursor(), to set the custom cursor call Graphics#setCursor(), to set a system cursor call Graphics#setSystemCursor(). The Cursor#setSystemCursor method has been removed as that was not the
right place. Note that cursors only work on the LWJGL, LWJGL3 and GWT backends. Note that system cursors only fully work on LWJGL3 as the other two backends lack a means to set a specific system cursor. These backends fall back to displaying an arrow cursor when setting any system cursor.
- API Addition: Added Lwjgl3WindowListener, allows you to hook into per-window iconficiation, focus and close events. Also allows you to prevent closing the window when a close event arrives.

[1.7.2]
- Added AndroidAudio#newMusic(FileDescriptor) to allow loading music from a file descriptor, see #2970
- Added GLOnlyTextureData, which is now the default for FrameBuffer and FrameBufferCubemap, see #3539
- Added rotationChanged() for Actor class, called when rotation changes, see https://github.com/libgdx/libgdx/pull/3563
- Fixed crash on MacOS when enumerating connected gamepads.
- ParticleEmitter no longer says it's complete when it's set to continuous, see #3516
- Improved JSON parsing and object mapping error messages.
- Updated FreeType from version 2.5.5 to 2.6.2.
- Fixed corrupt FreeType rendering for some font sizes.
- API Change: FreeTypeFontParameter has new fields for rendering borders and shadows.
- FreeTypeFontParameter can render much better fonts at small sizes using gamma settings.
- BitmapFont can now render missing (tofu) glyph for glyphs not in the font.
- FreeTypeFontGenerator depreacted methods removed.
- Fixed BitmapFont color tags changing glyph spacing versus not using color tags. BitmapFont#getGlyphs has a new paramter. See #3455.
- Skin's TintedDrawable now works with TiledDrawable. #3627
- Updated jnigen to Java Parser 2.3.0 (http://javaparser.github.io/javaparser/).
- FreeType fonts no longer look terrible at small size. This is a big deal!
- Updated to RoboVM 1.12.0, includes tvOS support!

[1.7.1]
- Fixes AtlasTmxMapLoader region name loading to tileset name instead of filename
- Changes TiledMapPacker output, region names are tileset names, adjusts gid, defaults to one atlas per map
- API Change: members of Renderable and MeshPart are changed, see https://github.com/libgdx/libgdx/pull/3483
- Added Vector#setToRandomDirection(), see #3222
- Updated to stb_image v2.08
- Added Node#copy(), used when creating a ModelInstance from a Model to allow using custom nodes
- Add ModelCache, see https://github.com/libgdx/libgdx/wiki/ModelCache
- Updated bullet to v2.83.6
- Updated to RoboVM 1.9, for free life-time license read http://www.badlogicgames.com/wordpress/?p=3762

[1.7.0]
- Gdx.input.setCursorImage removed, replaced with Gdx.graphics.setCursor and Gdx.graphics.newCursor see https://github.com/libgdx/libgdx/pull/2841/
- Fixed an issue with UTF8 decoding in GWT emulation of InputStreamReader
- Updated to RoboVM 1.8 for iOS 9 support.

[1.6.5]
- Objects from animated tiles in TMX maps are now supported.
- Made possible to use any actor for tooltips.
- Improved cross-platform reflection api for annotations.
- NinePatch#scale now also scales middle patch size.
- GLFrameBuffer is now abstract, renamed setupTexture to createColorTexture, added disposeColorTexture
- Added LwjglApplicationConfiguration#gles30Context*Version, see https://github.com/libgdx/libgdx/pull/2941
- Added OpenGL error checking to GLProfiler, see https://github.com/libgdx/libgdx/pull/2889
- Updated to RoboVM 1.6

[1.6.4]
- TextField cursor and selection size changed. https://github.com/libgdx/libgdx/commit/2a830dea348948d2a37bd8f6338af2023fec9b09
- FreeTypeFontGenerator setting to improve shadows and borders.
- ScrollPane scrolls smoothly when the scrolled area is much larger than the scrollbars.
- TexturePacker sorts page regions by name.
- GlyphLayout text wrapping changed to not trim whitespace. https://github.com/libgdx/libgdx/commit/ee42693da067da7c5ddd747f051c1423d262cb96
- Fixed BitmapFont computing space width incorrectly when padding is used and no space glyph is in the font.
- Fixed TextArea cursor and selection drawing positions.
- Fixed ActorGestureListener pan and zoom when the actor is rotated or scaled.
- Fixed TextField for non-pixel display.
- Allow ellipsis string to be set on Label.
- AssetManager gets hook for handling loading failure.
- TextField now fires a ChangeEvent when the text change. Can be cancelled too!
- Added tooltips to scene2d.ui.
- Updated to RoboVM 1.5

[1.6.3]
- Updated to RoboVM 1.4

[1.6.2]
- API Change: TiledMapImageLayer now uses floats instead of ints for positioning
- API Change: Added GLFrameBuffer and FrameBufferCubemap: Framebuffer now extends GLFramebuffer, see #2933

[1.6.1]
- Added optional hostname argument to Net.newServerSocket method to allow specific ip bindings for server applications made with gdx.
- Changed the way iOS native libs are handled. Removed updateRoboVMXML and copyNatives task from ios/build.gradle. Instead natives are now packaged in jars, within the META-INF/robovm/ios folder. Additionally, a robovm.xml file is stored there that gets merged with the project's robovm.xml file by RoboVM.

[1.6.0]
- API Change: GlyphLayout xAdvances now have an additional entry at the beginning. This was required to implement tighter text bounds. #3034
- API Change: Label#getTextBounds changed to getGlyphLayout. This exposes all the runs, not just the width and height.
- In the 2D ParticleEditor, all chart points can be dragged at once by holding ctrl. They can be dragged proportionally by holding ctrl-shift.
- Added Merge button to the 2D ParticleEditor, for merging a loaded particle effect file with the currently open particle effect.
- Added ability to retrieve method annotations to reflection api
- Added PixmapPacker.updateTextureRegions() method.
- Added ability to pack "anonymous" pixmaps into PixmapPacker, which will appear in the generated texture but not a generated or updated TextureAtlas
- Added PixmapPacker.packDirectToTexture() methods.
- API Change: PixmapPacker.generateTextureAtlas(...) now returns an atlas which can be updated with subsequent calls to PixmapPacker.updateTextureAtlas(...)
- API Change: FreeTypeFontGenerator.generateFont(...) now works with a user-provided PixmapPacker.
- Added DirectionalLightsAttribute, PointLightsAttribute and SpotLightsAttribute, removed Environment#directionalLights/pointLights/spotLights, added Environment#remove, lights are now just like any other attribute. See also https://github.com/libgdx/libgdx/wiki/Material-and-environment#lights
- API Change: BitmapFont metrics now respect padding. #3074
- Update bullet wrapper to v2.83
- Added AnimatedTiledMapTile.getFrameTiles() method

[1.5.6]
- API Change: Refactored Window. https://github.com/libgdx/libgdx/commit/7d372b3c67d4fcfe4e82546b0ad6891d14d03242
- Added VertexBufferObjectWithVAO, see https://github.com/libgdx/libgdx/pull/2527
- API Change: Removed Mesh.create(...), use MeshBuilder instead
- API Change: BitmapFontData, BitmapFont, and BitmapFontCache have been refactored. http://www.badlogicgames.com/wordpress/?p=3658
- FreeTypeFontGenerator can now render glyphs on the fly.
- Attribute now implements Comparable, custom attributes might need to be updated, see: https://github.com/libgdx/libgdx/wiki/Material-and-environment#custom-attributes
- API Change: Removed (previously deprecated) GLTexture#createTextureData/createGLHandle, Ray#getEndPoint(float), Color#tmp, Node#parent/children, VertexAttribute#Color(), Usage#Color, ModelBuilder#createFromMesh, BoundingBox#getCenter()/updateCorners()/getCorners(), Matrix4.tmp

[1.5.5]
- Added iOS ARM-64 bit support for Bullet physics
- 3D Animation, NodeAnimation keyframes are separated into translation, rotation and scaling
- Added capability to enable color markup from inside skin json file.
- Exposed method ControllerManager#clearListeners on Controllers class
- Net#openURI now returns a boolean to indicate whether the uri was actually opened.
- DefaultShader now always combines material and environment attributes
- Added ShapeRenderer constructor to pass a custom shader program to ImmediateModeRenderer20.
- API Change: Group#toString now returns actor hierarchy. Group#print is gone.
- Added SpotLight class, see https://github.com/libgdx/libgdx/pull/2907
- Added support for resolving file handles using classpaths (ClasspathFileHandleResolver)

[1.5.4]
- Added support for image layers in Tiled maps (TiledMapImageLayer)
- Added support for loading texture objects from TMX Maps (TextureMapObject)
- Added support for border and shadow with FreeTypeFontGenerator - see https://github.com/libgdx/libgdx/pull/2774
- Now unknown markup colors are silently ignored and considered as normal text.
- Updated freetype from version 2.4.10 to 2.5.5
- Added 3rd party extensions to setup application, see 
- Updated to RoboVM 1.0.0-beta-04
- Updated to GWT 2.6.1, sadly GWT 2.7.0 isn't production ready yet.

[1.5.3]
- API Change: TextField#setRightAlign -> TextField#setAlignment
- I18NBundle is now compatible with Android 2.2
- Fixed GWT reflection includes for 3D particles
- 3D ParticleEffectLoader registered by default
- Added HttpRequestBuilder, see https://github.com/libgdx/libgdx/pull/2698
- Added LwjglApplicationConfiguration.useHDPI for Mac OS X with retina displays. Allows you to get "real" pixel coordinates for mouse and display coordinates.
- Updated RoboVM to 1.0.0-beta-03

[1.5.2]
- Fixed issue #2433 with color markup and alpha animation. 
- Fixed natives loading for LWJGL on Mac OS X

[1.5.1]
- Gradle updated to 2.2
- Android Gradle tooling updated to 1.0.0
- API Change: Switched from Timer to AnimationScheduler for driving main loop on GWT. Removed fps field from GwtApplicationConfiguration to instead let the browser choose the most optimal rate.
- API Change: Added pause and resume handling on GWT backend. When the browser supports the page visibility api, pause and resume will be called when the tab or window loses and gains visibility.
- API Change: Added concept of target actor, separate from the actor the action is added to. This allows an action to be added to one actor but affect another. This is useful to create a sequence of actions that affect many different actors. Previously this would require adding actions to each actor and using delays to get them to play in the correct order.
- Added 64-bit support for iOS sim and device
- Deprecated Node#children and Node#parent, added inheritTransform flag and methods to add/get/remove children
- API Change: By default keyframes are no longer copied from Model to ModelInstance but shared instead, can be changed using the `ModelInstance.defaultShareKeyframes` flag or `shareKeyframes` constructor argument.
- JSON minimal format now makes commas optional: newline can be used in place of any comma.
- JSON minimal format is now more lenient with unquoted strings: spaces and more are allowed.
- API Change: Added support for KTX/ZKTX file format, https://github.com/libgdx/libgdx/pull/2431
- Update stb_image from v1.33 to v1.48, see https://github.com/libgdx/libgdx/pull/2668
- Bullet Wrapper: added Gimpact, see https://github.com/libgdx/libgdx/issues/2619
- API Addition: Added MeshPartBuilder#addMesh(...), can be used to more easily combine meshes/models
- Update to LWJGL 2.9.2, fixes fullscreen mode on "retina" displays
- Fixes to RoboVM backend which would crash if accelerometer is used.

[1.5.0]
- API Addition: IOSInput now uses CMCoreMotion for accelerometer and magnetometer
- API Addition: Added getter for UITextField on IOS for keyboard customization 
- API Addition: Added ability to save PixmapPackers to atlas files. See PixmapPackerIO.
- API Addition: Added HttpRequestHeader and HttpResponseHeader with constants for HTTP headers.
- API Addition: HttpRequest is now poolable.
- New PNG encoder that supports compression, more efficient vertical flipping, and minimal allocation when encoding multiple PNGs.
- API Change: Label#setEllipse -> Label#setEllipsis.
- API Change: BatchTiledMapRenderer *SpriteBatch fields and methods renamed to *Batch
- API Change: ScrollPane#scrollToCenter -> ScrollPane#scrollTo; see optional boolean arguments centerHorizontal and centerVertical (scrollToCenter centered vertically only).
- API Change: Changed Input#getTextInput to accept both text and hint, removed Input#getPlaceholderTextInput.
- Bug Fix: Fixed potential NPE with immersive mode in the Android fragment backend. 
- iOS backend now supports sound ids, thanks Tomski!


[1.4.1]
- Update to the Gradle Integration plugin nightly build if you are on Eclipse 4.4.x!
- Update Intellij IDEA to 13.1.5+, because Gradle!
- Updated to Gradle 2.1 and Android build tools 20, default Android version to 20. You need to install the latest Android build tools via the SDK manager
- API Change: deprecation of bounding box methods, see https://github.com/libgdx/libgdx/pull/2408
- Added non-continuous rendering to iOS backend, thanks Dominik!
- Setup now uses Gradle 2.1 with default Android API level 20, build tools 20.0.0
- Non-continuous renderering implemented for iOS
- Added color markup support for scene2d label and window title.
- API Change: removed default constructor of DecalBatch, removed DefaultGroupStrategy
- Updated to latests RoboVM release, 1.0.0-alpha-04, please update your RoboVM plugins/installations
- Reduced I18NBundle loading times on Android and bypassed unclosed stream on iOS. 
- Removed the gdx-ai extension from the libGDX repository. Now it lives in its own repository under the libGDX umbrella, see https://github.com/libgdx/gdx-ai
- API Addition: Added randomSign and randomTriangular methods to MathUtils.
- API Addition: Decal has now a getter for the Color.
- API Addition: now I18NBundle can be set so that no exception is thrown when the key can not be found.
- API Addition: added annotation support in reflection layer, thanks code-disaster! https://github.com/libgdx/libgdx/pull/2215
- API Addition: shapes like Rect, Circle etc. now implement Shape2D interface so you can put them all into a single collection https://github.com/libgdx/libgdx/pull/2178 
- API Addition: bitmap fonts can now be loaded from an atlas via AssetManager/BitmapFontLoader, see https://github.com/libgdx/libgdx/pull/2110
- API Change: updated to RoboVM 1.0.0-SNAPSHOT for now until the next alpha is released.
- API Change: Table now uses padding from its background drawable by default. https://github.com/libgdx/libgdx/issues/2322
- Drawables now know their names, making debugging easier.
- API Change: Table fill now respects the widget's minimum size.
- Texture packer, fixed image size written to atlas file.
- API Change: Cell no longer uses primitive wrappers in public API and boxing is minimized.
- API Addition: TextureAttribute now supports uv transform (texture regions).
- API Change: Added parameters to Elastic Interpolation.
- API Change: Removed Actor#setCenterPosition, added setPosition(x,y,align).
- API Change: JsonReader, forward slash added to characters an unquoted strings cannot start with.
- API Change: Stage#cancelTouchFocus(EventListener,Actor) changed to cancelTouchFocusExcept.
- API Change: Json/JsonWriter.setQuoteLongValues() quotes Long, BigDecimal and BigInteger types to prevent truncation in languages like JavaScript and PHP.

[1.3.1]
- API change: Viewport refactoring. https://github.com/libgdx/libgdx/pull/2220
- Fixed GWT issues

[1.3.0]
- Added Input.isKeyJustPressed.
- API Addition: multiple recipients are now supported by MessageDispatcher, see https://github.com/libgdx/libgdx/wiki/Message-Handling#multiple-recipients
- API Change: State#onMessage now takes the message receiver as argument.
- API Addition: added StackStateMachine to the gdx-ai extension.
- API change: ShapeRenderer: rect methods accept scale, more methods can work under both line and fill types, auto shape type changing.
- API change: Built-in ShapeRenderer debugging for Stage, see https://github.com/libgdx/libgdx/pull/2011
- Files#getLocalStoragePath now returns the actual path instead of the empty string synonym on desktop (LWJGL and JGLFW).
- Fixed and improved xorshift128+ PRNG implementation.
- Added support for Tiled's animated tiles, and varying frame duration tile animations.
- Fixed an issue with time granularity in MessageDispatcher.
- Updated to Android API level 19 and build tools 19.1.0 which will require the latest Eclipse ADT 23.02, see http://stackoverflow.com/questions/24437564/update-eclipse-with-android-development-tools-23 for how things are broken this time...
- Updated to RoboVM 0.0.14 and RoboVM Gradle plugin version 0.0.10
- API Addition: added FreeTypeFontLoader so you can transparently load BitmapFonts generated through gdx-freetype via AssetManager, see https://github.com/libgdx/libgdx/blob/master/tests/gdx-tests/src/com/badlogic/gdx/tests/FreeTypeFontLoaderTest.java
- Preferences put methods now return "this" for chaining
- Fixed issue 2048 where MessageDispatcher was dispatching delayed messages immediately.
- API Addition: 3d particle system and accompanying editor, contributed by lordjone, see https://github.com/libgdx/libgdx/pull/2005
- API Addition: extended shape classes like Circle, Ellipse etc. with hashcode/equals and other helper methods, see https://github.com/libgdx/libgdx/pull/2018
- minor API change (will not increase minor revision number): fixed a bug in handling of atlasPrefixes, https://github.com/libgdx/libgdx/pull/2023
- Bullet: btManifoldPoint member getters/setters changed from btVector3 to Vector3, also it is no longer pooled, instead static instances are used for callback methods
- Added Intersector#intersectRayRay to detect if two 2D rays intersect, see https://github.com/libgdx/libgdx/pull/2132
- Bullet: ClosestRayResultCallback, AllHitsRayResultCallback, LocalConvexResult, ClosestConvexResultCallback and subclasses now use getter/setters taking a Vector3 instead of btVector3, see https://github.com/libgdx/libgdx/pull/2176
- 2d particle system supports pre-multiplied alpha.
- Bullet: btIDebugDrawer/DebugDrawer now use pooled Vector3 instances instead of btVector3, see https://github.com/libgdx/libgdx/issues/2174

[1.2.0]
- API Addition: Some OpenGL profiling utilities have been added, see https://github.com/libgdx/libgdx/wiki/Profiling
- API Addition: A FreeTypeFontGeneratorLoader has been added to the gdx-freetype extension
- API change: Animation#frameDuration and #animationDuration are now hidden behind a getter/setter and dynamic
- API Addition: Vector#setZero
- API Addition: gdx-ai, extension for AI algorithms. Currently supports FSMs, see https://github.com/libgdx/libgdx/wiki/Artificial-Intelligence
- API change: TableLayout has been forked and integrated into libgdx more tightly, see http://www.badlogicgames.com/wordpress/?p=3458
- API Addition: added equals/hashCode methods to Rectangle, may break old code (very, very unlikely)
- API Addition: scene2D Actors now have a setCenterPosition method, see https://github.com/libgdx/libgdx/pull/2000

[1.1.0]
- Updated to RoboVM 0.0.13 and RoboVM Gradle plugin 0.0.9
- Big improvements to setup-ui and build times in Intellij IDEA https://github.com/libgdx/libgdx/pull/1865
- Setup now uses android build tools version: 19.1.0
- BitmapFontCache now supports in-string colored text through a simple markup language, see https://github.com/libgdx/libgdx/wiki/Color-Markup-Language
- Added i18n localization/internationalization support, thanks davebaol, see https://github.com/libgdx/libgdx/wiki/Internationalization-and-Localization
- Possibility to override density on desktop to simulate mobile devices, see https://github.com/libgdx/libgdx/pull/1825
- Progressive JPEG support through JPGD (https://code.google.com/p/jpeg-compressor/).
- Mavenized JGLFW backend
- Box2D: Added MotorJoint and ghost vertices on EdgeShape
- Updated GWT Box2D to latest version
- Updated native Box2D to latest version 2.3.1, no API changes
- API change: Matrix4.set(x,y,z, translation) changed, z axis is no more flipped
- API addition: Matrix4.avg(Matrix4[],float[]) that lets weighted averaging multiple matrices, Quaternion.slerp(Quaternion[],float[]) that lets weighted slerping multiple Quaternions
- fixed the long standing issue of the alpha=1 not actually being fully opaque, thanks kalle! https://github.com/libgdx/libgdx/issues/1815
- down to 25 issues on the tracker, 8 bugs, 17 enhancement requests :)


[1.0.1]
- updated to RoboVM 0.12 (and so should you!)
- fixed GC issues on iOS with regards to touch (thanks Niklas!), see https://github.com/libgdx/libgdx/pull/1758
- updated gwt gradle plugin to 0.4, android build tools to 0.10, gradle version to 1.11
- Tiled maps are now always y-up
- Tiled maps now support drawing offsets for tiles
- FileHandle#list is now supported in GWT!
- FileHandle#list now supports FileFilters
- Controllers now reinitialize on the desktop when switching between windowed/fullscreen
- added a Texture unpacker that will extract all images from a texture atlas, see https://github.com/libgdx/libgdx/pull/1774
- updates to gdx-setup
- CustomCollisionDispatcher in bullet, see https://github.com/libgdx/libgdx/commit/916fc85cecf433c3461b458e00f8afc516ad21e3

[1.0.0]
- Box2D is no longer in the core, it has been moved to an extension. See http://www.badlogicgames.com/wordpress/?p=3404
- Merged gdx-openal project into gdx-backend-lwjgl
- Now LoadedCallback in AssetLoaderParameters is always called after loading an asset from AssetManager, even if the asset is already loaded
- Added Payload as a new parameter to Source.dragStop, see https://github.com/libgdx/libgdx/pull/1666
- You can now load PolygonRegions via AssetLoader,  see https://github.com/libgdx/libgdx/pull/1602
- implemented software keyboard support in RoboVM iOS backend
- Fixed an issue where key event timestamp is not set by the android backend.
- scene2d.ui, added to TextArea the preferred number of rows used to calculate the preferred height.
- scene2d.actions, fixed infinite recursion for event listener's handle(event).
- Various Quaternion changes.
- scene2d.ui, fixed a drawing issue with knobBefore when there's no knob (typical progress bar).
- Various MeshBuilder fixes and additions.
- Math package: added cumulative distribution.
- Fixed Music isPlaying() on iOS when is paused.
- Added support for C-style comments to JsonReader (mainly used for json skin files).
- Support for resource removal from Skin objects.
- Added fling gesture to generate fling in scrollpane.
- Vector classes now have mulAdd method for adding pre-multiplied values
- Vector implementations no longer use squared value for margin comparisons, see: isZero(float margin), isUnit(float margin).
- Vector2 now has isUnit and isZero methods (copied from Vector3)
- Removed deprecated methods from Vector classes.
- Added new headless backend for server applications
- Support 'scaledSize' as a json skin data value for BitmapFont
- Added setAlpha(float a) method to Sprite class
- Added Input.Keys.toString(int keycode) and Input.Keys.valueOf(String keyname) methods
- Added Immersive Mode support to Android backend
- Added userObject to Actor in scene2d, allowing for custom data storage
- Altered Android's hide status bar behavior
- Changed the way wakelocks are implemented. You no longer need any special permissions for the libgdx wakelock
- BitmapFontCache setColor changes to match SpriteBatch and friends. http://www.badlogicgames.com/forum/viewtopic.php?f=23&t=12112
- Changed ParticleEffect: the ParticleEffect.save method now takes a Writer instead of a File
- TexturePacker2 renamed to TexturePacker, added grid and scaling settings.
- Added support for custom prefrences on the desktop backends.
- Fixed double resume calls on iOS.
- Android Music no longer throws exceptions if MediaPlayer is null.
- PolygonSpriteBatch implements Batch.
- New scene2d actions: EventAction, CountdownEventAction.
- Adds cancelHttpRequest() method to Net interface
- Updated GWT/HTML5 Backend to GWT 2.6.0
- Minimal Android version is 2.2, see http://www.badlogicgames.com/wordpress/?p=3297
- Updated to LWJGL 2.9.1
- Can now embed your libgdx app as a fragment, more info on the wiki
- scene2d.ui, renamed Actor methods translate, rotate, scale, size to moveBy, rotateBy, scaleBy, sizeBy. May have conflicts with Actions static import, eg you'll need to use "Actions.moveBy"
- scene2d.ui, Table background is now drawn usign the table's transform
- scene2d.ui, added Container which is similar to a Table with one cell, but more lightweight
- Added texture filters and mip map generation to BitMapFontLoader and FreeTypeFontGenerator
- scene2d.ui, VerticalGroup and HorizontalGroup got pad, fill and an API similar to Table/Container
- Removed OpenGL ES 1.0, 1.1 support; see http://www.badlogicgames.com/wordpress/?p=3311
- Added OpenGL ES 3 support
- Updated Android backend, demos, tests to 4.4
- Added Viewport, changed Stage to have a Viewport instead of a Camera (API change, see http://www.badlogicgames.com/wordpress/?p=3322 ).
- Changed play mode constants of Animation class to enumeration, see http://www.badlogicgames.com/wordpress/?p=3330
- Updated to RoboVM 0.0.11 and RoboVM Gradle plugin 0.0.6, see http://www.badlogicgames.com/wordpress/?p=3351
- Updated to Swig 3.0 for Bullet, disabled SIMD on Mac OS X as alignements are broken in Bullet, see https://github.com/libgdx/libgdx/pull/1595
- TextureData can only be Custom or Pixmap; compressed image files are considered custom

[0.9.9]
- added setCursorImage method to Input interface to support custom mouse cursors on the desktop
- removed Xamarin backend, see http://www.badlogicgames.com/wordpress/?p=3213
- added Select class for selecting kth ordered statistic from arrays (see Array.selectRanked() method)
- refactored Box2D to use badlogic Arrays instead of java.util.ArrayLists
- MipMapGenerator methods now don't take disposePixmap argument anymore
- added GLTexture, base class for all textures, encapsulates target (2d, cubemap, ...)
- added CubeMap, 6 sided texture
- changed TextureData#consumeCompressedData, takes target now
- added RoboVM backend jar and native libs (libObjectAL, libgdx, in ios/ folder of distribution)
- added RoboVM backend to build
- changed Bullet wrapper API, see http://www.badlogicgames.com/wordpress/?p=3150
- changed MusicLoader and SoundLoader to be asynchronous loaders
- changed behaviour of Net#sendHttpRequest() so HttpResponseListener#handleHttpResponse() callback is executed in worker thread instead of main thread
- added Bresenham2, for drawing lines on an integer 2D grid
- added GridPoint2 and GridPoint3, representing integer points in a 2D or 3D grid
- added attribute location caching for VertexData/Mesh. Hand vertex attribs to a ShaderProgram, get back int[], pass that to Mesh
- added Android x86 builds, removed libandroidgl20.so, it's now build as part of gdx-core for Android
- changed method signature on Box2D World#getBodies and World#getJoints, pass in an Array to fill
- removed glGetShaderSource from GL20, use ShaderProgram#getVertexShaderSource/getFragmentShaderSource instead
- added reflection api
- added AsynchExecutor, execute tasks asynchronously. Used for GWT mainly.
- removed FileHandle#file(), has no business in there.
- removed box2deditor
- removed custom typedarrays in gwt backend
- added classpath files support for gwt backend (limited)
- moved AndroidWallpaperListener to Android Backend
- added new VertexAttribute Usage flags, bone weight, tangent, binormal. previously encoded as Usage.Generic. Also
  added field "unit" to VertexAttribute, used by texture coordinates and bone weights to specify index/unit.
- setup-ui template for iOS disables pngcrush, also updated wiki iOS article
- add Pixmap#fillTriangle via jni gdx2d_fill_triangle() to fill a triangle based on its vertices.
- add asynchronous download with continuous progress feedback to GWT asset preloader, see https://github.com/libgdx/libgdx/pull/409?w=1
- add capability to add/exclude package/classes GWT Reflection system, see https://github.com/libgdx/libgdx/pull/409?w=1
- add updated gdx-tiled-preprocessor, generate one single TextureAtlas for all the specified Tiled maps, see http://www.badlogicgames.com/forum/viewtopic.php?f=17&t=8911
- maps API, add new AtlasTiledMapLoader for loading maps produced by the tiled preprocessor tool
- ImageProcessor, TexturePacker2 now accepts BufferedImage objects as input
- TexturePacker2 now avoids duplicated aliases
- Updated to LWJGL 2.9.0
- refactored JSON API, see http://www.badlogicgames.com/wordpress/?p=2993
- Updated Box2D to the latest trunk. Body#applyXXX methods now take an additional boolean parameter.
- TmxMapLoader has a flag in Parameters that lets you specify whether to generate mipmaps
- Animation#isAnimationFinished was fixed to behave as per javadocs (ignores looping)
- remove GLU interface and implementations. Use Matrix4 et al instead. see http://www.badlogicgames.com/wordpress/?p=2886
- new maps API, see http://www.badlogicgames.com/wordpress/?p=2870
- removed static public tmp Vector2 instances, manage such temporary vars yourself, see http://www.badlogicgames.com/wordpress/?p=2840
- changed Scene2D Group#clear(), see http://www.badlogicgames.com/wordpress/?p=2837
- changed the build system, natives are now fetched from the build server, see http://www.badlogicgames.com/wordpress/?p=2821
- freetype extension supported on iOS, see http://www.badlogicgames.com/wordpress/?p=2819
- changed ShapeRenderer API, see http://www.badlogicgames.com/wordpress/?p=2809
- changed Actions.add to addAction, changed parameter order, and added removeAction, addListener, removeListener
- Box2d joints now allow for user data
- Changes to Intersector, Circle, Rectangle and BoundingBox for consistency in #overlap, #intersect and #contains methods, see https://github.com/libgdx/libgdx/pull/312
- Removed LwjglApplicationConfiguration CPU sync. Added foreground and background target framerate.
- scene2d, no longer use getters/setters internally for Actor x, y, width, height, scalex, scaley and rotation.
- Array, detect nested iterator usage and throw exception.
- Added getVolume to Music class and Android, IOS and GWT backends
- 1381, fixed JSON parsing of longs. In addition to Float, it now parses Long if no decimal point is found.
- Changed Array constructors that took an array to have offset and count
- scene2d, Actor parentToLocalCoordinates and localToParentCoordinates refactoring, see http://www.badlogicgames.com/forum/viewtopic.php?p=40441#p40441
- scene2d, Action#setActor no longer calls reset if the Action has no pool. This allows non-pooled actions to be add and removed from actors, restarted, and reused.
- ScrollBar#setForceOverscroll renamed to setForceScroll, as it affects more than just overscroll.
- ArrayMap#addAll renamed to putAll to match the other maps.
- Added ObjectSet and IntSet.
- Added completion listener to Music.
- Added Music#setPan.
- Sound#play and Sound#loop on Android now return -1 on failure, to match other backends.
- DelegateAction subclasses need to implement delegate() instead of act(). http://www.badlogicgames.com/forum/viewtopic.php?p=43576#p43576
- Added pause and resume methods to Sound.
- Changed AssetErrorListener#error to have AssetDescriptor to enable access to parameters of failed asset.
- Changed SelectBoxStyle to have ScrollPaneStyle and ListStyle for fully customizing the drop down list. http://www.badlogicgames.com/wordpress/?p=3110
- AssetLoader now takes a FileHandle that is the resolved file name. The AssetLoader no longer has to resolve the file name, so we can prevent it from being resolved twice.
- Rewrote EarClippingTriangulator to not allocate (no more Vector2s).
- Added ParticleEffectLoader to make AssetManager load ParticleEffects
- Added GeometryUtils, more Intersector functions, DelaunayTriangulator, ConvexHull.
- Added getBoundingBox to ParticleEffect
- EarClippingTriangulator changed to return triangle indices.
- PolygonSpriteBatch and friends refactored to use triangle indices.
- Added add(T, float), remove(int), remove(T) and clear() methods to BinaryHeap
- Bitmap Font changes:
	- FreeTypeFontGenerator allows you to specify the PixmapPacker now, to create an atlas with many different fonts (see FreeTypePackTest)
	- BitmapFont, BitmapFontCache and FreeTypeFontGenerator now support fonts with multiple texture pages. (see BitmapFontTest and FreeTypePackTest)
	- BitmapFontData.imagePath and getImagePath() is depreacted, use imagePaths[] and getImagePath(int) instead
	- Added two BitmapFont constructors for convenience; no need to specify flip boolean
	- Added getCache() to BitmapFont, for expert users who wish to use the BitmapFontCache (see BitmapFontTest)
	- FreeTypeFontGenerator now includes setMaxTextureSize and getMaxTextureSize to cap the generated glyph atlas size (default 1024)
- added render-hooks beginRender() and endRender() to BatchTiledMapRenderer
- Added panStop to GestureListener interface.
- ScissorStack#calculateScissors changed to take viewport, enabling it to work with glViewport.
- Added Bits#getAndClear, Bits#getAndSet and Bits#containsAll
- Added setX and setY to TextureAtlas.AtlasSprite so it matches expected behavior

[0.9.8]
- see http://www.badlogicgames.com/wordpress/?p=2791

[0.9.7]
- see http://www.badlogicgames.com/wordpress/?p=2664

[0.9.6]
- see http://www.badlogicgames.com/wordpress/?p=2513<|MERGE_RESOLUTION|>--- conflicted
+++ resolved
@@ -10,16 +10,13 @@
 - API Addition: Json can now read/write: ObjectIntMap, ObjectFloatMap, IntMap, LongMap
 - API Change: Actor#removeAction no longer accepts null.
 - API Addition: Added @Null annotation for IDE null analysis. All parameters and return values should be considered non-null unless annotated (or javadoc'ed if not yet annotated).
-<<<<<<< HEAD
+- API Addition: Added ParticleEmitter#preAllocateParticles() and ParticleEffect#preAllocateParticles() to avoid particle allocations during updates.
+- API Addition: Convenience method Actions#targeting(Actor, Action) to set an action's target.
 - API Change: Correction of TextField#ENTER_ANDROID renamed to NEWLINE and TextField#ENTER_DESKTOP renamed to CARRIAGE_RETURN.
 - API Change: Changed the visibility of TextField#BULLET, TextField#DELETE, TextField#TAB and TextField#BACKSPACE to protected.
 - API Addition: TextField and TextArea are providing the protected method TextField#checkFocusTraverse(char) to handle the focus traversal.
 - API Addition: UIUtils provides the constants UIUtils#isAndroid and UIUtils#isIos now.
 - Bugfix: TextFields and TextAreas behaving of focus traversal works like intended on all platforms now.
-=======
-- API Addition: Added ParticleEmitter#preAllocateParticles() and ParticleEffect#preAllocateParticles() to avoid particle allocations during updates.
-- API Addition: Convenience method Actions#targeting(Actor, Action) to set an action's target.
->>>>>>> d765b94e
 
 [1.9.10]
 - API Addition: Allow target display for maximization LWJGL3 backend
