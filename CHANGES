--- conflicted
+++ resolved
@@ -5,19 +5,16 @@
 - API Change: Tree#addToTree and #removeFromTree now have an "int actorIndex" parameter.
 - Fixed AndroidInput crashes due to missing array resize (pressure array).
 - API Change: Ray#set methods and Ray#mul(Matrix4) normalize direction vector. Use public field to set and avoid nor()
-<<<<<<< HEAD
+- API Change: New internal implementation of all Map and Set classes (except ArrayMap) to avoid OutOfMemoryErrors when too many keys collide; this helps resistance against malicious users who can choose problematic names
+- API Addition: OrderedMap#alter(Object,Object) and OrderedMap#alterIndex(int,Object) allow swapping out a key in-place without changing its value; OrderedSet also has this
+- API Addition: Json can now read/write: ObjectIntMap, ObjectFloatMap, IntMap, LongMap
+- API Change: Actor#removeAction no longer accepts null.
+- API Addition: Added @Null annotation for IDE null analysis. All parameters and return values should be considered non-null unless annotated (or javadoc'ed if not yet annotated).
 - API Change: Correction of TextField#ENTER_ANDROID renamed to NEWLINE and TextField#ENTER_DESKTOP renamed to CARRIAGE_RETURN.
 - API Change: Changed the visibility of TextField#BULLET, TextField#DELETE, TextField#TAB and TextField#BACKSPACE to protected.
 - API Addition: TextField and TextArea are providing the protected method TextField#checkFocusTraverse(char) to handle the focus traversal.
 - API Addition: UIUtils provides the constants UIUtils#isAndroid and UIUtils#isIos now.
 - Bugfix: TextFields and TextAreas behaving of focus traversal works like intended on all platforms now.
-=======
-- API Change: New internal implementation of all Map and Set classes (except ArrayMap) to avoid OutOfMemoryErrors when too many keys collide; this helps resistance against malicious users who can choose problematic names
-- API Addition: OrderedMap#alter(Object,Object) and OrderedMap#alterIndex(int,Object) allow swapping out a key in-place without changing its value; OrderedSet also has this
-- API Addition: Json can now read/write: ObjectIntMap, ObjectFloatMap, IntMap, LongMap
-- API Change: Actor#removeAction no longer accepts null.
-- API Addition: Added @Null annotation for IDE null analysis. All parameters and return values should be considered non-null unless annotated (or javadoc'ed if not yet annotated).
->>>>>>> a1cdcdd6
 
 [1.9.10]
 - API Addition: Allow target display for maximization LWJGL3 backend
