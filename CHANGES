[1.9.3]
<<<<<<< HEAD
- API Addition: Actor#positionChanged(float, float), Actor#sizeChanged(float, float), and Actor#rotationChanged(float)
=======
- Addition of Intel Multi-OS Engine backend for deploying to iOS
>>>>>>> 9ee0b6a4
- Updated iOS native build scripts to iOS 9.3 and TVOS 9.2
- API Addition: GestureDetector#pinchStop() called when no longer pinching
- API Addition: Gdx.graphics.setUndecorated/setResizable API added to Graphics https://github.com/libgdx/libgdx/pull/3847
- API Addition: Gdx.graphics.getGLVersion(), grab the GL version and implementation type. https://github.com/libgdx/libgdx/pull/3788
- API Change: Lwjgl3WindowListener -> filesDropped(String[] files) adds drag'n drop support for the lwjgl3 backend
- Added isComplete() to ParticleEffect to make it easier to know when all the emitters are done, behaves the same as in the 2D API.
- API Change: renamed Lwjgl3WindowListener.windowIsClosing() to closeRequested() to better communicate its intent.
- Add IndexData.updateIndices method to increase performance when used with IndexBufferObjectSubData. 
- Added FlushablePool
- Added ShapeCache see https://github.com/libgdx/libgdx/pull/3953
- API Change: moved shape builder logic out of MeshBuilder, see: https://github.com/libgdx/libgdx/pull/3996
- API Change: Table reset now calls clearChildren, not clear.
- Fixed crashes in AndroidMusic.java when isPlaying is called. Errors are now logged only rather than crashing the app.
- Added emulation of ScreenUtils for GWT
- Improved performance of glReadPixels() on GWT. New method is 20-30 times faster
- Fixed crash on Mac when using LWJGL2, custom cursors and embedding the game in an AWT window
- Fixed getDisplayModes(Monitor monitor) returning wrong data on LWJGL2 backend
- Fixed Gdx.input.getCurrentEventTime() not being set on LWJGL3, fixes GestureDetector and flick scroll not working
- Fixed not being able to select non-latin characters in TextFields
- Bullet: added CustomActionInterface, see https://github.com/libgdx/libgdx/pull/4025
- Add window size limits option to LWJGL3 app and window configurations

[1.9.2]
- Added TextureArray wrapper see https://github.com/libgdx/libgdx/pull/3807
- Fixed bug in AndroidGL20.cpp which cast a pointer to a 32-bit int. Crash on 64-bit ARM, but only for a specific code path and address...
- Fixed multiple controllers registering on same index with LWJGL3, see https://github.com/libgdx/libgdx/issues/3774
- Fixed the FreeTypeFontGenerator texture bleeding, see https://github.com/libgdx/libgdx/issues/3521

[1.9.1]
- API Change: Override GwtApplication#createApplicationListener() to create your ApplicationListener
  on GWT, overriding GwtApplication#getApplicationListener() isn't needed anymore, see https://github.com/libgdx/libgdx/issues/3628
- Fixed ARM64 and x86_64 binaries for Android

[1.9.0]
- API Change: Lwjgl3ApplicationConfiguration#setBackbufferConfig -> setBackBufferConfig
- Fixed HexagonalTiledMapRenderer, see https://github.com/libgdx/libgdx/pull/3654
- Added support for locking the screen orientation in GWT, see https://github.com/libgdx/libgdx/pull/3633
- Added Gdx-Kiwi and gdx-lml to extensions, see https://github.com/libgdx/libgdx/pull/3597
- Added Gyroscope support in Input, implemented for Android, see https://github.com/libgdx/libgdx/pull/3594
- Fixed touch mapping on iOS, see https://github.com/libgdx/libgdx/pull/3590
- Added orientation to Box2D Transform class, see https://github.com/libgdx/libgdx/pull/3308
- Added system cursors to GWT, fix 'Ibeam' system cursor not working on LWJGL3.
- Added experimental AndroidApplicationConfiguration#useGL30 and IOSApplicationConfiguration#useGL30 for testing OpenGL ES 3.0 support on mobile devices, do not use in production.
- Fix broken kerning for FreeType fonts, see https://github.com/libgdx/libgdx/pull/3756
- Added ARM64 and x86_64 binaries for Android
- API Addition: FreeTypeFontParameter has an additional field for tweaking hinting, see https://github.com/libgdx/libgdx/pull/3757

[1.8.0]
- API Change: Rewrote FreeType shadow rendering (much better).
- Added spaceX/Y to FreeType fonts.
- Higher quality FreeType font rendering.
- Hiero updated to v5, now with FreeType support and other new features!
- GlyphLayout now allocates much, much less memory when processing long text that wraps.
- Added LWJGL 3 backend, see https://github.com/libgdx/libgdx/issues/3673 for more info.
- Added Graphics#getBackBufferWidth and Graphics#getBackBufferHeight for HDPI handling
- API Change: Added HdpiUtils. Instead of calling GL20#glViewport and GL20#glScissor yourself
  please use HdpiUtils instead. It will ensure that you handle HDPI monitors correctly when
  using those OpenGL functions. On HDPI monitors, the size reported by Gdx.graphics 
  getWidth/getHeight is in logical coordinates as dictated by the operating system, usually half
  the HDPI resolution. The OpenGL drawing surface works in backbuffer coordinates at the full
  HDPI resolution. If you pass logical coordinates to glViewport and glScissor, you only 
  affect a quarter of the real backbuffer size. Use HdpiUtils instead, it will do the right thing, while letting you continue to work in logical (aka returned by Gdx.graphics.getWidth/getHeight) coordinates.
- API Change: Graphis#getDesktopDisplayMode() has been renamed to Graphics#getDisplayMode() and
  returns the current display mode of the monitor the window is shown on (primary monitor on
  all backends except LWJGL3, which supports real multi-monitor setups).
- API Change: Graphics#getDisplayModes() return the display modes of the monitor the monitor
  the window is shown on (primary monitor on all backends except LWJGL3 which supports real
  multi-monitor setups).
- API Change: Graphics#setDisplayMode(DisplayMode) has been renamed to 
  Graphics#setFullscreenMode(). If the window is in windowed mode, it will be switched 
  to fullscreen mode on the monitor from which the DisplayMode stems from.
- API Change: Graphics#setDisplayMode(int, int, boolean) has been renamed to 
  Graphics#setWindowedMode(int, int). This will NOT allow you to switch to fullscreen anymore, 
  use Graphics#setFullscreenMode() instead. If the window is in fullscreen mode, it will be
  switched to windowed mode on the monitor the window was in fullscreen mode on.
 - API Addition: Graphics#Monitor, represents a monitor connected to the machine the app is
  running on. A monitor is defined by a name and it's position relative to other connected
  monitors. All backends except the LWJGL3 backend will report only the primary monitor
 - API Addition: Graphics#getPrimaryMonitor() returns the primary monitor you usually want
  to work with.
 - API Addition: Graphics#getMonitor() returns the monitor your app's window is shown on,
  which may not be the primary monitor in >= 2 monitor systems. All backends except the 
  LWJGL3 backend will report only the primary monitor.
 - API Addition: Graphics#getMonitors() returns all monitors connected to the system. All
  backends except the LWJGL3 backend will only report the primary monitor.
 - API Addition: Graphics#getDisplayMode(Monitor) returns the display mode of the monitor
  the app's window is shown on. All backends except the LWJGL3 backend will report the
  primary monitor display mode instead of the actual monitor's display mode. Not a problem
  as all other backends run on systems with only a single monitor so far (primary monitor).
- Added option to include credentials on cross-origin http requests (used only for GWT backend).
- Added option to specify crossorigin attribute when loading images with AssetDownloader (GWT), see #3216.
- API Change: removed Sound#setPriority, this was only implemented for the Android backend. However, Android itself never honored priority settings.
- API Change: cursor API has been cleaned up. To create a custom cursor, call Graphics#newCursor(), to set the custom cursor call Graphics#setCursor(), to set a system cursor call Graphics#setSystemCursor(). The Cursor#setSystemCursor method has been removed as that was not the
right place. Note that cursors only work on the LWJGL, LWJGL3 and GWT backends. Note that system cursors only fully work on LWJGL3 as the other two backends lack a means to set a specific system cursor. These backends fall back to displaying an arrow cursor when setting any system cursor.
- API Addition: Added Lwjgl3WindowListener, allows you to hook into per-window iconficiation, focus and close events. Also allows you to prevent closing the window when a close event arrives.

[1.7.2]
- Added AndroidAudio#newMusic(FileDescriptor) to allow loading music from a file descriptor, see #2970
- Added GLOnlyTextureData, which is now the default for FrameBuffer and FrameBufferCubemap, see #3539
- Added rotationChanged() for Actor class, called when rotation changes, see https://github.com/libgdx/libgdx/pull/3563
- Fixed crash on MacOS when enumerating connected gamepads.
- ParticleEmitter no longer says it's complete when it's set to continuous, see #3516
- Improved JSON parsing and object mapping error messages.
- Updated FreeType from version 2.5.5 to 2.6.2.
- Fixed corrupt FreeType rendering for some font sizes.
- API Change: FreeTypeFontParameter has new fields for rendering borders and shadows.
- FreeTypeFontParameter can render much better fonts at small sizes using gamma settings.
- BitmapFont can now render missing (tofu) glyph for glyphs not in the font.
- FreeTypeFontGenerator depreacted methods removed.
- Fixed BitmapFont color tags changing glyph spacing versus not using color tags. BitmapFont#getGlyphs has a new paramter. See #3455.
- Skin's TintedDrawable now works with TiledDrawable. #3627
- Updated jnigen to Java Parser 2.3.0 (http://javaparser.github.io/javaparser/).
- FreeType fonts no longer look terrible at small size. This is a big deal!
- Updated to RoboVM 1.12.0, includes tvOS support!

[1.7.1]
- Fixes AtlasTmxMapLoader region name loading to tileset name instead of filename
- Changes TiledMapPacker output, region names are tileset names, adjusts gid, defaults to one atlas per map
- API Change: members of Renderable and MeshPart are changed, see https://github.com/libgdx/libgdx/pull/3483
- Added Vector#setToRandomDirection(), see #3222
- Updated to stb_image v2.08
- Added Node#copy(), used when creating a ModelInstance from a Model to allow using custom nodes
- Add ModelCache, see https://github.com/libgdx/libgdx/wiki/ModelCache
- Updated bullet to v2.83.6
- Updated to RoboVM 1.9, for free life-time license read http://www.badlogicgames.com/wordpress/?p=3762

[1.7.0]
- Gdx.input.setCursorImage removed, replaced with Gdx.graphics.setCursor and Gdx.graphics.newCursor see https://github.com/libgdx/libgdx/pull/2841/
- Fixed an issue with UTF8 decoding in GWT emulation of InputStreamReader
- Updated to RoboVM 1.8 for iOS 9 support.

[1.6.5]
- Objects from animated tiles in TMX maps are now supported.
- Made possible to use any actor for tooltips.
- Improved cross-platform reflection api for annotations.
- NinePatch#scale now also scales middle patch size.
- GLFrameBuffer is now abstract, renamed setupTexture to createColorTexture, added disposeColorTexture
- Added LwjglApplicationConfiguration#gles30Context*Version, see https://github.com/libgdx/libgdx/pull/2941
- Added OpenGL error checking to GLProfiler, see https://github.com/libgdx/libgdx/pull/2889
- Updated to RoboVM 1.6

[1.6.4]
- TextField cursor and selection size changed. https://github.com/libgdx/libgdx/commit/2a830dea348948d2a37bd8f6338af2023fec9b09
- FreeTypeFontGenerator setting to improve shadows and borders.
- ScrollPane scrolls smoothly when the scrolled area is much larger than the scrollbars.
- TexturePacker sorts page regions by name.
- GlyphLayout text wrapping changed to not trim whitespace. https://github.com/libgdx/libgdx/commit/ee42693da067da7c5ddd747f051c1423d262cb96
- Fixed BitmapFont computing space width incorrectly when padding is used and no space glyph is in the font.
- Fixed TextArea cursor and selection drawing positions.
- Fixed ActorGestureListener pan and zoom when the actor is rotated or scaled.
- Fixed TextField for non-pixel display.
- Allow ellipsis string to be set on Label.
- AssetManager gets hook for handling loading failure.
- TextField now fires a ChangeEvent when the text change. Can be cancelled too!
- Added tooltips to scene2d.ui.
- Updated to RoboVM 1.5

[1.6.3]
- Updated to RoboVM 1.4

[1.6.2]
- API Change: TiledMapImageLayer now uses floats instead of ints for positioning
- API Change: Added GLFrameBuffer and FrameBufferCubemap: Framebuffer now extends GLFramebuffer, see #2933

[1.6.1]
- Added optional hostname argument to Net.newServerSocket method to allow specific ip bindings for server applications made with gdx.
- Changed the way iOS native libs are handled. Removed updateRoboVMXML and copyNatives task from ios/build.gradle. Instead natives are now packaged in jars, within the META-INF/robovm/ios folder. Additionally, a robovm.xml file is stored there that gets merged with the project's robovm.xml file by RoboVM.

[1.6.0]
- API Change: GlyphLayout xAdvances now have an additional entry at the beginning. This was required to implement tighter text bounds. #3034
- API Change: Label#getTextBounds changed to getGlyphLayout. This exposes all the runs, not just the width and height.
- In the 2D ParticleEditor, all chart points can be dragged at once by holding ctrl. They can be dragged proportionally by holding ctrl-shift.
- Added Merge button to the 2D ParticleEditor, for merging a loaded particle effect file with the currently open particle effect.
- Added ability to retrieve method annotations to reflection api
- Added PixmapPacker.updateTextureRegions() method.
- Added ability to pack "anonymous" pixmaps into PixmapPacker, which will appear in the generated texture but not a generated or updated TextureAtlas
- Added PixmapPacker.packDirectToTexture() methods.
- API Change: PixmapPacker.generateTextureAtlas(...) now returns an atlas which can be updated with subsequent calls to PixmapPacker.updateTextureAtlas(...)
- API Change: FreeTypeFontGenerator.generateFont(...) now works with a user-provided PixmapPacker.
- Added DirectionalLightsAttribute, PointLightsAttribute and SpotLightsAttribute, removed Environment#directionalLights/pointLights/spotLights, added Environment#remove, lights are now just like any other attribute. See also https://github.com/libgdx/libgdx/wiki/Material-and-environment#lights
- API Change: BitmapFont metrics now respect padding. #3074
- Update bullet wrapper to v2.83
- Added AnimatedTiledMapTile.getFrameTiles() method

[1.5.6]
- API Change: Refactored Window. https://github.com/libgdx/libgdx/commit/7d372b3c67d4fcfe4e82546b0ad6891d14d03242
- Added VertexBufferObjectWithVAO, see https://github.com/libgdx/libgdx/pull/2527
- API Change: Removed Mesh.create(...), use MeshBuilder instead
- API Change: BitmapFontData, BitmapFont, and BitmapFontCache have been refactored. http://www.badlogicgames.com/wordpress/?p=3658
- FreeTypeFontGenerator can now render glyphs on the fly.
- Attribute now implements Comparable, custom attributes might need to be updated, see: https://github.com/libgdx/libgdx/wiki/Material-and-environment#custom-attributes
- API Change: Removed (previously deprecated) GLTexture#createTextureData/createGLHandle, Ray#getEndPoint(float), Color#tmp, Node#parent/children, VertexAttribute#Color(), Usage#Color, ModelBuilder#createFromMesh, BoundingBox#getCenter()/updateCorners()/getCorners(), Matrix4.tmp

[1.5.5]
- Added iOS ARM-64 bit support for Bullet physics
- 3D Animation, NodeAnimation keyframes are separated into translation, rotation and scaling
- Added capability to enable color markup from inside skin json file.
- Exposed method ControllerManager#clearListeners on Controllers class
- Net#openURI now returns a boolean to indicate whether the uri was actually opened.
- DefaultShader now always combines material and environment attributes
- Added ShapeRenderer constructor to pass a custom shader program to ImmediateModeRenderer20.
- API Change: Group#toString now returns actor hierarchy. Group#print is gone.
- Added SpotLight class, see https://github.com/libgdx/libgdx/pull/2907
- Added support for resolving file handles using classpaths (ClasspathFileHandleResolver)

[1.5.4]
- Added support for image layers in Tiled maps (TiledMapImageLayer)
- Added support for loading texture objects from TMX Maps (TextureMapObject)
- Added support for border and shadow with FreeTypeFontGenerator - see https://github.com/libgdx/libgdx/pull/2774
- Now unknown markup colors are silently ignored and considered as normal text.
- Updated freetype from version 2.4.10 to 2.5.5
- Added 3rd party extensions to setup application, see 
- Updated to RoboVM 1.0.0-beta-04
- Updated to GWT 2.6.1, sadly GWT 2.7.0 isn't production ready yet.

[1.5.3]
- API Change: TextField#setRightAlign -> TextField#setAlignment
- I18NBundle is now compatible with Android 2.2
- Fixed GWT reflection includes for 3D particles
- 3D ParticleEffectLoader registered by default
- Added HttpRequestBuilder, see https://github.com/libgdx/libgdx/pull/2698
- Added LwjglApplicationConfiguration.useHDPI for Mac OS X with retina displays. Allows you to get "real" pixel coordinates for mouse and display coordinates.
- Updated RoboVM to 1.0.0-beta-03

[1.5.2]
- Fixed issue #2433 with color markup and alpha animation. 
- Fixed natives loading for LWJGL on Mac OS X

[1.5.1]
- Gradle updated to 2.2
- Android Gradle tooling updated to 1.0.0
- API Change: Switched from Timer to AnimationScheduler for driving main loop on GWT. Removed fps field from GwtApplicationConfiguration to instead let the browser choose the most optimal rate.
- API Change: Added pause and resume handling on GWT backend. When the browser supports the page visibility api, pause and resume will be called when the tab or window loses and gains visibility.
- API Change: Added concept of target actor, separate from the actor the action is added to. This allows an action to be added to one actor but affect another. This is useful to create a sequence of actions that affect many different actors. Previously this would require adding actions to each actor and using delays to get them to play in the correct order.
- Added 64-bit support for iOS sim and device
- Deprecated Node#children and Node#parent, added inheritTransform flag and methods to add/get/remove children
- API Change: By default keyframes are no longer copied from Model to ModelInstance but shared instead, can be changed using the `ModelInstance.defaultShareKeyframes` flag or `shareKeyframes` constructor argument.
- JSON minimal format now makes commas optional: newline can be used in place of any comma.
- JSON minimal format is now more lenient with unquoted strings: spaces and more are allowed.
- API Change: Added support for KTX/ZKTX file format, https://github.com/libgdx/libgdx/pull/2431
- Update stb_image from v1.33 to v1.48, see https://github.com/libgdx/libgdx/pull/2668
- Bullet Wrapper: added Gimpact, see https://github.com/libgdx/libgdx/issues/2619
- API Addition: Added MeshPartBuilder#addMesh(...), can be used to more easily combine meshes/models
- Update to LWJGL 2.9.2, fixes fullscreen mode on "retina" displays
- Fixes to RoboVM backend which would crash if accelerometer is used.

[1.5.0]
- API Addition: IOSInput now uses CMCoreMotion for accelerometer and magnetometer
- API Addition: Added getter for UITextField on IOS for keyboard customization 
- API Addition: Added ability to save PixmapPackers to atlas files. See PixmapPackerIO.
- API Addition: Added HttpRequestHeader and HttpResponseHeader with constants for HTTP headers.
- API Addition: HttpRequest is now poolable.
- New PNG encoder that supports compression, more efficient vertical flipping, and minimal allocation when encoding multiple PNGs.
- API Change: Label#setEllipse -> Label#setEllipsis.
- API Change: BatchTiledMapRenderer *SpriteBatch fields and methods renamed to *Batch
- API Change: ScrollPane#scrollToCenter -> ScrollPane#scrollTo; see optional boolean arguments centerHorizontal and centerVertical (scrollToCenter centered vertically only).
- API Change: Changed Input#getTextInput to accept both text and hint, removed Input#getPlaceholderTextInput.
- Bug Fix: Fixed potential NPE with immersive mode in the Android fragment backend. 
- iOS backend now supports sound ids, thanks Tomski!


[1.4.1]
- Update to the Gradle Integration plugin nightly build if you are on Eclipse 4.4.x!
- Update Intellij IDEA to 13.1.5+, because Gradle!
- Updated to Gradle 2.1 and Android build tools 20, default Android version to 20. You need to install the latest Android build tools via the SDK manager
- API Change: deprecation of bounding box methods, see https://github.com/libgdx/libgdx/pull/2408
- Added non-continuous rendering to iOS backend, thanks Dominik!
- Setup now uses Gradle 2.1 with default Android API level 20, build tools 20.0.0
- Non-continuous renderering implemented for iOS
- Added color markup support for scene2d label and window title.
- API Change: removed default constructor of DecalBatch, removed DefaultGroupStrategy
- Updated to latests RoboVM release, 1.0.0-alpha-04, please update your RoboVM plugins/installations
- Reduced I18NBundle loading times on Android and bypassed unclosed stream on iOS. 
- Removed the gdx-ai extension from the libGDX repository. Now it lives in its own repository under the libGDX umbrella, see https://github.com/libgdx/gdx-ai
- API Addition: Added randomSign and randomTriangular methods to MathUtils.
- API Addition: Decal has now a getter for the Color.
- API Addition: now I18NBundle can be set so that no exception is thrown when the key can not be found.
- API Addition: added annotation support in reflection layer, thanks code-disaster! https://github.com/libgdx/libgdx/pull/2215
- API Addition: shapes like Rect, Circle etc. now implement Shape2D interface so you can put them all into a single collection https://github.com/libgdx/libgdx/pull/2178 
- API Addition: bitmap fonts can now be loaded from an atlas via AssetManager/BitmapFontLoader, see https://github.com/libgdx/libgdx/pull/2110
- API Change: updated to RoboVM 1.0.0-SNAPSHOT for now until the next alpha is released.
- API Change: Table now uses padding from its background drawable by default. https://github.com/libgdx/libgdx/issues/2322
- Drawables now know their names, making debugging easier.
- API Change: Table fill now respects the widget's minimum size.
- Texture packer, fixed image size written to atlas file.
- API Change: Cell no longer uses primitive wrappers in public API and boxing is minimized.
- API Addition: TextureAttribute now supports uv transform (texture regions).
- API Change: Added parameters to Elastic Interpolation.
- API Change: Removed Actor#setCenterPosition, added setPosition(x,y,align).
- API Change: JsonReader, forward slash added to characters an unquoted strings cannot start with.
- API Change: Stage#cancelTouchFocus(EventListener,Actor) changed to cancelTouchFocusExcept.
- API Change: Json/JsonWriter.setQuoteLongValues() quotes Long, BigDecimal and BigInteger types to prevent truncation in languages like JavaScript and PHP.

[1.3.1]
- API change: Viewport refactoring. https://github.com/libgdx/libgdx/pull/2220
- Fixed GWT issues

[1.3.0]
- Added Input.isKeyJustPressed.
- API Addition: multiple recipients are now supported by MessageDispatcher, see https://github.com/libgdx/libgdx/wiki/Message-Handling#multiple-recipients
- API Change: State#onMessage now takes the message receiver as argument.
- API Addition: added StackStateMachine to the gdx-ai extension.
- API change: ShapeRenderer: rect methods accept scale, more methods can work under both line and fill types, auto shape type changing.
- API change: Built-in ShapeRenderer debugging for Stage, see https://github.com/libgdx/libgdx/pull/2011
- Files#getLocalStoragePath now returns the actual path instead of the empty string synonym on desktop (LWJGL and JGLFW).
- Fixed and improved xorshift128+ PRNG implementation.
- Added support for Tiled's animated tiles, and varying frame duration tile animations.
- Fixed an issue with time granularity in MessageDispatcher.
- Updated to Android API level 19 and build tools 19.1.0 which will require the latest Eclipse ADT 23.02, see http://stackoverflow.com/questions/24437564/update-eclipse-with-android-development-tools-23 for how things are broken this time...
- Updated to RoboVM 0.0.14 and RoboVM Gradle plugin version 0.0.10
- API Addition: added FreeTypeFontLoader so you can transparently load BitmapFonts generated through gdx-freetype via AssetManager, see https://github.com/libgdx/libgdx/blob/master/tests/gdx-tests/src/com/badlogic/gdx/tests/FreeTypeFontLoaderTest.java
- Preferences put methods now return "this" for chaining
- Fixed issue 2048 where MessageDispatcher was dispatching delayed messages immediately.
- API Addition: 3d particle system and accompanying editor, contributed by lordjone, see https://github.com/libgdx/libgdx/pull/2005
- API Addition: extended shape classes like Circle, Ellipse etc. with hashcode/equals and other helper methods, see https://github.com/libgdx/libgdx/pull/2018
- minor API change (will not increase minor revision number): fixed a bug in handling of atlasPrefixes, https://github.com/libgdx/libgdx/pull/2023
- Bullet: btManifoldPoint member getters/setters changed from btVector3 to Vector3, also it is no longer pooled, instead static instances are used for callback methods
- Added Intersector#intersectRayRay to detect if two 2D rays intersect, see https://github.com/libgdx/libgdx/pull/2132
- Bullet: ClosestRayResultCallback, AllHitsRayResultCallback, LocalConvexResult, ClosestConvexResultCallback and subclasses now use getter/setters taking a Vector3 instead of btVector3, see https://github.com/libgdx/libgdx/pull/2176
- 2d particle system supports pre-multiplied alpha.
- Bullet: btIDebugDrawer/DebugDrawer now use pooled Vector3 instances instead of btVector3, see https://github.com/libgdx/libgdx/issues/2174

[1.2.0]
- API Addition: Some OpenGL profiling utilities have been added, see https://github.com/libgdx/libgdx/wiki/Profiling
- API Addition: A FreeTypeFontGeneratorLoader has been added to the gdx-freetype extension
- API change: Animation#frameDuration and #animationDuration are now hidden behind a getter/setter and dynamic
- API Addition: Vector#setZero
- API Addition: gdx-ai, extension for AI algorithms. Currently supports FSMs, see https://github.com/libgdx/libgdx/wiki/Artificial-Intelligence
- API change: TableLayout has been forked and integrated into libgdx more tightly, see http://www.badlogicgames.com/wordpress/?p=3458
- API Addition: added equals/hashCode methods to Rectangle, may break old code (very, very unlikely)
- API Addition: scene2D Actors now have a setCenterPosition method, see https://github.com/libgdx/libgdx/pull/2000

[1.1.0]
- Updated to RoboVM 0.0.13 and RoboVM Gradle plugin 0.0.9
- Big improvements to setup-ui and build times in Intellij IDEA https://github.com/libgdx/libgdx/pull/1865
- Setup now uses android build tools version: 19.1.0
- BitmapFontCache now supports in-string colored text through a simple markup language, see https://github.com/libgdx/libgdx/wiki/Color-Markup-Language
- Added i18n localization/internationalization support, thanks davebaol, see https://github.com/libgdx/libgdx/wiki/Internationalization-and-Localization
- Possibility to override density on desktop to simulate mobile devices, see https://github.com/libgdx/libgdx/pull/1825
- Progressive JPEG support through JPGD (https://code.google.com/p/jpeg-compressor/).
- Mavenized JGLFW backend
- Box2D: Added MotorJoint and ghost vertices on EdgeShape
- Updated GWT Box2D to latest version
- Updated native Box2D to latest version 2.3.1, no API changes
- API change: Matrix4.set(x,y,z, translation) changed, z axis is no more flipped
- API addition: Matrix4.avg(Matrix4[],float[]) that lets weighted averaging multiple matrices, Quaternion.slerp(Quaternion[],float[]) that lets weighted slerping multiple Quaternions
- fixed the long standing issue of the alpha=1 not actually being fully opaque, thanks kalle! https://github.com/libgdx/libgdx/issues/1815
- down to 25 issues on the tracker, 8 bugs, 17 enhancement requests :)


[1.0.1]
- updated to RoboVM 0.12 (and so should you!)
- fixed GC issues on iOS with regards to touch (thanks Niklas!), see https://github.com/libgdx/libgdx/pull/1758
- updated gwt gradle plugin to 0.4, android build tools to 0.10, gradle version to 1.11
- Tiled maps are now always y-up
- Tiled maps now support drawing offsets for tiles
- FileHandle#list is now supported in GWT!
- FileHandle#list now supports FileFilters
- Controllers now reinitialize on the desktop when switching between windowed/fullscreen
- added a Texture unpacker that will extract all images from a texture atlas, see https://github.com/libgdx/libgdx/pull/1774
- updates to gdx-setup
- CustomCollisionDispatcher in bullet, see https://github.com/libgdx/libgdx/commit/916fc85cecf433c3461b458e00f8afc516ad21e3

[1.0.0]
- Box2D is no longer in the core, it has been moved to an extension. See http://www.badlogicgames.com/wordpress/?p=3404
- Merged gdx-openal project into gdx-backend-lwjgl
- Now LoadedCallback in AssetLoaderParameters is always called after loading an asset from AssetManager, even if the asset is already loaded
- Added Payload as a new parameter to Source.dragStop, see https://github.com/libgdx/libgdx/pull/1666
- You can now load PolygonRegions via AssetLoader,  see https://github.com/libgdx/libgdx/pull/1602
- implemented software keyboard support in RoboVM iOS backend
- Fixed an issue where key event timestamp is not set by the android backend.
- scene2d.ui, added to TextArea the preferred number of rows used to calculate the preferred height.
- scene2d.actions, fixed infinite recursion for event listener's handle(event).
- Various Quaternion changes.
- scene2d.ui, fixed a drawing issue with knobBefore when there's no knob (typical progress bar).
- Various MeshBuilder fixes and additions.
- Math package: added cumulative distribution.
- Fixed Music isPlaying() on iOS when is paused.
- Added support for C-style comments to JsonReader (mainly used for json skin files).
- Support for resource removal from Skin objects.
- Added fling gesture to generate fling in scrollpane.
- Vector classes now have mulAdd method for adding pre-multiplied values
- Vector implementations no longer use squared value for margin comparisons, see: isZero(float margin), isUnit(float margin).
- Vector2 now has isUnit and isZero methods (copied from Vector3)
- Removed deprecated methods from Vector classes.
- Added new headless backend for server applications
- Support 'scaledSize' as a json skin data value for BitmapFont
- Added setAlpha(float a) method to Sprite class
- Added Input.Keys.toString(int keycode) and Input.Keys.valueOf(String keyname) methods
- Added Immersive Mode support to Android backend
- Added userObject to Actor in scene2d, allowing for custom data storage
- Altered Android's hide status bar behavior
- Changed the way wakelocks are implemented. You no longer need any special permissions for the libgdx wakelock
- BitmapFontCache setColor changes to match SpriteBatch and friends. http://www.badlogicgames.com/forum/viewtopic.php?f=23&t=12112
- Changed ParticleEffect: the ParticleEffect.save method now takes a Writer instead of a File
- TexturePacker2 renamed to TexturePacker, added grid and scaling settings.
- Added support for custom prefrences on the desktop backends.
- Fixed double resume calls on iOS.
- Android Music no longer throws exceptions if MediaPlayer is null.
- PolygonSpriteBatch implements Batch.
- New scene2d actions: EventAction, CountdownEventAction.
- Adds cancelHttpRequest() method to Net interface
- Updated GWT/HTML5 Backend to GWT 2.6.0
- Minimal Android version is 2.2, see http://www.badlogicgames.com/wordpress/?p=3297
- Updated to LWJGL 2.9.1
- Can now embed your libgdx app as a fragment, more info on the wiki
- scene2d.ui, renamed Actor methods translate, rotate, scale, size to moveBy, rotateBy, scaleBy, sizeBy. May have conflicts with Actions static import, eg you'll need to use "Actions.moveBy"
- scene2d.ui, Table background is now drawn usign the table's transform
- scene2d.ui, added Container which is similar to a Table with one cell, but more lightweight
- Added texture filters and mip map generation to BitMapFontLoader and FreeTypeFontGenerator
- scene2d.ui, VerticalGroup and HorizontalGroup got pad, fill and an API similar to Table/Container
- Removed OpenGL ES 1.0, 1.1 support; see http://www.badlogicgames.com/wordpress/?p=3311
- Added OpenGL ES 3 support
- Updated Android backend, demos, tests to 4.4
- Added Viewport, changed Stage to have a Viewport instead of a Camera (API change, see http://www.badlogicgames.com/wordpress/?p=3322 ).
- Changed play mode constants of Animation class to enumeration, see http://www.badlogicgames.com/wordpress/?p=3330
- Updated to RoboVM 0.0.11 and RoboVM Gradle plugin 0.0.6, see http://www.badlogicgames.com/wordpress/?p=3351
- Updated to Swig 3.0 for Bullet, disabled SIMD on Mac OS X as alignements are broken in Bullet, see https://github.com/libgdx/libgdx/pull/1595
- TextureData can only be Custom or Pixmap; compressed image files are considered custom

[0.9.9]
- added setCursorImage method to Input interface to support custom mouse cursors on the desktop
- removed Xamarin backend, see http://www.badlogicgames.com/wordpress/?p=3213
- added Select class for selecting kth ordered statistic from arrays (see Array.selectRanked() method)
- refactored Box2D to use badlogic Arrays instead of java.util.ArrayLists
- MipMapGenerator methods now don't take disposePixmap argument anymore
- added GLTexture, base class for all textures, encapsulates target (2d, cubemap, ...)
- added CubeMap, 6 sided texture
- changed TextureData#consumeCompressedData, takes target now
- added RoboVM backend jar and native libs (libObjectAL, libgdx, in ios/ folder of distribution)
- added RoboVM backend to build
- changed Bullet wrapper API, see http://www.badlogicgames.com/wordpress/?p=3150
- changed MusicLoader and SoundLoader to be asynchronous loaders
- changed behaviour of Net#sendHttpRequest() so HttpResponseListener#handleHttpResponse() callback is executed in worker thread instead of main thread
- added Bresenham2, for drawing lines on an integer 2D grid
- added GridPoint2 and GridPoint3, representing integer points in a 2D or 3D grid
- added attribute location caching for VertexData/Mesh. Hand vertex attribs to a ShaderProgram, get back int[], pass that to Mesh
- added Android x86 builds, removed libandroidgl20.so, it's now build as part of gdx-core for Android
- changed method signature on Box2D World#getBodies and World#getJoints, pass in an Array to fill
- removed glGetShaderSource from GL20, use ShaderProgram#getVertexShaderSource/getFragmentShaderSource instead
- added reflection api
- added AsynchExecutor, execute tasks asynchronously. Used for GWT mainly.
- removed FileHandle#file(), has no business in there.
- removed box2deditor
- removed custom typedarrays in gwt backend
- added classpath files support for gwt backend (limited)
- moved AndroidWallpaperListener to Android Backend
- added new VertexAttribute Usage flags, bone weight, tangent, binormal. previously encoded as Usage.Generic. Also
  added field "unit" to VertexAttribute, used by texture coordinates and bone weights to specify index/unit.
- setup-ui template for iOS disables pngcrush, also updated wiki iOS article
- add Pixmap#fillTriangle via jni gdx2d_fill_triangle() to fill a triangle based on its vertices.
- add asynchronous download with continuous progress feedback to GWT asset preloader, see https://github.com/libgdx/libgdx/pull/409?w=1
- add capability to add/exclude package/classes GWT Reflection system, see https://github.com/libgdx/libgdx/pull/409?w=1
- add updated gdx-tiled-preprocessor, generate one single TextureAtlas for all the specified Tiled maps, see http://www.badlogicgames.com/forum/viewtopic.php?f=17&t=8911
- maps API, add new AtlasTiledMapLoader for loading maps produced by the tiled preprocessor tool
- ImageProcessor, TexturePacker2 now accepts BufferedImage objects as input
- TexturePacker2 now avoids duplicated aliases
- Updated to LWJGL 2.9.0
- refactored JSON API, see http://www.badlogicgames.com/wordpress/?p=2993
- Updated Box2D to the latest trunk. Body#applyXXX methods now take an additional boolean parameter.
- TmxMapLoader has a flag in Parameters that lets you specify whether to generate mipmaps
- Animation#isAnimationFinished was fixed to behave as per javadocs (ignores looping)
- remove GLU interface and implementations. Use Matrix4 et al instead. see http://www.badlogicgames.com/wordpress/?p=2886
- new maps API, see http://www.badlogicgames.com/wordpress/?p=2870
- removed static public tmp Vector2 instances, manage such temporary vars yourself, see http://www.badlogicgames.com/wordpress/?p=2840
- changed Scene2D Group#clear(), see http://www.badlogicgames.com/wordpress/?p=2837
- changed the build system, natives are now fetched from the build server, see http://www.badlogicgames.com/wordpress/?p=2821
- freetype extension supported on iOS, see http://www.badlogicgames.com/wordpress/?p=2819
- changed ShapeRenderer API, see http://www.badlogicgames.com/wordpress/?p=2809
- changed Actions.add to addAction, changed parameter order, and added removeAction, addListener, removeListener
- Box2d joints now allow for user data
- Changes to Intersector, Circle, Rectangle and BoundingBox for consistency in #overlap, #intersect and #contains methods, see https://github.com/libgdx/libgdx/pull/312
- Removed LwjglApplicationConfiguration CPU sync. Added foreground and background target framerate.
- scene2d, no longer use getters/setters internally for Actor x, y, width, height, scalex, scaley and rotation.
- Array, detect nested iterator usage and throw exception.
- Added getVolume to Music class and Android, IOS and GWT backends
- 1381, fixed JSON parsing of longs. In addition to Float, it now parses Long if no decimal point is found.
- Changed Array constructors that took an array to have offset and count
- scene2d, Actor parentToLocalCoordinates and localToParentCoordinates refactoring, see http://www.badlogicgames.com/forum/viewtopic.php?p=40441#p40441
- scene2d, Action#setActor no longer calls reset if the Action has no pool. This allows non-pooled actions to be add and removed from actors, restarted, and reused.
- ScrollBar#setForceOverscroll renamed to setForceScroll, as it affects more than just overscroll.
- ArrayMap#addAll renamed to putAll to match the other maps.
- Added ObjectSet and IntSet.
- Added completion listener to Music.
- Added Music#setPan.
- Sound#play and Sound#loop on Android now return -1 on failure, to match other backends.
- DelegateAction subclasses need to implement delegate() instead of act(). http://www.badlogicgames.com/forum/viewtopic.php?p=43576#p43576
- Added pause and resume methods to Sound.
- Changed AssetErrorListener#error to have AssetDescriptor to enable access to parameters of failed asset.
- Changed SelectBoxStyle to have ScrollPaneStyle and ListStyle for fully customizing the drop down list. http://www.badlogicgames.com/wordpress/?p=3110
- AssetLoader now takes a FileHandle that is the resolved file name. The AssetLoader no longer has to resolve the file name, so we can prevent it from being resolved twice.
- Rewrote EarClippingTriangulator to not allocate (no more Vector2s).
- Added ParticleEffectLoader to make AssetManager load ParticleEffects
- Added GeometryUtils, more Intersector functions, DelaunayTriangulator, ConvexHull.
- Added getBoundingBox to ParticleEffect
- EarClippingTriangulator changed to return triangle indices.
- PolygonSpriteBatch and friends refactored to use triangle indices.
- Added add(T, float), remove(int), remove(T) and clear() methods to BinaryHeap
- Bitmap Font changes:
	- FreeTypeFontGenerator allows you to specify the PixmapPacker now, to create an atlas with many different fonts (see FreeTypePackTest)
	- BitmapFont, BitmapFontCache and FreeTypeFontGenerator now support fonts with multiple texture pages. (see BitmapFontTest and FreeTypePackTest)
	- BitmapFontData.imagePath and getImagePath() is depreacted, use imagePaths[] and getImagePath(int) instead
	- Added two BitmapFont constructors for convenience; no need to specify flip boolean
	- Added getCache() to BitmapFont, for expert users who wish to use the BitmapFontCache (see BitmapFontTest)
	- FreeTypeFontGenerator now includes setMaxTextureSize and getMaxTextureSize to cap the generated glyph atlas size (default 1024)
- added render-hooks beginRender() and endRender() to BatchTiledMapRenderer
- Added panStop to GestureListener interface.
- ScissorStack#calculateScissors changed to take viewport, enabling it to work with glViewport.
- Added Bits#getAndClear, Bits#getAndSet and Bits#containsAll
- Added setX and setY to TextureAtlas.AtlasSprite so it matches expected behavior

[0.9.8]
- see http://www.badlogicgames.com/wordpress/?p=2791

[0.9.7]
- see http://www.badlogicgames.com/wordpress/?p=2664

[0.9.6]
- see http://www.badlogicgames.com/wordpress/?p=2513<|MERGE_RESOLUTION|>--- conflicted
+++ resolved
@@ -1,9 +1,6 @@
 [1.9.3]
-<<<<<<< HEAD
 - API Addition: Actor#positionChanged(float, float), Actor#sizeChanged(float, float), and Actor#rotationChanged(float)
-=======
 - Addition of Intel Multi-OS Engine backend for deploying to iOS
->>>>>>> 9ee0b6a4
 - Updated iOS native build scripts to iOS 9.3 and TVOS 9.2
 - API Addition: GestureDetector#pinchStop() called when no longer pinching
 - API Addition: Gdx.graphics.setUndecorated/setResizable API added to Graphics https://github.com/libgdx/libgdx/pull/3847
