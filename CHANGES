--- conflicted
+++ resolved
@@ -5,9 +5,6 @@
 - API Change: Tree#addToTree and #removeFromTree now have an "int actorIndex" parameter.
 - Fixed AndroidInput crashes due to missing array resize (pressure array).
 - API Change: Ray#set methods and Ray#mul(Matrix4) normalize direction vector. Use public field to set and avoid nor()
-<<<<<<< HEAD
-- Added TextureArraySpriteBatch that batches drawing operations with different textures into one draw call.
-=======
 - API Change: New internal implementation of all Map and Set classes (except ArrayMap) to avoid OutOfMemoryErrors when too many keys collide; this helps resistance against malicious users who can choose problematic names
 - API Addition: OrderedMap#alter(Object,Object) and OrderedMap#alterIndex(int,Object) allow swapping out a key in-place without changing its value; OrderedSet also has this
 - API Addition: Json can now read/write: ObjectIntMap, ObjectFloatMap, IntMap, LongMap
@@ -15,7 +12,7 @@
 - API Addition: Added @Null annotation for IDE null analysis. All parameters and return values should be considered non-null unless annotated (or javadoc'ed if not yet annotated).
 - API Addition: Added ParticleEmitter#preAllocateParticles() and ParticleEffect#preAllocateParticles() to avoid particle allocations during updates.
 - API Addition: Convenience method Actions#targeting(Actor, Action) to set an action's target.
->>>>>>> d765b94e
+- Added TextureArraySpriteBatch that batches drawing operations with different textures into one draw call.
 
 [1.9.10]
 - API Addition: Allow target display for maximization LWJGL3 backend
