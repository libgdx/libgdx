--- conflicted
+++ resolved
@@ -27,11 +27,8 @@
 - Added TextureArray wrapper see https://github.com/libgdx/libgdx/pull/3807
 - Fixed bug in AndroidGL20.cpp which cast a pointer to a 32-bit int. Crash on 64-bit ARM, but only for a specific code path and address...
 - Fixed multiple controllers registering on same index with LWJGL3, see https://github.com/libgdx/libgdx/issues/3774
-<<<<<<< HEAD
 - Fixed GwtFileHandle that was only returning text assets when listing a directory, now returns all children
-=======
 - Fixed the FreeTypeFontGenerator texture bleeding, see https://github.com/libgdx/libgdx/issues/3521
->>>>>>> 7030b509
 
 [1.9.1]
 - API Change: Override GwtApplication#createApplicationListener() to create your ApplicationListener
