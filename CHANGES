--- conflicted
+++ resolved
@@ -1,12 +1,9 @@
 [1.9.14]
-<<<<<<< HEAD
-- API Addition: Add a Graphics#setForegroundFPS() method.
-=======
 - [BREAKING CHANGE] iOS: IOSUIViewController has been moved to its own separate class 
 - [BREAKING CHANGE] API Change: G3D AnimationDesc#update now returns -1 (instead of 0) if animation not finished.
 - API addition: Added Pixmap#setPixels(ByteBuffer).
 - API change: ScreenUtils#getFrameBufferPixmap is deprecated in favor to new method Pixmap#createFromFrameBuffer.
->>>>>>> d5c900f7
+- API Addition: Add a Graphics#setForegroundFPS() method.
 
 [1.9.13]
 - [BREAKING CHANGE] Fixed keycode representations for ESCAPE, END, INSERT and F1 to F12. These keys are working on Android now, but if you hardcoded or saved the values you might need to migrate.
