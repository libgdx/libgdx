[1.11.1]
- [BREAKING CHANGE] Added #touchCancelled to InputProcessor interface, see #6871.
- [BREAKING CHANGE] Android: Immersive mode is now true by default. Set `useImmersiveMode` config to `false` to disable it. 
- [BREAKING CHANGE] iOS: `hideHomeIndicator` set to `false` by default (was `true`).
- [BREAKING CHANGE] iOS: `screenEdgesDeferringSystemGestures` set to `UIRectEdge.All` by default (was `UIRectEdge.None`).
- [BREAKING CHANGE] iOS: preferred FPS is now uncapped by default, see #6717
- [BREAKING CHANGE] iOS: `ApplicationListener.create` and first `resize` are now called within `UIApplicationDelegate.didFinishLaunching`. Allows for earlier rendering and prevents black screen frames after launch screen. NOTE: App will get terminated if this method is blocked for more than 10-20 sec. 
- [BREAKING CHANGE] Actor#localToAscendantCoordinates throws an exception if the specified actor is not an ascendant.
- [BREAKING CHANGE] WidgetGroup#hit first validates the layout.
- [BREAKING CHANGE] Cell getters return object wrapper instead of primitives.
- [BREAKING CHANGE] MeshPartBuilder#lastIndex now returns int instead of short.
- [BREAKING CHANGE] 3D API - max bone weights is now configurable and limited to 4 by default. Change this value if you need less or more. See #6522.
- [BREAKING CHANGE] Mesh#getVerticesBuffer, Mesh#getIndicesBuffer, VertexData#getBuffer, and IndexData#getBuffer are deprecated in favor to new methods with boolean parameter. If you subclassed some of these classes, you need to implement the new methods.
- [BREAKING CHANGE] Desktop: The return value of AudioDevice#getLatency() is now in samples, and not milliseconds
<<<<<<< HEAD
- [BREAKING CHANGE] optimized Mesh#bind and Mesh#unbind have a new parameter for instanced attribute locations. If you use these methods without instancing, you can pass a null value.
=======
- LWJGL Fix: setPosision() for MP3 files.
>>>>>>> db2a90c5
- iOS: Add new MobiVM MetalANGLE backend
- iOS: Update to MobiVM 2.3.19
- Update to LWJGL 3.3.2
- API Addition: Added Haptics API with 4 different Input#vibrate() methods with complete Android and iOS implementations.
- Fix: Fixed Android and iOS touch cancelled related issues, see #6871.
- Javadoc: Add "-use" flag to javadoc generation
- Android: gdx-setup now uses AGP 7.2.2 and SDK 32, requiring Android Studio Chipmunk or IntelliJ IDEA 2022.2 and JDK 11.
- libGDX is now built using Java 11 due to new Android requirements. The rest of libGDX can still be built with JDK 8 and runtime compatibility of libGDX projects should be unaffected.
- Fixed glViewport when using HdpiMode.Logical with the LWJGL3 backend.
- Added Stage#actorRemoved to fire exit events just before an actor is removed.
- ScrollPane#setScrollingDisabled avoids invalidate() if nothing changed.
- Fixed incorrect ScrollPane#scrollTo.
- API Addition: Added Texture3D support
- Fix: Throw an exception when maximum Attribute count is reached to prevent silent failure.
- API Fix: The cursor can now be catched on Android.
- LWJGL3 Fix: Stereo audio can now be played on mono output devices. This may also improve downmixing to stereo and upmixing to surround.
- API Addition: Added CheckBox#getImageDrawable.
- FIX: HexagonalTiledMapRenderer now displays maps with the correct stagger index.
- API Addition: Added I18NBundle#keys() method.
- TOOLS Features: Save mode can be changed in Flame particle 3D editor.
- API Addition : added WebGL 2.0 implementation to Gwt backend : you can enable it by GwtApplicationConfiguration#useGL30
- Added GLES31 and GLES32 support with Lwjgl3 backend implementation

[1.11.0]
- [BREAKING CHANGE] iOS: Increased min supported iOS version to 9.0. Update your Info.plist file if necessary.
- [BREAKING CHANGE] Removed Maven and Ant build systems. libGDX is now solely built with Gradle. See https://libgdx.com/dev/from-source/ for updated build instructions.
- [BREAKING CHANGE] Android Moved natives loading out of static init block, see #5795
- [BREAKING CHANGE] Linux: Shared libraries are now built on Ubuntu 18.04 (up from Ubuntu 16.04)
- [BREAKING CHANGE] The built-in font files arial-15.fnt and arial-15.png have been replaced with lsans-15.fnt and lsans-15.png; this may change some text layout that uses the built-in font, and code that expects arial-15 assets to be present must change to lsans-15.
- [BREAKING CHANGE] Legacy LWJGL3 projects must update the sourceCompatibility to 1.8 or higher.
- [BREAKING CHANGE] Android Removed hideStatusBar configuration, see #6683
- [BREAKING CHANGE] Lwjgl3ApplicationConfiguration#useOpenGL3 was replaced by #setOpenGLEmulation
- Gradle build now takes -PjavaVersion=7|8|9... to specify the Java version against which to compile libGDX. Default is Java 7 for everything, except the LWJGL3 backend, which is compiled for Java 8.
- LWJGL3 extension: Added gdx-lwjgl3-glfw-awt-macos extension. Fixes GLFW in such a way, that the LWJGL3/libGDX must no longer run on the main thread in macOS, which allows AWT to work in parallel, i.e. file dialogs, JFrames, ImageIO, etc. You no longer need to pass `-XstartOnFirstThread` when starting an LWJGL3 app on macOS. See `AwtTestLWJGL` in gdx-tests-lwjgl3. For more information, see https://github.com/libgdx/libgdx/pull/6772
- API Addition: Added LWJGL3 ANGLE support for x86_64 Windows, Linux, and macOS. Emulates OpenGL ES 2.0 through DirectX (Windows), desktop OpenGL (Linux), and Metal (macOS). May become the preferred method of rendering on macOS if Apple removes OpenGL support entirely. May fix some OpenGL driver issues. More information here: https://github.com/libgdx/libgdx/pull/6672
- iOS: Update to MobiVM 2.3.16
- Update to LWJGL 3.3.1
- API Addition: ObjLoader now supports ambientColor, ambientTexture, transparencyTexture, specularTexture and shininessTexture
- API Addition: PointSpriteParticleBatch blending is now configurable.
- TOOLS Features: Blending mode and sort mode can be changed in Flame particle 3D editor.
- API Addition: Polygon methods setVertex, getVertex, getVertexCount, getCentroid.
- API Addition: TMX built-in tile property "type" is now supported.
- API Addition: Octree structure.
- API Addition: Added StringBuilder#toStringAndClear() method.
- FirstPersonCameraController keys mapping is now configurable
- Fix: GlyphLayout: Several fixes for color markup runs with multi-line or wrapping texts
- API change: GlyphLayout#GlyphRun is now one GlyphRun per line. "color" was removed from GlyphRun and is now handled by GlyphLayout.
- Gdx Setup Tool: Target Android API 30 and update AGP plugin to 4.1.3
- API Fix: Sound IDs are now properly removed; this prevents changes to music instances with the same ID
- API Fix: LWJGL3Net#openURI does now work on macOS & JDK >= 16
- API Fix: Fixed a possible deadlock with AssetManager#dispose() and #clear()
- API Change: Enable the AL_DIRECT_CHANNELS_SOFT option for Sounds and AudioDevices as well to fix stereo sound
- API Addition: CameraInputController#setInvertedControls(boolean)
- API Removal: AnimatedTiledMapTile#frameCount
- LWJGL 3 is now the default desktop backend. If you want to port your existing applications, take a look here: https://gist.github.com/crykn/eb37cb4f7a03d006b3a0ecad27292a2d
- Brought the official and third-party extensions in gdx-setup up to date. Removed some unmaintained ones and added gdx-websockets & jbump.
- API Fix: Escaped characters in XML attributes are now properly un-escaped
- Bug Fix: AssetManager backslash conversion removed - fixes use of filenames containing backslashes
- gdx-setup now places the assets directory in project root instead of android or core. See advanced settings (UI) or arguments (command line) if you don't want it in root.
- API Fix: Resolved issues with LWJGL 3 and borderless fullscreen
- API Addition: GeometryUtils,polygons isCCW, ensureClockwise, reverseVertices
- API Addition: Added FreeTypeFontGenerator#hasCharGlyph method.
- API Addition: Tiled parallax factor support
- API Fix: Pool discard method now resets object by default. This fixes the known issue about Pool in libGDX 1.10.0.
- API Addition: Split GWT reflection cache into two generated classes
- API Fix: Fix Box2D memory leak with ropes on GWT
- API Fix: Fix NPE in Type#getDeclaredAnnotation
- API Addition: Add pause/resume methods to AudioDevice
- API Fix: Protection against NullPointerException in World#destroyBody()
- API Fix: Prevent repeated mipmap generation in FileTextureArrayData
- API Fix: Fix issue with camera reference in CameraGroupStrategy’s default sorter
- API Fix: Move vertex array index buffer limit to backends to fix issue with numIndices parameter
- API Fix: TexturePacker: Fix wrong Y value when using padding
- API Fix: Lwjgl3Net: Add fallback to xdg-open on Linux if Desktop.BROWSE is unavailable
- API Addition: Add NWSEResize, NESWResize, AllResize, NotAllowed and None SystemCursors
- API Addition: GWTApplication#getJavaHeap and getNativeHeap are now supported
- API Addition: Box2D Shape now implements Disposable
- API Addition: Added ChainShape#clear method
- API Addition: Added Tooltip#setTouchIndependent; see #6758
- API Addition: Emulate Timer#isEmpty on GWT
- API Addition: Bits add copy constructor public Bits (Bits bitsToCpy)
- API Addition: Added List#drawSelection().
- API Addition: GwtApplicationConfiguration#xrCompatible 
- API Fix: setSystemCursor() now works on Android
- API Fix: getDisplayMode() is now more accurate on Android and GWT.
- API Addition: JsonValue#iterator(String) to more easily iterate a child that may not exist.
- API Addition: Added ExtendViewport#setScaling, eg for use with Scaling.contain.
- API Addition: Added application lifecycle methods to IOSAudio for custom audio implementations.
- API Addition: Added getBoundingRectangle() to Polyline
- API Addition: ShapeRenderer#check() has now protected visibility
- API Addition: Add ability to host GWT module on a different domain than the site, see #6851
- API Addition: Addes Tooltip#setTouchIndependent; see #6758
- API ADDITION: Emulate Timer#isEmpty on GWT
- API Addition: OrientedBoundingBox.

[1.10.0]
- [BREAKING CHANGE] Android armeabi support has been removed. To migrate your projects: remove any dependency with natives-armeabi qualifier from your gradle build file, this apply to gdx-platform, gdx-bullet-platform, gdx-freetype-platform and gdx-box2d-platform.
- [BREAKING CHANGE] tvOS libraries have been removed. No migration steps required.
- [BREAKING CHANGE] Linux x86 (32-bit) support has been removed. No migration steps required.
- [BREAKING CHANGE] Requires Java 7 or above.
- [BREAKING CHANGE] API Change: Scaling is now an object instead of an enum. This may change behavior when used with serialization.
- [BREAKING CHANGE] Group#clear() and #clearChildren() now unfocus the children. Added clear(boolean) and clearChildren(boolean) for when this isn't wanted. Code that overrides clear()/clearChildren() probably should change to override the (boolean) method. #6423
- [BREAKING CHANGE] Lwjgl3WindowConfiguration#autoIconify is enabled by default.
- [KNOWN ISSUE] Pool no longer reset freed objects when pool size is above its retention limit. Pool will discard objects instead. If you want to keep the old behavior, you should override Pool#discard method to reset discarded objects.
- Scene2d.ui: Added new ParticleEffectActor to use particle effects on Stage
- API addition: iOS: Added HdpiMode option to IOSApplicationConfiguration to allow users to set whether they want to work in logical or raw pixels (default logical).
- Fix for #6377 Gdx.net.openURI not working with targetSdk 30
- Api Addition: Added a Pool#discard(T) method.
- Architecture support: Linux ARM and AARCH64 support has been added. The gdx-xxx-natives.jar files now contain native libraries of these architectures as well.
- API Addition: Desktop Sound now returns number of channels and sample rate.

[1.9.14]
- [BREAKING CHANGE] iOS: IOSUIViewController has been moved to its own separate class 
- [BREAKING CHANGE] API Change: G3D AnimationDesc#update now returns -1 (instead of 0) if animation not finished.
- [BREAKING CHANGE] InputEventQueue no longer implements InputProcessor, pass InputProcessor to #drain.
- [BREAKING CHANGE] HeadlessApplicationConfiguration#renderInterval was changed to #updatesPerSecond
- API addition: Added Pixmap#setPixels(ByteBuffer).
- API change: ScreenUtils#getFrameBufferPixmap is deprecated in favor to new method Pixmap#createFromFrameBuffer.
- API Addition: Added overridable createFiles() methods to backend application classes to allow initializing custom module implementations.
- API Addition: Add a Graphics#setForegroundFPS() method.

[1.9.13]
- [BREAKING CHANGE] Fixed keycode representations for ESCAPE, END, INSERT and F1 to F12. These keys are working on Android now, but if you hardcoded or saved the values you might need to migrate.
- [BREAKING CHANGE] TextureAtlas.AtlasRegion and Region splits and pads fields have been removed and moved to name/value pairs, use #findValue("split") and #findValue("pad") instead.
- iOS: Update to MobiVM 2.3.12
- GWT: Key codes set with Gdx.input.setCatchKey prevent default browser behaviour
- Added Scaling.contain mode: Scales the source to fit the target while keeping the same aspect ratio, but the source is not scaled at all if smaller in both directions.
- API Addition: Added hasContents() to Clipboard interface, to reduce clipboard notifications on iOS 14
- TOOLS Features: Blending mode can be changed in Flame particle 3D editor.
- Input Keycodes added: CAPS_LOCK, PAUSE (aka Break), PRINT_SCREEN, SCROLL_LOCK, F13 to F24, NUMPAD_DIVIDE, NUMPAD_MULTIPLY, NUMPAD_SUBTRACT, NUMPAD_ADD, NUMPAD_DOT, NUMPAD_COMMA, NUMPAD_ENTER, NUMPAD_EQUALS, NUMPAD_LEFT_PAREN, NUMPAD_RIGHT_PAREN, NUM_LOCK.
  Following changes might be done depending on platform: Keys.STAR to Keys.NUMPAD_MULTIPLY, Keys.SLASH to Keys.NUMPAD_DIVIDE, Keys.NUM to Keys.NUM_LOCK, Keys.COMMA to Keys.NUMPAD_COMMA, Keys.PERIOD to Keys.NUMPAD_DOT, Keys.COMMA to Keys.NUMPAD_COMMA, Keys.ENTER to Keys.NUMPAD_ENTER, Keys.PLUS to Keys.NUMPAD_ADD, Keys.MINUS to Keys.NUMPAD_SUBTRACT
- Added a QuadFloatTree class.
- Desktop: Cubemap Seamless feature is now enabled by default when supported, can be changed via backend specific methods, see supportsCubeMapSeamless and enableCubeMapSeamless in both LwjglGraphics and Lwjgl3Graphics.
- API Addition: TextureAtlas reads arbitrary name/value pairs for each region. See #6316.
- TexturePacker writes using a new format when legacyOutput is false (default is true). TextureAtlas can read both old and new formats. See #6316.

[1.9.12]
- [BREAKING CHANGE] iOS: Changed how Retina/hdpi handled on iOS. See #3709.
- [BREAKING CHANGE] API Change: InputProcessor scrolled method now receives scroll amount for X and Y. Changed type to float to support devices which report fractional scroll amounts. Updated InputEvent in scene2d accordingly: added scrollAmountX, scrollAmountY attributes and corresponding setters and getters. See #6154.
- [BREAKING CHANGE] API Change: Vector2 angleRad(Vector2) now correctly returns counter-clockwise angles. See #5428
- [BREAKING CHANGE] Android: getDeltaTime() now returns the raw delta time instead of a smoothed one. See #6228.
- Fixed vertices returned by Decal.getVertices() not being updated
- Fixes Issue #5048. The function Intersector.overlapConvexPolygons now should return the right minimum translation vector values.
- Update to MobiVM 2.3.11
- API Change: Removed Pool constructor with preFill parameter in favor of using Pool#fill() method. See #6117
- API Addition: Slider can now be configured to only trigger on certain mouse button clicks (Slider#setButton(int)).
- Fixed GlyphLayout not laying out correctly with color markup.
- Fixed TileDrawable not applying its scale correctly.
- API Addition: Added epsilon methods to maps with float values.
- API Addition: Added an insertRange method to array collections.
- Fixed GestureDetector maxFlingDelay.
- API Change: Changed default GestureDetector maxFlingDelay to Integer.MAX_VALUE (didn't work before, this matches that).
- Gdx.files.external on Android now uses app external storage - see wiki article File handling for more information
- Improved text, cursor and selection rendering in TextArea.
- API Addition: Added setProgrammaticChangeEvents, updateVisualValue, round methods to ProgressBar/Slider.
- iOS: Keyboard events working on RoboVM on iOS 13.5 and up, uses same API as on other platforms
- API Addition: Added AndroidLiveWallpaper.notifyColorsChanged() to communicate visually significant colors back to the wallpaper engine.
- API Change: AssetManager invokes the loaded callback when an asset is unloaded from the load queue if the asset is already loaded.
- GWT: changed audio backend to WebAudio API. Now working on mobiles, pitch implemented. Configuration change: preferFlash removed. When updating existing projects, you can remove the soundmanager js files from your webapp folder and the references to it from index.html
- GWT: added possibility to lazy load assets via AssetManager instead of preload them before game start. See GWT specifics wiki article for more information.
- GWT: New configuration setting usePhysicalPixels to use native resolution on mobile / Retina / HDPI screens. When using this option, make sure to update your code in index.html and HTMLLauncher from setup template.
- GWT: GwtApplicationConfiguration and GWT backend now support an application to be resizable or fixed size. You can remove your own resizing code from your HTMLLaunchers.
- GWT: Assets in distribute build are renamed with md5 hash suffix to bypass browser cache on changes
- GWT: Fixed GwtFileHandle that was only returning text assets when listing a directory, now returns all children
- API Addition: Pixmap.downloadFromUrl() downloads an image from http(s) URLs and passes it back as a Pixmap on all platforms
- Added support for Linux ARM builds.
	- 32-bit: ARMv7/armhf
	- 64-bit: ARMv8/AArch64
- API Change: Removed arm abi from SharedLibraryLoader
- API Addition: Added a Lwjgl3ApplicationConfiguration#foregroundFPS option.
- API Change: Utility classes are now final and have a private constructor to prevent instantiation.
- API Change: ScrollPane now supports all combinations of scrollBarsOnTop and fadeScrollBars.
- API Addition: Added new methods with a "deg" suffix in the method's name for all Vector2 degrees-based methods and deprecated the old ones.
- API Addition: Added Slider#setVisualPercent.
- API Change: Enabling fullscreen mode on the lwjgl3 backend now automatically sets the vsync setting again.
- API Addition: Added put(key, value, defaultValue) for maps with primitive keys, so the old value can be returned.
- API Addition: Added ObjectLongMap.
- Added Intersector#intersectRayOrientedBoundsFast to detect if a ray intersects an oriented bounding box, see https://github.com/libgdx/libgdx/pull/6139
- API Addition: Added Table#clip() and Container#clip() methods.
- API Addition: Added getBackgroundDrawable() to Button.
- API Addition: Added imageCheckedDown and getImageDrawable() to ImageButton and ImageTextButton.
- API Addition: Added focusedFontColor, checkedFocusedFontColor, and getFontColor() to TextButton and ImageTextButton.
- API Addition: Added wrapReverse setting to HorizontalGroup.
- API Addition: Added Slider style drawables for over and down: background, knobBefore, and knobAfter.
- Fixed LwjglFrame not hiding the canvas in some situations.
- API Change: Table#round uses ceil/floor and is applied during layout, rather than afterward.
- Fixed blurry NinePatch rendering when using a single center region.
- API Change: Upon changing the window size with the lwjgl3 backend, the window is centered on the monitor.
- Fixed DepthShaderProvider no longer creates one DepthShader per bones count. Now it creates only one skinned variant and one non-skinned variant based on DepthShader/Config numBones.
- API Addition: Added Intersector#intersectPlanes to calculate the point intersected by three planes, see https://github.com/libgdx/libgdx/pull/6217
- API Addition: Added alternative Android Audio implementation for performant sound. See https://github.com/libgdx/libgdx/pull/6243.
- API Addition: Expose SpriteBatch and PolygonSpriteBatch setupMatrices() as protected.
- API Addition: New parameter OnscreenKeyboardType for Input.setOnscreenKeyboardVisible and Input.getTextInput 

[1.9.11]
- Update to MobiVM 2.3.8
- Update to LWJGL 3.2.3
- Fixed AndroidInput crashes due to missing array resize (pressure array).
- API Change: Ray#set methods and Ray#mul(Matrix4) normalize direction vector. Use public field to set and avoid nor()
- API Change: New internal implementation of all Map and Set classes (except ArrayMap) to avoid OutOfMemoryErrors when too many keys collide. This also helps resistance against malicious users who can choose problematic names.
- API Addition: OrderedMap#alter(Object,Object) and OrderedMap#alterIndex(int,Object) allow swapping out a key in-place without changing its value; OrderedSet also has this.
- API Addition: Json can now read/write: ObjectIntMap, ObjectFloatMap, IntMap, LongMap.
- API Addition: Added @Null annotation for IDE null analysis. All parameters and return values should be considered non-null unless annotated (or javadoc'ed if not yet annotated).
- API Addition: Added ParticleEmitter#preAllocateParticles() and ParticleEffect#preAllocateParticles() to avoid particle allocations during updates.
- Fixed changing looping state of already playing sounds on Android by first pausing the sound before setting the looping state (see #5822).
- API Change: scene2d: Table#getRow now returns -1 when over the table but not over a row (used to return the last row).
- API Change: scene2d: Tree#addToTree and #removeFromTree now have an "int actorIndex" parameter.
- API Addition: scene2d: Convenience method Actions#targeting(Actor, Action) to set an action's target.
- API Change: scene2d: In TextField, only revert the text if the change event was cancelled. This allows the text to be manipulated in the change listener.
- API Change: scene2d: Tree.Node#removeAll renamed to clearChildren.
- API Addition: scene2d: Added SelectBox#setSelectedPrefWidth to make the pref width based on the selected item and SelectBoxStyle#overFontColor.
- API Change: DefaultTextureBinder WEIGHTED strategy replaced by LRU strategy.
- API Change: ShaderProgram begin and end methods are deprecated in favor to bind method.
- API Addition: Added a OpenALAudio#getSourceId(long) method.
- API Addition: Added a ShaderProgram#getHandle() method.
- API Change: Replaced deprecated android support libraries with androidx. AndroidFragmentApplication is only affected.
- API Addition: Created interfaces AndroidAudio and AndroidInput and added AndroidApplication#createAudio and AndroidApplication#createInput to allow initializing custom module implementations.
- Allows up to 64k (65536) vertices in a Mesh instead of 32k before. Indices can use unsigned short range, so index above 32767 should be converted to int using bitwise mask, eg. int unsigneShortIndex = (shortIndex & 0xFFFF).
- API Change: DragAndDrop only removes actors that were not already in the stage. This is to better support using a source actor as the drag actor, see #5675 and #5403.
- API Change: Changed TiledMapTileLayer#tileWidth & #tileHeight from float to int
- API Addition: convenient Matrix4 rotate methods: rotateTowardDirection and rotateTowardTarget
- API Addition: Convenience method Actions#targeting(Actor, Action) to set an action's target.
- API Change: Correction of TextField#ENTER_ANDROID renamed to NEWLINE and TextField#ENTER_DESKTOP renamed to CARRIAGE_RETURN.
- API Change: Changed the visibility of TextField#BULLET, TextField#DELETE, TextField#TAB and TextField#BACKSPACE to protected.
- API Addition: TextField and TextArea are providing the protected method TextField#checkFocusTraverse(char) to handle the focus traversal.
- API Addition: UIUtils provides the constants UIUtils#isAndroid and UIUtils#isIos now.
- Fixed: The behaving of TextFields and TextAreas new line and focus traversal works like intended on all platforms now.
- API Change: Changed Base64Coder#encodeString() to use UTF-8 instead of the platform default encoding. See #6061
- Fixed: SphereShapeBuilder poles are now merged which removes lighting artifacts, see #6068 for more information.
- API Change: Matrix3#setToRotation(Vector3, float float) now rotates counter-clockwise about the axis provided. This also changes Matrix3:setToRotation(Vector3, float) and the 3d particles will rotate counter-clockwise as well. 
- API Change: TexturePacker uses a dash when naming atlas page image files if the name ends with a digit or a digit + 'x'.
- API Addition: Added Skin#setScale to control the size of drawables from the skin. This enables scaling a UI and using different sized images to match, without affecting layout.
- API Change: Moved adding touch focus from Actor#notify to InputListener#handle (see #6082). Code that overrides InputListener#handle or otherwise handles InputEvent.Type.touchDown events must now call Stage#addTouchFocus to get touchDragged and touchUp events.
- API Addition: Added AsynchronousAssetLoader#unloadAsync to fix memory leaks when an asset is unloaded during loading.
- Fixed Label text wrapping when it shouldn't (#6098).
- Fixed ShapeRenderer not being able to render alpha 0xff (was max 0xfe).
- API Change: glGetActiveUniform and glGetActiveAttrib parameter changed from Buffer to IntBuffer.

[1.9.10]
- API Addition: Allow target display for maximization LWJGL3 backend
- API Addition: Accelerometer support on GWT
- API Change: Set default behaviour of iOS audio to allow use of iPod
- API Change: IOSDevice is no longer an enum to allow users to add their own new devices when LibGDX is not up to date
- API Addition: Add statusBarVisible configuration to IOSApplicationConfiguration
- Update GWT Backend to GWT 2.8.2
- Update Android backend to build against API 28 (Android 9.0)
- API Addition: Input.isButtonJustPressed
- Update to LWJGL 2 backend to 2.9.3
- Update to MobiVM 2.3.6 release
- Update to LWJGL 3.2.1
- API Addition: Input allows getting the maximum number of pointers supported by the backend
- API Addition: Configuration option added to allow setting a max number of threads to use for net requests
- API Change: NetJavaImpl now uses a cached thread pool to allow concurrent requests (by default, the thread pool is unbounded - use maxNetThreads in backend configurations to set a limit - set to 1 for previous behavior)
- API Addition: New MathUtils norm and map methods
- API Change: Pixmap blending was incorrect. Generated fonts may change for the better, but may require adjusting font settings.
- API Change: Particle effects obtained from a ParticleEffectPool are now automatically started
- Removed OSX 32-bit support
- API Change: By default LWJGL2 backend no longer does pause/resume when becoming background/foreground window. New app config setting was added to enable the old behavior.
- API Change: By default LWJGL2 backend now does pause/resume when window is minimized/restored. New app config setting was added to disable this behavior.
- LWJGL3: Fixed window creation ignoring refresh rate of fullscreen mode.
- TmxMapLoader and AtlasTmxMapLoader refactoring: Shared functionality was moved to BaseTmxMapLoader, duplicate code was removed.
- AtlasTmxMapLoader supports group layers now (a positive side effect of the BaseTmxMapLoader refactoring).
- API Change: TmxMapLoader and AtlasTmxMapLoader: load/loadAsync methods work exactly as before, but many methods of these classes had to change. This makes it possible implement new Tiled features.
- API Addition: TextField#drawMessageText.
- Fixed TextField rendering text outside the widget at small sizes.
- API Addition: Group#getChild(int)
- API Addition: notEmpty() for collections.
- API Change: scene2d.ui Tree methods renamed for node set/getObject to set/getValue.
- API Change: scene2d.ui Tree and Tree.Node require generics for the type of node, values, and actors.
- API Change: For Selection in scene2d.utils "toggle" is now respected when !required and selected.size == 1.
- API Addition: new InstanceBufferObject and InstanceBufferObjectSubData classes to enable instanced rendering.
- API Addition: Support for InstancedRendering via Mesh
- API Change: Cell#setLayout renamed to setTable.
- API Addition: Added Collections#allocateIterators. When true, iterators are allocated. When false (default), iterators cannot be used nested.
- API Addition: Added Group#removeActorAt(int,boolean) to avoid looking up the actor index. Subclasses intending to take action when an actor is removed may need to override this new method.
- API Change: If Group#addActorAfter is called with an afterActor not in the group, the actor is added as the last child (not the first).

[1.9.9]
- API Addition: Add support for stripping whitespace in PixmapPacker
- API Addition: Add support for 9 patch packing in PixmapPacker
- API Addition: Pressure support for ios/android. https://github.com/libgdx/libgdx/pull/5270
- Update to Lwjgl 3.2.0
- Update android level we build against to 7.1 (API 25)
- API Change: gdx-tools no longer bundles dependencies to be compatible with java 9
- Skin JSON files can now use the simple names of classes, i.e. "BitmapFont" rather than "com.badlogic.gdx.graphics.g2d.BitmapFont". Custom classes can be added by overriding Skin.getJsonLoader() and calling json.setClassTag().
- Skin supports cascading styles in JSON. Use the "parent" property to tag another style by name to use its values as defaults. See https://github.com/libgdx/libgdx/blob/master/tests/gdx-tests-android/assets/data/uiskin.json for example.
- SkinLoader can be used on subclasses of Skin by overriding generateSkin(). 
- API addition: Tree indentation can be customized.
- Fixed GlyphLayout not respecting BitmapFontData#down.
- API Addition: Added faceIndex paramter to #FreeTypeFontGenerator(FileHandle, int).
- API Change: BitmapFont#getSpaceWidth changed to BitmapFont#getSpaceXadvance.
- Many GlyphLayout fixes.
- API Addition: Added FileHandle#map(), can be used to memory map a file
- API Change: BitmapFontData#getGlyphs changed for better glyph layout. See https://github.com/libgdx/libgdx/commit/9a7dfdff3c6374a5ebd2f33a819982aceb287dfa
- API Change: Actor#hit is now responsible for returning null if invisible. #5264
- API Addition: Added [Collection]#isEmpty() method to all 22 custom LibGDX-collections (e.g. Array, ObjectMap, ObjectSet, Queue, ...)
- API Addition: StringBuilder#clear()
- API Addition: Color#WHITE_FLOAT_BITS
- Table layout fixed when expand is used and the layout width is less than the table's min width.
- InputMultiplexer#setProcessors(Array) now copies the items instead of using the specified array instance.
- API Change: A wrapped HorizontalGroup or VerticalGroup will now size children down to their min size if the group is smaller than their pref size.
- LWJGL3: useVSync() is now a per-window setting. Any additional windows should disable vsync to avoid frames dropping to (refresh rate / # of windows).
- Batch and sprite implementations and SpriteCache store Color separately from the float packed color, since converting to/from float is lossy.
- API Change: NumberUtils floatToIntColor expands the alpha from 0-254 to 0-255, so 255 doesn't become 254 from conversion from int to float to int.
- API Change: Batch and Decal setColor(float) renamed to setPackedColor for differentiation, since the conversion from float to Color is lossy.
- API Change: PolygonSprite getVertexColor renamed to getPackedColor to match other classes.
- API Change: FreeTypeFontGenerator only generates a missing glyph if \0 is in the characters.
- API Change: DragScrollListener no longer requires the touch/mouse cursor to be directly above/below the scroll pane.
- API Change: List#toString(Object) changed from protected to public. Subclasses overriding this need to change to public.
- API Change: List now handles more key presses.
- API Change: TexturePacker ImageProcessor#addImage(File, String) now returns the Rect.


[1.9.8]
- Add iPhoneX images
- Fix MacOS issue with GL_ARB_texture_float extension check
- Fix AtlasTmxMapLoader tileset tile id offset
- Bullet: updated to 2.87, see: http://bulletphysics.org/wordpress/?p=485
- API Addition: Possibility to specify TexturePacker settings for resampling when scaling.
- API Addition: Support for customizing render buffer attachments in GLFrameBuffers
- API Change: Revert to constructors for GLFrameBuffers for easier customization

[1.9.7]
- Update to MobiVM(RoboVM) 2.3.3
- Add iOS 11 support
- Update to Lwjgl 3.1.3
- Update to MOE 1.4.0
- API Change: GLFrameBuffer has been refactored https://github.com/libgdx/libgdx/pull/4882. Create standard FrameBuffers with static methods. Customized FBOS with FrameBufferBuilder
- API addition: Tiled group layer support 
- Fix Tiled properties, offset parsing for image layers
- API addition: Added utility methods for Vector equals with epsilon
- Fix Animation backing array type
- Fix Mesh copying with 0 indices 
- Fix restoration of pooled particle effects scale
- Fix loss of controller listeners on reconnect
- Added basic kotlin project generation support in the setup tool
- API addition: Allow APK expansion to be used in fragments and activities
- API addition: Added color properties support from tiled maps
- API Change: Added rotation vector sensor support on Android
- API Change: GLProfiler refactored for OOP and lwjgl3 multi windows
- LWJGL3: The creation of additional windows via Lwjgl3Application.newWindow() is now deferred, with postRunnable(), until all existing windows have been updated. This fixes a potential native crash with NVidia GL drivers on Windows, presumably caused by a GL context conflict.
- API addition: Lwjgl3WindowListener.created() is called after a new window has been created. It's unsafe to call Lwjgl3Window functions in between Lwjgl3Application.newWindow() and this callback.
- Updated LWJGL3 backend to 3.1.3.
- Lwjgl3Graphics.setUndecorated() and Lwjgl3Graphics.setResizable() now delegate their work to the respective GLFW functions.
- API addition: ProgressBar.isVertical() - returns whether a progress bar is vertical or horizontal.
- API Change: SplitPane now by default does not allow the split amount to shrink children below their minimum sizes (cropping them). This behavior can be reverted by overriding clampSplitAmount or wrapping the children in Containers set to minSize(0) and fill(). SplitPane also now correctly includes the handle min size in its own min size calculations.
- API Change: SplitPane.getSplit() renamed to SplitPane.getSplitAmount() to match other getter and setter names.
- Improved internal Timer synchronization.
- API Change: List#drawItem, added float width parameter.
- API Addition: Make it possible to disable sound on the GWT-Backend with disableSound=true.
- API Change: ScrollPane setWidget deprecated in favor of setActor to match other APIs.
- API Change: removed JGLFW backend
- Fixed mixed up use of TexturePacker.Settings.stripWhitespaceX|Y.
- Added joystick POV support to LWJGL3 controller backend.
- Added support for 2d particles sprite animation.
- API Change: ParticleEmitter getSprite, setSprite, getImagePath, setImagePath are now getSprites, setSprites, getImagePaths, setImagePaths.
- Added support for 2d particles independant scale X and Y.
- API Change: ParticleEmitter getScale, matchSize are now getScaleX/getScaleY, matchSizeX/matchSizeY. Added scaleSize(float scaleX, float scaleY)
- API Change: Added iconDropped() callback to AndroidWallpaperListener.

[1.9.6]
- Fix performance regression in LWJGL3 backend, use java.nio instead of BufferUtils. Those are intrinsics and quite a bit faster than BufferUtils on HotSpot.
- Updated to latest Sound Manager 2
- Added mappings for Xbox 360 controller for Linux
- Separated error log for vertex/fragment shaders for easier debugging
- Minimum Android API level is now level 9 (Android 2.3)
- API addition: Configurable TexturePacker bleed iterations
- Updated IOS Multi-OS Engine backend to 1.3.6
- API Change: Pixmap.setBlending, Pixmap.setFilter are now instance methods
- VertexAttribute expert constructors exposed. Short types can now be used for attributes.

[1.9.5]
- Fix NPE swallowing "video driver unsupported" error on LWJGL 2 backend.
- Allow window icons to be set in Lwjgl3ApplicationConfiguration or Lwjgl3WindowConfiguration.
- Allow window icon and title to be changed in Lwjgl3Window
- API Addition: ApplicationLogger interface, allowing easier access to custom logging
- DefaultRenderableSorter accounts for center of Renderable mesh, see https://github.com/libgdx/libgdx/pull/4319
- Bullet: added FilterableVehicleRaycaster, see https://github.com/libgdx/libgdx/pull/4361
- Bullet: updated to 2.85, see: http://bulletphysics.org/wordpress/?p=456
- Updated iOS native build scripts to iOS 10.1 and TVOS 10.0
- API Addition: BitmapFont#blankLineScale.
- Fixed rounding of Drawables in ProgressBar. Allow rounding to be disabled with setRound().
- Updated LWJGL3 backend to LWJGL 3.1.0, see https://blog.lwjgl.org/lwjgl-3-1-0-released/
- LWJGL3 backend now supports non-continuous rendering, see https://github.com/libgdx/libgdx/pull/3772
- API Change: Lwjgl3WindowListener.refreshRequested() is called when the windowing system (GLFW) reports contents of a window are dirty and need to be redrawn.
- API Change: Lwjgl3WindowListener.maximized() is called when a window enters or exits a maximized state.
- API Change: Lwjgl3WindowListener.deiconified() removed, combined with .iconified().
- API Change: Lwjgl3Window.deiconify() renamed to .restore() since it can also be used to de-maximize a window.
- Lwjgl3Window now has a maximize() method, and windows can be started maximized using the window or app configuration's setMaximized() method.
- NinePatch can now be drawn rotated or scaled.
- NinepatchDrawable is now a TransformDrawable.
- API Change: Group add* methods no longer remove and re-add the actor if it is already in the group, instead they do nothing.
- API Change: g2d.Animation is now generic so it can support Drawables, PolygonRegions, NinePatches, etc. To fix existing code, specify the TextureRegion type in animation declarations (and instantiations in Java 6), i.e. Animation<TextureRegion> myAnimation = new Animation<TextureRegion>(...);
- TiledDrawable throws unsupported operation if trying to draw rotated/scaled. #4005
- API Change: DragAndDrop now puts default position of drag actor at pointer location. The original default offset from the pointer was (14, -20).
- Added ShaderProgramLoader for AssetManager.
- BoundingBox#isValid now returns also true when min==max, see: https://github.com/libgdx/libgdx/pull/4460

[1.9.4]
- Moved snapping from ProgressBar to Slider to prevent snapping when setting the value programmatically.
- Bullet: added btSoftBody#getLinkCount() and btSoftBody#getLink(int), see https://github.com/libgdx/libgdx/issues/4152
- API Change: Wrapping for scene2d's HorizontalGroup and VerticalGroup.
- Fix hiero problem with certain unicode characters. See https://github.com/libgdx/libgdx/issues/4202
- Switched to RoboVM fork 2.2.0, fixes incompatibility with Android Gradle plugin and iOS 9.3.4

[1.9.3]
- Switched to MobiDevelop's RoboVM fork (http://robovm.mobidevelop.com)
- Addition of Intel Multi-OS Engine backend for deploying to iOS
- Updated iOS native build scripts to iOS 9.3 and TVOS 9.2
- API Addition: GestureDetector#pinchStop() called when no longer pinching
- API Addition: Gdx.graphics.setUndecorated/setResizable API added to Graphics https://github.com/libgdx/libgdx/pull/3847
- API Addition: Gdx.graphics.getGLVersion(), grab the GL version and implementation type. https://github.com/libgdx/libgdx/pull/3788
- API Change: Lwjgl3WindowListener -> filesDropped(String[] files) adds drag'n drop support for the lwjgl3 backend
- Added isComplete() to ParticleEffect to make it easier to know when all the emitters are done, behaves the same as in the 2D API.
- API Change: renamed Lwjgl3WindowListener.windowIsClosing() to closeRequested() to better communicate its intent.
- Add IndexData.updateIndices method to increase performance when used with IndexBufferObjectSubData. 
- Added FlushablePool
- Added ShapeCache see https://github.com/libgdx/libgdx/pull/3953
- API Change: moved shape builder logic out of MeshBuilder, see: https://github.com/libgdx/libgdx/pull/3996
- API Change: changed copy constructor OrderedMap(ObjectMap) to OrderedMap(OrderedMap)
- API Change: Table reset now calls clearChildren, not clear.
- Fixed crashes in AndroidMusic.java when isPlaying is called. Errors are now logged only rather than crashing the app.
- Added emulation of ScreenUtils for GWT
- Improved performance of glReadPixels() on GWT. New method is 20-30 times faster
- Fixed crash on Mac when using LWJGL2, custom cursors and embedding the game in an AWT window
- Fixed getDisplayModes(Monitor monitor) returning wrong data on LWJGL2 backend
- Fixed Gdx.input.getCurrentEventTime() not being set on LWJGL3, fixes GestureDetector and flick scroll not working
- Fixed not being able to select non-latin characters in TextFields
- Bullet: added CustomActionInterface, see https://github.com/libgdx/libgdx/pull/4025
- Add window size limits option to LWJGL3 app and window configurations
- Add handling of tag "<objectgroup>" within tags "<tile>" in TmxMap loaders.

[1.9.2]
- Added TextureArray wrapper see https://github.com/libgdx/libgdx/pull/3807
- Fixed bug in AndroidGL20.cpp which cast a pointer to a 32-bit int. Crash on 64-bit ARM, but only for a specific code path and address...
- Fixed multiple controllers registering on same index with LWJGL3, see https://github.com/libgdx/libgdx/issues/3774
- Fixed the FreeTypeFontGenerator texture bleeding, see https://github.com/libgdx/libgdx/issues/3521

[1.9.1]
- API Change: Override GwtApplication#createApplicationListener() to create your ApplicationListener
  on GWT, overriding GwtApplication#getApplicationListener() isn't needed anymore, see https://github.com/libgdx/libgdx/issues/3628
- Fixed ARM64 and x86_64 binaries for Android

[1.9.0]
- API Change: Lwjgl3ApplicationConfiguration#setBackbufferConfig -> setBackBufferConfig
- Fixed HexagonalTiledMapRenderer, see https://github.com/libgdx/libgdx/pull/3654
- Added support for locking the screen orientation in GWT, see https://github.com/libgdx/libgdx/pull/3633
- Added Gdx-Kiwi and gdx-lml to extensions, see https://github.com/libgdx/libgdx/pull/3597
- Added Gyroscope support in Input, implemented for Android, see https://github.com/libgdx/libgdx/pull/3594
- Fixed touch mapping on iOS, see https://github.com/libgdx/libgdx/pull/3590
- Added orientation to Box2D Transform class, see https://github.com/libgdx/libgdx/pull/3308
- Added system cursors to GWT, fix 'Ibeam' system cursor not working on LWJGL3.
- Added experimental AndroidApplicationConfiguration#useGL30 and IOSApplicationConfiguration#useGL30 for testing OpenGL ES 3.0 support on mobile devices, do not use in production.
- Fix broken kerning for FreeType fonts, see https://github.com/libgdx/libgdx/pull/3756
- Added ARM64 and x86_64 binaries for Android
- API Addition: FreeTypeFontParameter has an additional field for tweaking hinting, see https://github.com/libgdx/libgdx/pull/3757

[1.8.0]
- API Change: Rewrote FreeType shadow rendering (much better).
- Added spaceX/Y to FreeType fonts.
- Higher quality FreeType font rendering.
- Hiero updated to v5, now with FreeType support and other new features!
- GlyphLayout now allocates much, much less memory when processing long text that wraps.
- Added LWJGL 3 backend, see https://github.com/libgdx/libgdx/issues/3673 for more info.
- Added Graphics#getBackBufferWidth and Graphics#getBackBufferHeight for HDPI handling
- API Change: Added HdpiUtils. Instead of calling GL20#glViewport and GL20#glScissor yourself
  please use HdpiUtils instead. It will ensure that you handle HDPI monitors correctly when
  using those OpenGL functions. On HDPI monitors, the size reported by Gdx.graphics 
  getWidth/getHeight is in logical coordinates as dictated by the operating system, usually half
  the HDPI resolution. The OpenGL drawing surface works in backbuffer coordinates at the full
  HDPI resolution. If you pass logical coordinates to glViewport and glScissor, you only 
  affect a quarter of the real backbuffer size. Use HdpiUtils instead, it will do the right thing, while letting you continue to work in logical (aka returned by Gdx.graphics.getWidth/getHeight) coordinates.
- API Change: Graphis#getDesktopDisplayMode() has been renamed to Graphics#getDisplayMode() and
  returns the current display mode of the monitor the window is shown on (primary monitor on
  all backends except LWJGL3, which supports real multi-monitor setups).
- API Change: Graphics#getDisplayModes() return the display modes of the monitor the monitor
  the window is shown on (primary monitor on all backends except LWJGL3 which supports real
  multi-monitor setups).
- API Change: Graphics#setDisplayMode(DisplayMode) has been renamed to 
  Graphics#setFullscreenMode(). If the window is in windowed mode, it will be switched 
  to fullscreen mode on the monitor from which the DisplayMode stems from.
- API Change: Graphics#setDisplayMode(int, int, boolean) has been renamed to 
  Graphics#setWindowedMode(int, int). This will NOT allow you to switch to fullscreen anymore, 
  use Graphics#setFullscreenMode() instead. If the window is in fullscreen mode, it will be
  switched to windowed mode on the monitor the window was in fullscreen mode on.
 - API Addition: Graphics#Monitor, represents a monitor connected to the machine the app is
  running on. A monitor is defined by a name and it's position relative to other connected
  monitors. All backends except the LWJGL3 backend will report only the primary monitor
 - API Addition: Graphics#getPrimaryMonitor() returns the primary monitor you usually want
  to work with.
 - API Addition: Graphics#getMonitor() returns the monitor your app's window is shown on,
  which may not be the primary monitor in >= 2 monitor systems. All backends except the 
  LWJGL3 backend will report only the primary monitor.
 - API Addition: Graphics#getMonitors() returns all monitors connected to the system. All
  backends except the LWJGL3 backend will only report the primary monitor.
 - API Addition: Graphics#getDisplayMode(Monitor) returns the display mode of the monitor
  the app's window is shown on. All backends except the LWJGL3 backend will report the
  primary monitor display mode instead of the actual monitor's display mode. Not a problem
  as all other backends run on systems with only a single monitor so far (primary monitor).
- Added option to include credentials on cross-origin http requests (used only for GWT backend).
- Added option to specify crossorigin attribute when loading images with AssetDownloader (GWT), see #3216.
- API Change: removed Sound#setPriority, this was only implemented for the Android backend. However, Android itself never honored priority settings.
- API Change: cursor API has been cleaned up. To create a custom cursor, call Graphics#newCursor(), to set the custom cursor call Graphics#setCursor(), to set a system cursor call Graphics#setSystemCursor(). The Cursor#setSystemCursor method has been removed as that was not the
right place. Note that cursors only work on the LWJGL, LWJGL3 and GWT backends. Note that system cursors only fully work on LWJGL3 as the other two backends lack a means to set a specific system cursor. These backends fall back to displaying an arrow cursor when setting any system cursor.
- API Addition: Added Lwjgl3WindowListener, allows you to hook into per-window iconficiation, focus and close events. Also allows you to prevent closing the window when a close event arrives.

[1.7.2]
- Added AndroidAudio#newMusic(FileDescriptor) to allow loading music from a file descriptor, see #2970
- Added GLOnlyTextureData, which is now the default for FrameBuffer and FrameBufferCubemap, see #3539
- Added rotationChanged() for Actor class, called when rotation changes, see https://github.com/libgdx/libgdx/pull/3563
- Fixed crash on MacOS when enumerating connected gamepads.
- ParticleEmitter no longer says it's complete when it's set to continuous, see #3516
- Improved JSON parsing and object mapping error messages.
- Updated FreeType from version 2.5.5 to 2.6.2.
- Fixed corrupt FreeType rendering for some font sizes.
- API Change: FreeTypeFontParameter has new fields for rendering borders and shadows.
- FreeTypeFontParameter can render much better fonts at small sizes using gamma settings.
- BitmapFont can now render missing (tofu) glyph for glyphs not in the font.
- FreeTypeFontGenerator depreacted methods removed.
- Fixed BitmapFont color tags changing glyph spacing versus not using color tags. BitmapFont#getGlyphs has a new paramter. See #3455.
- Skin's TintedDrawable now works with TiledDrawable. #3627
- Updated jnigen to Java Parser 2.3.0 (http://javaparser.github.io/javaparser/).
- FreeType fonts no longer look terrible at small size. This is a big deal!
- Updated to RoboVM 1.12.0, includes tvOS support!

[1.7.1]
- Fixes AtlasTmxMapLoader region name loading to tileset name instead of filename
- Changes TiledMapPacker output, region names are tileset names, adjusts gid, defaults to one atlas per map
- API Change: members of Renderable and MeshPart are changed, see https://github.com/libgdx/libgdx/pull/3483
- Added Vector#setToRandomDirection(), see #3222
- Updated to stb_image v2.08
- Added Node#copy(), used when creating a ModelInstance from a Model to allow using custom nodes
- Add ModelCache, see https://github.com/libgdx/libgdx/wiki/ModelCache
- Updated bullet to v2.83.6
- Updated to RoboVM 1.9, for free life-time license read http://www.badlogicgames.com/wordpress/?p=3762

[1.7.0]
- Gdx.input.setCursorImage removed, replaced with Gdx.graphics.setCursor and Gdx.graphics.newCursor see https://github.com/libgdx/libgdx/pull/2841/
- Fixed an issue with UTF8 decoding in GWT emulation of InputStreamReader
- Updated to RoboVM 1.8 for iOS 9 support.

[1.6.5]
- Objects from animated tiles in TMX maps are now supported.
- Made possible to use any actor for tooltips.
- Improved cross-platform reflection api for annotations.
- NinePatch#scale now also scales middle patch size.
- GLFrameBuffer is now abstract, renamed setupTexture to createColorTexture, added disposeColorTexture
- Added LwjglApplicationConfiguration#gles30Context*Version, see https://github.com/libgdx/libgdx/pull/2941
- Added OpenGL error checking to GLProfiler, see https://github.com/libgdx/libgdx/pull/2889
- Updated to RoboVM 1.6

[1.6.4]
- TextField cursor and selection size changed. https://github.com/libgdx/libgdx/commit/2a830dea348948d2a37bd8f6338af2023fec9b09
- FreeTypeFontGenerator setting to improve shadows and borders.
- ScrollPane scrolls smoothly when the scrolled area is much larger than the scrollbars.
- TexturePacker sorts page regions by name.
- GlyphLayout text wrapping changed to not trim whitespace. https://github.com/libgdx/libgdx/commit/ee42693da067da7c5ddd747f051c1423d262cb96
- Fixed BitmapFont computing space width incorrectly when padding is used and no space glyph is in the font.
- Fixed TextArea cursor and selection drawing positions.
- Fixed ActorGestureListener pan and zoom when the actor is rotated or scaled.
- Fixed TextField for non-pixel display.
- Allow ellipsis string to be set on Label.
- AssetManager gets hook for handling loading failure.
- TextField now fires a ChangeEvent when the text change. Can be cancelled too!
- Added tooltips to scene2d.ui.
- Updated to RoboVM 1.5

[1.6.3]
- Updated to RoboVM 1.4

[1.6.2]
- API Change: TiledMapImageLayer now uses floats instead of ints for positioning
- API Change: Added GLFrameBuffer and FrameBufferCubemap: Framebuffer now extends GLFramebuffer, see #2933

[1.6.1]
- Added optional hostname argument to Net.newServerSocket method to allow specific ip bindings for server applications made with gdx.
- Changed the way iOS native libs are handled. Removed updateRoboVMXML and copyNatives task from ios/build.gradle. Instead natives are now packaged in jars, within the META-INF/robovm/ios folder. Additionally, a robovm.xml file is stored there that gets merged with the project's robovm.xml file by RoboVM.

[1.6.0]
- API Change: GlyphLayout xAdvances now have an additional entry at the beginning. This was required to implement tighter text bounds. #3034
- API Change: Label#getTextBounds changed to getGlyphLayout. This exposes all the runs, not just the width and height.
- In the 2D ParticleEditor, all chart points can be dragged at once by holding ctrl. They can be dragged proportionally by holding ctrl-shift.
- Added Merge button to the 2D ParticleEditor, for merging a loaded particle effect file with the currently open particle effect.
- Added ability to retrieve method annotations to reflection api
- Added PixmapPacker.updateTextureRegions() method.
- Added ability to pack "anonymous" pixmaps into PixmapPacker, which will appear in the generated texture but not a generated or updated TextureAtlas
- Added PixmapPacker.packDirectToTexture() methods.
- API Change: PixmapPacker.generateTextureAtlas(...) now returns an atlas which can be updated with subsequent calls to PixmapPacker.updateTextureAtlas(...)
- API Change: FreeTypeFontGenerator.generateFont(...) now works with a user-provided PixmapPacker.
- Added DirectionalLightsAttribute, PointLightsAttribute and SpotLightsAttribute, removed Environment#directionalLights/pointLights/spotLights, added Environment#remove, lights are now just like any other attribute. See also https://github.com/libgdx/libgdx/wiki/Material-and-environment#lights
- API Change: BitmapFont metrics now respect padding. #3074
- Update bullet wrapper to v2.83
- Added AnimatedTiledMapTile.getFrameTiles() method

[1.5.6]
- API Change: Refactored Window. https://github.com/libgdx/libgdx/commit/7d372b3c67d4fcfe4e82546b0ad6891d14d03242
- Added VertexBufferObjectWithVAO, see https://github.com/libgdx/libgdx/pull/2527
- API Change: Removed Mesh.create(...), use MeshBuilder instead
- API Change: BitmapFontData, BitmapFont, and BitmapFontCache have been refactored. http://www.badlogicgames.com/wordpress/?p=3658
- FreeTypeFontGenerator can now render glyphs on the fly.
- Attribute now implements Comparable, custom attributes might need to be updated, see: https://github.com/libgdx/libgdx/wiki/Material-and-environment#custom-attributes
- API Change: Removed (previously deprecated) GLTexture#createTextureData/createGLHandle, Ray#getEndPoint(float), Color#tmp, Node#parent/children, VertexAttribute#Color(), Usage#Color, ModelBuilder#createFromMesh, BoundingBox#getCenter()/updateCorners()/getCorners(), Matrix4.tmp

[1.5.5]
- Added iOS ARM-64 bit support for Bullet physics
- 3D Animation, NodeAnimation keyframes are separated into translation, rotation and scaling
- Added capability to enable color markup from inside skin json file.
- Exposed method ControllerManager#clearListeners on Controllers class
- Net#openURI now returns a boolean to indicate whether the uri was actually opened.
- DefaultShader now always combines material and environment attributes
- Added ShapeRenderer constructor to pass a custom shader program to ImmediateModeRenderer20.
- API Change: Group#toString now returns actor hierarchy. Group#print is gone.
- Added SpotLight class, see https://github.com/libgdx/libgdx/pull/2907
- Added support for resolving file handles using classpaths (ClasspathFileHandleResolver)

[1.5.4]
- Added support for image layers in Tiled maps (TiledMapImageLayer)
- Added support for loading texture objects from TMX Maps (TextureMapObject)
- Added support for border and shadow with FreeTypeFontGenerator - see https://github.com/libgdx/libgdx/pull/2774
- Now unknown markup colors are silently ignored and considered as normal text.
- Updated freetype from version 2.4.10 to 2.5.5
- Added 3rd party extensions to setup application, see 
- Updated to RoboVM 1.0.0-beta-04
- Updated to GWT 2.6.1, sadly GWT 2.7.0 isn't production ready yet.

[1.5.3]
- API Change: TextField#setRightAlign -> TextField#setAlignment
- I18NBundle is now compatible with Android 2.2
- Fixed GWT reflection includes for 3D particles
- 3D ParticleEffectLoader registered by default
- Added HttpRequestBuilder, see https://github.com/libgdx/libgdx/pull/2698
- Added LwjglApplicationConfiguration.useHDPI for Mac OS X with retina displays. Allows you to get "real" pixel coordinates for mouse and display coordinates.
- Updated RoboVM to 1.0.0-beta-03

[1.5.2]
- Fixed issue #2433 with color markup and alpha animation. 
- Fixed natives loading for LWJGL on Mac OS X

[1.5.1]
- Gradle updated to 2.2
- Android Gradle tooling updated to 1.0.0
- API Change: Switched from Timer to AnimationScheduler for driving main loop on GWT. Removed fps field from GwtApplicationConfiguration to instead let the browser choose the most optimal rate.
- API Change: Added pause and resume handling on GWT backend. When the browser supports the page visibility api, pause and resume will be called when the tab or window loses and gains visibility.
- API Change: Added concept of target actor, separate from the actor the action is added to. This allows an action to be added to one actor but affect another. This is useful to create a sequence of actions that affect many different actors. Previously this would require adding actions to each actor and using delays to get them to play in the correct order.
- Added 64-bit support for iOS sim and device
- Deprecated Node#children and Node#parent, added inheritTransform flag and methods to add/get/remove children
- API Change: By default keyframes are no longer copied from Model to ModelInstance but shared instead, can be changed using the `ModelInstance.defaultShareKeyframes` flag or `shareKeyframes` constructor argument.
- JSON minimal format now makes commas optional: newline can be used in place of any comma.
- JSON minimal format is now more lenient with unquoted strings: spaces and more are allowed.
- API Change: Added support for KTX/ZKTX file format, https://github.com/libgdx/libgdx/pull/2431
- Update stb_image from v1.33 to v1.48, see https://github.com/libgdx/libgdx/pull/2668
- Bullet Wrapper: added Gimpact, see https://github.com/libgdx/libgdx/issues/2619
- API Addition: Added MeshPartBuilder#addMesh(...), can be used to more easily combine meshes/models
- Update to LWJGL 2.9.2, fixes fullscreen mode on "retina" displays
- Fixes to RoboVM backend which would crash if accelerometer is used.

[1.5.0]
- API Addition: IOSInput now uses CMCoreMotion for accelerometer and magnetometer
- API Addition: Added getter for UITextField on IOS for keyboard customization 
- API Addition: Added ability to save PixmapPackers to atlas files. See PixmapPackerIO.
- API Addition: Added HttpRequestHeader and HttpResponseHeader with constants for HTTP headers.
- API Addition: HttpRequest is now poolable.
- New PNG encoder that supports compression, more efficient vertical flipping, and minimal allocation when encoding multiple PNGs.
- API Change: Label#setEllipse -> Label#setEllipsis.
- API Change: BatchTiledMapRenderer *SpriteBatch fields and methods renamed to *Batch
- API Change: ScrollPane#scrollToCenter -> ScrollPane#scrollTo; see optional boolean arguments centerHorizontal and centerVertical (scrollToCenter centered vertically only).
- API Change: Changed Input#getTextInput to accept both text and hint, removed Input#getPlaceholderTextInput.
- Bug Fix: Fixed potential NPE with immersive mode in the Android fragment backend. 
- iOS backend now supports sound ids, thanks Tomski!


[1.4.1]
- Update to the Gradle Integration plugin nightly build if you are on Eclipse 4.4.x!
- Update Intellij IDEA to 13.1.5+, because Gradle!
- Updated to Gradle 2.1 and Android build tools 20, default Android version to 20. You need to install the latest Android build tools via the SDK manager
- API Change: deprecation of bounding box methods, see https://github.com/libgdx/libgdx/pull/2408
- Added non-continuous rendering to iOS backend, thanks Dominik!
- Setup now uses Gradle 2.1 with default Android API level 20, build tools 20.0.0
- Non-continuous renderering implemented for iOS
- Added color markup support for scene2d label and window title.
- API Change: removed default constructor of DecalBatch, removed DefaultGroupStrategy
- Updated to latests RoboVM release, 1.0.0-alpha-04, please update your RoboVM plugins/installations
- Reduced I18NBundle loading times on Android and bypassed unclosed stream on iOS. 
- Removed the gdx-ai extension from the libGDX repository. Now it lives in its own repository under the libGDX umbrella, see https://github.com/libgdx/gdx-ai
- API Addition: Added randomSign and randomTriangular methods to MathUtils.
- API Addition: Decal has now a getter for the Color.
- API Addition: now I18NBundle can be set so that no exception is thrown when the key can not be found.
- API Addition: added annotation support in reflection layer, thanks code-disaster! https://github.com/libgdx/libgdx/pull/2215
- API Addition: shapes like Rect, Circle etc. now implement Shape2D interface so you can put them all into a single collection https://github.com/libgdx/libgdx/pull/2178 
- API Addition: bitmap fonts can now be loaded from an atlas via AssetManager/BitmapFontLoader, see https://github.com/libgdx/libgdx/pull/2110
- API Change: updated to RoboVM 1.0.0-SNAPSHOT for now until the next alpha is released.
- API Change: Table now uses padding from its background drawable by default. https://github.com/libgdx/libgdx/issues/2322
- Drawables now know their names, making debugging easier.
- API Change: Table fill now respects the widget's minimum size.
- Texture packer, fixed image size written to atlas file.
- API Change: Cell no longer uses primitive wrappers in public API and boxing is minimized.
- API Addition: TextureAttribute now supports uv transform (texture regions).
- API Change: Added parameters to Elastic Interpolation.
- API Change: Removed Actor#setCenterPosition, added setPosition(x,y,align).
- API Change: JsonReader, forward slash added to characters an unquoted strings cannot start with.
- API Change: Stage#cancelTouchFocus(EventListener,Actor) changed to cancelTouchFocusExcept.
- API Change: Json/JsonWriter.setQuoteLongValues() quotes Long, BigDecimal and BigInteger types to prevent truncation in languages like JavaScript and PHP.

[1.3.1]
- API change: Viewport refactoring. https://github.com/libgdx/libgdx/pull/2220
- Fixed GWT issues

[1.3.0]
- Added Input.isKeyJustPressed.
- API Addition: multiple recipients are now supported by MessageDispatcher, see https://github.com/libgdx/libgdx/wiki/Message-Handling#multiple-recipients
- API Change: State#onMessage now takes the message receiver as argument.
- API Addition: added StackStateMachine to the gdx-ai extension.
- API change: ShapeRenderer: rect methods accept scale, more methods can work under both line and fill types, auto shape type changing.
- API change: Built-in ShapeRenderer debugging for Stage, see https://github.com/libgdx/libgdx/pull/2011
- Files#getLocalStoragePath now returns the actual path instead of the empty string synonym on desktop (LWJGL and JGLFW).
- Fixed and improved xorshift128+ PRNG implementation.
- Added support for Tiled's animated tiles, and varying frame duration tile animations.
- Fixed an issue with time granularity in MessageDispatcher.
- Updated to Android API level 19 and build tools 19.1.0 which will require the latest Eclipse ADT 23.02, see http://stackoverflow.com/questions/24437564/update-eclipse-with-android-development-tools-23 for how things are broken this time...
- Updated to RoboVM 0.0.14 and RoboVM Gradle plugin version 0.0.10
- API Addition: added FreeTypeFontLoader so you can transparently load BitmapFonts generated through gdx-freetype via AssetManager, see https://github.com/libgdx/libgdx/blob/master/tests/gdx-tests/src/com/badlogic/gdx/tests/FreeTypeFontLoaderTest.java
- Preferences put methods now return "this" for chaining
- Fixed issue 2048 where MessageDispatcher was dispatching delayed messages immediately.
- API Addition: 3d particle system and accompanying editor, contributed by lordjone, see https://github.com/libgdx/libgdx/pull/2005
- API Addition: extended shape classes like Circle, Ellipse etc. with hashcode/equals and other helper methods, see https://github.com/libgdx/libgdx/pull/2018
- minor API change (will not increase minor revision number): fixed a bug in handling of atlasPrefixes, https://github.com/libgdx/libgdx/pull/2023
- Bullet: btManifoldPoint member getters/setters changed from btVector3 to Vector3, also it is no longer pooled, instead static instances are used for callback methods
- Added Intersector#intersectRayRay to detect if two 2D rays intersect, see https://github.com/libgdx/libgdx/pull/2132
- Bullet: ClosestRayResultCallback, AllHitsRayResultCallback, LocalConvexResult, ClosestConvexResultCallback and subclasses now use getter/setters taking a Vector3 instead of btVector3, see https://github.com/libgdx/libgdx/pull/2176
- 2d particle system supports pre-multiplied alpha.
- Bullet: btIDebugDrawer/DebugDrawer now use pooled Vector3 instances instead of btVector3, see https://github.com/libgdx/libgdx/issues/2174

[1.2.0]
- API Addition: Some OpenGL profiling utilities have been added, see https://github.com/libgdx/libgdx/wiki/Profiling
- API Addition: A FreeTypeFontGeneratorLoader has been added to the gdx-freetype extension
- API change: Animation#frameDuration and #animationDuration are now hidden behind a getter/setter and dynamic
- API Addition: Vector#setZero
- API Addition: gdx-ai, extension for AI algorithms. Currently supports FSMs, see https://github.com/libgdx/libgdx/wiki/Artificial-Intelligence
- API change: TableLayout has been forked and integrated into libgdx more tightly, see http://www.badlogicgames.com/wordpress/?p=3458
- API Addition: added equals/hashCode methods to Rectangle, may break old code (very, very unlikely)
- API Addition: scene2D Actors now have a setCenterPosition method, see https://github.com/libgdx/libgdx/pull/2000

[1.1.0]
- Updated to RoboVM 0.0.13 and RoboVM Gradle plugin 0.0.9
- Big improvements to setup-ui and build times in Intellij IDEA https://github.com/libgdx/libgdx/pull/1865
- Setup now uses android build tools version: 19.1.0
- BitmapFontCache now supports in-string colored text through a simple markup language, see https://github.com/libgdx/libgdx/wiki/Color-Markup-Language
- Added i18n localization/internationalization support, thanks davebaol, see https://github.com/libgdx/libgdx/wiki/Internationalization-and-Localization
- Possibility to override density on desktop to simulate mobile devices, see https://github.com/libgdx/libgdx/pull/1825
- Progressive JPEG support through JPGD (https://code.google.com/p/jpeg-compressor/).
- Mavenized JGLFW backend
- Box2D: Added MotorJoint and ghost vertices on EdgeShape
- Updated GWT Box2D to latest version
- Updated native Box2D to latest version 2.3.1, no API changes
- API change: Matrix4.set(x,y,z, translation) changed, z axis is no more flipped
- API addition: Matrix4.avg(Matrix4[],float[]) that lets weighted averaging multiple matrices, Quaternion.slerp(Quaternion[],float[]) that lets weighted slerping multiple Quaternions
- fixed the long standing issue of the alpha=1 not actually being fully opaque, thanks kalle! https://github.com/libgdx/libgdx/issues/1815
- down to 25 issues on the tracker, 8 bugs, 17 enhancement requests :)


[1.0.1]
- updated to RoboVM 0.12 (and so should you!)
- fixed GC issues on iOS with regards to touch (thanks Niklas!), see https://github.com/libgdx/libgdx/pull/1758
- updated gwt gradle plugin to 0.4, android build tools to 0.10, gradle version to 1.11
- Tiled maps are now always y-up
- Tiled maps now support drawing offsets for tiles
- FileHandle#list is now supported in GWT!
- FileHandle#list now supports FileFilters
- Controllers now reinitialize on the desktop when switching between windowed/fullscreen
- added a Texture unpacker that will extract all images from a texture atlas, see https://github.com/libgdx/libgdx/pull/1774
- updates to gdx-setup
- CustomCollisionDispatcher in bullet, see https://github.com/libgdx/libgdx/commit/916fc85cecf433c3461b458e00f8afc516ad21e3

[1.0.0]
- Box2D is no longer in the core, it has been moved to an extension. See http://www.badlogicgames.com/wordpress/?p=3404
- Merged gdx-openal project into gdx-backend-lwjgl
- Now LoadedCallback in AssetLoaderParameters is always called after loading an asset from AssetManager, even if the asset is already loaded
- Added Payload as a new parameter to Source.dragStop, see https://github.com/libgdx/libgdx/pull/1666
- You can now load PolygonRegions via AssetLoader,  see https://github.com/libgdx/libgdx/pull/1602
- implemented software keyboard support in RoboVM iOS backend
- Fixed an issue where key event timestamp is not set by the android backend.
- scene2d.ui, added to TextArea the preferred number of rows used to calculate the preferred height.
- scene2d.actions, fixed infinite recursion for event listener's handle(event).
- Various Quaternion changes.
- scene2d.ui, fixed a drawing issue with knobBefore when there's no knob (typical progress bar).
- Various MeshBuilder fixes and additions.
- Math package: added cumulative distribution.
- Fixed Music isPlaying() on iOS when is paused.
- Added support for C-style comments to JsonReader (mainly used for json skin files).
- Support for resource removal from Skin objects.
- Added fling gesture to generate fling in scrollpane.
- Vector classes now have mulAdd method for adding pre-multiplied values
- Vector implementations no longer use squared value for margin comparisons, see: isZero(float margin), isUnit(float margin).
- Vector2 now has isUnit and isZero methods (copied from Vector3)
- Removed deprecated methods from Vector classes.
- Added new headless backend for server applications
- Support 'scaledSize' as a json skin data value for BitmapFont
- Added setAlpha(float a) method to Sprite class
- Added Input.Keys.toString(int keycode) and Input.Keys.valueOf(String keyname) methods
- Added Immersive Mode support to Android backend
- Added userObject to Actor in scene2d, allowing for custom data storage
- Altered Android's hide status bar behavior
- Changed the way wakelocks are implemented. You no longer need any special permissions for the libgdx wakelock
- BitmapFontCache setColor changes to match SpriteBatch and friends. http://www.badlogicgames.com/forum/viewtopic.php?f=23&t=12112
- Changed ParticleEffect: the ParticleEffect.save method now takes a Writer instead of a File
- TexturePacker2 renamed to TexturePacker, added grid and scaling settings.
- Added support for custom prefrences on the desktop backends.
- Fixed double resume calls on iOS.
- Android Music no longer throws exceptions if MediaPlayer is null.
- PolygonSpriteBatch implements Batch.
- New scene2d actions: EventAction, CountdownEventAction.
- Adds cancelHttpRequest() method to Net interface
- Updated GWT/HTML5 Backend to GWT 2.6.0
- Minimal Android version is 2.2, see http://www.badlogicgames.com/wordpress/?p=3297
- Updated to LWJGL 2.9.1
- Can now embed your libgdx app as a fragment, more info on the wiki
- scene2d.ui, renamed Actor methods translate, rotate, scale, size to moveBy, rotateBy, scaleBy, sizeBy. May have conflicts with Actions static import, eg you'll need to use "Actions.moveBy"
- scene2d.ui, Table background is now drawn usign the table's transform
- scene2d.ui, added Container which is similar to a Table with one cell, but more lightweight
- Added texture filters and mip map generation to BitMapFontLoader and FreeTypeFontGenerator
- scene2d.ui, VerticalGroup and HorizontalGroup got pad, fill and an API similar to Table/Container
- Removed OpenGL ES 1.0, 1.1 support; see http://www.badlogicgames.com/wordpress/?p=3311
- Added OpenGL ES 3 support
- Updated Android backend, demos, tests to 4.4
- Added Viewport, changed Stage to have a Viewport instead of a Camera (API change, see http://www.badlogicgames.com/wordpress/?p=3322 ).
- Changed play mode constants of Animation class to enumeration, see http://www.badlogicgames.com/wordpress/?p=3330
- Updated to RoboVM 0.0.11 and RoboVM Gradle plugin 0.0.6, see http://www.badlogicgames.com/wordpress/?p=3351
- Updated to Swig 3.0 for Bullet, disabled SIMD on Mac OS X as alignements are broken in Bullet, see https://github.com/libgdx/libgdx/pull/1595
- TextureData can only be Custom or Pixmap; compressed image files are considered custom

[0.9.9]
- added setCursorImage method to Input interface to support custom mouse cursors on the desktop
- removed Xamarin backend, see http://www.badlogicgames.com/wordpress/?p=3213
- added Select class for selecting kth ordered statistic from arrays (see Array.selectRanked() method)
- refactored Box2D to use badlogic Arrays instead of java.util.ArrayLists
- MipMapGenerator methods now don't take disposePixmap argument anymore
- added GLTexture, base class for all textures, encapsulates target (2d, cubemap, ...)
- added CubeMap, 6 sided texture
- changed TextureData#consumeCompressedData, takes target now
- added RoboVM backend jar and native libs (libObjectAL, libgdx, in ios/ folder of distribution)
- added RoboVM backend to build
- changed Bullet wrapper API, see http://www.badlogicgames.com/wordpress/?p=3150
- changed MusicLoader and SoundLoader to be asynchronous loaders
- changed behaviour of Net#sendHttpRequest() so HttpResponseListener#handleHttpResponse() callback is executed in worker thread instead of main thread
- added Bresenham2, for drawing lines on an integer 2D grid
- added GridPoint2 and GridPoint3, representing integer points in a 2D or 3D grid
- added attribute location caching for VertexData/Mesh. Hand vertex attribs to a ShaderProgram, get back int[], pass that to Mesh
- added Android x86 builds, removed libandroidgl20.so, it's now build as part of gdx-core for Android
- changed method signature on Box2D World#getBodies and World#getJoints, pass in an Array to fill
- removed glGetShaderSource from GL20, use ShaderProgram#getVertexShaderSource/getFragmentShaderSource instead
- added reflection api
- added AsynchExecutor, execute tasks asynchronously. Used for GWT mainly.
- removed FileHandle#file(), has no business in there.
- removed box2deditor
- removed custom typedarrays in gwt backend
- added classpath files support for gwt backend (limited)
- moved AndroidWallpaperListener to Android Backend
- added new VertexAttribute Usage flags, bone weight, tangent, binormal. previously encoded as Usage.Generic. Also
  added field "unit" to VertexAttribute, used by texture coordinates and bone weights to specify index/unit.
- setup-ui template for iOS disables pngcrush, also updated wiki iOS article
- add Pixmap#fillTriangle via jni gdx2d_fill_triangle() to fill a triangle based on its vertices.
- add asynchronous download with continuous progress feedback to GWT asset preloader, see https://github.com/libgdx/libgdx/pull/409?w=1
- add capability to add/exclude package/classes GWT Reflection system, see https://github.com/libgdx/libgdx/pull/409?w=1
- add updated gdx-tiled-preprocessor, generate one single TextureAtlas for all the specified Tiled maps, see http://www.badlogicgames.com/forum/viewtopic.php?f=17&t=8911
- maps API, add new AtlasTiledMapLoader for loading maps produced by the tiled preprocessor tool
- ImageProcessor, TexturePacker2 now accepts BufferedImage objects as input
- TexturePacker2 now avoids duplicated aliases
- Updated to LWJGL 2.9.0
- refactored JSON API, see http://www.badlogicgames.com/wordpress/?p=2993
- Updated Box2D to the latest trunk. Body#applyXXX methods now take an additional boolean parameter.
- TmxMapLoader has a flag in Parameters that lets you specify whether to generate mipmaps
- Animation#isAnimationFinished was fixed to behave as per javadocs (ignores looping)
- remove GLU interface and implementations. Use Matrix4 et al instead. see http://www.badlogicgames.com/wordpress/?p=2886
- new maps API, see http://www.badlogicgames.com/wordpress/?p=2870
- removed static public tmp Vector2 instances, manage such temporary vars yourself, see http://www.badlogicgames.com/wordpress/?p=2840
- changed Scene2D Group#clear(), see http://www.badlogicgames.com/wordpress/?p=2837
- changed the build system, natives are now fetched from the build server, see http://www.badlogicgames.com/wordpress/?p=2821
- freetype extension supported on iOS, see http://www.badlogicgames.com/wordpress/?p=2819
- changed ShapeRenderer API, see http://www.badlogicgames.com/wordpress/?p=2809
- changed Actions.add to addAction, changed parameter order, and added removeAction, addListener, removeListener
- Box2d joints now allow for user data
- Changes to Intersector, Circle, Rectangle and BoundingBox for consistency in #overlap, #intersect and #contains methods, see https://github.com/libgdx/libgdx/pull/312
- Removed LwjglApplicationConfiguration CPU sync. Added foreground and background target framerate.
- scene2d, no longer use getters/setters internally for Actor x, y, width, height, scalex, scaley and rotation.
- Array, detect nested iterator usage and throw exception.
- Added getVolume to Music class and Android, IOS and GWT backends
- 1381, fixed JSON parsing of longs. In addition to Float, it now parses Long if no decimal point is found.
- Changed Array constructors that took an array to have offset and count
- scene2d, Actor parentToLocalCoordinates and localToParentCoordinates refactoring, see http://www.badlogicgames.com/forum/viewtopic.php?p=40441#p40441
- scene2d, Action#setActor no longer calls reset if the Action has no pool. This allows non-pooled actions to be add and removed from actors, restarted, and reused.
- ScrollBar#setForceOverscroll renamed to setForceScroll, as it affects more than just overscroll.
- ArrayMap#addAll renamed to putAll to match the other maps.
- Added ObjectSet and IntSet.
- Added completion listener to Music.
- Added Music#setPan.
- Sound#play and Sound#loop on Android now return -1 on failure, to match other backends.
- DelegateAction subclasses need to implement delegate() instead of act(). http://www.badlogicgames.com/forum/viewtopic.php?p=43576#p43576
- Added pause and resume methods to Sound.
- Changed AssetErrorListener#error to have AssetDescriptor to enable access to parameters of failed asset.
- Changed SelectBoxStyle to have ScrollPaneStyle and ListStyle for fully customizing the drop down list. http://www.badlogicgames.com/wordpress/?p=3110
- AssetLoader now takes a FileHandle that is the resolved file name. The AssetLoader no longer has to resolve the file name, so we can prevent it from being resolved twice.
- Rewrote EarClippingTriangulator to not allocate (no more Vector2s).
- Added ParticleEffectLoader to make AssetManager load ParticleEffects
- Added GeometryUtils, more Intersector functions, DelaunayTriangulator, ConvexHull.
- Added getBoundingBox to ParticleEffect
- EarClippingTriangulator changed to return triangle indices.
- PolygonSpriteBatch and friends refactored to use triangle indices.
- Added add(T, float), remove(int), remove(T) and clear() methods to BinaryHeap
- Bitmap Font changes:
	- FreeTypeFontGenerator allows you to specify the PixmapPacker now, to create an atlas with many different fonts (see FreeTypePackTest)
	- BitmapFont, BitmapFontCache and FreeTypeFontGenerator now support fonts with multiple texture pages. (see BitmapFontTest and FreeTypePackTest)
	- BitmapFontData.imagePath and getImagePath() is depreacted, use imagePaths[] and getImagePath(int) instead
	- Added two BitmapFont constructors for convenience; no need to specify flip boolean
	- Added getCache() to BitmapFont, for expert users who wish to use the BitmapFontCache (see BitmapFontTest)
	- FreeTypeFontGenerator now includes setMaxTextureSize and getMaxTextureSize to cap the generated glyph atlas size (default 1024)
- added render-hooks beginRender() and endRender() to BatchTiledMapRenderer
- Added panStop to GestureListener interface.
- ScissorStack#calculateScissors changed to take viewport, enabling it to work with glViewport.
- Added Bits#getAndClear, Bits#getAndSet and Bits#containsAll
- Added setX and setY to TextureAtlas.AtlasSprite so it matches expected behavior

[0.9.8]
- see http://www.badlogicgames.com/wordpress/?p=2791

[0.9.7]
- see http://www.badlogicgames.com/wordpress/?p=2664

[0.9.6]
- see http://www.badlogicgames.com/wordpress/?p=2513<|MERGE_RESOLUTION|>--- conflicted
+++ resolved
@@ -12,11 +12,8 @@
 - [BREAKING CHANGE] 3D API - max bone weights is now configurable and limited to 4 by default. Change this value if you need less or more. See #6522.
 - [BREAKING CHANGE] Mesh#getVerticesBuffer, Mesh#getIndicesBuffer, VertexData#getBuffer, and IndexData#getBuffer are deprecated in favor to new methods with boolean parameter. If you subclassed some of these classes, you need to implement the new methods.
 - [BREAKING CHANGE] Desktop: The return value of AudioDevice#getLatency() is now in samples, and not milliseconds
-<<<<<<< HEAD
 - [BREAKING CHANGE] optimized Mesh#bind and Mesh#unbind have a new parameter for instanced attribute locations. If you use these methods without instancing, you can pass a null value.
-=======
 - LWJGL Fix: setPosision() for MP3 files.
->>>>>>> db2a90c5
 - iOS: Add new MobiVM MetalANGLE backend
 - iOS: Update to MobiVM 2.3.19
 - Update to LWJGL 3.3.2
