[1.9.15]
<<<<<<< HEAD
- [BREAKING CHANGE] BaseTmxMapLoader no longer parses point objects into zero-sized RectangleMapObject. Instead, points are now represented with PointMapObject
=======
- Scene2d.ui: Added new ParticleEffectActor to use particle effects on Stage
- API addition: iOS: Added HdpiMode option to IOSApplicationConfiguration to allow users to set whether they want to work in logical or raw pixels (default logical).
- Fix for #6377 Gdx.net.openURI not working with targetSdk 30
>>>>>>> 351aa222

[1.9.14]
- [BREAKING CHANGE] iOS: IOSUIViewController has been moved to its own separate class 
- [BREAKING CHANGE] API Change: G3D AnimationDesc#update now returns -1 (instead of 0) if animation not finished.
- [BREAKING CHANGE] InputEventQueue no longer implements InputProcessor, pass InputProcessor to #drain.
- [BREAKING CHANGE] HeadlessApplicationConfiguration#renderInterval was changed to #updatesPerSecond
- API addition: Added Pixmap#setPixels(ByteBuffer).
- API change: ScreenUtils#getFrameBufferPixmap is deprecated in favor to new method Pixmap#createFromFrameBuffer.
- API Addition: Added overridable createFiles() methods to backend application classes to allow initializing custom module implementations.
- API Addition: Add a Graphics#setForegroundFPS() method.

[1.9.13]
- [BREAKING CHANGE] Fixed keycode representations for ESCAPE, END, INSERT and F1 to F12. These keys are working on Android now, but if you hardcoded or saved the values you might need to migrate.
- [BREAKING CHANGE] TextureAtlas.AtlasRegion and Region splits and pads fields have been removed and moved to name/value pairs, use #findValue("split") and #findValue("pad") instead.
- iOS: Update to MobiVM 2.3.12
- GWT: Key codes set with Gdx.input.setCatchKey prevent default browser behaviour
- Added Scaling.contain mode: Scales the source to fit the target while keeping the same aspect ratio, but the source is not scaled at all if smaller in both directions.
- API Addition: Added hasContents() to Clipboard interface, to reduce clipboard notifications on iOS 14
- TOOLS Features: Blending mode can be changed in Flame particle 3D editor.
- Input Keycodes added: CAPS_LOCK, PAUSE (aka Break), PRINT_SCREEN, SCROLL_LOCK, F13 to F24, NUMPAD_DIVIDE, NUMPAD_MULTIPLY, NUMPAD_SUBTRACT, NUMPAD_ADD, NUMPAD_DOT, NUMPAD_COMMA, NUMPAD_ENTER, NUMPAD_EQUALS, NUMPAD_LEFT_PAREN, NUMPAD_RIGHT_PAREN, NUM_LOCK.
  Following changes might be done depending on platform: Keys.STAR to Keys.NUMPAD_MULTIPLY, Keys.SLASH to Keys.NUMPAD_DIVIDE, Keys.NUM to Keys.NUM_LOCK, Keys.COMMA to Keys.NUMPAD_COMMA, Keys.PERIOD to Keys.NUMPAD_DOT, Keys.COMMA to Keys.NUMPAD_COMMA, Keys.ENTER to Keys.NUMPAD_ENTER, Keys.PLUS to Keys.NUMPAD_ADD, Keys.MINUS to Keys.NUMPAD_SUBTRACT
- Added a QuadFloatTree class.
- Desktop: Cubemap Seamless feature is now enabled by default when supported, can be changed via backend specific methods, see supportsCubeMapSeamless and enableCubeMapSeamless in both LwjglGraphics and Lwjgl3Graphics.
- API Addition: TextureAtlas reads arbitrary name/value pairs for each region. See #6316.
- TexturePacker writes using a new format when legacyOutput is false (default is true). TextureAtlas can read both old and new formats. See #6316.

[1.9.12]
- [BREAKING CHANGE] iOS: Changed how Retina/hdpi handled on iOS. See #3709.
- [BREAKING CHANGE] API Change: InputProcessor scrolled method now receives scroll amount for X and Y. Changed type to float to support devices which report fractional scroll amounts. Updated InputEvent in scene2d accordingly: added scrollAmountX, scrollAmountY attributes and corresponding setters and getters. See #6154.
- [BREAKING CHANGE] API Change: Vector2 angleRad(Vector2) now correctly returns counter-clockwise angles. See #5428
- [BREAKING CHANGE] Android: getDeltaTime() now returns the raw delta time instead of a smoothed one. See #6228.
- Fixed vertices returned by Decal.getVertices() not being updated
- Fixes Issue #5048. The function Intersector.overlapConvexPolygons now should return the right minimum translation vector values.
- Update to MobiVM 2.3.11
- API Change: Removed Pool constructor with preFill parameter in favor of using Pool#fill() method. See #6117
- API Addition: Slider can now be configured to only trigger on certain mouse button clicks (Slider#setButton(int)).
- Fixed GlyphLayout not laying out correctly with color markup.
- Fixed TileDrawable not applying its scale correctly.
- API Addition: Added epsilon methods to maps with float values.
- API Addition: Added an insertRange method to array collections.
- Fixed GestureDetector maxFlingDelay.
- API Change: Changed default GestureDetector maxFlingDelay to Integer.MAX_VALUE (didn't work before, this matches that).
- Gdx.files.external on Android now uses app external storage - see wiki article File handling for more information
- Improved text, cursor and selection rendering in TextArea.
- API Addition: Added setProgrammaticChangeEvents, updateVisualValue, round methods to ProgressBar/Slider.
- iOS: Keyboard events working on RoboVM on iOS 13.5 and up, uses same API as on other platforms
- API Addition: Added AndroidLiveWallpaper.notifyColorsChanged() to communicate visually significant colors back to the wallpaper engine.
- API Change: AssetManager invokes the loaded callback when an asset is unloaded from the load queue if the asset is already loaded.
- GWT: changed audio backend to WebAudio API. Now working on mobiles, pitch implemented. Configuration change: preferFlash removed. When updating existing projects, you can remove the soundmanager js files from your webapp folder and the references to it from index.html
- GWT: added possibility to lazy load assets via AssetManager instead of preload them before game start. See GWT specifics wiki article for more information.
- GWT: New configuration setting usePhysicalPixels to use native resolution on mobile / Retina / HDPI screens. When using this option, make sure to update your code in index.html and HTMLLauncher from setup template.
- GWT: GwtApplicationConfiguration and GWT backend now support an application to be resizable or fixed size. You can remove your own resizing code from your HTMLLaunchers.
- GWT: Assets in distribute build are renamed with md5 hash suffix to bypass browser cache on changes
- GWT: Fixed GwtFileHandle that was only returning text assets when listing a directory, now returns all children
- API Addition: Pixmap.downloadFromUrl() downloads an image from http(s) URLs and passes it back as a Pixmap on all platforms
- Added support for Linux ARM builds.
	- 32-bit: ARMv7/armhf
	- 64-bit: ARMv8/AArch64
- API Change: Removed arm abi from SharedLibraryLoader
- API Addition: Added a Lwjgl3ApplicationConfiguration#foregroundFPS option.
- API Change: Utility classes are now final and have a private constructor to prevent instantiation.
- API Change: ScrollPane now supports all combinations of scrollBarsOnTop and fadeScrollBars.
- API Addition: Added new methods with a "deg" suffix in the method's name for all Vector2 degrees-based methods and deprecated the old ones.
- API Addition: Added Slider#setVisualPercent.
- API Change: Enabling fullscreen mode on the lwjgl3 backend now automatically sets the vsync setting again.
- API Addition: Added put(key, value, defaultValue) for maps with primitive keys, so the old value can be returned.
- API Addition: Added ObjectLongMap.
- Added Intersector#intersectRayOrientedBoundsFast to detect if a ray intersects an oriented bounding box, see https://github.com/libgdx/libgdx/pull/6139
- API Addition: Added Table#clip() and Container#clip() methods.
- API Addition: Added getBackgroundDrawable() to Button.
- API Addition: Added imageCheckedDown and getImageDrawable() to ImageButton and ImageTextButton.
- API Addition: Added focusedFontColor, checkedFocusedFontColor, and getFontColor() to TextButton and ImageTextButton.
- API Addition: Added wrapReverse setting to HorizontalGroup.
- API Addition: Added Slider style drawables for over and down: background, knobBefore, and knobAfter.
- Fixed LwjglFrame not hiding the canvas in some situations.
- API Change: Table#round uses ceil/floor and is applied during layout, rather than afterward.
- Fixed blurry NinePatch rendering when using a single center region.
- API Change: Upon changing the window size with the lwjgl3 backend, the window is centered on the monitor.
- Fixed DepthShaderProvider no longer creates one DepthShader per bones count. Now it creates only one skinned variant and one non-skinned variant based on DepthShader/Config numBones.
- API Addition: Added Intersector#intersectPlanes to calculate the point intersected by three planes, see https://github.com/libgdx/libgdx/pull/6217
- API Addition: Added alternative Android Audio implementation for performant sound. See https://github.com/libgdx/libgdx/pull/6243.
- API Addition: Expose SpriteBatch and PolygonSpriteBatch setupMatrices() as protected.
- API Addition: New parameter OnscreenKeyboardType for Input.setOnscreenKeyboardVisible and Input.getTextInput 

[1.9.11]
- Update to MobiVM 2.3.8
- Update to LWJGL 3.2.3
- Fixed AndroidInput crashes due to missing array resize (pressure array).
- API Change: Ray#set methods and Ray#mul(Matrix4) normalize direction vector. Use public field to set and avoid nor()
- API Change: New internal implementation of all Map and Set classes (except ArrayMap) to avoid OutOfMemoryErrors when too many keys collide. This also helps resistance against malicious users who can choose problematic names.
- API Addition: OrderedMap#alter(Object,Object) and OrderedMap#alterIndex(int,Object) allow swapping out a key in-place without changing its value; OrderedSet also has this.
- API Addition: Json can now read/write: ObjectIntMap, ObjectFloatMap, IntMap, LongMap.
- API Addition: Added @Null annotation for IDE null analysis. All parameters and return values should be considered non-null unless annotated (or javadoc'ed if not yet annotated).
- API Addition: Added ParticleEmitter#preAllocateParticles() and ParticleEffect#preAllocateParticles() to avoid particle allocations during updates.
- Fixed changing looping state of already playing sounds on Android by first pausing the sound before setting the looping state (see #5822).
- API Change: scene2d: Table#getRow now returns -1 when over the table but not over a row (used to return the last row).
- API Change: scene2d: Tree#addToTree and #removeFromTree now have an "int actorIndex" parameter.
- API Addition: scene2d: Convenience method Actions#targeting(Actor, Action) to set an action's target.
- API Change: scene2d: In TextField, only revert the text if the change event was cancelled. This allows the text to be manipulated in the change listener.
- API Change: scene2d: Tree.Node#removeAll renamed to clearChildren.
- API Addition: scene2d: Added SelectBox#setSelectedPrefWidth to make the pref width based on the selected item and SelectBoxStyle#overFontColor.
- API Change: DefaultTextureBinder WEIGHTED strategy replaced by LRU strategy.
- API Change: ShaderProgram begin and end methods are deprecated in favor to bind method.
- API Addition: Added a OpenALAudio#getSourceId(long) method.
- API Addition: Added a ShaderProgram#getHandle() method.
- API Change: Replaced deprecated android support libraries with androidx. AndroidFragmentApplication is only affected.
- API Addition: Created interfaces AndroidAudio and AndroidInput and added AndroidApplication#createAudio and AndroidApplication#createInput to allow initializing custom module implementations.
- Allows up to 64k (65536) vertices in a Mesh instead of 32k before. Indices can use unsigned short range, so index above 32767 should be converted to int using bitwise mask, eg. int unsigneShortIndex = (shortIndex & 0xFFFF).
- API Change: DragAndDrop only removes actors that were not already in the stage. This is to better support using a source actor as the drag actor, see #5675 and #5403.
- API Change: Changed TiledMapTileLayer#tileWidth & #tileHeight from float to int
- API Addition: convenient Matrix4 rotate methods: rotateTowardDirection and rotateTowardTarget
- API Addition: Convenience method Actions#targeting(Actor, Action) to set an action's target.
- API Change: Correction of TextField#ENTER_ANDROID renamed to NEWLINE and TextField#ENTER_DESKTOP renamed to CARRIAGE_RETURN.
- API Change: Changed the visibility of TextField#BULLET, TextField#DELETE, TextField#TAB and TextField#BACKSPACE to protected.
- API Addition: TextField and TextArea are providing the protected method TextField#checkFocusTraverse(char) to handle the focus traversal.
- API Addition: UIUtils provides the constants UIUtils#isAndroid and UIUtils#isIos now.
- Fixed: The behaving of TextFields and TextAreas new line and focus traversal works like intended on all platforms now.
- API Change: Changed Base64Coder#encodeString() to use UTF-8 instead of the platform default encoding. See #6061
- Fixed: SphereShapeBuilder poles are now merged which removes lighting artifacts, see #6068 for more information.
- API Change: Matrix3#setToRotation(Vector3, float float) now rotates counter-clockwise about the axis provided. This also changes Matrix3:setToRotation(Vector3, float) and the 3d particles will rotate counter-clockwise as well. 
- API Change: TexturePacker uses a dash when naming atlas page image files if the name ends with a digit or a digit + 'x'.
- API Addition: Added Skin#setScale to control the size of drawables from the skin. This enables scaling a UI and using different sized images to match, without affecting layout.
- API Change: Moved adding touch focus from Actor#notify to InputListener#handle (see #6082). Code that overrides InputListener#handle or otherwise handles InputEvent.Type.touchDown events must now call Stage#addTouchFocus to get touchDragged and touchUp events.
- API Addition: Added AsynchronousAssetLoader#unloadAsync to fix memory leaks when an asset is unloaded during loading.
- Fixed Label text wrapping when it shouldn't (#6098).
- Fixed ShapeRenderer not being able to render alpha 0xff (was max 0xfe).
- API Change: glGetActiveUniform and glGetActiveAttrib parameter changed from Buffer to IntBuffer.

[1.9.10]
- API Addition: Allow target display for maximization LWJGL3 backend
- API Addition: Accelerometer support on GWT
- API Change: Set default behaviour of iOS audio to allow use of iPod
- API Change: IOSDevice is no longer an enum to allow users to add their own new devices when LibGDX is not up to date
- API Addition: Add statusBarVisible configuration to IOSApplicationConfiguration
- Update GWT Backend to GWT 2.8.2
- Update Android backend to build against API 28 (Android 9.0)
- API Addition: Input.isButtonJustPressed
- Update to LWJGL 2 backend to 2.9.3
- Update to MobiVM 2.3.6 release
- Update to LWJGL 3.2.1
- API Addition: Input allows getting the maximum number of pointers supported by the backend
- API Addition: Configuration option added to allow setting a max number of threads to use for net requests
- API Change: NetJavaImpl now uses a cached thread pool to allow concurrent requests (by default, the thread pool is unbounded - use maxNetThreads in backend configurations to set a limit - set to 1 for previous behavior)
- API Addition: New MathUtils norm and map methods
- API Change: Pixmap blending was incorrect. Generated fonts may change for the better, but may require adjusting font settings.
- API Change: Particle effects obtained from a ParticleEffectPool are now automatically started
- Removed OSX 32-bit support
- API Change: By default LWJGL2 backend no longer does pause/resume when becoming background/foreground window. New app config setting was added to enable the old behavior.
- API Change: By default LWJGL2 backend now does pause/resume when window is minimized/restored. New app config setting was added to disable this behavior.
- LWJGL3: Fixed window creation ignoring refresh rate of fullscreen mode.
- TmxMapLoader and AtlasTmxMapLoader refactoring: Shared functionality was moved to BaseTmxMapLoader, duplicate code was removed.
- AtlasTmxMapLoader supports group layers now (a positive side effect of the BaseTmxMapLoader refactoring).
- API Change: TmxMapLoader and AtlasTmxMapLoader: load/loadAsync methods work exactly as before, but many methods of these classes had to change. This makes it possible implement new Tiled features.
- API Addition: TextField#drawMessageText.
- Fixed TextField rendering text outside the widget at small sizes.
- API Addition: Group#getChild(int)
- API Addition: notEmpty() for collections.
- API Change: scene2d.ui Tree methods renamed for node set/getObject to set/getValue.
- API Change: scene2d.ui Tree and Tree.Node require generics for the type of node, values, and actors.
- API Change: For Selection in scene2d.utils "toggle" is now respected when !required and selected.size == 1.
- API Addition: new InstanceBufferObject and InstanceBufferObjectSubData classes to enable instanced rendering.
- API Addition: Support for InstancedRendering via Mesh
- API Change: Cell#setLayout renamed to setTable.
- API Addition: Added Collections#allocateIterators. When true, iterators are allocated. When false (default), iterators cannot be used nested.
- API Addition: Added Group#removeActorAt(int,boolean) to avoid looking up the actor index. Subclasses intending to take action when an actor is removed may need to override this new method.
- API Change: If Group#addActorAfter is called with an afterActor not in the group, the actor is added as the last child (not the first).

[1.9.9]
- API Addition: Add support for stripping whitespace in PixmapPacker
- API Addition: Add support for 9 patch packing in PixmapPacker
- API Addition: Pressure support for ios/android. https://github.com/libgdx/libgdx/pull/5270
- Update to Lwjgl 3.2.0
- Update android level we build against to 7.1 (API 25)
- API Change: gdx-tools no longer bundles dependencies to be compatible with java 9
- Skin JSON files can now use the simple names of classes, i.e. "BitmapFont" rather than "com.badlogic.gdx.graphics.g2d.BitmapFont". Custom classes can be added by overriding Skin.getJsonLoader() and calling json.setClassTag().
- Skin supports cascading styles in JSON. Use the "parent" property to tag another style by name to use its values as defaults. See https://github.com/libgdx/libgdx/blob/master/tests/gdx-tests-android/assets/data/uiskin.json for example.
- SkinLoader can be used on subclasses of Skin by overriding generateSkin(). 
- API addition: Tree indentation can be customized.
- Fixed GlyphLayout not respecting BitmapFontData#down.
- API Addition: Added faceIndex paramter to #FreeTypeFontGenerator(FileHandle, int).
- API Change: BitmapFont#getSpaceWidth changed to BitmapFont#getSpaceXadvance.
- Many GlyphLayout fixes.
- API Addition: Added FileHandle#map(), can be used to memory map a file
- API Change: BitmapFontData#getGlyphs changed for better glyph layout. See https://github.com/libgdx/libgdx/commit/9a7dfdff3c6374a5ebd2f33a819982aceb287dfa
- API Change: Actor#hit is now responsible for returning null if invisible. #5264
- API Addition: Added [Collection]#isEmpty() method to all 22 custom LibGDX-collections (e.g. Array, ObjectMap, ObjectSet, Queue, ...)
- API Addition: StringBuilder#clear()
- API Addition: Color#WHITE_FLOAT_BITS
- Table layout fixed when expand is used and the layout width is less than the table's min width.
- InputMultiplexer#setProcessors(Array) now copies the items instead of using the specified array instance.
- API Change: A wrapped HorizontalGroup or VerticalGroup will now size children down to their min size if the group is smaller than their pref size.
- LWJGL3: useVSync() is now a per-window setting. Any additional windows should disable vsync to avoid frames dropping to (refresh rate / # of windows).
- Batch and sprite implementations and SpriteCache store Color separately from the float packed color, since converting to/from float is lossy.
- API Change: NumberUtils floatToIntColor expands the alpha from 0-254 to 0-255, so 255 doesn't become 254 from conversion from int to float to int.
- API Change: Batch and Decal setColor(float) renamed to setPackedColor for differentiation, since the conversion from float to Color is lossy.
- API Change: PolygonSprite getVertexColor renamed to getPackedColor to match other classes.
- API Change: FreeTypeFontGenerator only generates a missing glyph if \0 is in the characters.
- API Change: DragScrollListener no longer requires the touch/mouse cursor to be directly above/below the scroll pane.
- API Change: List#toString(Object) changed from protected to public. Subclasses overriding this need to change to public.
- API Change: List now handles more key presses.
- API Change: TexturePacker ImageProcessor#addImage(File, String) now returns the Rect.


[1.9.8]
- Add iPhoneX images
- Fix MacOS issue with GL_ARB_texture_float extension check
- Fix AtlasTmxMapLoader tileset tile id offset
- Bullet: updated to 2.87, see: http://bulletphysics.org/wordpress/?p=485
- API Addition: Possibility to specify TexturePacker settings for resampling when scaling.
- API Addition: Support for customizing render buffer attachments in GLFrameBuffers
- API Change: Revert to constructors for GLFrameBuffers for easier customization

[1.9.7]
- Update to MobiVM(RoboVM) 2.3.3
- Add iOS 11 support
- Update to Lwjgl 3.1.3
- Update to MOE 1.4.0
- API Change: GLFrameBuffer has been refactored https://github.com/libgdx/libgdx/pull/4882. Create standard FrameBuffers with static methods. Customized FBOS with FrameBufferBuilder
- API addition: Tiled group layer support 
- Fix Tiled properties, offset parsing for image layers
- API addition: Added utility methods for Vector equals with epsilon
- Fix Animation backing array type
- Fix Mesh copying with 0 indices 
- Fix restoration of pooled particle effects scale
- Fix loss of controller listeners on reconnect
- Added basic kotlin project generation support in the setup tool
- API addition: Allow APK expansion to be used in fragments and activities
- API addition: Added color properties support from tiled maps
- API Change: Added rotation vector sensor support on Android
- API Change: GLProfiler refactored for OOP and lwjgl3 multi windows
- LWJGL3: The creation of additional windows via Lwjgl3Application.newWindow() is now deferred, with postRunnable(), until all existing windows have been updated. This fixes a potential native crash with NVidia GL drivers on Windows, presumably caused by a GL context conflict.
- API addition: Lwjgl3WindowListener.created() is called after a new window has been created. It's unsafe to call Lwjgl3Window functions in between Lwjgl3Application.newWindow() and this callback.
- Updated LWJGL3 backend to 3.1.3.
- Lwjgl3Graphics.setUndecorated() and Lwjgl3Graphics.setResizable() now delegate their work to the respective GLFW functions.
- API addition: ProgressBar.isVertical() - returns whether a progress bar is vertical or horizontal.
- API Change: SplitPane now by default does not allow the split amount to shrink children below their minimum sizes (cropping them). This behavior can be reverted by overriding clampSplitAmount or wrapping the children in Containers set to minSize(0) and fill(). SplitPane also now correctly includes the handle min size in its own min size calculations.
- API Change: SplitPane.getSplit() renamed to SplitPane.getSplitAmount() to match other getter and setter names.
- Improved internal Timer synchronization.
- API Change: List#drawItem, added float width parameter.
- API Addition: Make it possible to disable sound on the GWT-Backend with disableSound=true.
- API Change: ScrollPane setWidget deprecated in favor of setActor to match other APIs.
- API Change: removed JGLFW backend
- Fixed mixed up use of TexturePacker.Settings.stripWhitespaceX|Y.
- Added joystick POV support to LWJGL3 controller backend.
- Added support for 2d particles sprite animation.
- API Change: ParticleEmitter getSprite, setSprite, getImagePath, setImagePath are now getSprites, setSprites, getImagePaths, setImagePaths.
- Added support for 2d particles independant scale X and Y.
- API Change: ParticleEmitter getScale, matchSize are now getScaleX/getScaleY, matchSizeX/matchSizeY. Added scaleSize(float scaleX, float scaleY)
- API Change: Added iconDropped() callback to AndroidWallpaperListener.

[1.9.6]
- Fix performance regression in LWJGL3 backend, use java.nio instead of BufferUtils. Those are intrinsics and quite a bit faster than BufferUtils on HotSpot.
- Updated to latest Sound Manager 2
- Added mappings for Xbox 360 controller for Linux
- Separated error log for vertex/fragment shaders for easier debugging
- Minimum Android API level is now level 9 (Android 2.3)
- API addition: Configurable TexturePacker bleed iterations
- Updated IOS Multi-OS Engine backend to 1.3.6
- API Change: Pixmap.setBlending, Pixmap.setFilter are now instance methods
- VertexAttribute expert constructors exposed. Short types can now be used for attributes.

[1.9.5]
- Fix NPE swallowing "video driver unsupported" error on LWJGL 2 backend.
- Allow window icons to be set in Lwjgl3ApplicationConfiguration or Lwjgl3WindowConfiguration.
- Allow window icon and title to be changed in Lwjgl3Window
- API Addition: ApplicationLogger interface, allowing easier access to custom logging
- DefaultRenderableSorter accounts for center of Renderable mesh, see https://github.com/libgdx/libgdx/pull/4319
- Bullet: added FilterableVehicleRaycaster, see https://github.com/libgdx/libgdx/pull/4361
- Bullet: updated to 2.85, see: http://bulletphysics.org/wordpress/?p=456
- Updated iOS native build scripts to iOS 10.1 and TVOS 10.0
- API Addition: BitmapFont#blankLineScale.
- Fixed rounding of Drawables in ProgressBar. Allow rounding to be disabled with setRound().
- Updated LWJGL3 backend to LWJGL 3.1.0, see https://blog.lwjgl.org/lwjgl-3-1-0-released/
- LWJGL3 backend now supports non-continuous rendering, see https://github.com/libgdx/libgdx/pull/3772
- API Change: Lwjgl3WindowListener.refreshRequested() is called when the windowing system (GLFW) reports contents of a window are dirty and need to be redrawn.
- API Change: Lwjgl3WindowListener.maximized() is called when a window enters or exits a maximized state.
- API Change: Lwjgl3WindowListener.deiconified() removed, combined with .iconified().
- API Change: Lwjgl3Window.deiconify() renamed to .restore() since it can also be used to de-maximize a window.
- Lwjgl3Window now has a maximize() method, and windows can be started maximized using the window or app configuration's setMaximized() method.
- NinePatch can now be drawn rotated or scaled.
- NinepatchDrawable is now a TransformDrawable.
- API Change: Group add* methods no longer remove and re-add the actor if it is already in the group, instead they do nothing.
- API Change: g2d.Animation is now generic so it can support Drawables, PolygonRegions, NinePatches, etc. To fix existing code, specify the TextureRegion type in animation declarations (and instantiations in Java 6), i.e. Animation<TextureRegion> myAnimation = new Animation<TextureRegion>(...);
- TiledDrawable throws unsupported operation if trying to draw rotated/scaled. #4005
- API Change: DragAndDrop now puts default position of drag actor at pointer location. The original default offset from the pointer was (14, -20).
- Added ShaderProgramLoader for AssetManager.
- BoundingBox#isValid now returns also true when min==max, see: https://github.com/libgdx/libgdx/pull/4460

[1.9.4]
- Moved snapping from ProgressBar to Slider to prevent snapping when setting the value programmatically.
- Bullet: added btSoftBody#getLinkCount() and btSoftBody#getLink(int), see https://github.com/libgdx/libgdx/issues/4152
- API Change: Wrapping for scene2d's HorizontalGroup and VerticalGroup.
- Fix hiero problem with certain unicode characters. See https://github.com/libgdx/libgdx/issues/4202
- Switched to RoboVM fork 2.2.0, fixes incompatibility with Android Gradle plugin and iOS 9.3.4

[1.9.3]
- Switched to MobiDevelop's RoboVM fork (http://robovm.mobidevelop.com)
- Addition of Intel Multi-OS Engine backend for deploying to iOS
- Updated iOS native build scripts to iOS 9.3 and TVOS 9.2
- API Addition: GestureDetector#pinchStop() called when no longer pinching
- API Addition: Gdx.graphics.setUndecorated/setResizable API added to Graphics https://github.com/libgdx/libgdx/pull/3847
- API Addition: Gdx.graphics.getGLVersion(), grab the GL version and implementation type. https://github.com/libgdx/libgdx/pull/3788
- API Change: Lwjgl3WindowListener -> filesDropped(String[] files) adds drag'n drop support for the lwjgl3 backend
- Added isComplete() to ParticleEffect to make it easier to know when all the emitters are done, behaves the same as in the 2D API.
- API Change: renamed Lwjgl3WindowListener.windowIsClosing() to closeRequested() to better communicate its intent.
- Add IndexData.updateIndices method to increase performance when used with IndexBufferObjectSubData. 
- Added FlushablePool
- Added ShapeCache see https://github.com/libgdx/libgdx/pull/3953
- API Change: moved shape builder logic out of MeshBuilder, see: https://github.com/libgdx/libgdx/pull/3996
- API Change: changed copy constructor OrderedMap(ObjectMap) to OrderedMap(OrderedMap)
- API Change: Table reset now calls clearChildren, not clear.
- Fixed crashes in AndroidMusic.java when isPlaying is called. Errors are now logged only rather than crashing the app.
- Added emulation of ScreenUtils for GWT
- Improved performance of glReadPixels() on GWT. New method is 20-30 times faster
- Fixed crash on Mac when using LWJGL2, custom cursors and embedding the game in an AWT window
- Fixed getDisplayModes(Monitor monitor) returning wrong data on LWJGL2 backend
- Fixed Gdx.input.getCurrentEventTime() not being set on LWJGL3, fixes GestureDetector and flick scroll not working
- Fixed not being able to select non-latin characters in TextFields
- Bullet: added CustomActionInterface, see https://github.com/libgdx/libgdx/pull/4025
- Add window size limits option to LWJGL3 app and window configurations
- Add handling of tag "<objectgroup>" within tags "<tile>" in TmxMap loaders.

[1.9.2]
- Added TextureArray wrapper see https://github.com/libgdx/libgdx/pull/3807
- Fixed bug in AndroidGL20.cpp which cast a pointer to a 32-bit int. Crash on 64-bit ARM, but only for a specific code path and address...
- Fixed multiple controllers registering on same index with LWJGL3, see https://github.com/libgdx/libgdx/issues/3774
- Fixed the FreeTypeFontGenerator texture bleeding, see https://github.com/libgdx/libgdx/issues/3521

[1.9.1]
- API Change: Override GwtApplication#createApplicationListener() to create your ApplicationListener
  on GWT, overriding GwtApplication#getApplicationListener() isn't needed anymore, see https://github.com/libgdx/libgdx/issues/3628
- Fixed ARM64 and x86_64 binaries for Android

[1.9.0]
- API Change: Lwjgl3ApplicationConfiguration#setBackbufferConfig -> setBackBufferConfig
- Fixed HexagonalTiledMapRenderer, see https://github.com/libgdx/libgdx/pull/3654
- Added support for locking the screen orientation in GWT, see https://github.com/libgdx/libgdx/pull/3633
- Added Gdx-Kiwi and gdx-lml to extensions, see https://github.com/libgdx/libgdx/pull/3597
- Added Gyroscope support in Input, implemented for Android, see https://github.com/libgdx/libgdx/pull/3594
- Fixed touch mapping on iOS, see https://github.com/libgdx/libgdx/pull/3590
- Added orientation to Box2D Transform class, see https://github.com/libgdx/libgdx/pull/3308
- Added system cursors to GWT, fix 'Ibeam' system cursor not working on LWJGL3.
- Added experimental AndroidApplicationConfiguration#useGL30 and IOSApplicationConfiguration#useGL30 for testing OpenGL ES 3.0 support on mobile devices, do not use in production.
- Fix broken kerning for FreeType fonts, see https://github.com/libgdx/libgdx/pull/3756
- Added ARM64 and x86_64 binaries for Android
- API Addition: FreeTypeFontParameter has an additional field for tweaking hinting, see https://github.com/libgdx/libgdx/pull/3757

[1.8.0]
- API Change: Rewrote FreeType shadow rendering (much better).
- Added spaceX/Y to FreeType fonts.
- Higher quality FreeType font rendering.
- Hiero updated to v5, now with FreeType support and other new features!
- GlyphLayout now allocates much, much less memory when processing long text that wraps.
- Added LWJGL 3 backend, see https://github.com/libgdx/libgdx/issues/3673 for more info.
- Added Graphics#getBackBufferWidth and Graphics#getBackBufferHeight for HDPI handling
- API Change: Added HdpiUtils. Instead of calling GL20#glViewport and GL20#glScissor yourself
  please use HdpiUtils instead. It will ensure that you handle HDPI monitors correctly when
  using those OpenGL functions. On HDPI monitors, the size reported by Gdx.graphics 
  getWidth/getHeight is in logical coordinates as dictated by the operating system, usually half
  the HDPI resolution. The OpenGL drawing surface works in backbuffer coordinates at the full
  HDPI resolution. If you pass logical coordinates to glViewport and glScissor, you only 
  affect a quarter of the real backbuffer size. Use HdpiUtils instead, it will do the right thing, while letting you continue to work in logical (aka returned by Gdx.graphics.getWidth/getHeight) coordinates.
- API Change: Graphis#getDesktopDisplayMode() has been renamed to Graphics#getDisplayMode() and
  returns the current display mode of the monitor the window is shown on (primary monitor on
  all backends except LWJGL3, which supports real multi-monitor setups).
- API Change: Graphics#getDisplayModes() return the display modes of the monitor the monitor
  the window is shown on (primary monitor on all backends except LWJGL3 which supports real
  multi-monitor setups).
- API Change: Graphics#setDisplayMode(DisplayMode) has been renamed to 
  Graphics#setFullscreenMode(). If the window is in windowed mode, it will be switched 
  to fullscreen mode on the monitor from which the DisplayMode stems from.
- API Change: Graphics#setDisplayMode(int, int, boolean) has been renamed to 
  Graphics#setWindowedMode(int, int). This will NOT allow you to switch to fullscreen anymore, 
  use Graphics#setFullscreenMode() instead. If the window is in fullscreen mode, it will be
  switched to windowed mode on the monitor the window was in fullscreen mode on.
 - API Addition: Graphics#Monitor, represents a monitor connected to the machine the app is
  running on. A monitor is defined by a name and it's position relative to other connected
  monitors. All backends except the LWJGL3 backend will report only the primary monitor
 - API Addition: Graphics#getPrimaryMonitor() returns the primary monitor you usually want
  to work with.
 - API Addition: Graphics#getMonitor() returns the monitor your app's window is shown on,
  which may not be the primary monitor in >= 2 monitor systems. All backends except the 
  LWJGL3 backend will report only the primary monitor.
 - API Addition: Graphics#getMonitors() returns all monitors connected to the system. All
  backends except the LWJGL3 backend will only report the primary monitor.
 - API Addition: Graphics#getDisplayMode(Monitor) returns the display mode of the monitor
  the app's window is shown on. All backends except the LWJGL3 backend will report the
  primary monitor display mode instead of the actual monitor's display mode. Not a problem
  as all other backends run on systems with only a single monitor so far (primary monitor).
- Added option to include credentials on cross-origin http requests (used only for GWT backend).
- Added option to specify crossorigin attribute when loading images with AssetDownloader (GWT), see #3216.
- API Change: removed Sound#setPriority, this was only implemented for the Android backend. However, Android itself never honored priority settings.
- API Change: cursor API has been cleaned up. To create a custom cursor, call Graphics#newCursor(), to set the custom cursor call Graphics#setCursor(), to set a system cursor call Graphics#setSystemCursor(). The Cursor#setSystemCursor method has been removed as that was not the
right place. Note that cursors only work on the LWJGL, LWJGL3 and GWT backends. Note that system cursors only fully work on LWJGL3 as the other two backends lack a means to set a specific system cursor. These backends fall back to displaying an arrow cursor when setting any system cursor.
- API Addition: Added Lwjgl3WindowListener, allows you to hook into per-window iconficiation, focus and close events. Also allows you to prevent closing the window when a close event arrives.

[1.7.2]
- Added AndroidAudio#newMusic(FileDescriptor) to allow loading music from a file descriptor, see #2970
- Added GLOnlyTextureData, which is now the default for FrameBuffer and FrameBufferCubemap, see #3539
- Added rotationChanged() for Actor class, called when rotation changes, see https://github.com/libgdx/libgdx/pull/3563
- Fixed crash on MacOS when enumerating connected gamepads.
- ParticleEmitter no longer says it's complete when it's set to continuous, see #3516
- Improved JSON parsing and object mapping error messages.
- Updated FreeType from version 2.5.5 to 2.6.2.
- Fixed corrupt FreeType rendering for some font sizes.
- API Change: FreeTypeFontParameter has new fields for rendering borders and shadows.
- FreeTypeFontParameter can render much better fonts at small sizes using gamma settings.
- BitmapFont can now render missing (tofu) glyph for glyphs not in the font.
- FreeTypeFontGenerator depreacted methods removed.
- Fixed BitmapFont color tags changing glyph spacing versus not using color tags. BitmapFont#getGlyphs has a new paramter. See #3455.
- Skin's TintedDrawable now works with TiledDrawable. #3627
- Updated jnigen to Java Parser 2.3.0 (http://javaparser.github.io/javaparser/).
- FreeType fonts no longer look terrible at small size. This is a big deal!
- Updated to RoboVM 1.12.0, includes tvOS support!

[1.7.1]
- Fixes AtlasTmxMapLoader region name loading to tileset name instead of filename
- Changes TiledMapPacker output, region names are tileset names, adjusts gid, defaults to one atlas per map
- API Change: members of Renderable and MeshPart are changed, see https://github.com/libgdx/libgdx/pull/3483
- Added Vector#setToRandomDirection(), see #3222
- Updated to stb_image v2.08
- Added Node#copy(), used when creating a ModelInstance from a Model to allow using custom nodes
- Add ModelCache, see https://github.com/libgdx/libgdx/wiki/ModelCache
- Updated bullet to v2.83.6
- Updated to RoboVM 1.9, for free life-time license read http://www.badlogicgames.com/wordpress/?p=3762

[1.7.0]
- Gdx.input.setCursorImage removed, replaced with Gdx.graphics.setCursor and Gdx.graphics.newCursor see https://github.com/libgdx/libgdx/pull/2841/
- Fixed an issue with UTF8 decoding in GWT emulation of InputStreamReader
- Updated to RoboVM 1.8 for iOS 9 support.

[1.6.5]
- Objects from animated tiles in TMX maps are now supported.
- Made possible to use any actor for tooltips.
- Improved cross-platform reflection api for annotations.
- NinePatch#scale now also scales middle patch size.
- GLFrameBuffer is now abstract, renamed setupTexture to createColorTexture, added disposeColorTexture
- Added LwjglApplicationConfiguration#gles30Context*Version, see https://github.com/libgdx/libgdx/pull/2941
- Added OpenGL error checking to GLProfiler, see https://github.com/libgdx/libgdx/pull/2889
- Updated to RoboVM 1.6

[1.6.4]
- TextField cursor and selection size changed. https://github.com/libgdx/libgdx/commit/2a830dea348948d2a37bd8f6338af2023fec9b09
- FreeTypeFontGenerator setting to improve shadows and borders.
- ScrollPane scrolls smoothly when the scrolled area is much larger than the scrollbars.
- TexturePacker sorts page regions by name.
- GlyphLayout text wrapping changed to not trim whitespace. https://github.com/libgdx/libgdx/commit/ee42693da067da7c5ddd747f051c1423d262cb96
- Fixed BitmapFont computing space width incorrectly when padding is used and no space glyph is in the font.
- Fixed TextArea cursor and selection drawing positions.
- Fixed ActorGestureListener pan and zoom when the actor is rotated or scaled.
- Fixed TextField for non-pixel display.
- Allow ellipsis string to be set on Label.
- AssetManager gets hook for handling loading failure.
- TextField now fires a ChangeEvent when the text change. Can be cancelled too!
- Added tooltips to scene2d.ui.
- Updated to RoboVM 1.5

[1.6.3]
- Updated to RoboVM 1.4

[1.6.2]
- API Change: TiledMapImageLayer now uses floats instead of ints for positioning
- API Change: Added GLFrameBuffer and FrameBufferCubemap: Framebuffer now extends GLFramebuffer, see #2933

[1.6.1]
- Added optional hostname argument to Net.newServerSocket method to allow specific ip bindings for server applications made with gdx.
- Changed the way iOS native libs are handled. Removed updateRoboVMXML and copyNatives task from ios/build.gradle. Instead natives are now packaged in jars, within the META-INF/robovm/ios folder. Additionally, a robovm.xml file is stored there that gets merged with the project's robovm.xml file by RoboVM.

[1.6.0]
- API Change: GlyphLayout xAdvances now have an additional entry at the beginning. This was required to implement tighter text bounds. #3034
- API Change: Label#getTextBounds changed to getGlyphLayout. This exposes all the runs, not just the width and height.
- In the 2D ParticleEditor, all chart points can be dragged at once by holding ctrl. They can be dragged proportionally by holding ctrl-shift.
- Added Merge button to the 2D ParticleEditor, for merging a loaded particle effect file with the currently open particle effect.
- Added ability to retrieve method annotations to reflection api
- Added PixmapPacker.updateTextureRegions() method.
- Added ability to pack "anonymous" pixmaps into PixmapPacker, which will appear in the generated texture but not a generated or updated TextureAtlas
- Added PixmapPacker.packDirectToTexture() methods.
- API Change: PixmapPacker.generateTextureAtlas(...) now returns an atlas which can be updated with subsequent calls to PixmapPacker.updateTextureAtlas(...)
- API Change: FreeTypeFontGenerator.generateFont(...) now works with a user-provided PixmapPacker.
- Added DirectionalLightsAttribute, PointLightsAttribute and SpotLightsAttribute, removed Environment#directionalLights/pointLights/spotLights, added Environment#remove, lights are now just like any other attribute. See also https://github.com/libgdx/libgdx/wiki/Material-and-environment#lights
- API Change: BitmapFont metrics now respect padding. #3074
- Update bullet wrapper to v2.83
- Added AnimatedTiledMapTile.getFrameTiles() method

[1.5.6]
- API Change: Refactored Window. https://github.com/libgdx/libgdx/commit/7d372b3c67d4fcfe4e82546b0ad6891d14d03242
- Added VertexBufferObjectWithVAO, see https://github.com/libgdx/libgdx/pull/2527
- API Change: Removed Mesh.create(...), use MeshBuilder instead
- API Change: BitmapFontData, BitmapFont, and BitmapFontCache have been refactored. http://www.badlogicgames.com/wordpress/?p=3658
- FreeTypeFontGenerator can now render glyphs on the fly.
- Attribute now implements Comparable, custom attributes might need to be updated, see: https://github.com/libgdx/libgdx/wiki/Material-and-environment#custom-attributes
- API Change: Removed (previously deprecated) GLTexture#createTextureData/createGLHandle, Ray#getEndPoint(float), Color#tmp, Node#parent/children, VertexAttribute#Color(), Usage#Color, ModelBuilder#createFromMesh, BoundingBox#getCenter()/updateCorners()/getCorners(), Matrix4.tmp

[1.5.5]
- Added iOS ARM-64 bit support for Bullet physics
- 3D Animation, NodeAnimation keyframes are separated into translation, rotation and scaling
- Added capability to enable color markup from inside skin json file.
- Exposed method ControllerManager#clearListeners on Controllers class
- Net#openURI now returns a boolean to indicate whether the uri was actually opened.
- DefaultShader now always combines material and environment attributes
- Added ShapeRenderer constructor to pass a custom shader program to ImmediateModeRenderer20.
- API Change: Group#toString now returns actor hierarchy. Group#print is gone.
- Added SpotLight class, see https://github.com/libgdx/libgdx/pull/2907
- Added support for resolving file handles using classpaths (ClasspathFileHandleResolver)

[1.5.4]
- Added support for image layers in Tiled maps (TiledMapImageLayer)
- Added support for loading texture objects from TMX Maps (TextureMapObject)
- Added support for border and shadow with FreeTypeFontGenerator - see https://github.com/libgdx/libgdx/pull/2774
- Now unknown markup colors are silently ignored and considered as normal text.
- Updated freetype from version 2.4.10 to 2.5.5
- Added 3rd party extensions to setup application, see 
- Updated to RoboVM 1.0.0-beta-04
- Updated to GWT 2.6.1, sadly GWT 2.7.0 isn't production ready yet.

[1.5.3]
- API Change: TextField#setRightAlign -> TextField#setAlignment
- I18NBundle is now compatible with Android 2.2
- Fixed GWT reflection includes for 3D particles
- 3D ParticleEffectLoader registered by default
- Added HttpRequestBuilder, see https://github.com/libgdx/libgdx/pull/2698
- Added LwjglApplicationConfiguration.useHDPI for Mac OS X with retina displays. Allows you to get "real" pixel coordinates for mouse and display coordinates.
- Updated RoboVM to 1.0.0-beta-03

[1.5.2]
- Fixed issue #2433 with color markup and alpha animation. 
- Fixed natives loading for LWJGL on Mac OS X

[1.5.1]
- Gradle updated to 2.2
- Android Gradle tooling updated to 1.0.0
- API Change: Switched from Timer to AnimationScheduler for driving main loop on GWT. Removed fps field from GwtApplicationConfiguration to instead let the browser choose the most optimal rate.
- API Change: Added pause and resume handling on GWT backend. When the browser supports the page visibility api, pause and resume will be called when the tab or window loses and gains visibility.
- API Change: Added concept of target actor, separate from the actor the action is added to. This allows an action to be added to one actor but affect another. This is useful to create a sequence of actions that affect many different actors. Previously this would require adding actions to each actor and using delays to get them to play in the correct order.
- Added 64-bit support for iOS sim and device
- Deprecated Node#children and Node#parent, added inheritTransform flag and methods to add/get/remove children
- API Change: By default keyframes are no longer copied from Model to ModelInstance but shared instead, can be changed using the `ModelInstance.defaultShareKeyframes` flag or `shareKeyframes` constructor argument.
- JSON minimal format now makes commas optional: newline can be used in place of any comma.
- JSON minimal format is now more lenient with unquoted strings: spaces and more are allowed.
- API Change: Added support for KTX/ZKTX file format, https://github.com/libgdx/libgdx/pull/2431
- Update stb_image from v1.33 to v1.48, see https://github.com/libgdx/libgdx/pull/2668
- Bullet Wrapper: added Gimpact, see https://github.com/libgdx/libgdx/issues/2619
- API Addition: Added MeshPartBuilder#addMesh(...), can be used to more easily combine meshes/models
- Update to LWJGL 2.9.2, fixes fullscreen mode on "retina" displays
- Fixes to RoboVM backend which would crash if accelerometer is used.

[1.5.0]
- API Addition: IOSInput now uses CMCoreMotion for accelerometer and magnetometer
- API Addition: Added getter for UITextField on IOS for keyboard customization 
- API Addition: Added ability to save PixmapPackers to atlas files. See PixmapPackerIO.
- API Addition: Added HttpRequestHeader and HttpResponseHeader with constants for HTTP headers.
- API Addition: HttpRequest is now poolable.
- New PNG encoder that supports compression, more efficient vertical flipping, and minimal allocation when encoding multiple PNGs.
- API Change: Label#setEllipse -> Label#setEllipsis.
- API Change: BatchTiledMapRenderer *SpriteBatch fields and methods renamed to *Batch
- API Change: ScrollPane#scrollToCenter -> ScrollPane#scrollTo; see optional boolean arguments centerHorizontal and centerVertical (scrollToCenter centered vertically only).
- API Change: Changed Input#getTextInput to accept both text and hint, removed Input#getPlaceholderTextInput.
- Bug Fix: Fixed potential NPE with immersive mode in the Android fragment backend. 
- iOS backend now supports sound ids, thanks Tomski!


[1.4.1]
- Update to the Gradle Integration plugin nightly build if you are on Eclipse 4.4.x!
- Update Intellij IDEA to 13.1.5+, because Gradle!
- Updated to Gradle 2.1 and Android build tools 20, default Android version to 20. You need to install the latest Android build tools via the SDK manager
- API Change: deprecation of bounding box methods, see https://github.com/libgdx/libgdx/pull/2408
- Added non-continuous rendering to iOS backend, thanks Dominik!
- Setup now uses Gradle 2.1 with default Android API level 20, build tools 20.0.0
- Non-continuous renderering implemented for iOS
- Added color markup support for scene2d label and window title.
- API Change: removed default constructor of DecalBatch, removed DefaultGroupStrategy
- Updated to latests RoboVM release, 1.0.0-alpha-04, please update your RoboVM plugins/installations
- Reduced I18NBundle loading times on Android and bypassed unclosed stream on iOS. 
- Removed the gdx-ai extension from the libGDX repository. Now it lives in its own repository under the libGDX umbrella, see https://github.com/libgdx/gdx-ai
- API Addition: Added randomSign and randomTriangular methods to MathUtils.
- API Addition: Decal has now a getter for the Color.
- API Addition: now I18NBundle can be set so that no exception is thrown when the key can not be found.
- API Addition: added annotation support in reflection layer, thanks code-disaster! https://github.com/libgdx/libgdx/pull/2215
- API Addition: shapes like Rect, Circle etc. now implement Shape2D interface so you can put them all into a single collection https://github.com/libgdx/libgdx/pull/2178 
- API Addition: bitmap fonts can now be loaded from an atlas via AssetManager/BitmapFontLoader, see https://github.com/libgdx/libgdx/pull/2110
- API Change: updated to RoboVM 1.0.0-SNAPSHOT for now until the next alpha is released.
- API Change: Table now uses padding from its background drawable by default. https://github.com/libgdx/libgdx/issues/2322
- Drawables now know their names, making debugging easier.
- API Change: Table fill now respects the widget's minimum size.
- Texture packer, fixed image size written to atlas file.
- API Change: Cell no longer uses primitive wrappers in public API and boxing is minimized.
- API Addition: TextureAttribute now supports uv transform (texture regions).
- API Change: Added parameters to Elastic Interpolation.
- API Change: Removed Actor#setCenterPosition, added setPosition(x,y,align).
- API Change: JsonReader, forward slash added to characters an unquoted strings cannot start with.
- API Change: Stage#cancelTouchFocus(EventListener,Actor) changed to cancelTouchFocusExcept.
- API Change: Json/JsonWriter.setQuoteLongValues() quotes Long, BigDecimal and BigInteger types to prevent truncation in languages like JavaScript and PHP.

[1.3.1]
- API change: Viewport refactoring. https://github.com/libgdx/libgdx/pull/2220
- Fixed GWT issues

[1.3.0]
- Added Input.isKeyJustPressed.
- API Addition: multiple recipients are now supported by MessageDispatcher, see https://github.com/libgdx/libgdx/wiki/Message-Handling#multiple-recipients
- API Change: State#onMessage now takes the message receiver as argument.
- API Addition: added StackStateMachine to the gdx-ai extension.
- API change: ShapeRenderer: rect methods accept scale, more methods can work under both line and fill types, auto shape type changing.
- API change: Built-in ShapeRenderer debugging for Stage, see https://github.com/libgdx/libgdx/pull/2011
- Files#getLocalStoragePath now returns the actual path instead of the empty string synonym on desktop (LWJGL and JGLFW).
- Fixed and improved xorshift128+ PRNG implementation.
- Added support for Tiled's animated tiles, and varying frame duration tile animations.
- Fixed an issue with time granularity in MessageDispatcher.
- Updated to Android API level 19 and build tools 19.1.0 which will require the latest Eclipse ADT 23.02, see http://stackoverflow.com/questions/24437564/update-eclipse-with-android-development-tools-23 for how things are broken this time...
- Updated to RoboVM 0.0.14 and RoboVM Gradle plugin version 0.0.10
- API Addition: added FreeTypeFontLoader so you can transparently load BitmapFonts generated through gdx-freetype via AssetManager, see https://github.com/libgdx/libgdx/blob/master/tests/gdx-tests/src/com/badlogic/gdx/tests/FreeTypeFontLoaderTest.java
- Preferences put methods now return "this" for chaining
- Fixed issue 2048 where MessageDispatcher was dispatching delayed messages immediately.
- API Addition: 3d particle system and accompanying editor, contributed by lordjone, see https://github.com/libgdx/libgdx/pull/2005
- API Addition: extended shape classes like Circle, Ellipse etc. with hashcode/equals and other helper methods, see https://github.com/libgdx/libgdx/pull/2018
- minor API change (will not increase minor revision number): fixed a bug in handling of atlasPrefixes, https://github.com/libgdx/libgdx/pull/2023
- Bullet: btManifoldPoint member getters/setters changed from btVector3 to Vector3, also it is no longer pooled, instead static instances are used for callback methods
- Added Intersector#intersectRayRay to detect if two 2D rays intersect, see https://github.com/libgdx/libgdx/pull/2132
- Bullet: ClosestRayResultCallback, AllHitsRayResultCallback, LocalConvexResult, ClosestConvexResultCallback and subclasses now use getter/setters taking a Vector3 instead of btVector3, see https://github.com/libgdx/libgdx/pull/2176
- 2d particle system supports pre-multiplied alpha.
- Bullet: btIDebugDrawer/DebugDrawer now use pooled Vector3 instances instead of btVector3, see https://github.com/libgdx/libgdx/issues/2174

[1.2.0]
- API Addition: Some OpenGL profiling utilities have been added, see https://github.com/libgdx/libgdx/wiki/Profiling
- API Addition: A FreeTypeFontGeneratorLoader has been added to the gdx-freetype extension
- API change: Animation#frameDuration and #animationDuration are now hidden behind a getter/setter and dynamic
- API Addition: Vector#setZero
- API Addition: gdx-ai, extension for AI algorithms. Currently supports FSMs, see https://github.com/libgdx/libgdx/wiki/Artificial-Intelligence
- API change: TableLayout has been forked and integrated into libgdx more tightly, see http://www.badlogicgames.com/wordpress/?p=3458
- API Addition: added equals/hashCode methods to Rectangle, may break old code (very, very unlikely)
- API Addition: scene2D Actors now have a setCenterPosition method, see https://github.com/libgdx/libgdx/pull/2000

[1.1.0]
- Updated to RoboVM 0.0.13 and RoboVM Gradle plugin 0.0.9
- Big improvements to setup-ui and build times in Intellij IDEA https://github.com/libgdx/libgdx/pull/1865
- Setup now uses android build tools version: 19.1.0
- BitmapFontCache now supports in-string colored text through a simple markup language, see https://github.com/libgdx/libgdx/wiki/Color-Markup-Language
- Added i18n localization/internationalization support, thanks davebaol, see https://github.com/libgdx/libgdx/wiki/Internationalization-and-Localization
- Possibility to override density on desktop to simulate mobile devices, see https://github.com/libgdx/libgdx/pull/1825
- Progressive JPEG support through JPGD (https://code.google.com/p/jpeg-compressor/).
- Mavenized JGLFW backend
- Box2D: Added MotorJoint and ghost vertices on EdgeShape
- Updated GWT Box2D to latest version
- Updated native Box2D to latest version 2.3.1, no API changes
- API change: Matrix4.set(x,y,z, translation) changed, z axis is no more flipped
- API addition: Matrix4.avg(Matrix4[],float[]) that lets weighted averaging multiple matrices, Quaternion.slerp(Quaternion[],float[]) that lets weighted slerping multiple Quaternions
- fixed the long standing issue of the alpha=1 not actually being fully opaque, thanks kalle! https://github.com/libgdx/libgdx/issues/1815
- down to 25 issues on the tracker, 8 bugs, 17 enhancement requests :)


[1.0.1]
- updated to RoboVM 0.12 (and so should you!)
- fixed GC issues on iOS with regards to touch (thanks Niklas!), see https://github.com/libgdx/libgdx/pull/1758
- updated gwt gradle plugin to 0.4, android build tools to 0.10, gradle version to 1.11
- Tiled maps are now always y-up
- Tiled maps now support drawing offsets for tiles
- FileHandle#list is now supported in GWT!
- FileHandle#list now supports FileFilters
- Controllers now reinitialize on the desktop when switching between windowed/fullscreen
- added a Texture unpacker that will extract all images from a texture atlas, see https://github.com/libgdx/libgdx/pull/1774
- updates to gdx-setup
- CustomCollisionDispatcher in bullet, see https://github.com/libgdx/libgdx/commit/916fc85cecf433c3461b458e00f8afc516ad21e3

[1.0.0]
- Box2D is no longer in the core, it has been moved to an extension. See http://www.badlogicgames.com/wordpress/?p=3404
- Merged gdx-openal project into gdx-backend-lwjgl
- Now LoadedCallback in AssetLoaderParameters is always called after loading an asset from AssetManager, even if the asset is already loaded
- Added Payload as a new parameter to Source.dragStop, see https://github.com/libgdx/libgdx/pull/1666
- You can now load PolygonRegions via AssetLoader,  see https://github.com/libgdx/libgdx/pull/1602
- implemented software keyboard support in RoboVM iOS backend
- Fixed an issue where key event timestamp is not set by the android backend.
- scene2d.ui, added to TextArea the preferred number of rows used to calculate the preferred height.
- scene2d.actions, fixed infinite recursion for event listener's handle(event).
- Various Quaternion changes.
- scene2d.ui, fixed a drawing issue with knobBefore when there's no knob (typical progress bar).
- Various MeshBuilder fixes and additions.
- Math package: added cumulative distribution.
- Fixed Music isPlaying() on iOS when is paused.
- Added support for C-style comments to JsonReader (mainly used for json skin files).
- Support for resource removal from Skin objects.
- Added fling gesture to generate fling in scrollpane.
- Vector classes now have mulAdd method for adding pre-multiplied values
- Vector implementations no longer use squared value for margin comparisons, see: isZero(float margin), isUnit(float margin).
- Vector2 now has isUnit and isZero methods (copied from Vector3)
- Removed deprecated methods from Vector classes.
- Added new headless backend for server applications
- Support 'scaledSize' as a json skin data value for BitmapFont
- Added setAlpha(float a) method to Sprite class
- Added Input.Keys.toString(int keycode) and Input.Keys.valueOf(String keyname) methods
- Added Immersive Mode support to Android backend
- Added userObject to Actor in scene2d, allowing for custom data storage
- Altered Android's hide status bar behavior
- Changed the way wakelocks are implemented. You no longer need any special permissions for the libgdx wakelock
- BitmapFontCache setColor changes to match SpriteBatch and friends. http://www.badlogicgames.com/forum/viewtopic.php?f=23&t=12112
- Changed ParticleEffect: the ParticleEffect.save method now takes a Writer instead of a File
- TexturePacker2 renamed to TexturePacker, added grid and scaling settings.
- Added support for custom prefrences on the desktop backends.
- Fixed double resume calls on iOS.
- Android Music no longer throws exceptions if MediaPlayer is null.
- PolygonSpriteBatch implements Batch.
- New scene2d actions: EventAction, CountdownEventAction.
- Adds cancelHttpRequest() method to Net interface
- Updated GWT/HTML5 Backend to GWT 2.6.0
- Minimal Android version is 2.2, see http://www.badlogicgames.com/wordpress/?p=3297
- Updated to LWJGL 2.9.1
- Can now embed your libgdx app as a fragment, more info on the wiki
- scene2d.ui, renamed Actor methods translate, rotate, scale, size to moveBy, rotateBy, scaleBy, sizeBy. May have conflicts with Actions static import, eg you'll need to use "Actions.moveBy"
- scene2d.ui, Table background is now drawn usign the table's transform
- scene2d.ui, added Container which is similar to a Table with one cell, but more lightweight
- Added texture filters and mip map generation to BitMapFontLoader and FreeTypeFontGenerator
- scene2d.ui, VerticalGroup and HorizontalGroup got pad, fill and an API similar to Table/Container
- Removed OpenGL ES 1.0, 1.1 support; see http://www.badlogicgames.com/wordpress/?p=3311
- Added OpenGL ES 3 support
- Updated Android backend, demos, tests to 4.4
- Added Viewport, changed Stage to have a Viewport instead of a Camera (API change, see http://www.badlogicgames.com/wordpress/?p=3322 ).
- Changed play mode constants of Animation class to enumeration, see http://www.badlogicgames.com/wordpress/?p=3330
- Updated to RoboVM 0.0.11 and RoboVM Gradle plugin 0.0.6, see http://www.badlogicgames.com/wordpress/?p=3351
- Updated to Swig 3.0 for Bullet, disabled SIMD on Mac OS X as alignements are broken in Bullet, see https://github.com/libgdx/libgdx/pull/1595
- TextureData can only be Custom or Pixmap; compressed image files are considered custom

[0.9.9]
- added setCursorImage method to Input interface to support custom mouse cursors on the desktop
- removed Xamarin backend, see http://www.badlogicgames.com/wordpress/?p=3213
- added Select class for selecting kth ordered statistic from arrays (see Array.selectRanked() method)
- refactored Box2D to use badlogic Arrays instead of java.util.ArrayLists
- MipMapGenerator methods now don't take disposePixmap argument anymore
- added GLTexture, base class for all textures, encapsulates target (2d, cubemap, ...)
- added CubeMap, 6 sided texture
- changed TextureData#consumeCompressedData, takes target now
- added RoboVM backend jar and native libs (libObjectAL, libgdx, in ios/ folder of distribution)
- added RoboVM backend to build
- changed Bullet wrapper API, see http://www.badlogicgames.com/wordpress/?p=3150
- changed MusicLoader and SoundLoader to be asynchronous loaders
- changed behaviour of Net#sendHttpRequest() so HttpResponseListener#handleHttpResponse() callback is executed in worker thread instead of main thread
- added Bresenham2, for drawing lines on an integer 2D grid
- added GridPoint2 and GridPoint3, representing integer points in a 2D or 3D grid
- added attribute location caching for VertexData/Mesh. Hand vertex attribs to a ShaderProgram, get back int[], pass that to Mesh
- added Android x86 builds, removed libandroidgl20.so, it's now build as part of gdx-core for Android
- changed method signature on Box2D World#getBodies and World#getJoints, pass in an Array to fill
- removed glGetShaderSource from GL20, use ShaderProgram#getVertexShaderSource/getFragmentShaderSource instead
- added reflection api
- added AsynchExecutor, execute tasks asynchronously. Used for GWT mainly.
- removed FileHandle#file(), has no business in there.
- removed box2deditor
- removed custom typedarrays in gwt backend
- added classpath files support for gwt backend (limited)
- moved AndroidWallpaperListener to Android Backend
- added new VertexAttribute Usage flags, bone weight, tangent, binormal. previously encoded as Usage.Generic. Also
  added field "unit" to VertexAttribute, used by texture coordinates and bone weights to specify index/unit.
- setup-ui template for iOS disables pngcrush, also updated wiki iOS article
- add Pixmap#fillTriangle via jni gdx2d_fill_triangle() to fill a triangle based on its vertices.
- add asynchronous download with continuous progress feedback to GWT asset preloader, see https://github.com/libgdx/libgdx/pull/409?w=1
- add capability to add/exclude package/classes GWT Reflection system, see https://github.com/libgdx/libgdx/pull/409?w=1
- add updated gdx-tiled-preprocessor, generate one single TextureAtlas for all the specified Tiled maps, see http://www.badlogicgames.com/forum/viewtopic.php?f=17&t=8911
- maps API, add new AtlasTiledMapLoader for loading maps produced by the tiled preprocessor tool
- ImageProcessor, TexturePacker2 now accepts BufferedImage objects as input
- TexturePacker2 now avoids duplicated aliases
- Updated to LWJGL 2.9.0
- refactored JSON API, see http://www.badlogicgames.com/wordpress/?p=2993
- Updated Box2D to the latest trunk. Body#applyXXX methods now take an additional boolean parameter.
- TmxMapLoader has a flag in Parameters that lets you specify whether to generate mipmaps
- Animation#isAnimationFinished was fixed to behave as per javadocs (ignores looping)
- remove GLU interface and implementations. Use Matrix4 et al instead. see http://www.badlogicgames.com/wordpress/?p=2886
- new maps API, see http://www.badlogicgames.com/wordpress/?p=2870
- removed static public tmp Vector2 instances, manage such temporary vars yourself, see http://www.badlogicgames.com/wordpress/?p=2840
- changed Scene2D Group#clear(), see http://www.badlogicgames.com/wordpress/?p=2837
- changed the build system, natives are now fetched from the build server, see http://www.badlogicgames.com/wordpress/?p=2821
- freetype extension supported on iOS, see http://www.badlogicgames.com/wordpress/?p=2819
- changed ShapeRenderer API, see http://www.badlogicgames.com/wordpress/?p=2809
- changed Actions.add to addAction, changed parameter order, and added removeAction, addListener, removeListener
- Box2d joints now allow for user data
- Changes to Intersector, Circle, Rectangle and BoundingBox for consistency in #overlap, #intersect and #contains methods, see https://github.com/libgdx/libgdx/pull/312
- Removed LwjglApplicationConfiguration CPU sync. Added foreground and background target framerate.
- scene2d, no longer use getters/setters internally for Actor x, y, width, height, scalex, scaley and rotation.
- Array, detect nested iterator usage and throw exception.
- Added getVolume to Music class and Android, IOS and GWT backends
- 1381, fixed JSON parsing of longs. In addition to Float, it now parses Long if no decimal point is found.
- Changed Array constructors that took an array to have offset and count
- scene2d, Actor parentToLocalCoordinates and localToParentCoordinates refactoring, see http://www.badlogicgames.com/forum/viewtopic.php?p=40441#p40441
- scene2d, Action#setActor no longer calls reset if the Action has no pool. This allows non-pooled actions to be add and removed from actors, restarted, and reused.
- ScrollBar#setForceOverscroll renamed to setForceScroll, as it affects more than just overscroll.
- ArrayMap#addAll renamed to putAll to match the other maps.
- Added ObjectSet and IntSet.
- Added completion listener to Music.
- Added Music#setPan.
- Sound#play and Sound#loop on Android now return -1 on failure, to match other backends.
- DelegateAction subclasses need to implement delegate() instead of act(). http://www.badlogicgames.com/forum/viewtopic.php?p=43576#p43576
- Added pause and resume methods to Sound.
- Changed AssetErrorListener#error to have AssetDescriptor to enable access to parameters of failed asset.
- Changed SelectBoxStyle to have ScrollPaneStyle and ListStyle for fully customizing the drop down list. http://www.badlogicgames.com/wordpress/?p=3110
- AssetLoader now takes a FileHandle that is the resolved file name. The AssetLoader no longer has to resolve the file name, so we can prevent it from being resolved twice.
- Rewrote EarClippingTriangulator to not allocate (no more Vector2s).
- Added ParticleEffectLoader to make AssetManager load ParticleEffects
- Added GeometryUtils, more Intersector functions, DelaunayTriangulator, ConvexHull.
- Added getBoundingBox to ParticleEffect
- EarClippingTriangulator changed to return triangle indices.
- PolygonSpriteBatch and friends refactored to use triangle indices.
- Added add(T, float), remove(int), remove(T) and clear() methods to BinaryHeap
- Bitmap Font changes:
	- FreeTypeFontGenerator allows you to specify the PixmapPacker now, to create an atlas with many different fonts (see FreeTypePackTest)
	- BitmapFont, BitmapFontCache and FreeTypeFontGenerator now support fonts with multiple texture pages. (see BitmapFontTest and FreeTypePackTest)
	- BitmapFontData.imagePath and getImagePath() is depreacted, use imagePaths[] and getImagePath(int) instead
	- Added two BitmapFont constructors for convenience; no need to specify flip boolean
	- Added getCache() to BitmapFont, for expert users who wish to use the BitmapFontCache (see BitmapFontTest)
	- FreeTypeFontGenerator now includes setMaxTextureSize and getMaxTextureSize to cap the generated glyph atlas size (default 1024)
- added render-hooks beginRender() and endRender() to BatchTiledMapRenderer
- Added panStop to GestureListener interface.
- ScissorStack#calculateScissors changed to take viewport, enabling it to work with glViewport.
- Added Bits#getAndClear, Bits#getAndSet and Bits#containsAll
- Added setX and setY to TextureAtlas.AtlasSprite so it matches expected behavior

[0.9.8]
- see http://www.badlogicgames.com/wordpress/?p=2791

[0.9.7]
- see http://www.badlogicgames.com/wordpress/?p=2664

[0.9.6]
- see http://www.badlogicgames.com/wordpress/?p=2513<|MERGE_RESOLUTION|>--- conflicted
+++ resolved
@@ -1,11 +1,8 @@
 [1.9.15]
-<<<<<<< HEAD
 - [BREAKING CHANGE] BaseTmxMapLoader no longer parses point objects into zero-sized RectangleMapObject. Instead, points are now represented with PointMapObject
-=======
 - Scene2d.ui: Added new ParticleEffectActor to use particle effects on Stage
 - API addition: iOS: Added HdpiMode option to IOSApplicationConfiguration to allow users to set whether they want to work in logical or raw pixels (default logical).
 - Fix for #6377 Gdx.net.openURI not working with targetSdk 30
->>>>>>> 351aa222
 
 [1.9.14]
 - [BREAKING CHANGE] iOS: IOSUIViewController has been moved to its own separate class 
