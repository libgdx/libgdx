[1.9.9]
- Update to Lwjgl 3.1.5! (Bad release)
- Update to Lwjgl 3.1.4
- Update android level we build against to 7.1 (API 25)
- API Change: gdx-tools no longer bundles dependencies to be compatible with java 9
- Skin JSON files can now use the simple names of classes, i.e. "BitmapFont" rather than "com.badlogic.gdx.graphics.g2d.BitmapFont". Custom classes can be added by overriding Skin.getJsonLoader() and calling json.setClassTag().
- Skin supports cascading styles in JSON. Use the "parent" property to tag another style by name to use its values as defaults. See https://github.com/libgdx/libgdx/blob/master/tests/gdx-tests-android/assets/data/uiskin.json for example.
- SkinLoader can be used on subclasses of Skin by overriding generateSkin(). 
- API addition: Tree indentation can be customized.
- Fixed GlyphLayout not respecting BitmapFontData#down.
<<<<<<< HEAD
- API Addition: Added FileHandle#map(), can be used to memory map a file
=======
- API Addition: Added faceIndex paramter to #FreeTypeFontGenerator(FileHandle, int).
- API Change: BitmapFont#getSpaceWidth changed to BitmapFont#getSpaceXadvance.
- Many GlyphLayout fixes.
>>>>>>> 126fdfda

[1.9.8]
- Add iPhoneX images
- Fix MacOS issue with GL_ARB_texture_float extension check
- Fix AtlasTmxMapLoader tileset tile id offset
- Bullet: updated to 2.87, see: http://bulletphysics.org/wordpress/?p=485
- API Addition: Possibility to specify TexturePacker settings for resampling when scaling.
- API Addition: Support for customizing render buffer attachments in GLFrameBuffers
- API Change: Revert to constructors for GLFrameBuffers for easier customization

[1.9.7]
- Update to MobiVM(RoboVM) 2.3.3
- Add iOS 11 support
- Update to Lwjgl 3.1.3
- Update to MOE 1.4.0
- API Change: GLFrameBuffer has been refactored https://github.com/libgdx/libgdx/pull/4882. Create standard FrameBuffers with static methods. Customized FBOS with FrameBufferBuilder
- API addition: Tiled group layer support 
- Fix Tiled properties, offset parsing for image layers
- API addition: Added utility methods for Vector equals with epsilon
- Fix Animation backing array type
- Fix Mesh copying with 0 indices 
- Fix restoration of pooled particle effects scale
- Fix loss of controller listeners on reconnect
- Added basic kotlin project generation support in the setup tool
- API addition: Allow APK expansion to be used in fragments and activities
- API addition: Added color properties support from tiled maps
- API Change: Added rotation vector sensor support on Android
- API Change: GLProfiler refactored for OOP and lwjgl3 multi windows
- LWJGL3: The creation of additional windows via Lwjgl3Application.newWindow() is now deferred, with postRunnable(), until all existing windows have been updated. This fixes a potential native crash with NVidia GL drivers on Windows, presumably caused by a GL context conflict.
- API addition: Lwjgl3WindowListener.created() is called after a new window has been created. It's unsafe to call Lwjgl3Window functions in between Lwjgl3Application.newWindow() and this callback.
- Updated LWJGL3 backend to 3.1.3.
- Lwjgl3Graphics.setUndecorated() and Lwjgl3Graphics.setResizable() now delegate their work to the respective GLFW functions.
- API addition: ProgressBar.isVertical() - returns whether a progress bar is vertical or horizontal.
- API Change: SplitPane now by default does not allow the split amount to shrink children below their minimum sizes (cropping them). This behavior can be reverted by overriding clampSplitAmount or wrapping the children in Containers set to minSize(0) and fill(). SplitPane also now correctly includes the handle min size in its own min size calculations.
- API Change: SplitPane.getSplit() renamed to SplitPane.getSplitAmount() to match other getter and setter names.
- Improved internal Timer synchronization.
- API Change: List#drawItem, added float width parameter.
- API Addition: Make it possible to disable sound on the GWT-Backend with disableSound=true.
- API Change: ScrollPane setWidget deprecated in favor of setActor to match other APIs.
- API Change: removed JGLFW backend
- Fixed mixed up use of TexturePacker.Settings.stripWhitespaceX|Y.
- Added joystick POV support to LWJGL3 controller backend.
- Added support for 2d particles sprite animation.
- API Change: ParticleEmitter getSprite, setSprite, getImagePath, setImagePath are now getSprites, setSprites, getImagePaths, setImagePaths.
- Added support for 2d particles independant scale X and Y.
- API Change: ParticleEmitter getScale, matchSize are now getScaleX/getScaleY, matchSizeX/matchSizeY. Added scaleSize(float scaleX, float scaleY)
- API Change: Added iconDropped() callback to AndroidWallpaperListener.

[1.9.6]
- Fix performance regression in LWJGL3 backend, use java.nio instead of BufferUtils. Those are intrinsics and quite a bit faster than BufferUtils on HotSpot.
- Updated to latest Sound Manager 2
- Added mappings for Xbox 360 controller for Linux
- Separated error log for vertex/fragment shaders for easier debugging
- Minimum Android API level is now level 9 (Android 2.3)
- API addition: Configurable TexturePacker bleed iterations
- Updated IOS Multi-OS Engine backend to 1.3.6
- API Change: Pixmap.setBlending, Pixmap.setFilter are now instance methods
- VertexAttribute expert constructors exposed. Short types can now be used for attributes.

[1.9.5]
- Fix NPE swallowing "video driver unsupported" error on LWJGL 2 backend.
- Allow window icons to be set in Lwjgl3ApplicationConfiguration or Lwjgl3WindowConfiguration.
- Allow window icon and title to be changed in Lwjgl3Window
- API Addition: ApplicationLogger interface, allowing easier access to custom logging
- DefaultRenderableSorter accounts for center of Renderable mesh, see https://github.com/libgdx/libgdx/pull/4319
- Bullet: added FilterableVehicleRaycaster, see https://github.com/libgdx/libgdx/pull/4361
- Bullet: updated to 2.85, see: http://bulletphysics.org/wordpress/?p=456
- Updated iOS native build scripts to iOS 10.1 and TVOS 10.0
- API Addition: BitmapFont#blankLineScale.
- Fixed rounding of Drawables in ProgressBar. Allow rounding to be disabled with setRound().
- Updated LWJGL3 backend to LWJGL 3.1.0, see https://blog.lwjgl.org/lwjgl-3-1-0-released/
- LWJGL3 backend now supports non-continuous rendering, see https://github.com/libgdx/libgdx/pull/3772
- API Change: Lwjgl3WindowListener.refreshRequested() is called when the windowing system (GLFW) reports contents of a window are dirty and need to be redrawn.
- API Change: Lwjgl3WindowListener.maximized() is called when a window enters or exits a maximized state.
- API Change: Lwjgl3WindowListener.deiconified() removed, combined with .iconified().
- API Change: Lwjgl3Window.deiconify() renamed to .restore() since it can also be used to de-maximize a window.
- Lwjgl3Window now has a maximize() method, and windows can be started maximized using the window or app configuration's setMaximized() method.
- NinePatch can now be drawn rotated or scaled.
- NinepatchDrawable is now a TransformDrawable.
- API Change: Group add* methods no longer remove and re-add the actor if it is already in the group, instead they do nothing.
- API Change: g2d.Animation is now generic so it can support Drawables, PolygonRegions, NinePatches, etc. To fix existing code, specify the TextureRegion type in animation declarations (and instantiations in Java 6), i.e. Animation<TextureRegion> myAnimation = new Animation<TextureRegion>(...);
- TiledDrawable throws unsupported operation if trying to draw rotated/scaled. #4005
- API Change: DragAndDrop now puts default position of drag actor at pointer location. The original default offset from the pointer was (14, -20).
- Added ShaderProgramLoader for AssetManager.
- BoundingBox#isValid now returns also true when min==max, see: https://github.com/libgdx/libgdx/pull/4460

[1.9.4]
- Moved snapping from ProgressBar to Slider to prevent snapping when setting the value programmatically.
- Bullet: added btSoftBody#getLinkCount() and btSoftBody#getLink(int), see https://github.com/libgdx/libgdx/issues/4152
- API Change: Wrapping for scene2d's HorizontalGroup and VerticalGroup.
- Fix hiero problem with certain unicode characters. See https://github.com/libgdx/libgdx/issues/4202
- Switched to RoboVM fork 2.2.0, fixes incompatibility with Android Gradle plugin and iOS 9.3.4

[1.9.3]
- Switched to MobiDevelop's RoboVM fork (http://robovm.mobidevelop.com)
- Addition of Intel Multi-OS Engine backend for deploying to iOS
- Updated iOS native build scripts to iOS 9.3 and TVOS 9.2
- API Addition: GestureDetector#pinchStop() called when no longer pinching
- API Addition: Gdx.graphics.setUndecorated/setResizable API added to Graphics https://github.com/libgdx/libgdx/pull/3847
- API Addition: Gdx.graphics.getGLVersion(), grab the GL version and implementation type. https://github.com/libgdx/libgdx/pull/3788
- API Change: Lwjgl3WindowListener -> filesDropped(String[] files) adds drag'n drop support for the lwjgl3 backend
- Added isComplete() to ParticleEffect to make it easier to know when all the emitters are done, behaves the same as in the 2D API.
- API Change: renamed Lwjgl3WindowListener.windowIsClosing() to closeRequested() to better communicate its intent.
- Add IndexData.updateIndices method to increase performance when used with IndexBufferObjectSubData. 
- Added FlushablePool
- Added ShapeCache see https://github.com/libgdx/libgdx/pull/3953
- API Change: moved shape builder logic out of MeshBuilder, see: https://github.com/libgdx/libgdx/pull/3996
- API Change: changed copy constructor OrderedMap(ObjectMap) to OrderedMap(OrderedMap)
- API Change: Table reset now calls clearChildren, not clear.
- Fixed crashes in AndroidMusic.java when isPlaying is called. Errors are now logged only rather than crashing the app.
- Added emulation of ScreenUtils for GWT
- Improved performance of glReadPixels() on GWT. New method is 20-30 times faster
- Fixed crash on Mac when using LWJGL2, custom cursors and embedding the game in an AWT window
- Fixed getDisplayModes(Monitor monitor) returning wrong data on LWJGL2 backend
- Fixed Gdx.input.getCurrentEventTime() not being set on LWJGL3, fixes GestureDetector and flick scroll not working
- Fixed not being able to select non-latin characters in TextFields
- Bullet: added CustomActionInterface, see https://github.com/libgdx/libgdx/pull/4025
- Add window size limits option to LWJGL3 app and window configurations
- Add handling of tag "<objectgroup>" within tags "<tile>" in TmxMap loaders.

[1.9.2]
- Added TextureArray wrapper see https://github.com/libgdx/libgdx/pull/3807
- Fixed bug in AndroidGL20.cpp which cast a pointer to a 32-bit int. Crash on 64-bit ARM, but only for a specific code path and address...
- Fixed multiple controllers registering on same index with LWJGL3, see https://github.com/libgdx/libgdx/issues/3774
- Fixed the FreeTypeFontGenerator texture bleeding, see https://github.com/libgdx/libgdx/issues/3521

[1.9.1]
- API Change: Override GwtApplication#createApplicationListener() to create your ApplicationListener
  on GWT, overriding GwtApplication#getApplicationListener() isn't needed anymore, see https://github.com/libgdx/libgdx/issues/3628
- Fixed ARM64 and x86_64 binaries for Android

[1.9.0]
- API Change: Lwjgl3ApplicationConfiguration#setBackbufferConfig -> setBackBufferConfig
- Fixed HexagonalTiledMapRenderer, see https://github.com/libgdx/libgdx/pull/3654
- Added support for locking the screen orientation in GWT, see https://github.com/libgdx/libgdx/pull/3633
- Added Gdx-Kiwi and gdx-lml to extensions, see https://github.com/libgdx/libgdx/pull/3597
- Added Gyroscope support in Input, implemented for Android, see https://github.com/libgdx/libgdx/pull/3594
- Fixed touch mapping on iOS, see https://github.com/libgdx/libgdx/pull/3590
- Added orientation to Box2D Transform class, see https://github.com/libgdx/libgdx/pull/3308
- Added system cursors to GWT, fix 'Ibeam' system cursor not working on LWJGL3.
- Added experimental AndroidApplicationConfiguration#useGL30 and IOSApplicationConfiguration#useGL30 for testing OpenGL ES 3.0 support on mobile devices, do not use in production.
- Fix broken kerning for FreeType fonts, see https://github.com/libgdx/libgdx/pull/3756
- Added ARM64 and x86_64 binaries for Android
- API Addition: FreeTypeFontParameter has an additional field for tweaking hinting, see https://github.com/libgdx/libgdx/pull/3757

[1.8.0]
- API Change: Rewrote FreeType shadow rendering (much better).
- Added spaceX/Y to FreeType fonts.
- Higher quality FreeType font rendering.
- Hiero updated to v5, now with FreeType support and other new features!
- GlyphLayout now allocates much, much less memory when processing long text that wraps.
- Added LWJGL 3 backend, see https://github.com/libgdx/libgdx/issues/3673 for more info.
- Added Graphics#getBackBufferWidth and Graphics#getBackBufferHeight for HDPI handling
- API Change: Added HdpiUtils. Instead of calling GL20#glViewport and GL20#glScissor yourself
  please use HdpiUtils instead. It will ensure that you handle HDPI monitors correctly when
  using those OpenGL functions. On HDPI monitors, the size reported by Gdx.graphics 
  getWidth/getHeight is in logical coordinates as dictated by the operating system, usually half
  the HDPI resolution. The OpenGL drawing surface works in backbuffer coordinates at the full
  HDPI resolution. If you pass logical coordinates to glViewport and glScissor, you only 
  affect a quarter of the real backbuffer size. Use HdpiUtils instead, it will do the right thing, while letting you continue to work in logical (aka returned by Gdx.graphics.getWidth/getHeight) coordinates.
- API Change: Graphis#getDesktopDisplayMode() has been renamed to Graphics#getDisplayMode() and
  returns the current display mode of the monitor the window is shown on (primary monitor on
  all backends except LWJGL3, which supports real multi-monitor setups).
- API Change: Graphics#getDisplayModes() return the display modes of the monitor the monitor
  the window is shown on (primary monitor on all backends except LWJGL3 which supports real
  multi-monitor setups).
- API Change: Graphics#setDisplayMode(DisplayMode) has been renamed to 
  Graphics#setFullscreenMode(). If the window is in windowed mode, it will be switched 
  to fullscreen mode on the monitor from which the DisplayMode stems from.
- API Change: Graphics#setDisplayMode(int, int, boolean) has been renamed to 
  Graphics#setWindowedMode(int, int). This will NOT allow you to switch to fullscreen anymore, 
  use Graphics#setFullscreenMode() instead. If the window is in fullscreen mode, it will be
  switched to windowed mode on the monitor the window was in fullscreen mode on.
 - API Addition: Graphics#Monitor, represents a monitor connected to the machine the app is
  running on. A monitor is defined by a name and it's position relative to other connected
  monitors. All backends except the LWJGL3 backend will report only the primary monitor
 - API Addition: Graphics#getPrimaryMonitor() returns the primary monitor you usually want
  to work with.
 - API Addition: Graphics#getMonitor() returns the monitor your app's window is shown on,
  which may not be the primary monitor in >= 2 monitor systems. All backends except the 
  LWJGL3 backend will report only the primary monitor.
 - API Addition: Graphics#getMonitors() returns all monitors connected to the system. All
  backends except the LWJGL3 backend will only report the primary monitor.
 - API Addition: Graphics#getDisplayMode(Monitor) returns the display mode of the monitor
  the app's window is shown on. All backends except the LWJGL3 backend will report the
  primary monitor display mode instead of the actual monitor's display mode. Not a problem
  as all other backends run on systems with only a single monitor so far (primary monitor).
- Added option to include credentials on cross-origin http requests (used only for GWT backend).
- Added option to specify crossorigin attribute when loading images with AssetDownloader (GWT), see #3216.
- API Change: removed Sound#setPriority, this was only implemented for the Android backend. However, Android itself never honored priority settings.
- API Change: cursor API has been cleaned up. To create a custom cursor, call Graphics#newCursor(), to set the custom cursor call Graphics#setCursor(), to set a system cursor call Graphics#setSystemCursor(). The Cursor#setSystemCursor method has been removed as that was not the
right place. Note that cursors only work on the LWJGL, LWJGL3 and GWT backends. Note that system cursors only fully work on LWJGL3 as the other two backends lack a means to set a specific system cursor. These backends fall back to displaying an arrow cursor when setting any system cursor.
- API Addition: Added Lwjgl3WindowListener, allows you to hook into per-window iconficiation, focus and close events. Also allows you to prevent closing the window when a close event arrives.

[1.7.2]
- Added AndroidAudio#newMusic(FileDescriptor) to allow loading music from a file descriptor, see #2970
- Added GLOnlyTextureData, which is now the default for FrameBuffer and FrameBufferCubemap, see #3539
- Added rotationChanged() for Actor class, called when rotation changes, see https://github.com/libgdx/libgdx/pull/3563
- Fixed crash on MacOS when enumerating connected gamepads.
- ParticleEmitter no longer says it's complete when it's set to continuous, see #3516
- Improved JSON parsing and object mapping error messages.
- Updated FreeType from version 2.5.5 to 2.6.2.
- Fixed corrupt FreeType rendering for some font sizes.
- API Change: FreeTypeFontParameter has new fields for rendering borders and shadows.
- FreeTypeFontParameter can render much better fonts at small sizes using gamma settings.
- BitmapFont can now render missing (tofu) glyph for glyphs not in the font.
- FreeTypeFontGenerator depreacted methods removed.
- Fixed BitmapFont color tags changing glyph spacing versus not using color tags. BitmapFont#getGlyphs has a new paramter. See #3455.
- Skin's TintedDrawable now works with TiledDrawable. #3627
- Updated jnigen to Java Parser 2.3.0 (http://javaparser.github.io/javaparser/).
- FreeType fonts no longer look terrible at small size. This is a big deal!
- Updated to RoboVM 1.12.0, includes tvOS support!

[1.7.1]
- Fixes AtlasTmxMapLoader region name loading to tileset name instead of filename
- Changes TiledMapPacker output, region names are tileset names, adjusts gid, defaults to one atlas per map
- API Change: members of Renderable and MeshPart are changed, see https://github.com/libgdx/libgdx/pull/3483
- Added Vector#setToRandomDirection(), see #3222
- Updated to stb_image v2.08
- Added Node#copy(), used when creating a ModelInstance from a Model to allow using custom nodes
- Add ModelCache, see https://github.com/libgdx/libgdx/wiki/ModelCache
- Updated bullet to v2.83.6
- Updated to RoboVM 1.9, for free life-time license read http://www.badlogicgames.com/wordpress/?p=3762

[1.7.0]
- Gdx.input.setCursorImage removed, replaced with Gdx.graphics.setCursor and Gdx.graphics.newCursor see https://github.com/libgdx/libgdx/pull/2841/
- Fixed an issue with UTF8 decoding in GWT emulation of InputStreamReader
- Updated to RoboVM 1.8 for iOS 9 support.

[1.6.5]
- Objects from animated tiles in TMX maps are now supported.
- Made possible to use any actor for tooltips.
- Improved cross-platform reflection api for annotations.
- NinePatch#scale now also scales middle patch size.
- GLFrameBuffer is now abstract, renamed setupTexture to createColorTexture, added disposeColorTexture
- Added LwjglApplicationConfiguration#gles30Context*Version, see https://github.com/libgdx/libgdx/pull/2941
- Added OpenGL error checking to GLProfiler, see https://github.com/libgdx/libgdx/pull/2889
- Updated to RoboVM 1.6

[1.6.4]
- TextField cursor and selection size changed. https://github.com/libgdx/libgdx/commit/2a830dea348948d2a37bd8f6338af2023fec9b09
- FreeTypeFontGenerator setting to improve shadows and borders.
- ScrollPane scrolls smoothly when the scrolled area is much larger than the scrollbars.
- TexturePacker sorts page regions by name.
- GlyphLayout text wrapping changed to not trim whitespace. https://github.com/libgdx/libgdx/commit/ee42693da067da7c5ddd747f051c1423d262cb96
- Fixed BitmapFont computing space width incorrectly when padding is used and no space glyph is in the font.
- Fixed TextArea cursor and selection drawing positions.
- Fixed ActorGestureListener pan and zoom when the actor is rotated or scaled.
- Fixed TextField for non-pixel display.
- Allow ellipsis string to be set on Label.
- AssetManager gets hook for handling loading failure.
- TextField now fires a ChangeEvent when the text change. Can be cancelled too!
- Added tooltips to scene2d.ui.
- Updated to RoboVM 1.5

[1.6.3]
- Updated to RoboVM 1.4

[1.6.2]
- API Change: TiledMapImageLayer now uses floats instead of ints for positioning
- API Change: Added GLFrameBuffer and FrameBufferCubemap: Framebuffer now extends GLFramebuffer, see #2933

[1.6.1]
- Added optional hostname argument to Net.newServerSocket method to allow specific ip bindings for server applications made with gdx.
- Changed the way iOS native libs are handled. Removed updateRoboVMXML and copyNatives task from ios/build.gradle. Instead natives are now packaged in jars, within the META-INF/robovm/ios folder. Additionally, a robovm.xml file is stored there that gets merged with the project's robovm.xml file by RoboVM.

[1.6.0]
- API Change: GlyphLayout xAdvances now have an additional entry at the beginning. This was required to implement tighter text bounds. #3034
- API Change: Label#getTextBounds changed to getGlyphLayout. This exposes all the runs, not just the width and height.
- In the 2D ParticleEditor, all chart points can be dragged at once by holding ctrl. They can be dragged proportionally by holding ctrl-shift.
- Added Merge button to the 2D ParticleEditor, for merging a loaded particle effect file with the currently open particle effect.
- Added ability to retrieve method annotations to reflection api
- Added PixmapPacker.updateTextureRegions() method.
- Added ability to pack "anonymous" pixmaps into PixmapPacker, which will appear in the generated texture but not a generated or updated TextureAtlas
- Added PixmapPacker.packDirectToTexture() methods.
- API Change: PixmapPacker.generateTextureAtlas(...) now returns an atlas which can be updated with subsequent calls to PixmapPacker.updateTextureAtlas(...)
- API Change: FreeTypeFontGenerator.generateFont(...) now works with a user-provided PixmapPacker.
- Added DirectionalLightsAttribute, PointLightsAttribute and SpotLightsAttribute, removed Environment#directionalLights/pointLights/spotLights, added Environment#remove, lights are now just like any other attribute. See also https://github.com/libgdx/libgdx/wiki/Material-and-environment#lights
- API Change: BitmapFont metrics now respect padding. #3074
- Update bullet wrapper to v2.83
- Added AnimatedTiledMapTile.getFrameTiles() method

[1.5.6]
- API Change: Refactored Window. https://github.com/libgdx/libgdx/commit/7d372b3c67d4fcfe4e82546b0ad6891d14d03242
- Added VertexBufferObjectWithVAO, see https://github.com/libgdx/libgdx/pull/2527
- API Change: Removed Mesh.create(...), use MeshBuilder instead
- API Change: BitmapFontData, BitmapFont, and BitmapFontCache have been refactored. http://www.badlogicgames.com/wordpress/?p=3658
- FreeTypeFontGenerator can now render glyphs on the fly.
- Attribute now implements Comparable, custom attributes might need to be updated, see: https://github.com/libgdx/libgdx/wiki/Material-and-environment#custom-attributes
- API Change: Removed (previously deprecated) GLTexture#createTextureData/createGLHandle, Ray#getEndPoint(float), Color#tmp, Node#parent/children, VertexAttribute#Color(), Usage#Color, ModelBuilder#createFromMesh, BoundingBox#getCenter()/updateCorners()/getCorners(), Matrix4.tmp

[1.5.5]
- Added iOS ARM-64 bit support for Bullet physics
- 3D Animation, NodeAnimation keyframes are separated into translation, rotation and scaling
- Added capability to enable color markup from inside skin json file.
- Exposed method ControllerManager#clearListeners on Controllers class
- Net#openURI now returns a boolean to indicate whether the uri was actually opened.
- DefaultShader now always combines material and environment attributes
- Added ShapeRenderer constructor to pass a custom shader program to ImmediateModeRenderer20.
- API Change: Group#toString now returns actor hierarchy. Group#print is gone.
- Added SpotLight class, see https://github.com/libgdx/libgdx/pull/2907
- Added support for resolving file handles using classpaths (ClasspathFileHandleResolver)

[1.5.4]
- Added support for image layers in Tiled maps (TiledMapImageLayer)
- Added support for loading texture objects from TMX Maps (TextureMapObject)
- Added support for border and shadow with FreeTypeFontGenerator - see https://github.com/libgdx/libgdx/pull/2774
- Now unknown markup colors are silently ignored and considered as normal text.
- Updated freetype from version 2.4.10 to 2.5.5
- Added 3rd party extensions to setup application, see 
- Updated to RoboVM 1.0.0-beta-04
- Updated to GWT 2.6.1, sadly GWT 2.7.0 isn't production ready yet.

[1.5.3]
- API Change: TextField#setRightAlign -> TextField#setAlignment
- I18NBundle is now compatible with Android 2.2
- Fixed GWT reflection includes for 3D particles
- 3D ParticleEffectLoader registered by default
- Added HttpRequestBuilder, see https://github.com/libgdx/libgdx/pull/2698
- Added LwjglApplicationConfiguration.useHDPI for Mac OS X with retina displays. Allows you to get "real" pixel coordinates for mouse and display coordinates.
- Updated RoboVM to 1.0.0-beta-03

[1.5.2]
- Fixed issue #2433 with color markup and alpha animation. 
- Fixed natives loading for LWJGL on Mac OS X

[1.5.1]
- Gradle updated to 2.2
- Android Gradle tooling updated to 1.0.0
- API Change: Switched from Timer to AnimationScheduler for driving main loop on GWT. Removed fps field from GwtApplicationConfiguration to instead let the browser choose the most optimal rate.
- API Change: Added pause and resume handling on GWT backend. When the browser supports the page visibility api, pause and resume will be called when the tab or window loses and gains visibility.
- API Change: Added concept of target actor, separate from the actor the action is added to. This allows an action to be added to one actor but affect another. This is useful to create a sequence of actions that affect many different actors. Previously this would require adding actions to each actor and using delays to get them to play in the correct order.
- Added 64-bit support for iOS sim and device
- Deprecated Node#children and Node#parent, added inheritTransform flag and methods to add/get/remove children
- API Change: By default keyframes are no longer copied from Model to ModelInstance but shared instead, can be changed using the `ModelInstance.defaultShareKeyframes` flag or `shareKeyframes` constructor argument.
- JSON minimal format now makes commas optional: newline can be used in place of any comma.
- JSON minimal format is now more lenient with unquoted strings: spaces and more are allowed.
- API Change: Added support for KTX/ZKTX file format, https://github.com/libgdx/libgdx/pull/2431
- Update stb_image from v1.33 to v1.48, see https://github.com/libgdx/libgdx/pull/2668
- Bullet Wrapper: added Gimpact, see https://github.com/libgdx/libgdx/issues/2619
- API Addition: Added MeshPartBuilder#addMesh(...), can be used to more easily combine meshes/models
- Update to LWJGL 2.9.2, fixes fullscreen mode on "retina" displays
- Fixes to RoboVM backend which would crash if accelerometer is used.

[1.5.0]
- API Addition: IOSInput now uses CMCoreMotion for accelerometer and magnetometer
- API Addition: Added getter for UITextField on IOS for keyboard customization 
- API Addition: Added ability to save PixmapPackers to atlas files. See PixmapPackerIO.
- API Addition: Added HttpRequestHeader and HttpResponseHeader with constants for HTTP headers.
- API Addition: HttpRequest is now poolable.
- New PNG encoder that supports compression, more efficient vertical flipping, and minimal allocation when encoding multiple PNGs.
- API Change: Label#setEllipse -> Label#setEllipsis.
- API Change: BatchTiledMapRenderer *SpriteBatch fields and methods renamed to *Batch
- API Change: ScrollPane#scrollToCenter -> ScrollPane#scrollTo; see optional boolean arguments centerHorizontal and centerVertical (scrollToCenter centered vertically only).
- API Change: Changed Input#getTextInput to accept both text and hint, removed Input#getPlaceholderTextInput.
- Bug Fix: Fixed potential NPE with immersive mode in the Android fragment backend. 
- iOS backend now supports sound ids, thanks Tomski!


[1.4.1]
- Update to the Gradle Integration plugin nightly build if you are on Eclipse 4.4.x!
- Update Intellij IDEA to 13.1.5+, because Gradle!
- Updated to Gradle 2.1 and Android build tools 20, default Android version to 20. You need to install the latest Android build tools via the SDK manager
- API Change: deprecation of bounding box methods, see https://github.com/libgdx/libgdx/pull/2408
- Added non-continuous rendering to iOS backend, thanks Dominik!
- Setup now uses Gradle 2.1 with default Android API level 20, build tools 20.0.0
- Non-continuous renderering implemented for iOS
- Added color markup support for scene2d label and window title.
- API Change: removed default constructor of DecalBatch, removed DefaultGroupStrategy
- Updated to latests RoboVM release, 1.0.0-alpha-04, please update your RoboVM plugins/installations
- Reduced I18NBundle loading times on Android and bypassed unclosed stream on iOS. 
- Removed the gdx-ai extension from the libGDX repository. Now it lives in its own repository under the libGDX umbrella, see https://github.com/libgdx/gdx-ai
- API Addition: Added randomSign and randomTriangular methods to MathUtils.
- API Addition: Decal has now a getter for the Color.
- API Addition: now I18NBundle can be set so that no exception is thrown when the key can not be found.
- API Addition: added annotation support in reflection layer, thanks code-disaster! https://github.com/libgdx/libgdx/pull/2215
- API Addition: shapes like Rect, Circle etc. now implement Shape2D interface so you can put them all into a single collection https://github.com/libgdx/libgdx/pull/2178 
- API Addition: bitmap fonts can now be loaded from an atlas via AssetManager/BitmapFontLoader, see https://github.com/libgdx/libgdx/pull/2110
- API Change: updated to RoboVM 1.0.0-SNAPSHOT for now until the next alpha is released.
- API Change: Table now uses padding from its background drawable by default. https://github.com/libgdx/libgdx/issues/2322
- Drawables now know their names, making debugging easier.
- API Change: Table fill now respects the widget's minimum size.
- Texture packer, fixed image size written to atlas file.
- API Change: Cell no longer uses primitive wrappers in public API and boxing is minimized.
- API Addition: TextureAttribute now supports uv transform (texture regions).
- API Change: Added parameters to Elastic Interpolation.
- API Change: Removed Actor#setCenterPosition, added setPosition(x,y,align).
- API Change: JsonReader, forward slash added to characters an unquoted strings cannot start with.
- API Change: Stage#cancelTouchFocus(EventListener,Actor) changed to cancelTouchFocusExcept.
- API Change: Json/JsonWriter.setQuoteLongValues() quotes Long, BigDecimal and BigInteger types to prevent truncation in languages like JavaScript and PHP.

[1.3.1]
- API change: Viewport refactoring. https://github.com/libgdx/libgdx/pull/2220
- Fixed GWT issues

[1.3.0]
- Added Input.isKeyJustPressed.
- API Addition: multiple recipients are now supported by MessageDispatcher, see https://github.com/libgdx/libgdx/wiki/Message-Handling#multiple-recipients
- API Change: State#onMessage now takes the message receiver as argument.
- API Addition: added StackStateMachine to the gdx-ai extension.
- API change: ShapeRenderer: rect methods accept scale, more methods can work under both line and fill types, auto shape type changing.
- API change: Built-in ShapeRenderer debugging for Stage, see https://github.com/libgdx/libgdx/pull/2011
- Files#getLocalStoragePath now returns the actual path instead of the empty string synonym on desktop (LWJGL and JGLFW).
- Fixed and improved xorshift128+ PRNG implementation.
- Added support for Tiled's animated tiles, and varying frame duration tile animations.
- Fixed an issue with time granularity in MessageDispatcher.
- Updated to Android API level 19 and build tools 19.1.0 which will require the latest Eclipse ADT 23.02, see http://stackoverflow.com/questions/24437564/update-eclipse-with-android-development-tools-23 for how things are broken this time...
- Updated to RoboVM 0.0.14 and RoboVM Gradle plugin version 0.0.10
- API Addition: added FreeTypeFontLoader so you can transparently load BitmapFonts generated through gdx-freetype via AssetManager, see https://github.com/libgdx/libgdx/blob/master/tests/gdx-tests/src/com/badlogic/gdx/tests/FreeTypeFontLoaderTest.java
- Preferences put methods now return "this" for chaining
- Fixed issue 2048 where MessageDispatcher was dispatching delayed messages immediately.
- API Addition: 3d particle system and accompanying editor, contributed by lordjone, see https://github.com/libgdx/libgdx/pull/2005
- API Addition: extended shape classes like Circle, Ellipse etc. with hashcode/equals and other helper methods, see https://github.com/libgdx/libgdx/pull/2018
- minor API change (will not increase minor revision number): fixed a bug in handling of atlasPrefixes, https://github.com/libgdx/libgdx/pull/2023
- Bullet: btManifoldPoint member getters/setters changed from btVector3 to Vector3, also it is no longer pooled, instead static instances are used for callback methods
- Added Intersector#intersectRayRay to detect if two 2D rays intersect, see https://github.com/libgdx/libgdx/pull/2132
- Bullet: ClosestRayResultCallback, AllHitsRayResultCallback, LocalConvexResult, ClosestConvexResultCallback and subclasses now use getter/setters taking a Vector3 instead of btVector3, see https://github.com/libgdx/libgdx/pull/2176
- 2d particle system supports pre-multiplied alpha.
- Bullet: btIDebugDrawer/DebugDrawer now use pooled Vector3 instances instead of btVector3, see https://github.com/libgdx/libgdx/issues/2174

[1.2.0]
- API Addition: Some OpenGL profiling utilities have been added, see https://github.com/libgdx/libgdx/wiki/Profiling
- API Addition: A FreeTypeFontGeneratorLoader has been added to the gdx-freetype extension
- API change: Animation#frameDuration and #animationDuration are now hidden behind a getter/setter and dynamic
- API Addition: Vector#setZero
- API Addition: gdx-ai, extension for AI algorithms. Currently supports FSMs, see https://github.com/libgdx/libgdx/wiki/Artificial-Intelligence
- API change: TableLayout has been forked and integrated into libgdx more tightly, see http://www.badlogicgames.com/wordpress/?p=3458
- API Addition: added equals/hashCode methods to Rectangle, may break old code (very, very unlikely)
- API Addition: scene2D Actors now have a setCenterPosition method, see https://github.com/libgdx/libgdx/pull/2000

[1.1.0]
- Updated to RoboVM 0.0.13 and RoboVM Gradle plugin 0.0.9
- Big improvements to setup-ui and build times in Intellij IDEA https://github.com/libgdx/libgdx/pull/1865
- Setup now uses android build tools version: 19.1.0
- BitmapFontCache now supports in-string colored text through a simple markup language, see https://github.com/libgdx/libgdx/wiki/Color-Markup-Language
- Added i18n localization/internationalization support, thanks davebaol, see https://github.com/libgdx/libgdx/wiki/Internationalization-and-Localization
- Possibility to override density on desktop to simulate mobile devices, see https://github.com/libgdx/libgdx/pull/1825
- Progressive JPEG support through JPGD (https://code.google.com/p/jpeg-compressor/).
- Mavenized JGLFW backend
- Box2D: Added MotorJoint and ghost vertices on EdgeShape
- Updated GWT Box2D to latest version
- Updated native Box2D to latest version 2.3.1, no API changes
- API change: Matrix4.set(x,y,z, translation) changed, z axis is no more flipped
- API addition: Matrix4.avg(Matrix4[],float[]) that lets weighted averaging multiple matrices, Quaternion.slerp(Quaternion[],float[]) that lets weighted slerping multiple Quaternions
- fixed the long standing issue of the alpha=1 not actually being fully opaque, thanks kalle! https://github.com/libgdx/libgdx/issues/1815
- down to 25 issues on the tracker, 8 bugs, 17 enhancement requests :)


[1.0.1]
- updated to RoboVM 0.12 (and so should you!)
- fixed GC issues on iOS with regards to touch (thanks Niklas!), see https://github.com/libgdx/libgdx/pull/1758
- updated gwt gradle plugin to 0.4, android build tools to 0.10, gradle version to 1.11
- Tiled maps are now always y-up
- Tiled maps now support drawing offsets for tiles
- FileHandle#list is now supported in GWT!
- FileHandle#list now supports FileFilters
- Controllers now reinitialize on the desktop when switching between windowed/fullscreen
- added a Texture unpacker that will extract all images from a texture atlas, see https://github.com/libgdx/libgdx/pull/1774
- updates to gdx-setup
- CustomCollisionDispatcher in bullet, see https://github.com/libgdx/libgdx/commit/916fc85cecf433c3461b458e00f8afc516ad21e3

[1.0.0]
- Box2D is no longer in the core, it has been moved to an extension. See http://www.badlogicgames.com/wordpress/?p=3404
- Merged gdx-openal project into gdx-backend-lwjgl
- Now LoadedCallback in AssetLoaderParameters is always called after loading an asset from AssetManager, even if the asset is already loaded
- Added Payload as a new parameter to Source.dragStop, see https://github.com/libgdx/libgdx/pull/1666
- You can now load PolygonRegions via AssetLoader,  see https://github.com/libgdx/libgdx/pull/1602
- implemented software keyboard support in RoboVM iOS backend
- Fixed an issue where key event timestamp is not set by the android backend.
- scene2d.ui, added to TextArea the preferred number of rows used to calculate the preferred height.
- scene2d.actions, fixed infinite recursion for event listener's handle(event).
- Various Quaternion changes.
- scene2d.ui, fixed a drawing issue with knobBefore when there's no knob (typical progress bar).
- Various MeshBuilder fixes and additions.
- Math package: added cumulative distribution.
- Fixed Music isPlaying() on iOS when is paused.
- Added support for C-style comments to JsonReader (mainly used for json skin files).
- Support for resource removal from Skin objects.
- Added fling gesture to generate fling in scrollpane.
- Vector classes now have mulAdd method for adding pre-multiplied values
- Vector implementations no longer use squared value for margin comparisons, see: isZero(float margin), isUnit(float margin).
- Vector2 now has isUnit and isZero methods (copied from Vector3)
- Removed deprecated methods from Vector classes.
- Added new headless backend for server applications
- Support 'scaledSize' as a json skin data value for BitmapFont
- Added setAlpha(float a) method to Sprite class
- Added Input.Keys.toString(int keycode) and Input.Keys.valueOf(String keyname) methods
- Added Immersive Mode support to Android backend
- Added userObject to Actor in scene2d, allowing for custom data storage
- Altered Android's hide status bar behavior
- Changed the way wakelocks are implemented. You no longer need any special permissions for the libgdx wakelock
- BitmapFontCache setColor changes to match SpriteBatch and friends. http://www.badlogicgames.com/forum/viewtopic.php?f=23&t=12112
- Changed ParticleEffect: the ParticleEffect.save method now takes a Writer instead of a File
- TexturePacker2 renamed to TexturePacker, added grid and scaling settings.
- Added support for custom prefrences on the desktop backends.
- Fixed double resume calls on iOS.
- Android Music no longer throws exceptions if MediaPlayer is null.
- PolygonSpriteBatch implements Batch.
- New scene2d actions: EventAction, CountdownEventAction.
- Adds cancelHttpRequest() method to Net interface
- Updated GWT/HTML5 Backend to GWT 2.6.0
- Minimal Android version is 2.2, see http://www.badlogicgames.com/wordpress/?p=3297
- Updated to LWJGL 2.9.1
- Can now embed your libgdx app as a fragment, more info on the wiki
- scene2d.ui, renamed Actor methods translate, rotate, scale, size to moveBy, rotateBy, scaleBy, sizeBy. May have conflicts with Actions static import, eg you'll need to use "Actions.moveBy"
- scene2d.ui, Table background is now drawn usign the table's transform
- scene2d.ui, added Container which is similar to a Table with one cell, but more lightweight
- Added texture filters and mip map generation to BitMapFontLoader and FreeTypeFontGenerator
- scene2d.ui, VerticalGroup and HorizontalGroup got pad, fill and an API similar to Table/Container
- Removed OpenGL ES 1.0, 1.1 support; see http://www.badlogicgames.com/wordpress/?p=3311
- Added OpenGL ES 3 support
- Updated Android backend, demos, tests to 4.4
- Added Viewport, changed Stage to have a Viewport instead of a Camera (API change, see http://www.badlogicgames.com/wordpress/?p=3322 ).
- Changed play mode constants of Animation class to enumeration, see http://www.badlogicgames.com/wordpress/?p=3330
- Updated to RoboVM 0.0.11 and RoboVM Gradle plugin 0.0.6, see http://www.badlogicgames.com/wordpress/?p=3351
- Updated to Swig 3.0 for Bullet, disabled SIMD on Mac OS X as alignements are broken in Bullet, see https://github.com/libgdx/libgdx/pull/1595
- TextureData can only be Custom or Pixmap; compressed image files are considered custom

[0.9.9]
- added setCursorImage method to Input interface to support custom mouse cursors on the desktop
- removed Xamarin backend, see http://www.badlogicgames.com/wordpress/?p=3213
- added Select class for selecting kth ordered statistic from arrays (see Array.selectRanked() method)
- refactored Box2D to use badlogic Arrays instead of java.util.ArrayLists
- MipMapGenerator methods now don't take disposePixmap argument anymore
- added GLTexture, base class for all textures, encapsulates target (2d, cubemap, ...)
- added CubeMap, 6 sided texture
- changed TextureData#consumeCompressedData, takes target now
- added RoboVM backend jar and native libs (libObjectAL, libgdx, in ios/ folder of distribution)
- added RoboVM backend to build
- changed Bullet wrapper API, see http://www.badlogicgames.com/wordpress/?p=3150
- changed MusicLoader and SoundLoader to be asynchronous loaders
- changed behaviour of Net#sendHttpRequest() so HttpResponseListener#handleHttpResponse() callback is executed in worker thread instead of main thread
- added Bresenham2, for drawing lines on an integer 2D grid
- added GridPoint2 and GridPoint3, representing integer points in a 2D or 3D grid
- added attribute location caching for VertexData/Mesh. Hand vertex attribs to a ShaderProgram, get back int[], pass that to Mesh
- added Android x86 builds, removed libandroidgl20.so, it's now build as part of gdx-core for Android
- changed method signature on Box2D World#getBodies and World#getJoints, pass in an Array to fill
- removed glGetShaderSource from GL20, use ShaderProgram#getVertexShaderSource/getFragmentShaderSource instead
- added reflection api
- added AsynchExecutor, execute tasks asynchronously. Used for GWT mainly.
- removed FileHandle#file(), has no business in there.
- removed box2deditor
- removed custom typedarrays in gwt backend
- added classpath files support for gwt backend (limited)
- moved AndroidWallpaperListener to Android Backend
- added new VertexAttribute Usage flags, bone weight, tangent, binormal. previously encoded as Usage.Generic. Also
  added field "unit" to VertexAttribute, used by texture coordinates and bone weights to specify index/unit.
- setup-ui template for iOS disables pngcrush, also updated wiki iOS article
- add Pixmap#fillTriangle via jni gdx2d_fill_triangle() to fill a triangle based on its vertices.
- add asynchronous download with continuous progress feedback to GWT asset preloader, see https://github.com/libgdx/libgdx/pull/409?w=1
- add capability to add/exclude package/classes GWT Reflection system, see https://github.com/libgdx/libgdx/pull/409?w=1
- add updated gdx-tiled-preprocessor, generate one single TextureAtlas for all the specified Tiled maps, see http://www.badlogicgames.com/forum/viewtopic.php?f=17&t=8911
- maps API, add new AtlasTiledMapLoader for loading maps produced by the tiled preprocessor tool
- ImageProcessor, TexturePacker2 now accepts BufferedImage objects as input
- TexturePacker2 now avoids duplicated aliases
- Updated to LWJGL 2.9.0
- refactored JSON API, see http://www.badlogicgames.com/wordpress/?p=2993
- Updated Box2D to the latest trunk. Body#applyXXX methods now take an additional boolean parameter.
- TmxMapLoader has a flag in Parameters that lets you specify whether to generate mipmaps
- Animation#isAnimationFinished was fixed to behave as per javadocs (ignores looping)
- remove GLU interface and implementations. Use Matrix4 et al instead. see http://www.badlogicgames.com/wordpress/?p=2886
- new maps API, see http://www.badlogicgames.com/wordpress/?p=2870
- removed static public tmp Vector2 instances, manage such temporary vars yourself, see http://www.badlogicgames.com/wordpress/?p=2840
- changed Scene2D Group#clear(), see http://www.badlogicgames.com/wordpress/?p=2837
- changed the build system, natives are now fetched from the build server, see http://www.badlogicgames.com/wordpress/?p=2821
- freetype extension supported on iOS, see http://www.badlogicgames.com/wordpress/?p=2819
- changed ShapeRenderer API, see http://www.badlogicgames.com/wordpress/?p=2809
- changed Actions.add to addAction, changed parameter order, and added removeAction, addListener, removeListener
- Box2d joints now allow for user data
- Changes to Intersector, Circle, Rectangle and BoundingBox for consistency in #overlap, #intersect and #contains methods, see https://github.com/libgdx/libgdx/pull/312
- Removed LwjglApplicationConfiguration CPU sync. Added foreground and background target framerate.
- scene2d, no longer use getters/setters internally for Actor x, y, width, height, scalex, scaley and rotation.
- Array, detect nested iterator usage and throw exception.
- Added getVolume to Music class and Android, IOS and GWT backends
- 1381, fixed JSON parsing of longs. In addition to Float, it now parses Long if no decimal point is found.
- Changed Array constructors that took an array to have offset and count
- scene2d, Actor parentToLocalCoordinates and localToParentCoordinates refactoring, see http://www.badlogicgames.com/forum/viewtopic.php?p=40441#p40441
- scene2d, Action#setActor no longer calls reset if the Action has no pool. This allows non-pooled actions to be add and removed from actors, restarted, and reused.
- ScrollBar#setForceOverscroll renamed to setForceScroll, as it affects more than just overscroll.
- ArrayMap#addAll renamed to putAll to match the other maps.
- Added ObjectSet and IntSet.
- Added completion listener to Music.
- Added Music#setPan.
- Sound#play and Sound#loop on Android now return -1 on failure, to match other backends.
- DelegateAction subclasses need to implement delegate() instead of act(). http://www.badlogicgames.com/forum/viewtopic.php?p=43576#p43576
- Added pause and resume methods to Sound.
- Changed AssetErrorListener#error to have AssetDescriptor to enable access to parameters of failed asset.
- Changed SelectBoxStyle to have ScrollPaneStyle and ListStyle for fully customizing the drop down list. http://www.badlogicgames.com/wordpress/?p=3110
- AssetLoader now takes a FileHandle that is the resolved file name. The AssetLoader no longer has to resolve the file name, so we can prevent it from being resolved twice.
- Rewrote EarClippingTriangulator to not allocate (no more Vector2s).
- Added ParticleEffectLoader to make AssetManager load ParticleEffects
- Added GeometryUtils, more Intersector functions, DelaunayTriangulator, ConvexHull.
- Added getBoundingBox to ParticleEffect
- EarClippingTriangulator changed to return triangle indices.
- PolygonSpriteBatch and friends refactored to use triangle indices.
- Added add(T, float), remove(int), remove(T) and clear() methods to BinaryHeap
- Bitmap Font changes:
	- FreeTypeFontGenerator allows you to specify the PixmapPacker now, to create an atlas with many different fonts (see FreeTypePackTest)
	- BitmapFont, BitmapFontCache and FreeTypeFontGenerator now support fonts with multiple texture pages. (see BitmapFontTest and FreeTypePackTest)
	- BitmapFontData.imagePath and getImagePath() is depreacted, use imagePaths[] and getImagePath(int) instead
	- Added two BitmapFont constructors for convenience; no need to specify flip boolean
	- Added getCache() to BitmapFont, for expert users who wish to use the BitmapFontCache (see BitmapFontTest)
	- FreeTypeFontGenerator now includes setMaxTextureSize and getMaxTextureSize to cap the generated glyph atlas size (default 1024)
- added render-hooks beginRender() and endRender() to BatchTiledMapRenderer
- Added panStop to GestureListener interface.
- ScissorStack#calculateScissors changed to take viewport, enabling it to work with glViewport.
- Added Bits#getAndClear, Bits#getAndSet and Bits#containsAll
- Added setX and setY to TextureAtlas.AtlasSprite so it matches expected behavior

[0.9.8]
- see http://www.badlogicgames.com/wordpress/?p=2791

[0.9.7]
- see http://www.badlogicgames.com/wordpress/?p=2664

[0.9.6]
- see http://www.badlogicgames.com/wordpress/?p=2513<|MERGE_RESOLUTION|>--- conflicted
+++ resolved
@@ -8,13 +8,10 @@
 - SkinLoader can be used on subclasses of Skin by overriding generateSkin(). 
 - API addition: Tree indentation can be customized.
 - Fixed GlyphLayout not respecting BitmapFontData#down.
-<<<<<<< HEAD
 - API Addition: Added FileHandle#map(), can be used to memory map a file
-=======
 - API Addition: Added faceIndex paramter to #FreeTypeFontGenerator(FileHandle, int).
 - API Change: BitmapFont#getSpaceWidth changed to BitmapFont#getSpaceXadvance.
 - Many GlyphLayout fixes.
->>>>>>> 126fdfda
 
 [1.9.8]
 - Add iPhoneX images
