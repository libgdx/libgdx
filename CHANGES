[1.9.14]
<<<<<<< HEAD
- API Change: Framebuffer.unbind() is no longer static.
=======
- [BREAKING CHANGE] iOS: IOSUIViewController has been moved to its own separate class 
- [BREAKING CHANGE] API Change: G3D AnimationDesc#update now returns -1 (instead of 0) if animation not finished.
>>>>>>> 916932a1

[1.9.13]
- [BREAKING CHANGE] Fixed keycode representations for ESCAPE, END, INSERT and F1 to F12. These keys are working on Android now, but if you hardcoded or saved the values you might need to migrate.
- [BREAKING CHANGE] TextureAtlas.AtlasRegion and Region splits and pads fields have been removed and moved to name/value pairs, use #findValue("split") and #findValue("pad") instead.
- iOS: Update to MobiVM 2.3.12
- GWT: Key codes set with Gdx.input.setCatchKey prevent default browser behaviour
- Added Scaling.contain mode: Scales the source to fit the target while keeping the same aspect ratio, but the source is not scaled at all if smaller in both directions.
- API Addition: Added hasContents() to Clipboard interface, to reduce clipboard notifications on iOS 14
- TOOLS Features: Blending mode can be changed in Flame particle 3D editor.
- Input Keycodes added: CAPS_LOCK, PAUSE (aka Break), PRINT_SCREEN, SCROLL_LOCK, F13 to F24, NUMPAD_DIVIDE, NUMPAD_MULTIPLY, NUMPAD_SUBTRACT, NUMPAD_ADD, NUMPAD_DOT, NUMPAD_COMMA, NUMPAD_ENTER, NUMPAD_EQUALS, NUMPAD_LEFT_PAREN, NUMPAD_RIGHT_PAREN, NUM_LOCK.
  Following changes might be done depending on platform: Keys.STAR to Keys.NUMPAD_MULTIPLY, Keys.SLASH to Keys.NUMPAD_DIVIDE, Keys.NUM to Keys.NUM_LOCK, Keys.COMMA to Keys.NUMPAD_COMMA, Keys.PERIOD to Keys.NUMPAD_DOT, Keys.COMMA to Keys.NUMPAD_COMMA, Keys.ENTER to Keys.NUMPAD_ENTER, Keys.PLUS to Keys.NUMPAD_ADD, Keys.MINUS to Keys.NUMPAD_SUBTRACT
- Added a QuadFloatTree class.
- Desktop: Cubemap Seamless feature is now enabled by default when supported, can be changed via backend specific methods, see supportsCubeMapSeamless and enableCubeMapSeamless in both LwjglGraphics and Lwjgl3Graphics.
- API Addition: TextureAtlas reads arbitrary name/value pairs for each region. See #6316.
- TexturePacker writes using a new format when legacyOutput is false (default is true). TextureAtlas can read both old and new formats. See #6316.

[1.9.12]
- [BREAKING CHANGE] iOS: Changed how Retina/hdpi handled on iOS. See #3709.
- [BREAKING CHANGE] API Change: InputProcessor scrolled method now receives scroll amount for X and Y. Changed type to float to support devices which report fractional scroll amounts. Updated InputEvent in scene2d accordingly: added scrollAmountX, scrollAmountY attributes and corresponding setters and getters. See #6154.
- [BREAKING CHANGE] API Change: Vector2 angleRad(Vector2) now correctly returns counter-clockwise angles. See #5428
- [BREAKING CHANGE] Android: getDeltaTime() now returns the raw delta time instead of a smoothed one. See #6228.
- Fixed vertices returned by Decal.getVertices() not being updated
- Fixes Issue #5048. The function Intersector.overlapConvexPolygons now should return the right minimum translation vector values.
- Update to MobiVM 2.3.11
- API Change: Removed Pool constructor with preFill parameter in favor of using Pool#fill() method. See #6117
- API Addition: Slider can now be configured to only trigger on certain mouse button clicks (Slider#setButton(int)).
- Fixed GlyphLayout not laying out correctly with color markup.
- Fixed TileDrawable not applying its scale correctly.
- API Addition: Added epsilon methods to maps with float values.
- API Addition: Added an insertRange method to array collections.
- Fixed GestureDetector maxFlingDelay.
- API Change: Changed default GestureDetector maxFlingDelay to Integer.MAX_VALUE (didn't work before, this matches that).
- Gdx.files.external on Android now uses app external storage - see wiki article File handling for more information
- Improved text, cursor and selection rendering in TextArea.
- API Addition: Added setProgrammaticChangeEvents, updateVisualValue, round methods to ProgressBar/Slider.
- iOS: Keyboard events working on RoboVM on iOS 13.5 and up, uses same API as on other platforms
- API Addition: Added AndroidLiveWallpaper.notifyColorsChanged() to communicate visually significant colors back to the wallpaper engine.
- API Change: AssetManager invokes the loaded callback when an asset is unloaded from the load queue if the asset is already loaded.
- GWT: changed audio backend to WebAudio API. Now working on mobiles, pitch implemented. Configuration change: preferFlash removed. When updating existing projects, you can remove the soundmanager js files from your webapp folder and the references to it from index.html
- GWT: added possibility to lazy load assets via AssetManager instead of preload them before game start. See GWT specifics wiki article for more information.
- GWT: New configuration setting usePhysicalPixels to use native resolution on mobile / Retina / HDPI screens. When using this option, make sure to update your code in index.html and HTMLLauncher from setup template.
- GWT: GwtApplicationConfiguration and GWT backend now support an application to be resizable or fixed size. You can remove your own resizing code from your HTMLLaunchers.
- GWT: Assets in distribute build are renamed with md5 hash suffix to bypass browser cache on changes
- GWT: Fixed GwtFileHandle that was only returning text assets when listing a directory, now returns all children
- API Addition: Pixmap.downloadFromUrl() downloads an image from http(s) URLs and passes it back as a Pixmap on all platforms
- Added support for Linux ARM builds.
	- 32-bit: ARMv7/armhf
	- 64-bit: ARMv8/AArch64
- API Change: Removed arm abi from SharedLibraryLoader
- API Addition: Added a Lwjgl3ApplicationConfiguration#foregroundFPS option.
- API Change: Utility classes are now final and have a private constructor to prevent instantiation.
- API Change: ScrollPane now supports all combinations of scrollBarsOnTop and fadeScrollBars.
- API Addition: Added new methods with a "deg" suffix in the method's name for all Vector2 degrees-based methods and deprecated the old ones.
- API Addition: Added Slider#setVisualPercent.
- API Change: Enabling fullscreen mode on the lwjgl3 backend now automatically sets the vsync setting again.
- API Addition: Added put(key, value, defaultValue) for maps with primitive keys, so the old value can be returned.
- API Addition: Added ObjectLongMap.
- Added Intersector#intersectRayOrientedBoundsFast to detect if a ray intersects an oriented bounding box, see https://github.com/libgdx/libgdx/pull/6139
- API Addition: Added Table#clip() and Container#clip() methods.
- API Addition: Added getBackgroundDrawable() to Button.
- API Addition: Added imageCheckedDown and getImageDrawable() to ImageButton and ImageTextButton.
- API Addition: Added focusedFontColor, checkedFocusedFontColor, and getFontColor() to TextButton and ImageTextButton.
- API Addition: Added wrapReverse setting to HorizontalGroup.
- API Addition: Added Slider style drawables for over and down: background, knobBefore, and knobAfter.
- Fixed LwjglFrame not hiding the canvas in some situations.
- API Change: Table#round uses ceil/floor and is applied during layout, rather than afterward.
- Fixed blurry NinePatch rendering when using a single center region.
- API Change: Upon changing the window size with the lwjgl3 backend, the window is centered on the monitor.
- Fixed DepthShaderProvider no longer creates one DepthShader per bones count. Now it creates only one skinned variant and one non-skinned variant based on DepthShader/Config numBones.
- API Addition: Added Intersector#intersectPlanes to calculate the point intersected by three planes, see https://github.com/libgdx/libgdx/pull/6217
- API Addition: Added alternative Android Audio implementation for performant sound. See https://github.com/libgdx/libgdx/pull/6243.
- API Addition: Expose SpriteBatch and PolygonSpriteBatch setupMatrices() as protected.
- API Addition: New parameter OnscreenKeyboardType for Input.setOnscreenKeyboardVisible and Input.getTextInput 

[1.9.11]
- Update to MobiVM 2.3.8
- Update to LWJGL 3.2.3
- Fixed AndroidInput crashes due to missing array resize (pressure array).
- API Change: Ray#set methods and Ray#mul(Matrix4) normalize direction vector. Use public field to set and avoid nor()
- API Change: New internal implementation of all Map and Set classes (except ArrayMap) to avoid OutOfMemoryErrors when too many keys collide. This also helps resistance against malicious users who can choose problematic names.
- API Addition: OrderedMap#alter(Object,Object) and OrderedMap#alterIndex(int,Object) allow swapping out a key in-place without changing its value; OrderedSet also has this.
- API Addition: Json can now read/write: ObjectIntMap, ObjectFloatMap, IntMap, LongMap.
- API Addition: Added @Null annotation for IDE null analysis. All parameters and return values should be considered non-null unless annotated (or javadoc'ed if not yet annotated).
- API Addition: Added ParticleEmitter#preAllocateParticles() and ParticleEffect#preAllocateParticles() to avoid particle allocations during updates.
- Fixed changing looping state of already playing sounds on Android by first pausing the sound before setting the looping state (see #5822).
- API Change: scene2d: Table#getRow now returns -1 when over the table but not over a row (used to return the last row).
- API Change: scene2d: Tree#addToTree and #removeFromTree now have an "int actorIndex" parameter.
- API Addition: scene2d: Convenience method Actions#targeting(Actor, Action) to set an action's target.
- API Change: scene2d: In TextField, only revert the text if the change event was cancelled. This allows the text to be manipulated in the change listener.
- API Change: scene2d: Tree.Node#removeAll renamed to clearChildren.
- API Addition: scene2d: Added SelectBox#setSelectedPrefWidth to make the pref width based on the selected item and SelectBoxStyle#overFontColor.
- API Change: DefaultTextureBinder WEIGHTED strategy replaced by LRU strategy.
- API Change: ShaderProgram begin and end methods are deprecated in favor to bind method.
- API Addition: Added a OpenALAudio#getSourceId(long) method.
- API Addition: Added a ShaderProgram#getHandle() method.
- API Change: Replaced deprecated android support libraries with androidx. AndroidFragmentApplication is only affected.
- API Addition: Created interfaces AndroidAudio and AndroidInput and added AndroidApplication#createAudio and AndroidApplication#createInput to allow initializing custom module implementations.
- Allows up to 64k (65536) vertices in a Mesh instead of 32k before. Indices can use unsigned short range, so index above 32767 should be converted to int using bitwise mask, eg. int unsigneShortIndex = (shortIndex & 0xFFFF).
- API Change: DragAndDrop only removes actors that were not already in the stage. This is to better support using a source actor as the drag actor, see #5675 and #5403.
- API Change: Changed TiledMapTileLayer#tileWidth & #tileHeight from float to int
- API Addition: convenient Matrix4 rotate methods: rotateTowardDirection and rotateTowardTarget
- API Addition: Convenience method Actions#targeting(Actor, Action) to set an action's target.
- API Change: Correction of TextField#ENTER_ANDROID renamed to NEWLINE and TextField#ENTER_DESKTOP renamed to CARRIAGE_RETURN.
- API Change: Changed the visibility of TextField#BULLET, TextField#DELETE, TextField#TAB and TextField#BACKSPACE to protected.
- API Addition: TextField and TextArea are providing the protected method TextField#checkFocusTraverse(char) to handle the focus traversal.
- API Addition: UIUtils provides the constants UIUtils#isAndroid and UIUtils#isIos now.
- Fixed: The behaving of TextFields and TextAreas new line and focus traversal works like intended on all platforms now.
- API Change: Changed Base64Coder#encodeString() to use UTF-8 instead of the platform default encoding. See #6061
- Fixed: SphereShapeBuilder poles are now merged which removes lighting artifacts, see #6068 for more information.
- API Change: Matrix3#setToRotation(Vector3, float float) now rotates counter-clockwise about the axis provided. This also changes Matrix3:setToRotation(Vector3, float) and the 3d particles will rotate counter-clockwise as well. 
- API Change: TexturePacker uses a dash when naming atlas page image files if the name ends with a digit or a digit + 'x'.
- API Addition: Added Skin#setScale to control the size of drawables from the skin. This enables scaling a UI and using different sized images to match, without affecting layout.
- API Change: Moved adding touch focus from Actor#notify to InputListener#handle (see #6082). Code that overrides InputListener#handle or otherwise handles InputEvent.Type.touchDown events must now call Stage#addTouchFocus to get touchDragged and touchUp events.
- API Addition: Added AsynchronousAssetLoader#unloadAsync to fix memory leaks when an asset is unloaded during loading.
- Fixed Label text wrapping when it shouldn't (#6098).
- Fixed ShapeRenderer not being able to render alpha 0xff (was max 0xfe).
- API Change: glGetActiveUniform and glGetActiveAttrib parameter changed from Buffer to IntBuffer.

[1.9.10]
- API Addition: Allow target display for maximization LWJGL3 backend
- API Addition: Accelerometer support on GWT
- API Change: Set default behaviour of iOS audio to allow use of iPod
- API Change: IOSDevice is no longer an enum to allow users to add their own new devices when LibGDX is not up to date
- API Addition: Add statusBarVisible configuration to IOSApplicationConfiguration
- Update GWT Backend to GWT 2.8.2
- Update Android backend to build against API 28 (Android 9.0)
- API Addition: Input.isButtonJustPressed
- Update to LWJGL 2 backend to 2.9.3
- Update to MobiVM 2.3.6 release
- Update to LWJGL 3.2.1
- API Addition: Input allows getting the maximum number of pointers supported by the backend
- API Addition: Configuration option added to allow setting a max number of threads to use for net requests
- API Change: NetJavaImpl now uses a cached thread pool to allow concurrent requests (by default, the thread pool is unbounded - use maxNetThreads in backend configurations to set a limit - set to 1 for previous behavior)
- API Addition: New MathUtils norm and map methods
- API Change: Pixmap blending was incorrect. Generated fonts may change for the better, but may require adjusting font settings.
- API Change: Particle effects obtained from a ParticleEffectPool are now automatically started
- Removed OSX 32-bit support
- API Change: By default LWJGL2 backend no longer does pause/resume when becoming background/foreground window. New app config setting was added to enable the old behavior.
- API Change: By default LWJGL2 backend now does pause/resume when window is minimized/restored. New app config setting was added to disable this behavior.
- LWJGL3: Fixed window creation ignoring refresh rate of fullscreen mode.
- TmxMapLoader and AtlasTmxMapLoader refactoring: Shared functionality was moved to BaseTmxMapLoader, duplicate code was removed.
- AtlasTmxMapLoader supports group layers now (a positive side effect of the BaseTmxMapLoader refactoring).
- API Change: TmxMapLoader and AtlasTmxMapLoader: load/loadAsync methods work exactly as before, but many methods of these classes had to change. This makes it possible implement new Tiled features.
- API Addition: TextField#drawMessageText.
- Fixed TextField rendering text outside the widget at small sizes.
- API Addition: Group#getChild(int)
- API Addition: notEmpty() for collections.
- API Change: scene2d.ui Tree methods renamed for node set/getObject to set/getValue.
- API Change: scene2d.ui Tree and Tree.Node require generics for the type of node, values, and actors.
- API Change: For Selection in scene2d.utils "toggle" is now respected when !required and selected.size == 1.
- API Addition: new InstanceBufferObject and InstanceBufferObjectSubData classes to enable instanced rendering.
- API Addition: Support for InstancedRendering via Mesh
- API Change: Cell#setLayout renamed to setTable.
- API Addition: Added Collections#allocateIterators. When true, iterators are allocated. When false (default), iterators cannot be used nested.
- API Addition: Added Group#removeActorAt(int,boolean) to avoid looking up the actor index. Subclasses intending to take action when an actor is removed may need to override this new method.
- API Change: If Group#addActorAfter is called with an afterActor not in the group, the actor is added as the last child (not the first).

[1.9.9]
- API Addition: Add support for stripping whitespace in PixmapPacker
- API Addition: Add support for 9 patch packing in PixmapPacker
- API Addition: Pressure support for ios/android. https://github.com/libgdx/libgdx/pull/5270
- Update to Lwjgl 3.2.0
- Update android level we build against to 7.1 (API 25)
- API Change: gdx-tools no longer bundles dependencies to be compatible with java 9
- Skin JSON files can now use the simple names of classes, i.e. "BitmapFont" rather than "com.badlogic.gdx.graphics.g2d.BitmapFont". Custom classes can be added by overriding Skin.getJsonLoader() and calling json.setClassTag().
- Skin supports cascading styles in JSON. Use the "parent" property to tag another style by name to use its values as defaults. See https://github.com/libgdx/libgdx/blob/master/tests/gdx-tests-android/assets/data/uiskin.json for example.
- SkinLoader can be used on subclasses of Skin by overriding generateSkin(). 
- API addition: Tree indentation can be customized.
- Fixed GlyphLayout not respecting BitmapFontData#down.
- API Addition: Added faceIndex paramter to #FreeTypeFontGenerator(FileHandle, int).
- API Change: BitmapFont#getSpaceWidth changed to BitmapFont#getSpaceXadvance.
- Many GlyphLayout fixes.
- API Addition: Added FileHandle#map(), can be used to memory map a file
- API Change: BitmapFontData#getGlyphs changed for better glyph layout. See https://github.com/libgdx/libgdx/commit/9a7dfdff3c6374a5ebd2f33a819982aceb287dfa
- API Change: Actor#hit is now responsible for returning null if invisible. #5264
- API Addition: Added [Collection]#isEmpty() method to all 22 custom LibGDX-collections (e.g. Array, ObjectMap, ObjectSet, Queue, ...)
- API Addition: StringBuilder#clear()
- API Addition: Color#WHITE_FLOAT_BITS
- Table layout fixed when expand is used and the layout width is less than the table's min width.
- InputMultiplexer#setProcessors(Array) now copies the items instead of using the specified array instance.
- API Change: A wrapped HorizontalGroup or VerticalGroup will now size children down to their min size if the group is smaller than their pref size.
- LWJGL3: useVSync() is now a per-window setting. Any additional windows should disable vsync to avoid frames dropping to (refresh rate / # of windows).
- Batch and sprite implementations and SpriteCache store Color separately from the float packed color, since converting to/from float is lossy.
- API Change: NumberUtils floatToIntColor expands the alpha from 0-254 to 0-255, so 255 doesn't become 254 from conversion from int to float to int.
- API Change: Batch and Decal setColor(float) renamed to setPackedColor for differentiation, since the conversion from float to Color is lossy.
- API Change: PolygonSprite getVertexColor renamed to getPackedColor to match other classes.
- API Change: FreeTypeFontGenerator only generates a missing glyph if \0 is in the characters.
- API Change: DragScrollListener no longer requires the touch/mouse cursor to be directly above/below the scroll pane.
- API Change: List#toString(Object) changed from protected to public. Subclasses overriding this need to change to public.
- API Change: List now handles more key presses.
- API Change: TexturePacker ImageProcessor#addImage(File, String) now returns the Rect.


[1.9.8]
- Add iPhoneX images
- Fix MacOS issue with GL_ARB_texture_float extension check
- Fix AtlasTmxMapLoader tileset tile id offset
- Bullet: updated to 2.87, see: http://bulletphysics.org/wordpress/?p=485
- API Addition: Possibility to specify TexturePacker settings for resampling when scaling.
- API Addition: Support for customizing render buffer attachments in GLFrameBuffers
- API Change: Revert to constructors for GLFrameBuffers for easier customization

[1.9.7]
- Update to MobiVM(RoboVM) 2.3.3
- Add iOS 11 support
- Update to Lwjgl 3.1.3
- Update to MOE 1.4.0
- API Change: GLFrameBuffer has been refactored https://github.com/libgdx/libgdx/pull/4882. Create standard FrameBuffers with static methods. Customized FBOS with FrameBufferBuilder
- API addition: Tiled group layer support 
- Fix Tiled properties, offset parsing for image layers
- API addition: Added utility methods for Vector equals with epsilon
- Fix Animation backing array type
- Fix Mesh copying with 0 indices 
- Fix restoration of pooled particle effects scale
- Fix loss of controller listeners on reconnect
- Added basic kotlin project generation support in the setup tool
- API addition: Allow APK expansion to be used in fragments and activities
- API addition: Added color properties support from tiled maps
- API Change: Added rotation vector sensor support on Android
- API Change: GLProfiler refactored for OOP and lwjgl3 multi windows
- LWJGL3: The creation of additional windows via Lwjgl3Application.newWindow() is now deferred, with postRunnable(), until all existing windows have been updated. This fixes a potential native crash with NVidia GL drivers on Windows, presumably caused by a GL context conflict.
- API addition: Lwjgl3WindowListener.created() is called after a new window has been created. It's unsafe to call Lwjgl3Window functions in between Lwjgl3Application.newWindow() and this callback.
- Updated LWJGL3 backend to 3.1.3.
- Lwjgl3Graphics.setUndecorated() and Lwjgl3Graphics.setResizable() now delegate their work to the respective GLFW functions.
- API addition: ProgressBar.isVertical() - returns whether a progress bar is vertical or horizontal.
- API Change: SplitPane now by default does not allow the split amount to shrink children below their minimum sizes (cropping them). This behavior can be reverted by overriding clampSplitAmount or wrapping the children in Containers set to minSize(0) and fill(). SplitPane also now correctly includes the handle min size in its own min size calculations.
- API Change: SplitPane.getSplit() renamed to SplitPane.getSplitAmount() to match other getter and setter names.
- Improved internal Timer synchronization.
- API Change: List#drawItem, added float width parameter.
- API Addition: Make it possible to disable sound on the GWT-Backend with disableSound=true.
- API Change: ScrollPane setWidget deprecated in favor of setActor to match other APIs.
- API Change: removed JGLFW backend
- Fixed mixed up use of TexturePacker.Settings.stripWhitespaceX|Y.
- Added joystick POV support to LWJGL3 controller backend.
- Added support for 2d particles sprite animation.
- API Change: ParticleEmitter getSprite, setSprite, getImagePath, setImagePath are now getSprites, setSprites, getImagePaths, setImagePaths.
- Added support for 2d particles independant scale X and Y.
- API Change: ParticleEmitter getScale, matchSize are now getScaleX/getScaleY, matchSizeX/matchSizeY. Added scaleSize(float scaleX, float scaleY)
- API Change: Added iconDropped() callback to AndroidWallpaperListener.

[1.9.6]
- Fix performance regression in LWJGL3 backend, use java.nio instead of BufferUtils. Those are intrinsics and quite a bit faster than BufferUtils on HotSpot.
- Updated to latest Sound Manager 2
- Added mappings for Xbox 360 controller for Linux
- Separated error log for vertex/fragment shaders for easier debugging
- Minimum Android API level is now level 9 (Android 2.3)
- API addition: Configurable TexturePacker bleed iterations
- Updated IOS Multi-OS Engine backend to 1.3.6
- API Change: Pixmap.setBlending, Pixmap.setFilter are now instance methods
- VertexAttribute expert constructors exposed. Short types can now be used for attributes.

[1.9.5]
- Fix NPE swallowing "video driver unsupported" error on LWJGL 2 backend.
- Allow window icons to be set in Lwjgl3ApplicationConfiguration or Lwjgl3WindowConfiguration.
- Allow window icon and title to be changed in Lwjgl3Window
- API Addition: ApplicationLogger interface, allowing easier access to custom logging
- DefaultRenderableSorter accounts for center of Renderable mesh, see https://github.com/libgdx/libgdx/pull/4319
- Bullet: added FilterableVehicleRaycaster, see https://github.com/libgdx/libgdx/pull/4361
- Bullet: updated to 2.85, see: http://bulletphysics.org/wordpress/?p=456
- Updated iOS native build scripts to iOS 10.1 and TVOS 10.0
- API Addition: BitmapFont#blankLineScale.
- Fixed rounding of Drawables in ProgressBar. Allow rounding to be disabled with setRound().
- Updated LWJGL3 backend to LWJGL 3.1.0, see https://blog.lwjgl.org/lwjgl-3-1-0-released/
- LWJGL3 backend now supports non-continuous rendering, see https://github.com/libgdx/libgdx/pull/3772
- API Change: Lwjgl3WindowListener.refreshRequested() is called when the windowing system (GLFW) reports contents of a window are dirty and need to be redrawn.
- API Change: Lwjgl3WindowListener.maximized() is called when a window enters or exits a maximized state.
- API Change: Lwjgl3WindowListener.deiconified() removed, combined with .iconified().
- API Change: Lwjgl3Window.deiconify() renamed to .restore() since it can also be used to de-maximize a window.
- Lwjgl3Window now has a maximize() method, and windows can be started maximized using the window or app configuration's setMaximized() method.
- NinePatch can now be drawn rotated or scaled.
- NinepatchDrawable is now a TransformDrawable.
- API Change: Group add* methods no longer remove and re-add the actor if it is already in the group, instead they do nothing.
- API Change: g2d.Animation is now generic so it can support Drawables, PolygonRegions, NinePatches, etc. To fix existing code, specify the TextureRegion type in animation declarations (and instantiations in Java 6), i.e. Animation<TextureRegion> myAnimation = new Animation<TextureRegion>(...);
- TiledDrawable throws unsupported operation if trying to draw rotated/scaled. #4005
- API Change: DragAndDrop now puts default position of drag actor at pointer location. The original default offset from the pointer was (14, -20).
- Added ShaderProgramLoader for AssetManager.
- BoundingBox#isValid now returns also true when min==max, see: https://github.com/libgdx/libgdx/pull/4460

[1.9.4]
- Moved snapping from ProgressBar to Slider to prevent snapping when setting the value programmatically.
- Bullet: added btSoftBody#getLinkCount() and btSoftBody#getLink(int), see https://github.com/libgdx/libgdx/issues/4152
- API Change: Wrapping for scene2d's HorizontalGroup and VerticalGroup.
- Fix hiero problem with certain unicode characters. See https://github.com/libgdx/libgdx/issues/4202
- Switched to RoboVM fork 2.2.0, fixes incompatibility with Android Gradle plugin and iOS 9.3.4

[1.9.3]
- Switched to MobiDevelop's RoboVM fork (http://robovm.mobidevelop.com)
- Addition of Intel Multi-OS Engine backend for deploying to iOS
- Updated iOS native build scripts to iOS 9.3 and TVOS 9.2
- API Addition: GestureDetector#pinchStop() called when no longer pinching
- API Addition: Gdx.graphics.setUndecorated/setResizable API added to Graphics https://github.com/libgdx/libgdx/pull/3847
- API Addition: Gdx.graphics.getGLVersion(), grab the GL version and implementation type. https://github.com/libgdx/libgdx/pull/3788
- API Change: Lwjgl3WindowListener -> filesDropped(String[] files) adds drag'n drop support for the lwjgl3 backend
- Added isComplete() to ParticleEffect to make it easier to know when all the emitters are done, behaves the same as in the 2D API.
- API Change: renamed Lwjgl3WindowListener.windowIsClosing() to closeRequested() to better communicate its intent.
- Add IndexData.updateIndices method to increase performance when used with IndexBufferObjectSubData. 
- Added FlushablePool
- Added ShapeCache see https://github.com/libgdx/libgdx/pull/3953
- API Change: moved shape builder logic out of MeshBuilder, see: https://github.com/libgdx/libgdx/pull/3996
- API Change: changed copy constructor OrderedMap(ObjectMap) to OrderedMap(OrderedMap)
- API Change: Table reset now calls clearChildren, not clear.
- Fixed crashes in AndroidMusic.java when isPlaying is called. Errors are now logged only rather than crashing the app.
- Added emulation of ScreenUtils for GWT
- Improved performance of glReadPixels() on GWT. New method is 20-30 times faster
- Fixed crash on Mac when using LWJGL2, custom cursors and embedding the game in an AWT window
- Fixed getDisplayModes(Monitor monitor) returning wrong data on LWJGL2 backend
- Fixed Gdx.input.getCurrentEventTime() not being set on LWJGL3, fixes GestureDetector and flick scroll not working
- Fixed not being able to select non-latin characters in TextFields
- Bullet: added CustomActionInterface, see https://github.com/libgdx/libgdx/pull/4025
- Add window size limits option to LWJGL3 app and window configurations
- Add handling of tag "<objectgroup>" within tags "<tile>" in TmxMap loaders.

[1.9.2]
- Added TextureArray wrapper see https://github.com/libgdx/libgdx/pull/3807
- Fixed bug in AndroidGL20.cpp which cast a pointer to a 32-bit int. Crash on 64-bit ARM, but only for a specific code path and address...
- Fixed multiple controllers registering on same index with LWJGL3, see https://github.com/libgdx/libgdx/issues/3774
- Fixed the FreeTypeFontGenerator texture bleeding, see https://github.com/libgdx/libgdx/issues/3521

[1.9.1]
- API Change: Override GwtApplication#createApplicationListener() to create your ApplicationListener
  on GWT, overriding GwtApplication#getApplicationListener() isn't needed anymore, see https://github.com/libgdx/libgdx/issues/3628
- Fixed ARM64 and x86_64 binaries for Android

[1.9.0]
- API Change: Lwjgl3ApplicationConfiguration#setBackbufferConfig -> setBackBufferConfig
- Fixed HexagonalTiledMapRenderer, see https://github.com/libgdx/libgdx/pull/3654
- Added support for locking the screen orientation in GWT, see https://github.com/libgdx/libgdx/pull/3633
- Added Gdx-Kiwi and gdx-lml to extensions, see https://github.com/libgdx/libgdx/pull/3597
- Added Gyroscope support in Input, implemented for Android, see https://github.com/libgdx/libgdx/pull/3594
- Fixed touch mapping on iOS, see https://github.com/libgdx/libgdx/pull/3590
- Added orientation to Box2D Transform class, see https://github.com/libgdx/libgdx/pull/3308
- Added system cursors to GWT, fix 'Ibeam' system cursor not working on LWJGL3.
- Added experimental AndroidApplicationConfiguration#useGL30 and IOSApplicationConfiguration#useGL30 for testing OpenGL ES 3.0 support on mobile devices, do not use in production.
- Fix broken kerning for FreeType fonts, see https://github.com/libgdx/libgdx/pull/3756
- Added ARM64 and x86_64 binaries for Android
- API Addition: FreeTypeFontParameter has an additional field for tweaking hinting, see https://github.com/libgdx/libgdx/pull/3757

[1.8.0]
- API Change: Rewrote FreeType shadow rendering (much better).
- Added spaceX/Y to FreeType fonts.
- Higher quality FreeType font rendering.
- Hiero updated to v5, now with FreeType support and other new features!
- GlyphLayout now allocates much, much less memory when processing long text that wraps.
- Added LWJGL 3 backend, see https://github.com/libgdx/libgdx/issues/3673 for more info.
- Added Graphics#getBackBufferWidth and Graphics#getBackBufferHeight for HDPI handling
- API Change: Added HdpiUtils. Instead of calling GL20#glViewport and GL20#glScissor yourself
  please use HdpiUtils instead. It will ensure that you handle HDPI monitors correctly when
  using those OpenGL functions. On HDPI monitors, the size reported by Gdx.graphics 
  getWidth/getHeight is in logical coordinates as dictated by the operating system, usually half
  the HDPI resolution. The OpenGL drawing surface works in backbuffer coordinates at the full
  HDPI resolution. If you pass logical coordinates to glViewport and glScissor, you only 
  affect a quarter of the real backbuffer size. Use HdpiUtils instead, it will do the right thing, while letting you continue to work in logical (aka returned by Gdx.graphics.getWidth/getHeight) coordinates.
- API Change: Graphis#getDesktopDisplayMode() has been renamed to Graphics#getDisplayMode() and
  returns the current display mode of the monitor the window is shown on (primary monitor on
  all backends except LWJGL3, which supports real multi-monitor setups).
- API Change: Graphics#getDisplayModes() return the display modes of the monitor the monitor
  the window is shown on (primary monitor on all backends except LWJGL3 which supports real
  multi-monitor setups).
- API Change: Graphics#setDisplayMode(DisplayMode) has been renamed to 
  Graphics#setFullscreenMode(). If the window is in windowed mode, it will be switched 
  to fullscreen mode on the monitor from which the DisplayMode stems from.
- API Change: Graphics#setDisplayMode(int, int, boolean) has been renamed to 
  Graphics#setWindowedMode(int, int). This will NOT allow you to switch to fullscreen anymore, 
  use Graphics#setFullscreenMode() instead. If the window is in fullscreen mode, it will be
  switched to windowed mode on the monitor the window was in fullscreen mode on.
 - API Addition: Graphics#Monitor, represents a monitor connected to the machine the app is
  running on. A monitor is defined by a name and it's position relative to other connected
  monitors. All backends except the LWJGL3 backend will report only the primary monitor
 - API Addition: Graphics#getPrimaryMonitor() returns the primary monitor you usually want
  to work with.
 - API Addition: Graphics#getMonitor() returns the monitor your app's window is shown on,
  which may not be the primary monitor in >= 2 monitor systems. All backends except the 
  LWJGL3 backend will report only the primary monitor.
 - API Addition: Graphics#getMonitors() returns all monitors connected to the system. All
  backends except the LWJGL3 backend will only report the primary monitor.
 - API Addition: Graphics#getDisplayMode(Monitor) returns the display mode of the monitor
  the app's window is shown on. All backends except the LWJGL3 backend will report the
  primary monitor display mode instead of the actual monitor's display mode. Not a problem
  as all other backends run on systems with only a single monitor so far (primary monitor).
- Added option to include credentials on cross-origin http requests (used only for GWT backend).
- Added option to specify crossorigin attribute when loading images with AssetDownloader (GWT), see #3216.
- API Change: removed Sound#setPriority, this was only implemented for the Android backend. However, Android itself never honored priority settings.
- API Change: cursor API has been cleaned up. To create a custom cursor, call Graphics#newCursor(), to set the custom cursor call Graphics#setCursor(), to set a system cursor call Graphics#setSystemCursor(). The Cursor#setSystemCursor method has been removed as that was not the
right place. Note that cursors only work on the LWJGL, LWJGL3 and GWT backends. Note that system cursors only fully work on LWJGL3 as the other two backends lack a means to set a specific system cursor. These backends fall back to displaying an arrow cursor when setting any system cursor.
- API Addition: Added Lwjgl3WindowListener, allows you to hook into per-window iconficiation, focus and close events. Also allows you to prevent closing the window when a close event arrives.

[1.7.2]
- Added AndroidAudio#newMusic(FileDescriptor) to allow loading music from a file descriptor, see #2970
- Added GLOnlyTextureData, which is now the default for FrameBuffer and FrameBufferCubemap, see #3539
- Added rotationChanged() for Actor class, called when rotation changes, see https://github.com/libgdx/libgdx/pull/3563
- Fixed crash on MacOS when enumerating connected gamepads.
- ParticleEmitter no longer says it's complete when it's set to continuous, see #3516
- Improved JSON parsing and object mapping error messages.
- Updated FreeType from version 2.5.5 to 2.6.2.
- Fixed corrupt FreeType rendering for some font sizes.
- API Change: FreeTypeFontParameter has new fields for rendering borders and shadows.
- FreeTypeFontParameter can render much better fonts at small sizes using gamma settings.
- BitmapFont can now render missing (tofu) glyph for glyphs not in the font.
- FreeTypeFontGenerator depreacted methods removed.
- Fixed BitmapFont color tags changing glyph spacing versus not using color tags. BitmapFont#getGlyphs has a new paramter. See #3455.
- Skin's TintedDrawable now works with TiledDrawable. #3627
- Updated jnigen to Java Parser 2.3.0 (http://javaparser.github.io/javaparser/).
- FreeType fonts no longer look terrible at small size. This is a big deal!
- Updated to RoboVM 1.12.0, includes tvOS support!

[1.7.1]
- Fixes AtlasTmxMapLoader region name loading to tileset name instead of filename
- Changes TiledMapPacker output, region names are tileset names, adjusts gid, defaults to one atlas per map
- API Change: members of Renderable and MeshPart are changed, see https://github.com/libgdx/libgdx/pull/3483
- Added Vector#setToRandomDirection(), see #3222
- Updated to stb_image v2.08
- Added Node#copy(), used when creating a ModelInstance from a Model to allow using custom nodes
- Add ModelCache, see https://github.com/libgdx/libgdx/wiki/ModelCache
- Updated bullet to v2.83.6
- Updated to RoboVM 1.9, for free life-time license read http://www.badlogicgames.com/wordpress/?p=3762

[1.7.0]
- Gdx.input.setCursorImage removed, replaced with Gdx.graphics.setCursor and Gdx.graphics.newCursor see https://github.com/libgdx/libgdx/pull/2841/
- Fixed an issue with UTF8 decoding in GWT emulation of InputStreamReader
- Updated to RoboVM 1.8 for iOS 9 support.

[1.6.5]
- Objects from animated tiles in TMX maps are now supported.
- Made possible to use any actor for tooltips.
- Improved cross-platform reflection api for annotations.
- NinePatch#scale now also scales middle patch size.
- GLFrameBuffer is now abstract, renamed setupTexture to createColorTexture, added disposeColorTexture
- Added LwjglApplicationConfiguration#gles30Context*Version, see https://github.com/libgdx/libgdx/pull/2941
- Added OpenGL error checking to GLProfiler, see https://github.com/libgdx/libgdx/pull/2889
- Updated to RoboVM 1.6

[1.6.4]
- TextField cursor and selection size changed. https://github.com/libgdx/libgdx/commit/2a830dea348948d2a37bd8f6338af2023fec9b09
- FreeTypeFontGenerator setting to improve shadows and borders.
- ScrollPane scrolls smoothly when the scrolled area is much larger than the scrollbars.
- TexturePacker sorts page regions by name.
- GlyphLayout text wrapping changed to not trim whitespace. https://github.com/libgdx/libgdx/commit/ee42693da067da7c5ddd747f051c1423d262cb96
- Fixed BitmapFont computing space width incorrectly when padding is used and no space glyph is in the font.
- Fixed TextArea cursor and selection drawing positions.
- Fixed ActorGestureListener pan and zoom when the actor is rotated or scaled.
- Fixed TextField for non-pixel display.
- Allow ellipsis string to be set on Label.
- AssetManager gets hook for handling loading failure.
- TextField now fires a ChangeEvent when the text change. Can be cancelled too!
- Added tooltips to scene2d.ui.
- Updated to RoboVM 1.5

[1.6.3]
- Updated to RoboVM 1.4

[1.6.2]
- API Change: TiledMapImageLayer now uses floats instead of ints for positioning
- API Change: Added GLFrameBuffer and FrameBufferCubemap: Framebuffer now extends GLFramebuffer, see #2933

[1.6.1]
- Added optional hostname argument to Net.newServerSocket method to allow specific ip bindings for server applications made with gdx.
- Changed the way iOS native libs are handled. Removed updateRoboVMXML and copyNatives task from ios/build.gradle. Instead natives are now packaged in jars, within the META-INF/robovm/ios folder. Additionally, a robovm.xml file is stored there that gets merged with the project's robovm.xml file by RoboVM.

[1.6.0]
- API Change: GlyphLayout xAdvances now have an additional entry at the beginning. This was required to implement tighter text bounds. #3034
- API Change: Label#getTextBounds changed to getGlyphLayout. This exposes all the runs, not just the width and height.
- In the 2D ParticleEditor, all chart points can be dragged at once by holding ctrl. They can be dragged proportionally by holding ctrl-shift.
- Added Merge button to the 2D ParticleEditor, for merging a loaded particle effect file with the currently open particle effect.
- Added ability to retrieve method annotations to reflection api
- Added PixmapPacker.updateTextureRegions() method.
- Added ability to pack "anonymous" pixmaps into PixmapPacker, which will appear in the generated texture but not a generated or updated TextureAtlas
- Added PixmapPacker.packDirectToTexture() methods.
- API Change: PixmapPacker.generateTextureAtlas(...) now returns an atlas which can be updated with subsequent calls to PixmapPacker.updateTextureAtlas(...)
- API Change: FreeTypeFontGenerator.generateFont(...) now works with a user-provided PixmapPacker.
- Added DirectionalLightsAttribute, PointLightsAttribute and SpotLightsAttribute, removed Environment#directionalLights/pointLights/spotLights, added Environment#remove, lights are now just like any other attribute. See also https://github.com/libgdx/libgdx/wiki/Material-and-environment#lights
- API Change: BitmapFont metrics now respect padding. #3074
- Update bullet wrapper to v2.83
- Added AnimatedTiledMapTile.getFrameTiles() method

[1.5.6]
- API Change: Refactored Window. https://github.com/libgdx/libgdx/commit/7d372b3c67d4fcfe4e82546b0ad6891d14d03242
- Added VertexBufferObjectWithVAO, see https://github.com/libgdx/libgdx/pull/2527
- API Change: Removed Mesh.create(...), use MeshBuilder instead
- API Change: BitmapFontData, BitmapFont, and BitmapFontCache have been refactored. http://www.badlogicgames.com/wordpress/?p=3658
- FreeTypeFontGenerator can now render glyphs on the fly.
- Attribute now implements Comparable, custom attributes might need to be updated, see: https://github.com/libgdx/libgdx/wiki/Material-and-environment#custom-attributes
- API Change: Removed (previously deprecated) GLTexture#createTextureData/createGLHandle, Ray#getEndPoint(float), Color#tmp, Node#parent/children, VertexAttribute#Color(), Usage#Color, ModelBuilder#createFromMesh, BoundingBox#getCenter()/updateCorners()/getCorners(), Matrix4.tmp

[1.5.5]
- Added iOS ARM-64 bit support for Bullet physics
- 3D Animation, NodeAnimation keyframes are separated into translation, rotation and scaling
- Added capability to enable color markup from inside skin json file.
- Exposed method ControllerManager#clearListeners on Controllers class
- Net#openURI now returns a boolean to indicate whether the uri was actually opened.
- DefaultShader now always combines material and environment attributes
- Added ShapeRenderer constructor to pass a custom shader program to ImmediateModeRenderer20.
- API Change: Group#toString now returns actor hierarchy. Group#print is gone.
- Added SpotLight class, see https://github.com/libgdx/libgdx/pull/2907
- Added support for resolving file handles using classpaths (ClasspathFileHandleResolver)

[1.5.4]
- Added support for image layers in Tiled maps (TiledMapImageLayer)
- Added support for loading texture objects from TMX Maps (TextureMapObject)
- Added support for border and shadow with FreeTypeFontGenerator - see https://github.com/libgdx/libgdx/pull/2774
- Now unknown markup colors are silently ignored and considered as normal text.
- Updated freetype from version 2.4.10 to 2.5.5
- Added 3rd party extensions to setup application, see 
- Updated to RoboVM 1.0.0-beta-04
- Updated to GWT 2.6.1, sadly GWT 2.7.0 isn't production ready yet.

[1.5.3]
- API Change: TextField#setRightAlign -> TextField#setAlignment
- I18NBundle is now compatible with Android 2.2
- Fixed GWT reflection includes for 3D particles
- 3D ParticleEffectLoader registered by default
- Added HttpRequestBuilder, see https://github.com/libgdx/libgdx/pull/2698
- Added LwjglApplicationConfiguration.useHDPI for Mac OS X with retina displays. Allows you to get "real" pixel coordinates for mouse and display coordinates.
- Updated RoboVM to 1.0.0-beta-03

[1.5.2]
- Fixed issue #2433 with color markup and alpha animation. 
- Fixed natives loading for LWJGL on Mac OS X

[1.5.1]
- Gradle updated to 2.2
- Android Gradle tooling updated to 1.0.0
- API Change: Switched from Timer to AnimationScheduler for driving main loop on GWT. Removed fps field from GwtApplicationConfiguration to instead let the browser choose the most optimal rate.
- API Change: Added pause and resume handling on GWT backend. When the browser supports the page visibility api, pause and resume will be called when the tab or window loses and gains visibility.
- API Change: Added concept of target actor, separate from the actor the action is added to. This allows an action to be added to one actor but affect another. This is useful to create a sequence of actions that affect many different actors. Previously this would require adding actions to each actor and using delays to get them to play in the correct order.
- Added 64-bit support for iOS sim and device
- Deprecated Node#children and Node#parent, added inheritTransform flag and methods to add/get/remove children
- API Change: By default keyframes are no longer copied from Model to ModelInstance but shared instead, can be changed using the `ModelInstance.defaultShareKeyframes` flag or `shareKeyframes` constructor argument.
- JSON minimal format now makes commas optional: newline can be used in place of any comma.
- JSON minimal format is now more lenient with unquoted strings: spaces and more are allowed.
- API Change: Added support for KTX/ZKTX file format, https://github.com/libgdx/libgdx/pull/2431
- Update stb_image from v1.33 to v1.48, see https://github.com/libgdx/libgdx/pull/2668
- Bullet Wrapper: added Gimpact, see https://github.com/libgdx/libgdx/issues/2619
- API Addition: Added MeshPartBuilder#addMesh(...), can be used to more easily combine meshes/models
- Update to LWJGL 2.9.2, fixes fullscreen mode on "retina" displays
- Fixes to RoboVM backend which would crash if accelerometer is used.

[1.5.0]
- API Addition: IOSInput now uses CMCoreMotion for accelerometer and magnetometer
- API Addition: Added getter for UITextField on IOS for keyboard customization 
- API Addition: Added ability to save PixmapPackers to atlas files. See PixmapPackerIO.
- API Addition: Added HttpRequestHeader and HttpResponseHeader with constants for HTTP headers.
- API Addition: HttpRequest is now poolable.
- New PNG encoder that supports compression, more efficient vertical flipping, and minimal allocation when encoding multiple PNGs.
- API Change: Label#setEllipse -> Label#setEllipsis.
- API Change: BatchTiledMapRenderer *SpriteBatch fields and methods renamed to *Batch
- API Change: ScrollPane#scrollToCenter -> ScrollPane#scrollTo; see optional boolean arguments centerHorizontal and centerVertical (scrollToCenter centered vertically only).
- API Change: Changed Input#getTextInput to accept both text and hint, removed Input#getPlaceholderTextInput.
- Bug Fix: Fixed potential NPE with immersive mode in the Android fragment backend. 
- iOS backend now supports sound ids, thanks Tomski!


[1.4.1]
- Update to the Gradle Integration plugin nightly build if you are on Eclipse 4.4.x!
- Update Intellij IDEA to 13.1.5+, because Gradle!
- Updated to Gradle 2.1 and Android build tools 20, default Android version to 20. You need to install the latest Android build tools via the SDK manager
- API Change: deprecation of bounding box methods, see https://github.com/libgdx/libgdx/pull/2408
- Added non-continuous rendering to iOS backend, thanks Dominik!
- Setup now uses Gradle 2.1 with default Android API level 20, build tools 20.0.0
- Non-continuous renderering implemented for iOS
- Added color markup support for scene2d label and window title.
- API Change: removed default constructor of DecalBatch, removed DefaultGroupStrategy
- Updated to latests RoboVM release, 1.0.0-alpha-04, please update your RoboVM plugins/installations
- Reduced I18NBundle loading times on Android and bypassed unclosed stream on iOS. 
- Removed the gdx-ai extension from the libGDX repository. Now it lives in its own repository under the libGDX umbrella, see https://github.com/libgdx/gdx-ai
- API Addition: Added randomSign and randomTriangular methods to MathUtils.
- API Addition: Decal has now a getter for the Color.
- API Addition: now I18NBundle can be set so that no exception is thrown when the key can not be found.
- API Addition: added annotation support in reflection layer, thanks code-disaster! https://github.com/libgdx/libgdx/pull/2215
- API Addition: shapes like Rect, Circle etc. now implement Shape2D interface so you can put them all into a single collection https://github.com/libgdx/libgdx/pull/2178 
- API Addition: bitmap fonts can now be loaded from an atlas via AssetManager/BitmapFontLoader, see https://github.com/libgdx/libgdx/pull/2110
- API Change: updated to RoboVM 1.0.0-SNAPSHOT for now until the next alpha is released.
- API Change: Table now uses padding from its background drawable by default. https://github.com/libgdx/libgdx/issues/2322
- Drawables now know their names, making debugging easier.
- API Change: Table fill now respects the widget's minimum size.
- Texture packer, fixed image size written to atlas file.
- API Change: Cell no longer uses primitive wrappers in public API and boxing is minimized.
- API Addition: TextureAttribute now supports uv transform (texture regions).
- API Change: Added parameters to Elastic Interpolation.
- API Change: Removed Actor#setCenterPosition, added setPosition(x,y,align).
- API Change: JsonReader, forward slash added to characters an unquoted strings cannot start with.
- API Change: Stage#cancelTouchFocus(EventListener,Actor) changed to cancelTouchFocusExcept.
- API Change: Json/JsonWriter.setQuoteLongValues() quotes Long, BigDecimal and BigInteger types to prevent truncation in languages like JavaScript and PHP.

[1.3.1]
- API change: Viewport refactoring. https://github.com/libgdx/libgdx/pull/2220
- Fixed GWT issues

[1.3.0]
- Added Input.isKeyJustPressed.
- API Addition: multiple recipients are now supported by MessageDispatcher, see https://github.com/libgdx/libgdx/wiki/Message-Handling#multiple-recipients
- API Change: State#onMessage now takes the message receiver as argument.
- API Addition: added StackStateMachine to the gdx-ai extension.
- API change: ShapeRenderer: rect methods accept scale, more methods can work under both line and fill types, auto shape type changing.
- API change: Built-in ShapeRenderer debugging for Stage, see https://github.com/libgdx/libgdx/pull/2011
- Files#getLocalStoragePath now returns the actual path instead of the empty string synonym on desktop (LWJGL and JGLFW).
- Fixed and improved xorshift128+ PRNG implementation.
- Added support for Tiled's animated tiles, and varying frame duration tile animations.
- Fixed an issue with time granularity in MessageDispatcher.
- Updated to Android API level 19 and build tools 19.1.0 which will require the latest Eclipse ADT 23.02, see http://stackoverflow.com/questions/24437564/update-eclipse-with-android-development-tools-23 for how things are broken this time...
- Updated to RoboVM 0.0.14 and RoboVM Gradle plugin version 0.0.10
- API Addition: added FreeTypeFontLoader so you can transparently load BitmapFonts generated through gdx-freetype via AssetManager, see https://github.com/libgdx/libgdx/blob/master/tests/gdx-tests/src/com/badlogic/gdx/tests/FreeTypeFontLoaderTest.java
- Preferences put methods now return "this" for chaining
- Fixed issue 2048 where MessageDispatcher was dispatching delayed messages immediately.
- API Addition: 3d particle system and accompanying editor, contributed by lordjone, see https://github.com/libgdx/libgdx/pull/2005
- API Addition: extended shape classes like Circle, Ellipse etc. with hashcode/equals and other helper methods, see https://github.com/libgdx/libgdx/pull/2018
- minor API change (will not increase minor revision number): fixed a bug in handling of atlasPrefixes, https://github.com/libgdx/libgdx/pull/2023
- Bullet: btManifoldPoint member getters/setters changed from btVector3 to Vector3, also it is no longer pooled, instead static instances are used for callback methods
- Added Intersector#intersectRayRay to detect if two 2D rays intersect, see https://github.com/libgdx/libgdx/pull/2132
- Bullet: ClosestRayResultCallback, AllHitsRayResultCallback, LocalConvexResult, ClosestConvexResultCallback and subclasses now use getter/setters taking a Vector3 instead of btVector3, see https://github.com/libgdx/libgdx/pull/2176
- 2d particle system supports pre-multiplied alpha.
- Bullet: btIDebugDrawer/DebugDrawer now use pooled Vector3 instances instead of btVector3, see https://github.com/libgdx/libgdx/issues/2174

[1.2.0]
- API Addition: Some OpenGL profiling utilities have been added, see https://github.com/libgdx/libgdx/wiki/Profiling
- API Addition: A FreeTypeFontGeneratorLoader has been added to the gdx-freetype extension
- API change: Animation#frameDuration and #animationDuration are now hidden behind a getter/setter and dynamic
- API Addition: Vector#setZero
- API Addition: gdx-ai, extension for AI algorithms. Currently supports FSMs, see https://github.com/libgdx/libgdx/wiki/Artificial-Intelligence
- API change: TableLayout has been forked and integrated into libgdx more tightly, see http://www.badlogicgames.com/wordpress/?p=3458
- API Addition: added equals/hashCode methods to Rectangle, may break old code (very, very unlikely)
- API Addition: scene2D Actors now have a setCenterPosition method, see https://github.com/libgdx/libgdx/pull/2000

[1.1.0]
- Updated to RoboVM 0.0.13 and RoboVM Gradle plugin 0.0.9
- Big improvements to setup-ui and build times in Intellij IDEA https://github.com/libgdx/libgdx/pull/1865
- Setup now uses android build tools version: 19.1.0
- BitmapFontCache now supports in-string colored text through a simple markup language, see https://github.com/libgdx/libgdx/wiki/Color-Markup-Language
- Added i18n localization/internationalization support, thanks davebaol, see https://github.com/libgdx/libgdx/wiki/Internationalization-and-Localization
- Possibility to override density on desktop to simulate mobile devices, see https://github.com/libgdx/libgdx/pull/1825
- Progressive JPEG support through JPGD (https://code.google.com/p/jpeg-compressor/).
- Mavenized JGLFW backend
- Box2D: Added MotorJoint and ghost vertices on EdgeShape
- Updated GWT Box2D to latest version
- Updated native Box2D to latest version 2.3.1, no API changes
- API change: Matrix4.set(x,y,z, translation) changed, z axis is no more flipped
- API addition: Matrix4.avg(Matrix4[],float[]) that lets weighted averaging multiple matrices, Quaternion.slerp(Quaternion[],float[]) that lets weighted slerping multiple Quaternions
- fixed the long standing issue of the alpha=1 not actually being fully opaque, thanks kalle! https://github.com/libgdx/libgdx/issues/1815
- down to 25 issues on the tracker, 8 bugs, 17 enhancement requests :)


[1.0.1]
- updated to RoboVM 0.12 (and so should you!)
- fixed GC issues on iOS with regards to touch (thanks Niklas!), see https://github.com/libgdx/libgdx/pull/1758
- updated gwt gradle plugin to 0.4, android build tools to 0.10, gradle version to 1.11
- Tiled maps are now always y-up
- Tiled maps now support drawing offsets for tiles
- FileHandle#list is now supported in GWT!
- FileHandle#list now supports FileFilters
- Controllers now reinitialize on the desktop when switching between windowed/fullscreen
- added a Texture unpacker that will extract all images from a texture atlas, see https://github.com/libgdx/libgdx/pull/1774
- updates to gdx-setup
- CustomCollisionDispatcher in bullet, see https://github.com/libgdx/libgdx/commit/916fc85cecf433c3461b458e00f8afc516ad21e3

[1.0.0]
- Box2D is no longer in the core, it has been moved to an extension. See http://www.badlogicgames.com/wordpress/?p=3404
- Merged gdx-openal project into gdx-backend-lwjgl
- Now LoadedCallback in AssetLoaderParameters is always called after loading an asset from AssetManager, even if the asset is already loaded
- Added Payload as a new parameter to Source.dragStop, see https://github.com/libgdx/libgdx/pull/1666
- You can now load PolygonRegions via AssetLoader,  see https://github.com/libgdx/libgdx/pull/1602
- implemented software keyboard support in RoboVM iOS backend
- Fixed an issue where key event timestamp is not set by the android backend.
- scene2d.ui, added to TextArea the preferred number of rows used to calculate the preferred height.
- scene2d.actions, fixed infinite recursion for event listener's handle(event).
- Various Quaternion changes.
- scene2d.ui, fixed a drawing issue with knobBefore when there's no knob (typical progress bar).
- Various MeshBuilder fixes and additions.
- Math package: added cumulative distribution.
- Fixed Music isPlaying() on iOS when is paused.
- Added support for C-style comments to JsonReader (mainly used for json skin files).
- Support for resource removal from Skin objects.
- Added fling gesture to generate fling in scrollpane.
- Vector classes now have mulAdd method for adding pre-multiplied values
- Vector implementations no longer use squared value for margin comparisons, see: isZero(float margin), isUnit(float margin).
- Vector2 now has isUnit and isZero methods (copied from Vector3)
- Removed deprecated methods from Vector classes.
- Added new headless backend for server applications
- Support 'scaledSize' as a json skin data value for BitmapFont
- Added setAlpha(float a) method to Sprite class
- Added Input.Keys.toString(int keycode) and Input.Keys.valueOf(String keyname) methods
- Added Immersive Mode support to Android backend
- Added userObject to Actor in scene2d, allowing for custom data storage
- Altered Android's hide status bar behavior
- Changed the way wakelocks are implemented. You no longer need any special permissions for the libgdx wakelock
- BitmapFontCache setColor changes to match SpriteBatch and friends. http://www.badlogicgames.com/forum/viewtopic.php?f=23&t=12112
- Changed ParticleEffect: the ParticleEffect.save method now takes a Writer instead of a File
- TexturePacker2 renamed to TexturePacker, added grid and scaling settings.
- Added support for custom prefrences on the desktop backends.
- Fixed double resume calls on iOS.
- Android Music no longer throws exceptions if MediaPlayer is null.
- PolygonSpriteBatch implements Batch.
- New scene2d actions: EventAction, CountdownEventAction.
- Adds cancelHttpRequest() method to Net interface
- Updated GWT/HTML5 Backend to GWT 2.6.0
- Minimal Android version is 2.2, see http://www.badlogicgames.com/wordpress/?p=3297
- Updated to LWJGL 2.9.1
- Can now embed your libgdx app as a fragment, more info on the wiki
- scene2d.ui, renamed Actor methods translate, rotate, scale, size to moveBy, rotateBy, scaleBy, sizeBy. May have conflicts with Actions static import, eg you'll need to use "Actions.moveBy"
- scene2d.ui, Table background is now drawn usign the table's transform
- scene2d.ui, added Container which is similar to a Table with one cell, but more lightweight
- Added texture filters and mip map generation to BitMapFontLoader and FreeTypeFontGenerator
- scene2d.ui, VerticalGroup and HorizontalGroup got pad, fill and an API similar to Table/Container
- Removed OpenGL ES 1.0, 1.1 support; see http://www.badlogicgames.com/wordpress/?p=3311
- Added OpenGL ES 3 support
- Updated Android backend, demos, tests to 4.4
- Added Viewport, changed Stage to have a Viewport instead of a Camera (API change, see http://www.badlogicgames.com/wordpress/?p=3322 ).
- Changed play mode constants of Animation class to enumeration, see http://www.badlogicgames.com/wordpress/?p=3330
- Updated to RoboVM 0.0.11 and RoboVM Gradle plugin 0.0.6, see http://www.badlogicgames.com/wordpress/?p=3351
- Updated to Swig 3.0 for Bullet, disabled SIMD on Mac OS X as alignements are broken in Bullet, see https://github.com/libgdx/libgdx/pull/1595
- TextureData can only be Custom or Pixmap; compressed image files are considered custom

[0.9.9]
- added setCursorImage method to Input interface to support custom mouse cursors on the desktop
- removed Xamarin backend, see http://www.badlogicgames.com/wordpress/?p=3213
- added Select class for selecting kth ordered statistic from arrays (see Array.selectRanked() method)
- refactored Box2D to use badlogic Arrays instead of java.util.ArrayLists
- MipMapGenerator methods now don't take disposePixmap argument anymore
- added GLTexture, base class for all textures, encapsulates target (2d, cubemap, ...)
- added CubeMap, 6 sided texture
- changed TextureData#consumeCompressedData, takes target now
- added RoboVM backend jar and native libs (libObjectAL, libgdx, in ios/ folder of distribution)
- added RoboVM backend to build
- changed Bullet wrapper API, see http://www.badlogicgames.com/wordpress/?p=3150
- changed MusicLoader and SoundLoader to be asynchronous loaders
- changed behaviour of Net#sendHttpRequest() so HttpResponseListener#handleHttpResponse() callback is executed in worker thread instead of main thread
- added Bresenham2, for drawing lines on an integer 2D grid
- added GridPoint2 and GridPoint3, representing integer points in a 2D or 3D grid
- added attribute location caching for VertexData/Mesh. Hand vertex attribs to a ShaderProgram, get back int[], pass that to Mesh
- added Android x86 builds, removed libandroidgl20.so, it's now build as part of gdx-core for Android
- changed method signature on Box2D World#getBodies and World#getJoints, pass in an Array to fill
- removed glGetShaderSource from GL20, use ShaderProgram#getVertexShaderSource/getFragmentShaderSource instead
- added reflection api
- added AsynchExecutor, execute tasks asynchronously. Used for GWT mainly.
- removed FileHandle#file(), has no business in there.
- removed box2deditor
- removed custom typedarrays in gwt backend
- added classpath files support for gwt backend (limited)
- moved AndroidWallpaperListener to Android Backend
- added new VertexAttribute Usage flags, bone weight, tangent, binormal. previously encoded as Usage.Generic. Also
  added field "unit" to VertexAttribute, used by texture coordinates and bone weights to specify index/unit.
- setup-ui template for iOS disables pngcrush, also updated wiki iOS article
- add Pixmap#fillTriangle via jni gdx2d_fill_triangle() to fill a triangle based on its vertices.
- add asynchronous download with continuous progress feedback to GWT asset preloader, see https://github.com/libgdx/libgdx/pull/409?w=1
- add capability to add/exclude package/classes GWT Reflection system, see https://github.com/libgdx/libgdx/pull/409?w=1
- add updated gdx-tiled-preprocessor, generate one single TextureAtlas for all the specified Tiled maps, see http://www.badlogicgames.com/forum/viewtopic.php?f=17&t=8911
- maps API, add new AtlasTiledMapLoader for loading maps produced by the tiled preprocessor tool
- ImageProcessor, TexturePacker2 now accepts BufferedImage objects as input
- TexturePacker2 now avoids duplicated aliases
- Updated to LWJGL 2.9.0
- refactored JSON API, see http://www.badlogicgames.com/wordpress/?p=2993
- Updated Box2D to the latest trunk. Body#applyXXX methods now take an additional boolean parameter.
- TmxMapLoader has a flag in Parameters that lets you specify whether to generate mipmaps
- Animation#isAnimationFinished was fixed to behave as per javadocs (ignores looping)
- remove GLU interface and implementations. Use Matrix4 et al instead. see http://www.badlogicgames.com/wordpress/?p=2886
- new maps API, see http://www.badlogicgames.com/wordpress/?p=2870
- removed static public tmp Vector2 instances, manage such temporary vars yourself, see http://www.badlogicgames.com/wordpress/?p=2840
- changed Scene2D Group#clear(), see http://www.badlogicgames.com/wordpress/?p=2837
- changed the build system, natives are now fetched from the build server, see http://www.badlogicgames.com/wordpress/?p=2821
- freetype extension supported on iOS, see http://www.badlogicgames.com/wordpress/?p=2819
- changed ShapeRenderer API, see http://www.badlogicgames.com/wordpress/?p=2809
- changed Actions.add to addAction, changed parameter order, and added removeAction, addListener, removeListener
- Box2d joints now allow for user data
- Changes to Intersector, Circle, Rectangle and BoundingBox for consistency in #overlap, #intersect and #contains methods, see https://github.com/libgdx/libgdx/pull/312
- Removed LwjglApplicationConfiguration CPU sync. Added foreground and background target framerate.
- scene2d, no longer use getters/setters internally for Actor x, y, width, height, scalex, scaley and rotation.
- Array, detect nested iterator usage and throw exception.
- Added getVolume to Music class and Android, IOS and GWT backends
- 1381, fixed JSON parsing of longs. In addition to Float, it now parses Long if no decimal point is found.
- Changed Array constructors that took an array to have offset and count
- scene2d, Actor parentToLocalCoordinates and localToParentCoordinates refactoring, see http://www.badlogicgames.com/forum/viewtopic.php?p=40441#p40441
- scene2d, Action#setActor no longer calls reset if the Action has no pool. This allows non-pooled actions to be add and removed from actors, restarted, and reused.
- ScrollBar#setForceOverscroll renamed to setForceScroll, as it affects more than just overscroll.
- ArrayMap#addAll renamed to putAll to match the other maps.
- Added ObjectSet and IntSet.
- Added completion listener to Music.
- Added Music#setPan.
- Sound#play and Sound#loop on Android now return -1 on failure, to match other backends.
- DelegateAction subclasses need to implement delegate() instead of act(). http://www.badlogicgames.com/forum/viewtopic.php?p=43576#p43576
- Added pause and resume methods to Sound.
- Changed AssetErrorListener#error to have AssetDescriptor to enable access to parameters of failed asset.
- Changed SelectBoxStyle to have ScrollPaneStyle and ListStyle for fully customizing the drop down list. http://www.badlogicgames.com/wordpress/?p=3110
- AssetLoader now takes a FileHandle that is the resolved file name. The AssetLoader no longer has to resolve the file name, so we can prevent it from being resolved twice.
- Rewrote EarClippingTriangulator to not allocate (no more Vector2s).
- Added ParticleEffectLoader to make AssetManager load ParticleEffects
- Added GeometryUtils, more Intersector functions, DelaunayTriangulator, ConvexHull.
- Added getBoundingBox to ParticleEffect
- EarClippingTriangulator changed to return triangle indices.
- PolygonSpriteBatch and friends refactored to use triangle indices.
- Added add(T, float), remove(int), remove(T) and clear() methods to BinaryHeap
- Bitmap Font changes:
	- FreeTypeFontGenerator allows you to specify the PixmapPacker now, to create an atlas with many different fonts (see FreeTypePackTest)
	- BitmapFont, BitmapFontCache and FreeTypeFontGenerator now support fonts with multiple texture pages. (see BitmapFontTest and FreeTypePackTest)
	- BitmapFontData.imagePath and getImagePath() is depreacted, use imagePaths[] and getImagePath(int) instead
	- Added two BitmapFont constructors for convenience; no need to specify flip boolean
	- Added getCache() to BitmapFont, for expert users who wish to use the BitmapFontCache (see BitmapFontTest)
	- FreeTypeFontGenerator now includes setMaxTextureSize and getMaxTextureSize to cap the generated glyph atlas size (default 1024)
- added render-hooks beginRender() and endRender() to BatchTiledMapRenderer
- Added panStop to GestureListener interface.
- ScissorStack#calculateScissors changed to take viewport, enabling it to work with glViewport.
- Added Bits#getAndClear, Bits#getAndSet and Bits#containsAll
- Added setX and setY to TextureAtlas.AtlasSprite so it matches expected behavior

[0.9.8]
- see http://www.badlogicgames.com/wordpress/?p=2791

[0.9.7]
- see http://www.badlogicgames.com/wordpress/?p=2664

[0.9.6]
- see http://www.badlogicgames.com/wordpress/?p=2513<|MERGE_RESOLUTION|>--- conflicted
+++ resolved
@@ -1,10 +1,7 @@
 [1.9.14]
-<<<<<<< HEAD
-- API Change: Framebuffer.unbind() is no longer static.
-=======
 - [BREAKING CHANGE] iOS: IOSUIViewController has been moved to its own separate class 
 - [BREAKING CHANGE] API Change: G3D AnimationDesc#update now returns -1 (instead of 0) if animation not finished.
->>>>>>> 916932a1
+- [BREAKING CHANGE] API Change: FrameBuffer#unbind() is no longer static.
 
 [1.9.13]
 - [BREAKING CHANGE] Fixed keycode representations for ESCAPE, END, INSERT and F1 to F12. These keys are working on Android now, but if you hardcoded or saved the values you might need to migrate.
