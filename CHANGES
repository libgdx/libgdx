[1.10.1]
- API Addition: ObjLoader now supports ambientColor, ambientTexture, transparencyTexture, specularTexture and shininessTexture
- API Addition: PointSpriteParticleBatch blending is now configurable.
- TOOLS Features: Blending mode and sort mode can be changed in Flame particle 3D editor.

[1.10.0]
- [BREAKING CHANGE] Android armeabi support has been removed. To migrate your projects: remove any dependency with natives-armeabi qualifier from your gradle build file, this apply to gdx-platform, gdx-bullet-platform, gdx-freetype-platform and gdx-box2d-platform.
- [BREAKING CHANGE] tvOS libraries have been removed. No migration steps required.
- [BREAKING CHANGE] Linux x86 (32-bit) support has been removed. No migration steps required.
- [BREAKING CHANGE] Requires Java 7 or above.
- [BREAKING CHANGE] API Change: Scaling is now an object instead of an enum. This may change behavior when used with serialization.
- [BREAKING CHANGE] Group#clear() and #clearChildren() now unfocus the children. Added clear(boolean) and clearChildren(boolean) for when this isn't wanted. Code that overrides clear()/clearChildren() probably should change to override the (boolean) method. #6423
- [BREAKING CHANGE] Lwjgl3WindowConfiguration#autoIconify is enabled by default.
- Scene2d.ui: Added new ParticleEffectActor to use particle effects on Stage
- API addition: iOS: Added HdpiMode option to IOSApplicationConfiguration to allow users to set whether they want to work in logical or raw pixels (default logical).
- Fix for #6377 Gdx.net.openURI not working with targetSdk 30
- Api Addition: Added a Pool#discard(T) method.
- Architecture support: Linux ARM and AARCH64 support has been added. The gdx-xxx-natives.jar files now contain native libraries of these architectures as well.
- API Addition: Desktop Sound now returns number of channels and sample rate.

[1.9.14]
- [BREAKING CHANGE] iOS: IOSUIViewController has been moved to its own separate class 
- [BREAKING CHANGE] API Change: G3D AnimationDesc#update now returns -1 (instead of 0) if animation not finished.
- [BREAKING CHANGE] InputEventQueue no longer implements InputProcessor, pass InputProcessor to #drain.
- [BREAKING CHANGE] HeadlessApplicationConfiguration#renderInterval was changed to #updatesPerSecond
- API addition: Added Pixmap#setPixels(ByteBuffer).
- API change: ScreenUtils#getFrameBufferPixmap is deprecated in favor to new method Pixmap#createFromFrameBuffer.
- API Addition: Added overridable createFiles() methods to backend application classes to allow initializing custom module implementations.
- API Addition: Add a Graphics#setForegroundFPS() method.

[1.9.13]
<<<<<<< HEAD
- API Addition: Octree structure
=======
- [BREAKING CHANGE] Fixed keycode representations for ESCAPE, END, INSERT and F1 to F12. These keys are working on Android now, but if you hardcoded or saved the values you might need to migrate.
- [BREAKING CHANGE] TextureAtlas.AtlasRegion and Region splits and pads fields have been removed and moved to name/value pairs, use #findValue("split") and #findValue("pad") instead.
- iOS: Update to MobiVM 2.3.12
>>>>>>> e60a3937
- GWT: Key codes set with Gdx.input.setCatchKey prevent default browser behaviour
- Added Scaling.contain mode: Scales the source to fit the target while keeping the same aspect ratio, but the source is not scaled at all if smaller in both directions.
- API Addition: Added hasContents() to Clipboard interface, to reduce clipboard notifications on iOS 14
- TOOLS Features: Blending mode can be changed in Flame particle 3D editor.
- Input Keycodes added: CAPS_LOCK, PAUSE (aka Break), PRINT_SCREEN, SCROLL_LOCK, F13 to F24, NUMPAD_DIVIDE, NUMPAD_MULTIPLY, NUMPAD_SUBTRACT, NUMPAD_ADD, NUMPAD_DOT, NUMPAD_COMMA, NUMPAD_ENTER, NUMPAD_EQUALS, NUMPAD_LEFT_PAREN, NUMPAD_RIGHT_PAREN, NUM_LOCK.
  Following changes might be done depending on platform: Keys.STAR to Keys.NUMPAD_MULTIPLY, Keys.SLASH to Keys.NUMPAD_DIVIDE, Keys.NUM to Keys.NUM_LOCK, Keys.COMMA to Keys.NUMPAD_COMMA, Keys.PERIOD to Keys.NUMPAD_DOT, Keys.COMMA to Keys.NUMPAD_COMMA, Keys.ENTER to Keys.NUMPAD_ENTER, Keys.PLUS to Keys.NUMPAD_ADD, Keys.MINUS to Keys.NUMPAD_SUBTRACT
- Added a QuadFloatTree class.
- Desktop: Cubemap Seamless feature is now enabled by default when supported, can be changed via backend specific methods, see supportsCubeMapSeamless and enableCubeMapSeamless in both LwjglGraphics and Lwjgl3Graphics.
- API Addition: TextureAtlas reads arbitrary name/value pairs for each region. See #6316.
- TexturePacker writes using a new format when legacyOutput is false (default is true). TextureAtlas can read both old and new formats. See #6316.

[1.9.12]
- [BREAKING CHANGE] iOS: Changed how Retina/hdpi handled on iOS. See #3709.
- [BREAKING CHANGE] API Change: InputProcessor scrolled method now receives scroll amount for X and Y. Changed type to float to support devices which report fractional scroll amounts. Updated InputEvent in scene2d accordingly: added scrollAmountX, scrollAmountY attributes and corresponding setters and getters. See #6154.
- [BREAKING CHANGE] API Change: Vector2 angleRad(Vector2) now correctly returns counter-clockwise angles. See #5428
- [BREAKING CHANGE] Android: getDeltaTime() now returns the raw delta time instead of a smoothed one. See #6228.
- Fixed vertices returned by Decal.getVertices() not being updated
- Fixes Issue #5048. The function Intersector.overlapConvexPolygons now should return the right minimum translation vector values.
- Update to MobiVM 2.3.11
- API Change: Removed Pool constructor with preFill parameter in favor of using Pool#fill() method. See #6117
- API Addition: Slider can now be configured to only trigger on certain mouse button clicks (Slider#setButton(int)).
- Fixed GlyphLayout not laying out correctly with color markup.
- Fixed TileDrawable not applying its scale correctly.
- API Addition: Added epsilon methods to maps with float values.
- API Addition: Added an insertRange method to array collections.
- Fixed GestureDetector maxFlingDelay.
- API Change: Changed default GestureDetector maxFlingDelay to Integer.MAX_VALUE (didn't work before, this matches that).
- Gdx.files.external on Android now uses app external storage - see wiki article File handling for more information
- Improved text, cursor and selection rendering in TextArea.
- API Addition: Added setProgrammaticChangeEvents, updateVisualValue, round methods to ProgressBar/Slider.
- iOS: Keyboard events working on RoboVM on iOS 13.5 and up, uses same API as on other platforms
- API Addition: Added AndroidLiveWallpaper.notifyColorsChanged() to communicate visually significant colors back to the wallpaper engine.
- API Change: AssetManager invokes the loaded callback when an asset is unloaded from the load queue if the asset is already loaded.
- GWT: changed audio backend to WebAudio API. Now working on mobiles, pitch implemented. Configuration change: preferFlash removed. When updating existing projects, you can remove the soundmanager js files from your webapp folder and the references to it from index.html
- GWT: added possibility to lazy load assets via AssetManager instead of preload them before game start. See GWT specifics wiki article for more information.
- GWT: New configuration setting usePhysicalPixels to use native resolution on mobile / Retina / HDPI screens. When using this option, make sure to update your code in index.html and HTMLLauncher from setup template.
- GWT: GwtApplicationConfiguration and GWT backend now support an application to be resizable or fixed size. You can remove your own resizing code from your HTMLLaunchers.
- GWT: Assets in distribute build are renamed with md5 hash suffix to bypass browser cache on changes
- GWT: Fixed GwtFileHandle that was only returning text assets when listing a directory, now returns all children
- API Addition: Pixmap.downloadFromUrl() downloads an image from http(s) URLs and passes it back as a Pixmap on all platforms
- Added support for Linux ARM builds.
	- 32-bit: ARMv7/armhf
	- 64-bit: ARMv8/AArch64
- API Change: Removed arm abi from SharedLibraryLoader
- API Addition: Added a Lwjgl3ApplicationConfiguration#foregroundFPS option.
- API Change: Utility classes are now final and have a private constructor to prevent instantiation.
- API Change: ScrollPane now supports all combinations of scrollBarsOnTop and fadeScrollBars.
- API Addition: Added new methods with a "deg" suffix in the method's name for all Vector2 degrees-based methods and deprecated the old ones.
- API Addition: Added Slider#setVisualPercent.
- API Change: Enabling fullscreen mode on the lwjgl3 backend now automatically sets the vsync setting again.
- API Addition: Added put(key, value, defaultValue) for maps with primitive keys, so the old value can be returned.
- API Addition: Added ObjectLongMap.
- Added Intersector#intersectRayOrientedBoundsFast to detect if a ray intersects an oriented bounding box, see https://github.com/libgdx/libgdx/pull/6139
- API Addition: Added Table#clip() and Container#clip() methods.
- API Addition: Added getBackgroundDrawable() to Button.
- API Addition: Added imageCheckedDown and getImageDrawable() to ImageButton and ImageTextButton.
- API Addition: Added focusedFontColor, checkedFocusedFontColor, and getFontColor() to TextButton and ImageTextButton.
- API Addition: Added wrapReverse setting to HorizontalGroup.
- API Addition: Added Slider style drawables for over and down: background, knobBefore, and knobAfter.
- Fixed LwjglFrame not hiding the canvas in some situations.
- API Change: Table#round uses ceil/floor and is applied during layout, rather than afterward.
- Fixed blurry NinePatch rendering when using a single center region.
- API Change: Upon changing the window size with the lwjgl3 backend, the window is centered on the monitor.
- Fixed DepthShaderProvider no longer creates one DepthShader per bones count. Now it creates only one skinned variant and one non-skinned variant based on DepthShader/Config numBones.
- API Addition: Added Intersector#intersectPlanes to calculate the point intersected by three planes, see https://github.com/libgdx/libgdx/pull/6217
- API Addition: Added alternative Android Audio implementation for performant sound. See https://github.com/libgdx/libgdx/pull/6243.
- API Addition: Expose SpriteBatch and PolygonSpriteBatch setupMatrices() as protected.
- API Addition: New parameter OnscreenKeyboardType for Input.setOnscreenKeyboardVisible and Input.getTextInput 

[1.9.11]
- Update to MobiVM 2.3.8
- Update to LWJGL 3.2.3
- Fixed AndroidInput crashes due to missing array resize (pressure array).
- API Change: Ray#set methods and Ray#mul(Matrix4) normalize direction vector. Use public field to set and avoid nor()
- API Change: New internal implementation of all Map and Set classes (except ArrayMap) to avoid OutOfMemoryErrors when too many keys collide. This also helps resistance against malicious users who can choose problematic names.
- API Addition: OrderedMap#alter(Object,Object) and OrderedMap#alterIndex(int,Object) allow swapping out a key in-place without changing its value; OrderedSet also has this.
- API Addition: Json can now read/write: ObjectIntMap, ObjectFloatMap, IntMap, LongMap.
- API Addition: Added @Null annotation for IDE null analysis. All parameters and return values should be considered non-null unless annotated (or javadoc'ed if not yet annotated).
- API Addition: Added ParticleEmitter#preAllocateParticles() and ParticleEffect#preAllocateParticles() to avoid particle allocations during updates.
- Fixed changing looping state of already playing sounds on Android by first pausing the sound before setting the looping state (see #5822).
- API Change: scene2d: Table#getRow now returns -1 when over the table but not over a row (used to return the last row).
- API Change: scene2d: Tree#addToTree and #removeFromTree now have an "int actorIndex" parameter.
- API Addition: scene2d: Convenience method Actions#targeting(Actor, Action) to set an action's target.
- API Change: scene2d: In TextField, only revert the text if the change event was cancelled. This allows the text to be manipulated in the change listener.
- API Change: scene2d: Tree.Node#removeAll renamed to clearChildren.
- API Addition: scene2d: Added SelectBox#setSelectedPrefWidth to make the pref width based on the selected item and SelectBoxStyle#overFontColor.
- API Change: DefaultTextureBinder WEIGHTED strategy replaced by LRU strategy.
- API Change: ShaderProgram begin and end methods are deprecated in favor to bind method.
- API Addition: Added a OpenALAudio#getSourceId(long) method.
- API Addition: Added a ShaderProgram#getHandle() method.
- API Change: Replaced deprecated android support libraries with androidx. AndroidFragmentApplication is only affected.
- API Addition: Created interfaces AndroidAudio and AndroidInput and added AndroidApplication#createAudio and AndroidApplication#createInput to allow initializing custom module implementations.
- Allows up to 64k (65536) vertices in a Mesh instead of 32k before. Indices can use unsigned short range, so index above 32767 should be converted to int using bitwise mask, eg. int unsigneShortIndex = (shortIndex & 0xFFFF).
- API Change: DragAndDrop only removes actors that were not already in the stage. This is to better support using a source actor as the drag actor, see #5675 and #5403.
- API Change: Changed TiledMapTileLayer#tileWidth & #tileHeight from float to int
- API Addition: convenient Matrix4 rotate methods: rotateTowardDirection and rotateTowardTarget
- API Addition: Convenience method Actions#targeting(Actor, Action) to set an action's target.
- API Change: Correction of TextField#ENTER_ANDROID renamed to NEWLINE and TextField#ENTER_DESKTOP renamed to CARRIAGE_RETURN.
- API Change: Changed the visibility of TextField#BULLET, TextField#DELETE, TextField#TAB and TextField#BACKSPACE to protected.
- API Addition: TextField and TextArea are providing the protected method TextField#checkFocusTraverse(char) to handle the focus traversal.
- API Addition: UIUtils provides the constants UIUtils#isAndroid and UIUtils#isIos now.
- Fixed: The behaving of TextFields and TextAreas new line and focus traversal works like intended on all platforms now.
- API Change: Changed Base64Coder#encodeString() to use UTF-8 instead of the platform default encoding. See #6061
- Fixed: SphereShapeBuilder poles are now merged which removes lighting artifacts, see #6068 for more information.
- API Change: Matrix3#setToRotation(Vector3, float float) now rotates counter-clockwise about the axis provided. This also changes Matrix3:setToRotation(Vector3, float) and the 3d particles will rotate counter-clockwise as well. 
- API Change: TexturePacker uses a dash when naming atlas page image files if the name ends with a digit or a digit + 'x'.
- API Addition: Added Skin#setScale to control the size of drawables from the skin. This enables scaling a UI and using different sized images to match, without affecting layout.
- API Change: Moved adding touch focus from Actor#notify to InputListener#handle (see #6082). Code that overrides InputListener#handle or otherwise handles InputEvent.Type.touchDown events must now call Stage#addTouchFocus to get touchDragged and touchUp events.
- API Addition: Added AsynchronousAssetLoader#unloadAsync to fix memory leaks when an asset is unloaded during loading.
- Fixed Label text wrapping when it shouldn't (#6098).
- Fixed ShapeRenderer not being able to render alpha 0xff (was max 0xfe).
- API Change: glGetActiveUniform and glGetActiveAttrib parameter changed from Buffer to IntBuffer.

[1.9.10]
- API Addition: Allow target display for maximization LWJGL3 backend
- API Addition: Accelerometer support on GWT
- API Change: Set default behaviour of iOS audio to allow use of iPod
- API Change: IOSDevice is no longer an enum to allow users to add their own new devices when LibGDX is not up to date
- API Addition: Add statusBarVisible configuration to IOSApplicationConfiguration
- Update GWT Backend to GWT 2.8.2
- Update Android backend to build against API 28 (Android 9.0)
- API Addition: Input.isButtonJustPressed
- Update to LWJGL 2 backend to 2.9.3
- Update to MobiVM 2.3.6 release
- Update to LWJGL 3.2.1
- API Addition: Input allows getting the maximum number of pointers supported by the backend
- API Addition: Configuration option added to allow setting a max number of threads to use for net requests
- API Change: NetJavaImpl now uses a cached thread pool to allow concurrent requests (by default, the thread pool is unbounded - use maxNetThreads in backend configurations to set a limit - set to 1 for previous behavior)
- API Addition: New MathUtils norm and map methods
- API Change: Pixmap blending was incorrect. Generated fonts may change for the better, but may require adjusting font settings.
- API Change: Particle effects obtained from a ParticleEffectPool are now automatically started
- Removed OSX 32-bit support
- API Change: By default LWJGL2 backend no longer does pause/resume when becoming background/foreground window. New app config setting was added to enable the old behavior.
- API Change: By default LWJGL2 backend now does pause/resume when window is minimized/restored. New app config setting was added to disable this behavior.
- LWJGL3: Fixed window creation ignoring refresh rate of fullscreen mode.
- TmxMapLoader and AtlasTmxMapLoader refactoring: Shared functionality was moved to BaseTmxMapLoader, duplicate code was removed.
- AtlasTmxMapLoader supports group layers now (a positive side effect of the BaseTmxMapLoader refactoring).
- API Change: TmxMapLoader and AtlasTmxMapLoader: load/loadAsync methods work exactly as before, but many methods of these classes had to change. This makes it possible implement new Tiled features.
- API Addition: TextField#drawMessageText.
- Fixed TextField rendering text outside the widget at small sizes.
- API Addition: Group#getChild(int)
- API Addition: notEmpty() for collections.
- API Change: scene2d.ui Tree methods renamed for node set/getObject to set/getValue.
- API Change: scene2d.ui Tree and Tree.Node require generics for the type of node, values, and actors.
- API Change: For Selection in scene2d.utils "toggle" is now respected when !required and selected.size == 1.
- API Addition: new InstanceBufferObject and InstanceBufferObjectSubData classes to enable instanced rendering.
- API Addition: Support for InstancedRendering via Mesh
- API Change: Cell#setLayout renamed to setTable.
- API Addition: Added Collections#allocateIterators. When true, iterators are allocated. When false (default), iterators cannot be used nested.
- API Addition: Added Group#removeActorAt(int,boolean) to avoid looking up the actor index. Subclasses intending to take action when an actor is removed may need to override this new method.
- API Change: If Group#addActorAfter is called with an afterActor not in the group, the actor is added as the last child (not the first).

[1.9.9]
- API Addition: Add support for stripping whitespace in PixmapPacker
- API Addition: Add support for 9 patch packing in PixmapPacker
- API Addition: Pressure support for ios/android. https://github.com/libgdx/libgdx/pull/5270
- Update to Lwjgl 3.2.0
- Update android level we build against to 7.1 (API 25)
- API Change: gdx-tools no longer bundles dependencies to be compatible with java 9
- Skin JSON files can now use the simple names of classes, i.e. "BitmapFont" rather than "com.badlogic.gdx.graphics.g2d.BitmapFont". Custom classes can be added by overriding Skin.getJsonLoader() and calling json.setClassTag().
- Skin supports cascading styles in JSON. Use the "parent" property to tag another style by name to use its values as defaults. See https://github.com/libgdx/libgdx/blob/master/tests/gdx-tests-android/assets/data/uiskin.json for example.
- SkinLoader can be used on subclasses of Skin by overriding generateSkin(). 
- API addition: Tree indentation can be customized.
- Fixed GlyphLayout not respecting BitmapFontData#down.
- API Addition: Added faceIndex paramter to #FreeTypeFontGenerator(FileHandle, int).
- API Change: BitmapFont#getSpaceWidth changed to BitmapFont#getSpaceXadvance.
- Many GlyphLayout fixes.
- API Addition: Added FileHandle#map(), can be used to memory map a file
- API Change: BitmapFontData#getGlyphs changed for better glyph layout. See https://github.com/libgdx/libgdx/commit/9a7dfdff3c6374a5ebd2f33a819982aceb287dfa
- API Change: Actor#hit is now responsible for returning null if invisible. #5264
- API Addition: Added [Collection]#isEmpty() method to all 22 custom LibGDX-collections (e.g. Array, ObjectMap, ObjectSet, Queue, ...)
- API Addition: StringBuilder#clear()
- API Addition: Color#WHITE_FLOAT_BITS
- Table layout fixed when expand is used and the layout width is less than the table's min width.
- InputMultiplexer#setProcessors(Array) now copies the items instead of using the specified array instance.
- API Change: A wrapped HorizontalGroup or VerticalGroup will now size children down to their min size if the group is smaller than their pref size.
- LWJGL3: useVSync() is now a per-window setting. Any additional windows should disable vsync to avoid frames dropping to (refresh rate / # of windows).
- Batch and sprite implementations and SpriteCache store Color separately from the float packed color, since converting to/from float is lossy.
- API Change: NumberUtils floatToIntColor expands the alpha from 0-254 to 0-255, so 255 doesn't become 254 from conversion from int to float to int.
- API Change: Batch and Decal setColor(float) renamed to setPackedColor for differentiation, since the conversion from float to Color is lossy.
- API Change: PolygonSprite getVertexColor renamed to getPackedColor to match other classes.
- API Change: FreeTypeFontGenerator only generates a missing glyph if \0 is in the characters.
- API Change: DragScrollListener no longer requires the touch/mouse cursor to be directly above/below the scroll pane.
- API Change: List#toString(Object) changed from protected to public. Subclasses overriding this need to change to public.
- API Change: List now handles more key presses.
- API Change: TexturePacker ImageProcessor#addImage(File, String) now returns the Rect.


[1.9.8]
- Add iPhoneX images
- Fix MacOS issue with GL_ARB_texture_float extension check
- Fix AtlasTmxMapLoader tileset tile id offset
- Bullet: updated to 2.87, see: http://bulletphysics.org/wordpress/?p=485
- API Addition: Possibility to specify TexturePacker settings for resampling when scaling.
- API Addition: Support for customizing render buffer attachments in GLFrameBuffers
- API Change: Revert to constructors for GLFrameBuffers for easier customization

[1.9.7]
- Update to MobiVM(RoboVM) 2.3.3
- Add iOS 11 support
- Update to Lwjgl 3.1.3
- Update to MOE 1.4.0
- API Change: GLFrameBuffer has been refactored https://github.com/libgdx/libgdx/pull/4882. Create standard FrameBuffers with static methods. Customized FBOS with FrameBufferBuilder
- API addition: Tiled group layer support 
- Fix Tiled properties, offset parsing for image layers
- API addition: Added utility methods for Vector equals with epsilon
- Fix Animation backing array type
- Fix Mesh copying with 0 indices 
- Fix restoration of pooled particle effects scale
- Fix loss of controller listeners on reconnect
- Added basic kotlin project generation support in the setup tool
- API addition: Allow APK expansion to be used in fragments and activities
- API addition: Added color properties support from tiled maps
- API Change: Added rotation vector sensor support on Android
- API Change: GLProfiler refactored for OOP and lwjgl3 multi windows
- LWJGL3: The creation of additional windows via Lwjgl3Application.newWindow() is now deferred, with postRunnable(), until all existing windows have been updated. This fixes a potential native crash with NVidia GL drivers on Windows, presumably caused by a GL context conflict.
- API addition: Lwjgl3WindowListener.created() is called after a new window has been created. It's unsafe to call Lwjgl3Window functions in between Lwjgl3Application.newWindow() and this callback.
- Updated LWJGL3 backend to 3.1.3.
- Lwjgl3Graphics.setUndecorated() and Lwjgl3Graphics.setResizable() now delegate their work to the respective GLFW functions.
- API addition: ProgressBar.isVertical() - returns whether a progress bar is vertical or horizontal.
- API Change: SplitPane now by default does not allow the split amount to shrink children below their minimum sizes (cropping them). This behavior can be reverted by overriding clampSplitAmount or wrapping the children in Containers set to minSize(0) and fill(). SplitPane also now correctly includes the handle min size in its own min size calculations.
- API Change: SplitPane.getSplit() renamed to SplitPane.getSplitAmount() to match other getter and setter names.
- Improved internal Timer synchronization.
- API Change: List#drawItem, added float width parameter.
- API Addition: Make it possible to disable sound on the GWT-Backend with disableSound=true.
- API Change: ScrollPane setWidget deprecated in favor of setActor to match other APIs.
- API Change: removed JGLFW backend
- Fixed mixed up use of TexturePacker.Settings.stripWhitespaceX|Y.
- Added joystick POV support to LWJGL3 controller backend.
- Added support for 2d particles sprite animation.
- API Change: ParticleEmitter getSprite, setSprite, getImagePath, setImagePath are now getSprites, setSprites, getImagePaths, setImagePaths.
- Added support for 2d particles independant scale X and Y.
- API Change: ParticleEmitter getScale, matchSize are now getScaleX/getScaleY, matchSizeX/matchSizeY. Added scaleSize(float scaleX, float scaleY)
- API Change: Added iconDropped() callback to AndroidWallpaperListener.

[1.9.6]
- Fix performance regression in LWJGL3 backend, use java.nio instead of BufferUtils. Those are intrinsics and quite a bit faster than BufferUtils on HotSpot.
- Updated to latest Sound Manager 2
- Added mappings for Xbox 360 controller for Linux
- Separated error log for vertex/fragment shaders for easier debugging
- Minimum Android API level is now level 9 (Android 2.3)
- API addition: Configurable TexturePacker bleed iterations
- Updated IOS Multi-OS Engine backend to 1.3.6
- API Change: Pixmap.setBlending, Pixmap.setFilter are now instance methods
- VertexAttribute expert constructors exposed. Short types can now be used for attributes.

[1.9.5]
- Fix NPE swallowing "video driver unsupported" error on LWJGL 2 backend.
- Allow window icons to be set in Lwjgl3ApplicationConfiguration or Lwjgl3WindowConfiguration.
- Allow window icon and title to be changed in Lwjgl3Window
- API Addition: ApplicationLogger interface, allowing easier access to custom logging
- DefaultRenderableSorter accounts for center of Renderable mesh, see https://github.com/libgdx/libgdx/pull/4319
- Bullet: added FilterableVehicleRaycaster, see https://github.com/libgdx/libgdx/pull/4361
- Bullet: updated to 2.85, see: http://bulletphysics.org/wordpress/?p=456
- Updated iOS native build scripts to iOS 10.1 and TVOS 10.0
- API Addition: BitmapFont#blankLineScale.
- Fixed rounding of Drawables in ProgressBar. Allow rounding to be disabled with setRound().
- Updated LWJGL3 backend to LWJGL 3.1.0, see https://blog.lwjgl.org/lwjgl-3-1-0-released/
- LWJGL3 backend now supports non-continuous rendering, see https://github.com/libgdx/libgdx/pull/3772
- API Change: Lwjgl3WindowListener.refreshRequested() is called when the windowing system (GLFW) reports contents of a window are dirty and need to be redrawn.
- API Change: Lwjgl3WindowListener.maximized() is called when a window enters or exits a maximized state.
- API Change: Lwjgl3WindowListener.deiconified() removed, combined with .iconified().
- API Change: Lwjgl3Window.deiconify() renamed to .restore() since it can also be used to de-maximize a window.
- Lwjgl3Window now has a maximize() method, and windows can be started maximized using the window or app configuration's setMaximized() method.
- NinePatch can now be drawn rotated or scaled.
- NinepatchDrawable is now a TransformDrawable.
- API Change: Group add* methods no longer remove and re-add the actor if it is already in the group, instead they do nothing.
- API Change: g2d.Animation is now generic so it can support Drawables, PolygonRegions, NinePatches, etc. To fix existing code, specify the TextureRegion type in animation declarations (and instantiations in Java 6), i.e. Animation<TextureRegion> myAnimation = new Animation<TextureRegion>(...);
- TiledDrawable throws unsupported operation if trying to draw rotated/scaled. #4005
- API Change: DragAndDrop now puts default position of drag actor at pointer location. The original default offset from the pointer was (14, -20).
- Added ShaderProgramLoader for AssetManager.
- BoundingBox#isValid now returns also true when min==max, see: https://github.com/libgdx/libgdx/pull/4460

[1.9.4]
- Moved snapping from ProgressBar to Slider to prevent snapping when setting the value programmatically.
- Bullet: added btSoftBody#getLinkCount() and btSoftBody#getLink(int), see https://github.com/libgdx/libgdx/issues/4152
- API Change: Wrapping for scene2d's HorizontalGroup and VerticalGroup.
- Fix hiero problem with certain unicode characters. See https://github.com/libgdx/libgdx/issues/4202
- Switched to RoboVM fork 2.2.0, fixes incompatibility with Android Gradle plugin and iOS 9.3.4

[1.9.3]
- Switched to MobiDevelop's RoboVM fork (http://robovm.mobidevelop.com)
- Addition of Intel Multi-OS Engine backend for deploying to iOS
- Updated iOS native build scripts to iOS 9.3 and TVOS 9.2
- API Addition: GestureDetector#pinchStop() called when no longer pinching
- API Addition: Gdx.graphics.setUndecorated/setResizable API added to Graphics https://github.com/libgdx/libgdx/pull/3847
- API Addition: Gdx.graphics.getGLVersion(), grab the GL version and implementation type. https://github.com/libgdx/libgdx/pull/3788
- API Change: Lwjgl3WindowListener -> filesDropped(String[] files) adds drag'n drop support for the lwjgl3 backend
- Added isComplete() to ParticleEffect to make it easier to know when all the emitters are done, behaves the same as in the 2D API.
- API Change: renamed Lwjgl3WindowListener.windowIsClosing() to closeRequested() to better communicate its intent.
- Add IndexData.updateIndices method to increase performance when used with IndexBufferObjectSubData. 
- Added FlushablePool
- Added ShapeCache see https://github.com/libgdx/libgdx/pull/3953
- API Change: moved shape builder logic out of MeshBuilder, see: https://github.com/libgdx/libgdx/pull/3996
- API Change: changed copy constructor OrderedMap(ObjectMap) to OrderedMap(OrderedMap)
- API Change: Table reset now calls clearChildren, not clear.
- Fixed crashes in AndroidMusic.java when isPlaying is called. Errors are now logged only rather than crashing the app.
- Added emulation of ScreenUtils for GWT
- Improved performance of glReadPixels() on GWT. New method is 20-30 times faster
- Fixed crash on Mac when using LWJGL2, custom cursors and embedding the game in an AWT window
- Fixed getDisplayModes(Monitor monitor) returning wrong data on LWJGL2 backend
- Fixed Gdx.input.getCurrentEventTime() not being set on LWJGL3, fixes GestureDetector and flick scroll not working
- Fixed not being able to select non-latin characters in TextFields
- Bullet: added CustomActionInterface, see https://github.com/libgdx/libgdx/pull/4025
- Add window size limits option to LWJGL3 app and window configurations
- Add handling of tag "<objectgroup>" within tags "<tile>" in TmxMap loaders.

[1.9.2]
- Added TextureArray wrapper see https://github.com/libgdx/libgdx/pull/3807
- Fixed bug in AndroidGL20.cpp which cast a pointer to a 32-bit int. Crash on 64-bit ARM, but only for a specific code path and address...
- Fixed multiple controllers registering on same index with LWJGL3, see https://github.com/libgdx/libgdx/issues/3774
- Fixed the FreeTypeFontGenerator texture bleeding, see https://github.com/libgdx/libgdx/issues/3521

[1.9.1]
- API Change: Override GwtApplication#createApplicationListener() to create your ApplicationListener
  on GWT, overriding GwtApplication#getApplicationListener() isn't needed anymore, see https://github.com/libgdx/libgdx/issues/3628
- Fixed ARM64 and x86_64 binaries for Android

[1.9.0]
- API Change: Lwjgl3ApplicationConfiguration#setBackbufferConfig -> setBackBufferConfig
- Fixed HexagonalTiledMapRenderer, see https://github.com/libgdx/libgdx/pull/3654
- Added support for locking the screen orientation in GWT, see https://github.com/libgdx/libgdx/pull/3633
- Added Gdx-Kiwi and gdx-lml to extensions, see https://github.com/libgdx/libgdx/pull/3597
- Added Gyroscope support in Input, implemented for Android, see https://github.com/libgdx/libgdx/pull/3594
- Fixed touch mapping on iOS, see https://github.com/libgdx/libgdx/pull/3590
- Added orientation to Box2D Transform class, see https://github.com/libgdx/libgdx/pull/3308
- Added system cursors to GWT, fix 'Ibeam' system cursor not working on LWJGL3.
- Added experimental AndroidApplicationConfiguration#useGL30 and IOSApplicationConfiguration#useGL30 for testing OpenGL ES 3.0 support on mobile devices, do not use in production.
- Fix broken kerning for FreeType fonts, see https://github.com/libgdx/libgdx/pull/3756
- Added ARM64 and x86_64 binaries for Android
- API Addition: FreeTypeFontParameter has an additional field for tweaking hinting, see https://github.com/libgdx/libgdx/pull/3757

[1.8.0]
- API Change: Rewrote FreeType shadow rendering (much better).
- Added spaceX/Y to FreeType fonts.
- Higher quality FreeType font rendering.
- Hiero updated to v5, now with FreeType support and other new features!
- GlyphLayout now allocates much, much less memory when processing long text that wraps.
- Added LWJGL 3 backend, see https://github.com/libgdx/libgdx/issues/3673 for more info.
- Added Graphics#getBackBufferWidth and Graphics#getBackBufferHeight for HDPI handling
- API Change: Added HdpiUtils. Instead of calling GL20#glViewport and GL20#glScissor yourself
  please use HdpiUtils instead. It will ensure that you handle HDPI monitors correctly when
  using those OpenGL functions. On HDPI monitors, the size reported by Gdx.graphics 
  getWidth/getHeight is in logical coordinates as dictated by the operating system, usually half
  the HDPI resolution. The OpenGL drawing surface works in backbuffer coordinates at the full
  HDPI resolution. If you pass logical coordinates to glViewport and glScissor, you only 
  affect a quarter of the real backbuffer size. Use HdpiUtils instead, it will do the right thing, while letting you continue to work in logical (aka returned by Gdx.graphics.getWidth/getHeight) coordinates.
- API Change: Graphis#getDesktopDisplayMode() has been renamed to Graphics#getDisplayMode() and
  returns the current display mode of the monitor the window is shown on (primary monitor on
  all backends except LWJGL3, which supports real multi-monitor setups).
- API Change: Graphics#getDisplayModes() return the display modes of the monitor the monitor
  the window is shown on (primary monitor on all backends except LWJGL3 which supports real
  multi-monitor setups).
- API Change: Graphics#setDisplayMode(DisplayMode) has been renamed to 
  Graphics#setFullscreenMode(). If the window is in windowed mode, it will be switched 
  to fullscreen mode on the monitor from which the DisplayMode stems from.
- API Change: Graphics#setDisplayMode(int, int, boolean) has been renamed to 
  Graphics#setWindowedMode(int, int). This will NOT allow you to switch to fullscreen anymore, 
  use Graphics#setFullscreenMode() instead. If the window is in fullscreen mode, it will be
  switched to windowed mode on the monitor the window was in fullscreen mode on.
 - API Addition: Graphics#Monitor, represents a monitor connected to the machine the app is
  running on. A monitor is defined by a name and it's position relative to other connected
  monitors. All backends except the LWJGL3 backend will report only the primary monitor
 - API Addition: Graphics#getPrimaryMonitor() returns the primary monitor you usually want
  to work with.
 - API Addition: Graphics#getMonitor() returns the monitor your app's window is shown on,
  which may not be the primary monitor in >= 2 monitor systems. All backends except the 
  LWJGL3 backend will report only the primary monitor.
 - API Addition: Graphics#getMonitors() returns all monitors connected to the system. All
  backends except the LWJGL3 backend will only report the primary monitor.
 - API Addition: Graphics#getDisplayMode(Monitor) returns the display mode of the monitor
  the app's window is shown on. All backends except the LWJGL3 backend will report the
  primary monitor display mode instead of the actual monitor's display mode. Not a problem
  as all other backends run on systems with only a single monitor so far (primary monitor).
- Added option to include credentials on cross-origin http requests (used only for GWT backend).
- Added option to specify crossorigin attribute when loading images with AssetDownloader (GWT), see #3216.
- API Change: removed Sound#setPriority, this was only implemented for the Android backend. However, Android itself never honored priority settings.
- API Change: cursor API has been cleaned up. To create a custom cursor, call Graphics#newCursor(), to set the custom cursor call Graphics#setCursor(), to set a system cursor call Graphics#setSystemCursor(). The Cursor#setSystemCursor method has been removed as that was not the
right place. Note that cursors only work on the LWJGL, LWJGL3 and GWT backends. Note that system cursors only fully work on LWJGL3 as the other two backends lack a means to set a specific system cursor. These backends fall back to displaying an arrow cursor when setting any system cursor.
- API Addition: Added Lwjgl3WindowListener, allows you to hook into per-window iconficiation, focus and close events. Also allows you to prevent closing the window when a close event arrives.

[1.7.2]
- Added AndroidAudio#newMusic(FileDescriptor) to allow loading music from a file descriptor, see #2970
- Added GLOnlyTextureData, which is now the default for FrameBuffer and FrameBufferCubemap, see #3539
- Added rotationChanged() for Actor class, called when rotation changes, see https://github.com/libgdx/libgdx/pull/3563
- Fixed crash on MacOS when enumerating connected gamepads.
- ParticleEmitter no longer says it's complete when it's set to continuous, see #3516
- Improved JSON parsing and object mapping error messages.
- Updated FreeType from version 2.5.5 to 2.6.2.
- Fixed corrupt FreeType rendering for some font sizes.
- API Change: FreeTypeFontParameter has new fields for rendering borders and shadows.
- FreeTypeFontParameter can render much better fonts at small sizes using gamma settings.
- BitmapFont can now render missing (tofu) glyph for glyphs not in the font.
- FreeTypeFontGenerator depreacted methods removed.
- Fixed BitmapFont color tags changing glyph spacing versus not using color tags. BitmapFont#getGlyphs has a new paramter. See #3455.
- Skin's TintedDrawable now works with TiledDrawable. #3627
- Updated jnigen to Java Parser 2.3.0 (http://javaparser.github.io/javaparser/).
- FreeType fonts no longer look terrible at small size. This is a big deal!
- Updated to RoboVM 1.12.0, includes tvOS support!

[1.7.1]
- Fixes AtlasTmxMapLoader region name loading to tileset name instead of filename
- Changes TiledMapPacker output, region names are tileset names, adjusts gid, defaults to one atlas per map
- API Change: members of Renderable and MeshPart are changed, see https://github.com/libgdx/libgdx/pull/3483
- Added Vector#setToRandomDirection(), see #3222
- Updated to stb_image v2.08
- Added Node#copy(), used when creating a ModelInstance from a Model to allow using custom nodes
- Add ModelCache, see https://github.com/libgdx/libgdx/wiki/ModelCache
- Updated bullet to v2.83.6
- Updated to RoboVM 1.9, for free life-time license read http://www.badlogicgames.com/wordpress/?p=3762

[1.7.0]
- Gdx.input.setCursorImage removed, replaced with Gdx.graphics.setCursor and Gdx.graphics.newCursor see https://github.com/libgdx/libgdx/pull/2841/
- Fixed an issue with UTF8 decoding in GWT emulation of InputStreamReader
- Updated to RoboVM 1.8 for iOS 9 support.

[1.6.5]
- Objects from animated tiles in TMX maps are now supported.
- Made possible to use any actor for tooltips.
- Improved cross-platform reflection api for annotations.
- NinePatch#scale now also scales middle patch size.
- GLFrameBuffer is now abstract, renamed setupTexture to createColorTexture, added disposeColorTexture
- Added LwjglApplicationConfiguration#gles30Context*Version, see https://github.com/libgdx/libgdx/pull/2941
- Added OpenGL error checking to GLProfiler, see https://github.com/libgdx/libgdx/pull/2889
- Updated to RoboVM 1.6

[1.6.4]
- TextField cursor and selection size changed. https://github.com/libgdx/libgdx/commit/2a830dea348948d2a37bd8f6338af2023fec9b09
- FreeTypeFontGenerator setting to improve shadows and borders.
- ScrollPane scrolls smoothly when the scrolled area is much larger than the scrollbars.
- TexturePacker sorts page regions by name.
- GlyphLayout text wrapping changed to not trim whitespace. https://github.com/libgdx/libgdx/commit/ee42693da067da7c5ddd747f051c1423d262cb96
- Fixed BitmapFont computing space width incorrectly when padding is used and no space glyph is in the font.
- Fixed TextArea cursor and selection drawing positions.
- Fixed ActorGestureListener pan and zoom when the actor is rotated or scaled.
- Fixed TextField for non-pixel display.
- Allow ellipsis string to be set on Label.
- AssetManager gets hook for handling loading failure.
- TextField now fires a ChangeEvent when the text change. Can be cancelled too!
- Added tooltips to scene2d.ui.
- Updated to RoboVM 1.5

[1.6.3]
- Updated to RoboVM 1.4

[1.6.2]
- API Change: TiledMapImageLayer now uses floats instead of ints for positioning
- API Change: Added GLFrameBuffer and FrameBufferCubemap: Framebuffer now extends GLFramebuffer, see #2933

[1.6.1]
- Added optional hostname argument to Net.newServerSocket method to allow specific ip bindings for server applications made with gdx.
- Changed the way iOS native libs are handled. Removed updateRoboVMXML and copyNatives task from ios/build.gradle. Instead natives are now packaged in jars, within the META-INF/robovm/ios folder. Additionally, a robovm.xml file is stored there that gets merged with the project's robovm.xml file by RoboVM.

[1.6.0]
- API Change: GlyphLayout xAdvances now have an additional entry at the beginning. This was required to implement tighter text bounds. #3034
- API Change: Label#getTextBounds changed to getGlyphLayout. This exposes all the runs, not just the width and height.
- In the 2D ParticleEditor, all chart points can be dragged at once by holding ctrl. They can be dragged proportionally by holding ctrl-shift.
- Added Merge button to the 2D ParticleEditor, for merging a loaded particle effect file with the currently open particle effect.
- Added ability to retrieve method annotations to reflection api
- Added PixmapPacker.updateTextureRegions() method.
- Added ability to pack "anonymous" pixmaps into PixmapPacker, which will appear in the generated texture but not a generated or updated TextureAtlas
- Added PixmapPacker.packDirectToTexture() methods.
- API Change: PixmapPacker.generateTextureAtlas(...) now returns an atlas which can be updated with subsequent calls to PixmapPacker.updateTextureAtlas(...)
- API Change: FreeTypeFontGenerator.generateFont(...) now works with a user-provided PixmapPacker.
- Added DirectionalLightsAttribute, PointLightsAttribute and SpotLightsAttribute, removed Environment#directionalLights/pointLights/spotLights, added Environment#remove, lights are now just like any other attribute. See also https://github.com/libgdx/libgdx/wiki/Material-and-environment#lights
- API Change: BitmapFont metrics now respect padding. #3074
- Update bullet wrapper to v2.83
- Added AnimatedTiledMapTile.getFrameTiles() method

[1.5.6]
- API Change: Refactored Window. https://github.com/libgdx/libgdx/commit/7d372b3c67d4fcfe4e82546b0ad6891d14d03242
- Added VertexBufferObjectWithVAO, see https://github.com/libgdx/libgdx/pull/2527
- API Change: Removed Mesh.create(...), use MeshBuilder instead
- API Change: BitmapFontData, BitmapFont, and BitmapFontCache have been refactored. http://www.badlogicgames.com/wordpress/?p=3658
- FreeTypeFontGenerator can now render glyphs on the fly.
- Attribute now implements Comparable, custom attributes might need to be updated, see: https://github.com/libgdx/libgdx/wiki/Material-and-environment#custom-attributes
- API Change: Removed (previously deprecated) GLTexture#createTextureData/createGLHandle, Ray#getEndPoint(float), Color#tmp, Node#parent/children, VertexAttribute#Color(), Usage#Color, ModelBuilder#createFromMesh, BoundingBox#getCenter()/updateCorners()/getCorners(), Matrix4.tmp

[1.5.5]
- Added iOS ARM-64 bit support for Bullet physics
- 3D Animation, NodeAnimation keyframes are separated into translation, rotation and scaling
- Added capability to enable color markup from inside skin json file.
- Exposed method ControllerManager#clearListeners on Controllers class
- Net#openURI now returns a boolean to indicate whether the uri was actually opened.
- DefaultShader now always combines material and environment attributes
- Added ShapeRenderer constructor to pass a custom shader program to ImmediateModeRenderer20.
- API Change: Group#toString now returns actor hierarchy. Group#print is gone.
- Added SpotLight class, see https://github.com/libgdx/libgdx/pull/2907
- Added support for resolving file handles using classpaths (ClasspathFileHandleResolver)

[1.5.4]
- Added support for image layers in Tiled maps (TiledMapImageLayer)
- Added support for loading texture objects from TMX Maps (TextureMapObject)
- Added support for border and shadow with FreeTypeFontGenerator - see https://github.com/libgdx/libgdx/pull/2774
- Now unknown markup colors are silently ignored and considered as normal text.
- Updated freetype from version 2.4.10 to 2.5.5
- Added 3rd party extensions to setup application, see 
- Updated to RoboVM 1.0.0-beta-04
- Updated to GWT 2.6.1, sadly GWT 2.7.0 isn't production ready yet.

[1.5.3]
- API Change: TextField#setRightAlign -> TextField#setAlignment
- I18NBundle is now compatible with Android 2.2
- Fixed GWT reflection includes for 3D particles
- 3D ParticleEffectLoader registered by default
- Added HttpRequestBuilder, see https://github.com/libgdx/libgdx/pull/2698
- Added LwjglApplicationConfiguration.useHDPI for Mac OS X with retina displays. Allows you to get "real" pixel coordinates for mouse and display coordinates.
- Updated RoboVM to 1.0.0-beta-03

[1.5.2]
- Fixed issue #2433 with color markup and alpha animation. 
- Fixed natives loading for LWJGL on Mac OS X

[1.5.1]
- Gradle updated to 2.2
- Android Gradle tooling updated to 1.0.0
- API Change: Switched from Timer to AnimationScheduler for driving main loop on GWT. Removed fps field from GwtApplicationConfiguration to instead let the browser choose the most optimal rate.
- API Change: Added pause and resume handling on GWT backend. When the browser supports the page visibility api, pause and resume will be called when the tab or window loses and gains visibility.
- API Change: Added concept of target actor, separate from the actor the action is added to. This allows an action to be added to one actor but affect another. This is useful to create a sequence of actions that affect many different actors. Previously this would require adding actions to each actor and using delays to get them to play in the correct order.
- Added 64-bit support for iOS sim and device
- Deprecated Node#children and Node#parent, added inheritTransform flag and methods to add/get/remove children
- API Change: By default keyframes are no longer copied from Model to ModelInstance but shared instead, can be changed using the `ModelInstance.defaultShareKeyframes` flag or `shareKeyframes` constructor argument.
- JSON minimal format now makes commas optional: newline can be used in place of any comma.
- JSON minimal format is now more lenient with unquoted strings: spaces and more are allowed.
- API Change: Added support for KTX/ZKTX file format, https://github.com/libgdx/libgdx/pull/2431
- Update stb_image from v1.33 to v1.48, see https://github.com/libgdx/libgdx/pull/2668
- Bullet Wrapper: added Gimpact, see https://github.com/libgdx/libgdx/issues/2619
- API Addition: Added MeshPartBuilder#addMesh(...), can be used to more easily combine meshes/models
- Update to LWJGL 2.9.2, fixes fullscreen mode on "retina" displays
- Fixes to RoboVM backend which would crash if accelerometer is used.

[1.5.0]
- API Addition: IOSInput now uses CMCoreMotion for accelerometer and magnetometer
- API Addition: Added getter for UITextField on IOS for keyboard customization 
- API Addition: Added ability to save PixmapPackers to atlas files. See PixmapPackerIO.
- API Addition: Added HttpRequestHeader and HttpResponseHeader with constants for HTTP headers.
- API Addition: HttpRequest is now poolable.
- New PNG encoder that supports compression, more efficient vertical flipping, and minimal allocation when encoding multiple PNGs.
- API Change: Label#setEllipse -> Label#setEllipsis.
- API Change: BatchTiledMapRenderer *SpriteBatch fields and methods renamed to *Batch
- API Change: ScrollPane#scrollToCenter -> ScrollPane#scrollTo; see optional boolean arguments centerHorizontal and centerVertical (scrollToCenter centered vertically only).
- API Change: Changed Input#getTextInput to accept both text and hint, removed Input#getPlaceholderTextInput.
- Bug Fix: Fixed potential NPE with immersive mode in the Android fragment backend. 
- iOS backend now supports sound ids, thanks Tomski!


[1.4.1]
- Update to the Gradle Integration plugin nightly build if you are on Eclipse 4.4.x!
- Update Intellij IDEA to 13.1.5+, because Gradle!
- Updated to Gradle 2.1 and Android build tools 20, default Android version to 20. You need to install the latest Android build tools via the SDK manager
- API Change: deprecation of bounding box methods, see https://github.com/libgdx/libgdx/pull/2408
- Added non-continuous rendering to iOS backend, thanks Dominik!
- Setup now uses Gradle 2.1 with default Android API level 20, build tools 20.0.0
- Non-continuous renderering implemented for iOS
- Added color markup support for scene2d label and window title.
- API Change: removed default constructor of DecalBatch, removed DefaultGroupStrategy
- Updated to latests RoboVM release, 1.0.0-alpha-04, please update your RoboVM plugins/installations
- Reduced I18NBundle loading times on Android and bypassed unclosed stream on iOS. 
- Removed the gdx-ai extension from the libGDX repository. Now it lives in its own repository under the libGDX umbrella, see https://github.com/libgdx/gdx-ai
- API Addition: Added randomSign and randomTriangular methods to MathUtils.
- API Addition: Decal has now a getter for the Color.
- API Addition: now I18NBundle can be set so that no exception is thrown when the key can not be found.
- API Addition: added annotation support in reflection layer, thanks code-disaster! https://github.com/libgdx/libgdx/pull/2215
- API Addition: shapes like Rect, Circle etc. now implement Shape2D interface so you can put them all into a single collection https://github.com/libgdx/libgdx/pull/2178 
- API Addition: bitmap fonts can now be loaded from an atlas via AssetManager/BitmapFontLoader, see https://github.com/libgdx/libgdx/pull/2110
- API Change: updated to RoboVM 1.0.0-SNAPSHOT for now until the next alpha is released.
- API Change: Table now uses padding from its background drawable by default. https://github.com/libgdx/libgdx/issues/2322
- Drawables now know their names, making debugging easier.
- API Change: Table fill now respects the widget's minimum size.
- Texture packer, fixed image size written to atlas file.
- API Change: Cell no longer uses primitive wrappers in public API and boxing is minimized.
- API Addition: TextureAttribute now supports uv transform (texture regions).
- API Change: Added parameters to Elastic Interpolation.
- API Change: Removed Actor#setCenterPosition, added setPosition(x,y,align).
- API Change: JsonReader, forward slash added to characters an unquoted strings cannot start with.
- API Change: Stage#cancelTouchFocus(EventListener,Actor) changed to cancelTouchFocusExcept.
- API Change: Json/JsonWriter.setQuoteLongValues() quotes Long, BigDecimal and BigInteger types to prevent truncation in languages like JavaScript and PHP.

[1.3.1]
- API change: Viewport refactoring. https://github.com/libgdx/libgdx/pull/2220
- Fixed GWT issues

[1.3.0]
- Added Input.isKeyJustPressed.
- API Addition: multiple recipients are now supported by MessageDispatcher, see https://github.com/libgdx/libgdx/wiki/Message-Handling#multiple-recipients
- API Change: State#onMessage now takes the message receiver as argument.
- API Addition: added StackStateMachine to the gdx-ai extension.
- API change: ShapeRenderer: rect methods accept scale, more methods can work under both line and fill types, auto shape type changing.
- API change: Built-in ShapeRenderer debugging for Stage, see https://github.com/libgdx/libgdx/pull/2011
- Files#getLocalStoragePath now returns the actual path instead of the empty string synonym on desktop (LWJGL and JGLFW).
- Fixed and improved xorshift128+ PRNG implementation.
- Added support for Tiled's animated tiles, and varying frame duration tile animations.
- Fixed an issue with time granularity in MessageDispatcher.
- Updated to Android API level 19 and build tools 19.1.0 which will require the latest Eclipse ADT 23.02, see http://stackoverflow.com/questions/24437564/update-eclipse-with-android-development-tools-23 for how things are broken this time...
- Updated to RoboVM 0.0.14 and RoboVM Gradle plugin version 0.0.10
- API Addition: added FreeTypeFontLoader so you can transparently load BitmapFonts generated through gdx-freetype via AssetManager, see https://github.com/libgdx/libgdx/blob/master/tests/gdx-tests/src/com/badlogic/gdx/tests/FreeTypeFontLoaderTest.java
- Preferences put methods now return "this" for chaining
- Fixed issue 2048 where MessageDispatcher was dispatching delayed messages immediately.
- API Addition: 3d particle system and accompanying editor, contributed by lordjone, see https://github.com/libgdx/libgdx/pull/2005
- API Addition: extended shape classes like Circle, Ellipse etc. with hashcode/equals and other helper methods, see https://github.com/libgdx/libgdx/pull/2018
- minor API change (will not increase minor revision number): fixed a bug in handling of atlasPrefixes, https://github.com/libgdx/libgdx/pull/2023
- Bullet: btManifoldPoint member getters/setters changed from btVector3 to Vector3, also it is no longer pooled, instead static instances are used for callback methods
- Added Intersector#intersectRayRay to detect if two 2D rays intersect, see https://github.com/libgdx/libgdx/pull/2132
- Bullet: ClosestRayResultCallback, AllHitsRayResultCallback, LocalConvexResult, ClosestConvexResultCallback and subclasses now use getter/setters taking a Vector3 instead of btVector3, see https://github.com/libgdx/libgdx/pull/2176
- 2d particle system supports pre-multiplied alpha.
- Bullet: btIDebugDrawer/DebugDrawer now use pooled Vector3 instances instead of btVector3, see https://github.com/libgdx/libgdx/issues/2174

[1.2.0]
- API Addition: Some OpenGL profiling utilities have been added, see https://github.com/libgdx/libgdx/wiki/Profiling
- API Addition: A FreeTypeFontGeneratorLoader has been added to the gdx-freetype extension
- API change: Animation#frameDuration and #animationDuration are now hidden behind a getter/setter and dynamic
- API Addition: Vector#setZero
- API Addition: gdx-ai, extension for AI algorithms. Currently supports FSMs, see https://github.com/libgdx/libgdx/wiki/Artificial-Intelligence
- API change: TableLayout has been forked and integrated into libgdx more tightly, see http://www.badlogicgames.com/wordpress/?p=3458
- API Addition: added equals/hashCode methods to Rectangle, may break old code (very, very unlikely)
- API Addition: scene2D Actors now have a setCenterPosition method, see https://github.com/libgdx/libgdx/pull/2000

[1.1.0]
- Updated to RoboVM 0.0.13 and RoboVM Gradle plugin 0.0.9
- Big improvements to setup-ui and build times in Intellij IDEA https://github.com/libgdx/libgdx/pull/1865
- Setup now uses android build tools version: 19.1.0
- BitmapFontCache now supports in-string colored text through a simple markup language, see https://github.com/libgdx/libgdx/wiki/Color-Markup-Language
- Added i18n localization/internationalization support, thanks davebaol, see https://github.com/libgdx/libgdx/wiki/Internationalization-and-Localization
- Possibility to override density on desktop to simulate mobile devices, see https://github.com/libgdx/libgdx/pull/1825
- Progressive JPEG support through JPGD (https://code.google.com/p/jpeg-compressor/).
- Mavenized JGLFW backend
- Box2D: Added MotorJoint and ghost vertices on EdgeShape
- Updated GWT Box2D to latest version
- Updated native Box2D to latest version 2.3.1, no API changes
- API change: Matrix4.set(x,y,z, translation) changed, z axis is no more flipped
- API addition: Matrix4.avg(Matrix4[],float[]) that lets weighted averaging multiple matrices, Quaternion.slerp(Quaternion[],float[]) that lets weighted slerping multiple Quaternions
- fixed the long standing issue of the alpha=1 not actually being fully opaque, thanks kalle! https://github.com/libgdx/libgdx/issues/1815
- down to 25 issues on the tracker, 8 bugs, 17 enhancement requests :)


[1.0.1]
- updated to RoboVM 0.12 (and so should you!)
- fixed GC issues on iOS with regards to touch (thanks Niklas!), see https://github.com/libgdx/libgdx/pull/1758
- updated gwt gradle plugin to 0.4, android build tools to 0.10, gradle version to 1.11
- Tiled maps are now always y-up
- Tiled maps now support drawing offsets for tiles
- FileHandle#list is now supported in GWT!
- FileHandle#list now supports FileFilters
- Controllers now reinitialize on the desktop when switching between windowed/fullscreen
- added a Texture unpacker that will extract all images from a texture atlas, see https://github.com/libgdx/libgdx/pull/1774
- updates to gdx-setup
- CustomCollisionDispatcher in bullet, see https://github.com/libgdx/libgdx/commit/916fc85cecf433c3461b458e00f8afc516ad21e3

[1.0.0]
- Box2D is no longer in the core, it has been moved to an extension. See http://www.badlogicgames.com/wordpress/?p=3404
- Merged gdx-openal project into gdx-backend-lwjgl
- Now LoadedCallback in AssetLoaderParameters is always called after loading an asset from AssetManager, even if the asset is already loaded
- Added Payload as a new parameter to Source.dragStop, see https://github.com/libgdx/libgdx/pull/1666
- You can now load PolygonRegions via AssetLoader,  see https://github.com/libgdx/libgdx/pull/1602
- implemented software keyboard support in RoboVM iOS backend
- Fixed an issue where key event timestamp is not set by the android backend.
- scene2d.ui, added to TextArea the preferred number of rows used to calculate the preferred height.
- scene2d.actions, fixed infinite recursion for event listener's handle(event).
- Various Quaternion changes.
- scene2d.ui, fixed a drawing issue with knobBefore when there's no knob (typical progress bar).
- Various MeshBuilder fixes and additions.
- Math package: added cumulative distribution.
- Fixed Music isPlaying() on iOS when is paused.
- Added support for C-style comments to JsonReader (mainly used for json skin files).
- Support for resource removal from Skin objects.
- Added fling gesture to generate fling in scrollpane.
- Vector classes now have mulAdd method for adding pre-multiplied values
- Vector implementations no longer use squared value for margin comparisons, see: isZero(float margin), isUnit(float margin).
- Vector2 now has isUnit and isZero methods (copied from Vector3)
- Removed deprecated methods from Vector classes.
- Added new headless backend for server applications
- Support 'scaledSize' as a json skin data value for BitmapFont
- Added setAlpha(float a) method to Sprite class
- Added Input.Keys.toString(int keycode) and Input.Keys.valueOf(String keyname) methods
- Added Immersive Mode support to Android backend
- Added userObject to Actor in scene2d, allowing for custom data storage
- Altered Android's hide status bar behavior
- Changed the way wakelocks are implemented. You no longer need any special permissions for the libgdx wakelock
- BitmapFontCache setColor changes to match SpriteBatch and friends. http://www.badlogicgames.com/forum/viewtopic.php?f=23&t=12112
- Changed ParticleEffect: the ParticleEffect.save method now takes a Writer instead of a File
- TexturePacker2 renamed to TexturePacker, added grid and scaling settings.
- Added support for custom prefrences on the desktop backends.
- Fixed double resume calls on iOS.
- Android Music no longer throws exceptions if MediaPlayer is null.
- PolygonSpriteBatch implements Batch.
- New scene2d actions: EventAction, CountdownEventAction.
- Adds cancelHttpRequest() method to Net interface
- Updated GWT/HTML5 Backend to GWT 2.6.0
- Minimal Android version is 2.2, see http://www.badlogicgames.com/wordpress/?p=3297
- Updated to LWJGL 2.9.1
- Can now embed your libgdx app as a fragment, more info on the wiki
- scene2d.ui, renamed Actor methods translate, rotate, scale, size to moveBy, rotateBy, scaleBy, sizeBy. May have conflicts with Actions static import, eg you'll need to use "Actions.moveBy"
- scene2d.ui, Table background is now drawn usign the table's transform
- scene2d.ui, added Container which is similar to a Table with one cell, but more lightweight
- Added texture filters and mip map generation to BitMapFontLoader and FreeTypeFontGenerator
- scene2d.ui, VerticalGroup and HorizontalGroup got pad, fill and an API similar to Table/Container
- Removed OpenGL ES 1.0, 1.1 support; see http://www.badlogicgames.com/wordpress/?p=3311
- Added OpenGL ES 3 support
- Updated Android backend, demos, tests to 4.4
- Added Viewport, changed Stage to have a Viewport instead of a Camera (API change, see http://www.badlogicgames.com/wordpress/?p=3322 ).
- Changed play mode constants of Animation class to enumeration, see http://www.badlogicgames.com/wordpress/?p=3330
- Updated to RoboVM 0.0.11 and RoboVM Gradle plugin 0.0.6, see http://www.badlogicgames.com/wordpress/?p=3351
- Updated to Swig 3.0 for Bullet, disabled SIMD on Mac OS X as alignements are broken in Bullet, see https://github.com/libgdx/libgdx/pull/1595
- TextureData can only be Custom or Pixmap; compressed image files are considered custom

[0.9.9]
- added setCursorImage method to Input interface to support custom mouse cursors on the desktop
- removed Xamarin backend, see http://www.badlogicgames.com/wordpress/?p=3213
- added Select class for selecting kth ordered statistic from arrays (see Array.selectRanked() method)
- refactored Box2D to use badlogic Arrays instead of java.util.ArrayLists
- MipMapGenerator methods now don't take disposePixmap argument anymore
- added GLTexture, base class for all textures, encapsulates target (2d, cubemap, ...)
- added CubeMap, 6 sided texture
- changed TextureData#consumeCompressedData, takes target now
- added RoboVM backend jar and native libs (libObjectAL, libgdx, in ios/ folder of distribution)
- added RoboVM backend to build
- changed Bullet wrapper API, see http://www.badlogicgames.com/wordpress/?p=3150
- changed MusicLoader and SoundLoader to be asynchronous loaders
- changed behaviour of Net#sendHttpRequest() so HttpResponseListener#handleHttpResponse() callback is executed in worker thread instead of main thread
- added Bresenham2, for drawing lines on an integer 2D grid
- added GridPoint2 and GridPoint3, representing integer points in a 2D or 3D grid
- added attribute location caching for VertexData/Mesh. Hand vertex attribs to a ShaderProgram, get back int[], pass that to Mesh
- added Android x86 builds, removed libandroidgl20.so, it's now build as part of gdx-core for Android
- changed method signature on Box2D World#getBodies and World#getJoints, pass in an Array to fill
- removed glGetShaderSource from GL20, use ShaderProgram#getVertexShaderSource/getFragmentShaderSource instead
- added reflection api
- added AsynchExecutor, execute tasks asynchronously. Used for GWT mainly.
- removed FileHandle#file(), has no business in there.
- removed box2deditor
- removed custom typedarrays in gwt backend
- added classpath files support for gwt backend (limited)
- moved AndroidWallpaperListener to Android Backend
- added new VertexAttribute Usage flags, bone weight, tangent, binormal. previously encoded as Usage.Generic. Also
  added field "unit" to VertexAttribute, used by texture coordinates and bone weights to specify index/unit.
- setup-ui template for iOS disables pngcrush, also updated wiki iOS article
- add Pixmap#fillTriangle via jni gdx2d_fill_triangle() to fill a triangle based on its vertices.
- add asynchronous download with continuous progress feedback to GWT asset preloader, see https://github.com/libgdx/libgdx/pull/409?w=1
- add capability to add/exclude package/classes GWT Reflection system, see https://github.com/libgdx/libgdx/pull/409?w=1
- add updated gdx-tiled-preprocessor, generate one single TextureAtlas for all the specified Tiled maps, see http://www.badlogicgames.com/forum/viewtopic.php?f=17&t=8911
- maps API, add new AtlasTiledMapLoader for loading maps produced by the tiled preprocessor tool
- ImageProcessor, TexturePacker2 now accepts BufferedImage objects as input
- TexturePacker2 now avoids duplicated aliases
- Updated to LWJGL 2.9.0
- refactored JSON API, see http://www.badlogicgames.com/wordpress/?p=2993
- Updated Box2D to the latest trunk. Body#applyXXX methods now take an additional boolean parameter.
- TmxMapLoader has a flag in Parameters that lets you specify whether to generate mipmaps
- Animation#isAnimationFinished was fixed to behave as per javadocs (ignores looping)
- remove GLU interface and implementations. Use Matrix4 et al instead. see http://www.badlogicgames.com/wordpress/?p=2886
- new maps API, see http://www.badlogicgames.com/wordpress/?p=2870
- removed static public tmp Vector2 instances, manage such temporary vars yourself, see http://www.badlogicgames.com/wordpress/?p=2840
- changed Scene2D Group#clear(), see http://www.badlogicgames.com/wordpress/?p=2837
- changed the build system, natives are now fetched from the build server, see http://www.badlogicgames.com/wordpress/?p=2821
- freetype extension supported on iOS, see http://www.badlogicgames.com/wordpress/?p=2819
- changed ShapeRenderer API, see http://www.badlogicgames.com/wordpress/?p=2809
- changed Actions.add to addAction, changed parameter order, and added removeAction, addListener, removeListener
- Box2d joints now allow for user data
- Changes to Intersector, Circle, Rectangle and BoundingBox for consistency in #overlap, #intersect and #contains methods, see https://github.com/libgdx/libgdx/pull/312
- Removed LwjglApplicationConfiguration CPU sync. Added foreground and background target framerate.
- scene2d, no longer use getters/setters internally for Actor x, y, width, height, scalex, scaley and rotation.
- Array, detect nested iterator usage and throw exception.
- Added getVolume to Music class and Android, IOS and GWT backends
- 1381, fixed JSON parsing of longs. In addition to Float, it now parses Long if no decimal point is found.
- Changed Array constructors that took an array to have offset and count
- scene2d, Actor parentToLocalCoordinates and localToParentCoordinates refactoring, see http://www.badlogicgames.com/forum/viewtopic.php?p=40441#p40441
- scene2d, Action#setActor no longer calls reset if the Action has no pool. This allows non-pooled actions to be add and removed from actors, restarted, and reused.
- ScrollBar#setForceOverscroll renamed to setForceScroll, as it affects more than just overscroll.
- ArrayMap#addAll renamed to putAll to match the other maps.
- Added ObjectSet and IntSet.
- Added completion listener to Music.
- Added Music#setPan.
- Sound#play and Sound#loop on Android now return -1 on failure, to match other backends.
- DelegateAction subclasses need to implement delegate() instead of act(). http://www.badlogicgames.com/forum/viewtopic.php?p=43576#p43576
- Added pause and resume methods to Sound.
- Changed AssetErrorListener#error to have AssetDescriptor to enable access to parameters of failed asset.
- Changed SelectBoxStyle to have ScrollPaneStyle and ListStyle for fully customizing the drop down list. http://www.badlogicgames.com/wordpress/?p=3110
- AssetLoader now takes a FileHandle that is the resolved file name. The AssetLoader no longer has to resolve the file name, so we can prevent it from being resolved twice.
- Rewrote EarClippingTriangulator to not allocate (no more Vector2s).
- Added ParticleEffectLoader to make AssetManager load ParticleEffects
- Added GeometryUtils, more Intersector functions, DelaunayTriangulator, ConvexHull.
- Added getBoundingBox to ParticleEffect
- EarClippingTriangulator changed to return triangle indices.
- PolygonSpriteBatch and friends refactored to use triangle indices.
- Added add(T, float), remove(int), remove(T) and clear() methods to BinaryHeap
- Bitmap Font changes:
	- FreeTypeFontGenerator allows you to specify the PixmapPacker now, to create an atlas with many different fonts (see FreeTypePackTest)
	- BitmapFont, BitmapFontCache and FreeTypeFontGenerator now support fonts with multiple texture pages. (see BitmapFontTest and FreeTypePackTest)
	- BitmapFontData.imagePath and getImagePath() is depreacted, use imagePaths[] and getImagePath(int) instead
	- Added two BitmapFont constructors for convenience; no need to specify flip boolean
	- Added getCache() to BitmapFont, for expert users who wish to use the BitmapFontCache (see BitmapFontTest)
	- FreeTypeFontGenerator now includes setMaxTextureSize and getMaxTextureSize to cap the generated glyph atlas size (default 1024)
- added render-hooks beginRender() and endRender() to BatchTiledMapRenderer
- Added panStop to GestureListener interface.
- ScissorStack#calculateScissors changed to take viewport, enabling it to work with glViewport.
- Added Bits#getAndClear, Bits#getAndSet and Bits#containsAll
- Added setX and setY to TextureAtlas.AtlasSprite so it matches expected behavior

[0.9.8]
- see http://www.badlogicgames.com/wordpress/?p=2791

[0.9.7]
- see http://www.badlogicgames.com/wordpress/?p=2664

[0.9.6]
- see http://www.badlogicgames.com/wordpress/?p=2513<|MERGE_RESOLUTION|>--- conflicted
+++ resolved
@@ -2,6 +2,7 @@
 - API Addition: ObjLoader now supports ambientColor, ambientTexture, transparencyTexture, specularTexture and shininessTexture
 - API Addition: PointSpriteParticleBatch blending is now configurable.
 - TOOLS Features: Blending mode and sort mode can be changed in Flame particle 3D editor.
+- API Addition: Octree structure
 
 [1.10.0]
 - [BREAKING CHANGE] Android armeabi support has been removed. To migrate your projects: remove any dependency with natives-armeabi qualifier from your gradle build file, this apply to gdx-platform, gdx-bullet-platform, gdx-freetype-platform and gdx-box2d-platform.
@@ -29,13 +30,9 @@
 - API Addition: Add a Graphics#setForegroundFPS() method.
 
 [1.9.13]
-<<<<<<< HEAD
-- API Addition: Octree structure
-=======
 - [BREAKING CHANGE] Fixed keycode representations for ESCAPE, END, INSERT and F1 to F12. These keys are working on Android now, but if you hardcoded or saved the values you might need to migrate.
 - [BREAKING CHANGE] TextureAtlas.AtlasRegion and Region splits and pads fields have been removed and moved to name/value pairs, use #findValue("split") and #findValue("pad") instead.
 - iOS: Update to MobiVM 2.3.12
->>>>>>> e60a3937
 - GWT: Key codes set with Gdx.input.setCatchKey prevent default browser behaviour
 - Added Scaling.contain mode: Scales the source to fit the target while keeping the same aspect ratio, but the source is not scaled at all if smaller in both directions.
 - API Addition: Added hasContents() to Clipboard interface, to reduce clipboard notifications on iOS 14
