[1.11.1]
<<<<<<< HEAD
- [BREAKING CHANGE] Added #touchCancelled to InputProcessor interface, see #6871.
- iOS: Add new MobiVM MetalANGLE backend
- Fix: Fixed Android and iOS touch cancelled related issues, see #6871.
=======
- [BREAKING CHANGE] Android: Immersive mode is now true by default. Set `useImmersiveMode` config to `false` to disable it. 
- [BREAKING CHANGE] iOS: `hideHomeIndicator` set to `false` by default (was `true`).
- [BREAKING CHANGE] iOS: `screenEdgesDeferringSystemGestures` set to `UIRectEdge.All` by default (was `UIRectEdge.None`).
- iOS: Add new MobiVM MetalANGLE backend
- API Addition: Added Haptics API with 4 different Input#vibrate() methods with complete Android and iOS implementations.
>>>>>>> 35e7b116
- Javadoc: Add "-use" flag to javadoc generation
- Android: gdx-setup now uses AGP 7.0.4 and SDK 31, requiring Android Studio Arctic Fox or IntelliJ IDEA 2021.3 and JDK 11.
- libGDX is now built using Java 11 due to new Android requirements. The rest of libGDX can still be built with JDK 8 and runtime compatibility of libGDX projects should be unaffected.
- Fixed glViewport when using HdpiMode.Logical with the LWJGL3 backend.

[1.11.0]
- [BREAKING CHANGE] iOS: Increased min supported iOS version to 9.0. Update your Info.plist file if necessary.
- [BREAKING CHANGE] Removed Maven and Ant build systems. libGDX is now solely built with Gradle. See https://libgdx.com/dev/from-source/ for updated build instructions.
- [BREAKING CHANGE] Android Moved natives loading out of static init block, see #5795
- [BREAKING CHANGE] Linux: Shared libraries are now built on Ubuntu 18.04 (up from Ubuntu 16.04)
- [BREAKING CHANGE] The built-in font files arial-15.fnt and arial-15.png have been replaced with lsans-15.fnt and lsans-15.png; this may change some text layout that uses the built-in font, and code that expects arial-15 assets to be present must change to lsans-15.
- [BREAKING CHANGE] Legacy LWJGL3 projects must update the sourceCompatibility to 1.8 or higher.
- [BREAKING CHANGE] Android Removed hideStatusBar configuration, see #6683 
- [BREAKING CHANGE] Lwjgl3ApplicationConfiguration#useOpenGL3 was replaced by #setOpenGLEmulation
- Gradle build now takes -PjavaVersion=7|8|9... to specify the Java version against which to compile libGDX. Default is Java 7 for everything, except the LWJGL3 backend, which is compiled for Java 8.
- LWJGL3 extension: Added gdx-lwjgl3-glfw-awt-macos extension. Fixes GLFW in such a way, that the LWJGL3/libGDX must no longer run on the main thread in macOS, which allows AWT to work in parallel, i.e. file dialogs, JFrames, ImageIO, etc. You no longer need to pass `-XstartOnFirstThread` when starting an LWJGL3 app on macOS. See `AwtTestLWJGL` in gdx-tests-lwjgl3. For more information, see https://github.com/libgdx/libgdx/pull/6772
- API Addition: Added LWJGL3 ANGLE support for x86_64 Windows, Linux, and macOS. Emulates OpenGL ES 2.0 through DirectX (Windows), desktop OpenGL (Linux), and Metal (macOS). May become the preferred method of rendering on macOS if Apple removes OpenGL support entirely. May fix some OpenGL driver issues. More information here: https://github.com/libgdx/libgdx/pull/6672
- iOS: Update to MobiVM 2.3.16
- Update to LWJGL 3.3.1
- API Addition: ObjLoader now supports ambientColor, ambientTexture, transparencyTexture, specularTexture and shininessTexture
- API Addition: PointSpriteParticleBatch blending is now configurable.
- TOOLS Features: Blending mode and sort mode can be changed in Flame particle 3D editor.
- API Addition: Polygon methods setVertex, getVertex, getVertexCount, getCentroid.
- API Addition: TMX built-in tile property "type" is now supported.
- API Addition: Octree structure.
- API Addition: Added StringBuilder#toStringAndClear() method.
- FirstPersonCameraController keys mapping is now configurable
- Fix: GlyphLayout: Several fixes for color markup runs with multi-line or wrapping texts
- API change: GlyphLayout#GlyphRun is now one GlyphRun per line. "color" was removed from GlyphRun and is now handled by GlyphLayout.
- Gdx Setup Tool: Target Android API 30 and update AGP plugin to 4.1.3
- API Fix: Sound IDs are now properly removed; this prevents changes to music instances with the same ID
- API Fix: LWJGL3Net#openURI does now work on macOS & JDK >= 16
- API Fix: Fixed a possible deadlock with AssetManager#dispose() and #clear()
- API Change: Enable the AL_DIRECT_CHANNELS_SOFT option for Sounds and AudioDevices as well to fix stereo sound
- API Addition: CameraInputController#setInvertedControls(boolean)
- API Removal: AnimatedTiledMapTile#frameCount
- LWJGL 3 is now the default desktop backend. If you want to port your existing applications, take a look here: https://gist.github.com/crykn/eb37cb4f7a03d006b3a0ecad27292a2d
- Brought the official and third-party extensions in gdx-setup up to date. Removed some unmaintained ones and added gdx-websockets & jbump.
- API Fix: Escaped characters in XML attributes are now properly un-escaped
- Bug Fix: AssetManager backslash conversion removed - fixes use of filenames containing backslashes
- gdx-setup now places the assets directory in project root instead of android or core. See advanced settings (UI) or arguments (command line) if you don't want it in root.
- API Fix: Resolved issues with LWJGL 3 and borderless fullscreen
- API Addition: GeometryUtils,polygons isCCW, ensureClockwise, reverseVertices
- API Addition: Added FreeTypeFontGenerator#hasCharGlyph method.
- API Fix: Pool discard method now resets object by default. This fixes the known issue about Pool in libGDX 1.10.0.
- API Addition: Split GWT reflection cache into two generated classes
- API Fix: Fix Box2D memory leak with ropes on GWT
- API Fix: Fix NPE in Type#getDeclaredAnnotation
- API Addition: Add pause/resume methods to AudioDevice
- API Fix: Protection against NullPointerException in World#destroyBody()
- API Fix: Prevent repeated mipmap generation in FileTextureArrayData
- API Fix: Fix issue with camera reference in CameraGroupStrategy’s default sorter
- API Fix: Move vertex array index buffer limit to backends to fix issue with numIndices parameter
- API Fix: TexturePacker: Fix wrong Y value when using padding
- API Fix: Lwjgl3Net: Add fallback to xdg-open on Linux if Desktop.BROWSE is unavailable
- API Addition: Add NWSEResize, NESWResize, AllResize, NotAllowed and None SystemCursors
- API Addition: GWTApplication#getJavaHeap and getNativeHeap are now supported
- API Addition: Box2D Shape now implements Disposable
- API Addition: Added ChainShape#clear method
- API Addition: Added Tooltip#setTouchIndependent; see #6758
- API Addition: Emulate Timer#isEmpty on GWT
- API Addition: Bits add copy constructor public Bits (Bits bitsToCpy)
- API Addition: Added List#drawSelection().
- API Addition: GwtApplicationConfiguration#xrCompatible 
- API Fix: setSystemCursor() now works on Android
- API Fix: getDisplayMode() is now more accurate on Android and GWT.
- API Addition: JsonValue#iterator(String) to more easily iterate a child that may not exist.
- API Addition: Added ExtendViewport#setScaling, eg for use with Scaling.contain.
- API Addition: Added application lifecycle methods to IOSAudio for custom audio implementations.
- API Addition: Added getBoundingRectangle() to Polyline
- API Addition: ShapeRenderer#check() has now protected visibility
- API Addition: Add ability to host GWT module on a different domain than the site, see #6851

[1.10.0]
- [BREAKING CHANGE] Android armeabi support has been removed. To migrate your projects: remove any dependency with natives-armeabi qualifier from your gradle build file, this apply to gdx-platform, gdx-bullet-platform, gdx-freetype-platform and gdx-box2d-platform.
- [BREAKING CHANGE] tvOS libraries have been removed. No migration steps required.
- [BREAKING CHANGE] Linux x86 (32-bit) support has been removed. No migration steps required.
- [BREAKING CHANGE] Requires Java 7 or above.
- [BREAKING CHANGE] API Change: Scaling is now an object instead of an enum. This may change behavior when used with serialization.
- [BREAKING CHANGE] Group#clear() and #clearChildren() now unfocus the children. Added clear(boolean) and clearChildren(boolean) for when this isn't wanted. Code that overrides clear()/clearChildren() probably should change to override the (boolean) method. #6423
- [BREAKING CHANGE] Lwjgl3WindowConfiguration#autoIconify is enabled by default.
- [KNOWN ISSUE] Pool no longer reset freed objects when pool size is above its retention limit. Pool will discard objects instead. If you want to keep the old behavior, you should override Pool#discard method to reset discarded objects.
- Scene2d.ui: Added new ParticleEffectActor to use particle effects on Stage
- API addition: iOS: Added HdpiMode option to IOSApplicationConfiguration to allow users to set whether they want to work in logical or raw pixels (default logical).
- Fix for #6377 Gdx.net.openURI not working with targetSdk 30
- Api Addition: Added a Pool#discard(T) method.
- Architecture support: Linux ARM and AARCH64 support has been added. The gdx-xxx-natives.jar files now contain native libraries of these architectures as well.
- API Addition: Desktop Sound now returns number of channels and sample rate.

[1.9.14]
- [BREAKING CHANGE] iOS: IOSUIViewController has been moved to its own separate class 
- [BREAKING CHANGE] API Change: G3D AnimationDesc#update now returns -1 (instead of 0) if animation not finished.
- [BREAKING CHANGE] InputEventQueue no longer implements InputProcessor, pass InputProcessor to #drain.
- [BREAKING CHANGE] HeadlessApplicationConfiguration#renderInterval was changed to #updatesPerSecond
- API addition: Added Pixmap#setPixels(ByteBuffer).
- API change: ScreenUtils#getFrameBufferPixmap is deprecated in favor to new method Pixmap#createFromFrameBuffer.
- API Addition: Added overridable createFiles() methods to backend application classes to allow initializing custom module implementations.
- API Addition: Add a Graphics#setForegroundFPS() method.

[1.9.13]
- [BREAKING CHANGE] Fixed keycode representations for ESCAPE, END, INSERT and F1 to F12. These keys are working on Android now, but if you hardcoded or saved the values you might need to migrate.
- [BREAKING CHANGE] TextureAtlas.AtlasRegion and Region splits and pads fields have been removed and moved to name/value pairs, use #findValue("split") and #findValue("pad") instead.
- iOS: Update to MobiVM 2.3.12
- GWT: Key codes set with Gdx.input.setCatchKey prevent default browser behaviour
- Added Scaling.contain mode: Scales the source to fit the target while keeping the same aspect ratio, but the source is not scaled at all if smaller in both directions.
- API Addition: Added hasContents() to Clipboard interface, to reduce clipboard notifications on iOS 14
- TOOLS Features: Blending mode can be changed in Flame particle 3D editor.
- Input Keycodes added: CAPS_LOCK, PAUSE (aka Break), PRINT_SCREEN, SCROLL_LOCK, F13 to F24, NUMPAD_DIVIDE, NUMPAD_MULTIPLY, NUMPAD_SUBTRACT, NUMPAD_ADD, NUMPAD_DOT, NUMPAD_COMMA, NUMPAD_ENTER, NUMPAD_EQUALS, NUMPAD_LEFT_PAREN, NUMPAD_RIGHT_PAREN, NUM_LOCK.
  Following changes might be done depending on platform: Keys.STAR to Keys.NUMPAD_MULTIPLY, Keys.SLASH to Keys.NUMPAD_DIVIDE, Keys.NUM to Keys.NUM_LOCK, Keys.COMMA to Keys.NUMPAD_COMMA, Keys.PERIOD to Keys.NUMPAD_DOT, Keys.COMMA to Keys.NUMPAD_COMMA, Keys.ENTER to Keys.NUMPAD_ENTER, Keys.PLUS to Keys.NUMPAD_ADD, Keys.MINUS to Keys.NUMPAD_SUBTRACT
- Added a QuadFloatTree class.
- Desktop: Cubemap Seamless feature is now enabled by default when supported, can be changed via backend specific methods, see supportsCubeMapSeamless and enableCubeMapSeamless in both LwjglGraphics and Lwjgl3Graphics.
- API Addition: TextureAtlas reads arbitrary name/value pairs for each region. See #6316.
- TexturePacker writes using a new format when legacyOutput is false (default is true). TextureAtlas can read both old and new formats. See #6316.

[1.9.12]
- [BREAKING CHANGE] iOS: Changed how Retina/hdpi handled on iOS. See #3709.
- [BREAKING CHANGE] API Change: InputProcessor scrolled method now receives scroll amount for X and Y. Changed type to float to support devices which report fractional scroll amounts. Updated InputEvent in scene2d accordingly: added scrollAmountX, scrollAmountY attributes and corresponding setters and getters. See #6154.
- [BREAKING CHANGE] API Change: Vector2 angleRad(Vector2) now correctly returns counter-clockwise angles. See #5428
- [BREAKING CHANGE] Android: getDeltaTime() now returns the raw delta time instead of a smoothed one. See #6228.
- Fixed vertices returned by Decal.getVertices() not being updated
- Fixes Issue #5048. The function Intersector.overlapConvexPolygons now should return the right minimum translation vector values.
- Update to MobiVM 2.3.11
- API Change: Removed Pool constructor with preFill parameter in favor of using Pool#fill() method. See #6117
- API Addition: Slider can now be configured to only trigger on certain mouse button clicks (Slider#setButton(int)).
- Fixed GlyphLayout not laying out correctly with color markup.
- Fixed TileDrawable not applying its scale correctly.
- API Addition: Added epsilon methods to maps with float values.
- API Addition: Added an insertRange method to array collections.
- Fixed GestureDetector maxFlingDelay.
- API Change: Changed default GestureDetector maxFlingDelay to Integer.MAX_VALUE (didn't work before, this matches that).
- Gdx.files.external on Android now uses app external storage - see wiki article File handling for more information
- Improved text, cursor and selection rendering in TextArea.
- API Addition: Added setProgrammaticChangeEvents, updateVisualValue, round methods to ProgressBar/Slider.
- iOS: Keyboard events working on RoboVM on iOS 13.5 and up, uses same API as on other platforms
- API Addition: Added AndroidLiveWallpaper.notifyColorsChanged() to communicate visually significant colors back to the wallpaper engine.
- API Change: AssetManager invokes the loaded callback when an asset is unloaded from the load queue if the asset is already loaded.
- GWT: changed audio backend to WebAudio API. Now working on mobiles, pitch implemented. Configuration change: preferFlash removed. When updating existing projects, you can remove the soundmanager js files from your webapp folder and the references to it from index.html
- GWT: added possibility to lazy load assets via AssetManager instead of preload them before game start. See GWT specifics wiki article for more information.
- GWT: New configuration setting usePhysicalPixels to use native resolution on mobile / Retina / HDPI screens. When using this option, make sure to update your code in index.html and HTMLLauncher from setup template.
- GWT: GwtApplicationConfiguration and GWT backend now support an application to be resizable or fixed size. You can remove your own resizing code from your HTMLLaunchers.
- GWT: Assets in distribute build are renamed with md5 hash suffix to bypass browser cache on changes
- GWT: Fixed GwtFileHandle that was only returning text assets when listing a directory, now returns all children
- API Addition: Pixmap.downloadFromUrl() downloads an image from http(s) URLs and passes it back as a Pixmap on all platforms
- Added support for Linux ARM builds.
	- 32-bit: ARMv7/armhf
	- 64-bit: ARMv8/AArch64
- API Change: Removed arm abi from SharedLibraryLoader
- API Addition: Added a Lwjgl3ApplicationConfiguration#foregroundFPS option.
- API Change: Utility classes are now final and have a private constructor to prevent instantiation.
- API Change: ScrollPane now supports all combinations of scrollBarsOnTop and fadeScrollBars.
- API Addition: Added new methods with a "deg" suffix in the method's name for all Vector2 degrees-based methods and deprecated the old ones.
- API Addition: Added Slider#setVisualPercent.
- API Change: Enabling fullscreen mode on the lwjgl3 backend now automatically sets the vsync setting again.
- API Addition: Added put(key, value, defaultValue) for maps with primitive keys, so the old value can be returned.
- API Addition: Added ObjectLongMap.
- Added Intersector#intersectRayOrientedBoundsFast to detect if a ray intersects an oriented bounding box, see https://github.com/libgdx/libgdx/pull/6139
- API Addition: Added Table#clip() and Container#clip() methods.
- API Addition: Added getBackgroundDrawable() to Button.
- API Addition: Added imageCheckedDown and getImageDrawable() to ImageButton and ImageTextButton.
- API Addition: Added focusedFontColor, checkedFocusedFontColor, and getFontColor() to TextButton and ImageTextButton.
- API Addition: Added wrapReverse setting to HorizontalGroup.
- API Addition: Added Slider style drawables for over and down: background, knobBefore, and knobAfter.
- Fixed LwjglFrame not hiding the canvas in some situations.
- API Change: Table#round uses ceil/floor and is applied during layout, rather than afterward.
- Fixed blurry NinePatch rendering when using a single center region.
- API Change: Upon changing the window size with the lwjgl3 backend, the window is centered on the monitor.
- Fixed DepthShaderProvider no longer creates one DepthShader per bones count. Now it creates only one skinned variant and one non-skinned variant based on DepthShader/Config numBones.
- API Addition: Added Intersector#intersectPlanes to calculate the point intersected by three planes, see https://github.com/libgdx/libgdx/pull/6217
- API Addition: Added alternative Android Audio implementation for performant sound. See https://github.com/libgdx/libgdx/pull/6243.
- API Addition: Expose SpriteBatch and PolygonSpriteBatch setupMatrices() as protected.
- API Addition: New parameter OnscreenKeyboardType for Input.setOnscreenKeyboardVisible and Input.getTextInput 

[1.9.11]
- Update to MobiVM 2.3.8
- Update to LWJGL 3.2.3
- Fixed AndroidInput crashes due to missing array resize (pressure array).
- API Change: Ray#set methods and Ray#mul(Matrix4) normalize direction vector. Use public field to set and avoid nor()
- API Change: New internal implementation of all Map and Set classes (except ArrayMap) to avoid OutOfMemoryErrors when too many keys collide. This also helps resistance against malicious users who can choose problematic names.
- API Addition: OrderedMap#alter(Object,Object) and OrderedMap#alterIndex(int,Object) allow swapping out a key in-place without changing its value; OrderedSet also has this.
- API Addition: Json can now read/write: ObjectIntMap, ObjectFloatMap, IntMap, LongMap.
- API Addition: Added @Null annotation for IDE null analysis. All parameters and return values should be considered non-null unless annotated (or javadoc'ed if not yet annotated).
- API Addition: Added ParticleEmitter#preAllocateParticles() and ParticleEffect#preAllocateParticles() to avoid particle allocations during updates.
- Fixed changing looping state of already playing sounds on Android by first pausing the sound before setting the looping state (see #5822).
- API Change: scene2d: Table#getRow now returns -1 when over the table but not over a row (used to return the last row).
- API Change: scene2d: Tree#addToTree and #removeFromTree now have an "int actorIndex" parameter.
- API Addition: scene2d: Convenience method Actions#targeting(Actor, Action) to set an action's target.
- API Change: scene2d: In TextField, only revert the text if the change event was cancelled. This allows the text to be manipulated in the change listener.
- API Change: scene2d: Tree.Node#removeAll renamed to clearChildren.
- API Addition: scene2d: Added SelectBox#setSelectedPrefWidth to make the pref width based on the selected item and SelectBoxStyle#overFontColor.
- API Change: DefaultTextureBinder WEIGHTED strategy replaced by LRU strategy.
- API Change: ShaderProgram begin and end methods are deprecated in favor to bind method.
- API Addition: Added a OpenALAudio#getSourceId(long) method.
- API Addition: Added a ShaderProgram#getHandle() method.
- API Change: Replaced deprecated android support libraries with androidx. AndroidFragmentApplication is only affected.
- API Addition: Created interfaces AndroidAudio and AndroidInput and added AndroidApplication#createAudio and AndroidApplication#createInput to allow initializing custom module implementations.
- Allows up to 64k (65536) vertices in a Mesh instead of 32k before. Indices can use unsigned short range, so index above 32767 should be converted to int using bitwise mask, eg. int unsigneShortIndex = (shortIndex & 0xFFFF).
- API Change: DragAndDrop only removes actors that were not already in the stage. This is to better support using a source actor as the drag actor, see #5675 and #5403.
- API Change: Changed TiledMapTileLayer#tileWidth & #tileHeight from float to int
- API Addition: convenient Matrix4 rotate methods: rotateTowardDirection and rotateTowardTarget
- API Addition: Convenience method Actions#targeting(Actor, Action) to set an action's target.
- API Change: Correction of TextField#ENTER_ANDROID renamed to NEWLINE and TextField#ENTER_DESKTOP renamed to CARRIAGE_RETURN.
- API Change: Changed the visibility of TextField#BULLET, TextField#DELETE, TextField#TAB and TextField#BACKSPACE to protected.
- API Addition: TextField and TextArea are providing the protected method TextField#checkFocusTraverse(char) to handle the focus traversal.
- API Addition: UIUtils provides the constants UIUtils#isAndroid and UIUtils#isIos now.
- Fixed: The behaving of TextFields and TextAreas new line and focus traversal works like intended on all platforms now.
- API Change: Changed Base64Coder#encodeString() to use UTF-8 instead of the platform default encoding. See #6061
- Fixed: SphereShapeBuilder poles are now merged which removes lighting artifacts, see #6068 for more information.
- API Change: Matrix3#setToRotation(Vector3, float float) now rotates counter-clockwise about the axis provided. This also changes Matrix3:setToRotation(Vector3, float) and the 3d particles will rotate counter-clockwise as well. 
- API Change: TexturePacker uses a dash when naming atlas page image files if the name ends with a digit or a digit + 'x'.
- API Addition: Added Skin#setScale to control the size of drawables from the skin. This enables scaling a UI and using different sized images to match, without affecting layout.
- API Change: Moved adding touch focus from Actor#notify to InputListener#handle (see #6082). Code that overrides InputListener#handle or otherwise handles InputEvent.Type.touchDown events must now call Stage#addTouchFocus to get touchDragged and touchUp events.
- API Addition: Added AsynchronousAssetLoader#unloadAsync to fix memory leaks when an asset is unloaded during loading.
- Fixed Label text wrapping when it shouldn't (#6098).
- Fixed ShapeRenderer not being able to render alpha 0xff (was max 0xfe).
- API Change: glGetActiveUniform and glGetActiveAttrib parameter changed from Buffer to IntBuffer.

[1.9.10]
- API Addition: Allow target display for maximization LWJGL3 backend
- API Addition: Accelerometer support on GWT
- API Change: Set default behaviour of iOS audio to allow use of iPod
- API Change: IOSDevice is no longer an enum to allow users to add their own new devices when LibGDX is not up to date
- API Addition: Add statusBarVisible configuration to IOSApplicationConfiguration
- Update GWT Backend to GWT 2.8.2
- Update Android backend to build against API 28 (Android 9.0)
- API Addition: Input.isButtonJustPressed
- Update to LWJGL 2 backend to 2.9.3
- Update to MobiVM 2.3.6 release
- Update to LWJGL 3.2.1
- API Addition: Input allows getting the maximum number of pointers supported by the backend
- API Addition: Configuration option added to allow setting a max number of threads to use for net requests
- API Change: NetJavaImpl now uses a cached thread pool to allow concurrent requests (by default, the thread pool is unbounded - use maxNetThreads in backend configurations to set a limit - set to 1 for previous behavior)
- API Addition: New MathUtils norm and map methods
- API Change: Pixmap blending was incorrect. Generated fonts may change for the better, but may require adjusting font settings.
- API Change: Particle effects obtained from a ParticleEffectPool are now automatically started
- Removed OSX 32-bit support
- API Change: By default LWJGL2 backend no longer does pause/resume when becoming background/foreground window. New app config setting was added to enable the old behavior.
- API Change: By default LWJGL2 backend now does pause/resume when window is minimized/restored. New app config setting was added to disable this behavior.
- LWJGL3: Fixed window creation ignoring refresh rate of fullscreen mode.
- TmxMapLoader and AtlasTmxMapLoader refactoring: Shared functionality was moved to BaseTmxMapLoader, duplicate code was removed.
- AtlasTmxMapLoader supports group layers now (a positive side effect of the BaseTmxMapLoader refactoring).
- API Change: TmxMapLoader and AtlasTmxMapLoader: load/loadAsync methods work exactly as before, but many methods of these classes had to change. This makes it possible implement new Tiled features.
- API Addition: TextField#drawMessageText.
- Fixed TextField rendering text outside the widget at small sizes.
- API Addition: Group#getChild(int)
- API Addition: notEmpty() for collections.
- API Change: scene2d.ui Tree methods renamed for node set/getObject to set/getValue.
- API Change: scene2d.ui Tree and Tree.Node require generics for the type of node, values, and actors.
- API Change: For Selection in scene2d.utils "toggle" is now respected when !required and selected.size == 1.
- API Addition: new InstanceBufferObject and InstanceBufferObjectSubData classes to enable instanced rendering.
- API Addition: Support for InstancedRendering via Mesh
- API Change: Cell#setLayout renamed to setTable.
- API Addition: Added Collections#allocateIterators. When true, iterators are allocated. When false (default), iterators cannot be used nested.
- API Addition: Added Group#removeActorAt(int,boolean) to avoid looking up the actor index. Subclasses intending to take action when an actor is removed may need to override this new method.
- API Change: If Group#addActorAfter is called with an afterActor not in the group, the actor is added as the last child (not the first).

[1.9.9]
- API Addition: Add support for stripping whitespace in PixmapPacker
- API Addition: Add support for 9 patch packing in PixmapPacker
- API Addition: Pressure support for ios/android. https://github.com/libgdx/libgdx/pull/5270
- Update to Lwjgl 3.2.0
- Update android level we build against to 7.1 (API 25)
- API Change: gdx-tools no longer bundles dependencies to be compatible with java 9
- Skin JSON files can now use the simple names of classes, i.e. "BitmapFont" rather than "com.badlogic.gdx.graphics.g2d.BitmapFont". Custom classes can be added by overriding Skin.getJsonLoader() and calling json.setClassTag().
- Skin supports cascading styles in JSON. Use the "parent" property to tag another style by name to use its values as defaults. See https://github.com/libgdx/libgdx/blob/master/tests/gdx-tests-android/assets/data/uiskin.json for example.
- SkinLoader can be used on subclasses of Skin by overriding generateSkin(). 
- API addition: Tree indentation can be customized.
- Fixed GlyphLayout not respecting BitmapFontData#down.
- API Addition: Added faceIndex paramter to #FreeTypeFontGenerator(FileHandle, int).
- API Change: BitmapFont#getSpaceWidth changed to BitmapFont#getSpaceXadvance.
- Many GlyphLayout fixes.
- API Addition: Added FileHandle#map(), can be used to memory map a file
- API Change: BitmapFontData#getGlyphs changed for better glyph layout. See https://github.com/libgdx/libgdx/commit/9a7dfdff3c6374a5ebd2f33a819982aceb287dfa
- API Change: Actor#hit is now responsible for returning null if invisible. #5264
- API Addition: Added [Collection]#isEmpty() method to all 22 custom LibGDX-collections (e.g. Array, ObjectMap, ObjectSet, Queue, ...)
- API Addition: StringBuilder#clear()
- API Addition: Color#WHITE_FLOAT_BITS
- Table layout fixed when expand is used and the layout width is less than the table's min width.
- InputMultiplexer#setProcessors(Array) now copies the items instead of using the specified array instance.
- API Change: A wrapped HorizontalGroup or VerticalGroup will now size children down to their min size if the group is smaller than their pref size.
- LWJGL3: useVSync() is now a per-window setting. Any additional windows should disable vsync to avoid frames dropping to (refresh rate / # of windows).
- Batch and sprite implementations and SpriteCache store Color separately from the float packed color, since converting to/from float is lossy.
- API Change: NumberUtils floatToIntColor expands the alpha from 0-254 to 0-255, so 255 doesn't become 254 from conversion from int to float to int.
- API Change: Batch and Decal setColor(float) renamed to setPackedColor for differentiation, since the conversion from float to Color is lossy.
- API Change: PolygonSprite getVertexColor renamed to getPackedColor to match other classes.
- API Change: FreeTypeFontGenerator only generates a missing glyph if \0 is in the characters.
- API Change: DragScrollListener no longer requires the touch/mouse cursor to be directly above/below the scroll pane.
- API Change: List#toString(Object) changed from protected to public. Subclasses overriding this need to change to public.
- API Change: List now handles more key presses.
- API Change: TexturePacker ImageProcessor#addImage(File, String) now returns the Rect.


[1.9.8]
- Add iPhoneX images
- Fix MacOS issue with GL_ARB_texture_float extension check
- Fix AtlasTmxMapLoader tileset tile id offset
- Bullet: updated to 2.87, see: http://bulletphysics.org/wordpress/?p=485
- API Addition: Possibility to specify TexturePacker settings for resampling when scaling.
- API Addition: Support for customizing render buffer attachments in GLFrameBuffers
- API Change: Revert to constructors for GLFrameBuffers for easier customization

[1.9.7]
- Update to MobiVM(RoboVM) 2.3.3
- Add iOS 11 support
- Update to Lwjgl 3.1.3
- Update to MOE 1.4.0
- API Change: GLFrameBuffer has been refactored https://github.com/libgdx/libgdx/pull/4882. Create standard FrameBuffers with static methods. Customized FBOS with FrameBufferBuilder
- API addition: Tiled group layer support 
- Fix Tiled properties, offset parsing for image layers
- API addition: Added utility methods for Vector equals with epsilon
- Fix Animation backing array type
- Fix Mesh copying with 0 indices 
- Fix restoration of pooled particle effects scale
- Fix loss of controller listeners on reconnect
- Added basic kotlin project generation support in the setup tool
- API addition: Allow APK expansion to be used in fragments and activities
- API addition: Added color properties support from tiled maps
- API Change: Added rotation vector sensor support on Android
- API Change: GLProfiler refactored for OOP and lwjgl3 multi windows
- LWJGL3: The creation of additional windows via Lwjgl3Application.newWindow() is now deferred, with postRunnable(), until all existing windows have been updated. This fixes a potential native crash with NVidia GL drivers on Windows, presumably caused by a GL context conflict.
- API addition: Lwjgl3WindowListener.created() is called after a new window has been created. It's unsafe to call Lwjgl3Window functions in between Lwjgl3Application.newWindow() and this callback.
- Updated LWJGL3 backend to 3.1.3.
- Lwjgl3Graphics.setUndecorated() and Lwjgl3Graphics.setResizable() now delegate their work to the respective GLFW functions.
- API addition: ProgressBar.isVertical() - returns whether a progress bar is vertical or horizontal.
- API Change: SplitPane now by default does not allow the split amount to shrink children below their minimum sizes (cropping them). This behavior can be reverted by overriding clampSplitAmount or wrapping the children in Containers set to minSize(0) and fill(). SplitPane also now correctly includes the handle min size in its own min size calculations.
- API Change: SplitPane.getSplit() renamed to SplitPane.getSplitAmount() to match other getter and setter names.
- Improved internal Timer synchronization.
- API Change: List#drawItem, added float width parameter.
- API Addition: Make it possible to disable sound on the GWT-Backend with disableSound=true.
- API Change: ScrollPane setWidget deprecated in favor of setActor to match other APIs.
- API Change: removed JGLFW backend
- Fixed mixed up use of TexturePacker.Settings.stripWhitespaceX|Y.
- Added joystick POV support to LWJGL3 controller backend.
- Added support for 2d particles sprite animation.
- API Change: ParticleEmitter getSprite, setSprite, getImagePath, setImagePath are now getSprites, setSprites, getImagePaths, setImagePaths.
- Added support for 2d particles independant scale X and Y.
- API Change: ParticleEmitter getScale, matchSize are now getScaleX/getScaleY, matchSizeX/matchSizeY. Added scaleSize(float scaleX, float scaleY)
- API Change: Added iconDropped() callback to AndroidWallpaperListener.

[1.9.6]
- Fix performance regression in LWJGL3 backend, use java.nio instead of BufferUtils. Those are intrinsics and quite a bit faster than BufferUtils on HotSpot.
- Updated to latest Sound Manager 2
- Added mappings for Xbox 360 controller for Linux
- Separated error log for vertex/fragment shaders for easier debugging
- Minimum Android API level is now level 9 (Android 2.3)
- API addition: Configurable TexturePacker bleed iterations
- Updated IOS Multi-OS Engine backend to 1.3.6
- API Change: Pixmap.setBlending, Pixmap.setFilter are now instance methods
- VertexAttribute expert constructors exposed. Short types can now be used for attributes.

[1.9.5]
- Fix NPE swallowing "video driver unsupported" error on LWJGL 2 backend.
- Allow window icons to be set in Lwjgl3ApplicationConfiguration or Lwjgl3WindowConfiguration.
- Allow window icon and title to be changed in Lwjgl3Window
- API Addition: ApplicationLogger interface, allowing easier access to custom logging
- DefaultRenderableSorter accounts for center of Renderable mesh, see https://github.com/libgdx/libgdx/pull/4319
- Bullet: added FilterableVehicleRaycaster, see https://github.com/libgdx/libgdx/pull/4361
- Bullet: updated to 2.85, see: http://bulletphysics.org/wordpress/?p=456
- Updated iOS native build scripts to iOS 10.1 and TVOS 10.0
- API Addition: BitmapFont#blankLineScale.
- Fixed rounding of Drawables in ProgressBar. Allow rounding to be disabled with setRound().
- Updated LWJGL3 backend to LWJGL 3.1.0, see https://blog.lwjgl.org/lwjgl-3-1-0-released/
- LWJGL3 backend now supports non-continuous rendering, see https://github.com/libgdx/libgdx/pull/3772
- API Change: Lwjgl3WindowListener.refreshRequested() is called when the windowing system (GLFW) reports contents of a window are dirty and need to be redrawn.
- API Change: Lwjgl3WindowListener.maximized() is called when a window enters or exits a maximized state.
- API Change: Lwjgl3WindowListener.deiconified() removed, combined with .iconified().
- API Change: Lwjgl3Window.deiconify() renamed to .restore() since it can also be used to de-maximize a window.
- Lwjgl3Window now has a maximize() method, and windows can be started maximized using the window or app configuration's setMaximized() method.
- NinePatch can now be drawn rotated or scaled.
- NinepatchDrawable is now a TransformDrawable.
- API Change: Group add* methods no longer remove and re-add the actor if it is already in the group, instead they do nothing.
- API Change: g2d.Animation is now generic so it can support Drawables, PolygonRegions, NinePatches, etc. To fix existing code, specify the TextureRegion type in animation declarations (and instantiations in Java 6), i.e. Animation<TextureRegion> myAnimation = new Animation<TextureRegion>(...);
- TiledDrawable throws unsupported operation if trying to draw rotated/scaled. #4005
- API Change: DragAndDrop now puts default position of drag actor at pointer location. The original default offset from the pointer was (14, -20).
- Added ShaderProgramLoader for AssetManager.
- BoundingBox#isValid now returns also true when min==max, see: https://github.com/libgdx/libgdx/pull/4460

[1.9.4]
- Moved snapping from ProgressBar to Slider to prevent snapping when setting the value programmatically.
- Bullet: added btSoftBody#getLinkCount() and btSoftBody#getLink(int), see https://github.com/libgdx/libgdx/issues/4152
- API Change: Wrapping for scene2d's HorizontalGroup and VerticalGroup.
- Fix hiero problem with certain unicode characters. See https://github.com/libgdx/libgdx/issues/4202
- Switched to RoboVM fork 2.2.0, fixes incompatibility with Android Gradle plugin and iOS 9.3.4

[1.9.3]
- Switched to MobiDevelop's RoboVM fork (http://robovm.mobidevelop.com)
- Addition of Intel Multi-OS Engine backend for deploying to iOS
- Updated iOS native build scripts to iOS 9.3 and TVOS 9.2
- API Addition: GestureDetector#pinchStop() called when no longer pinching
- API Addition: Gdx.graphics.setUndecorated/setResizable API added to Graphics https://github.com/libgdx/libgdx/pull/3847
- API Addition: Gdx.graphics.getGLVersion(), grab the GL version and implementation type. https://github.com/libgdx/libgdx/pull/3788
- API Change: Lwjgl3WindowListener -> filesDropped(String[] files) adds drag'n drop support for the lwjgl3 backend
- Added isComplete() to ParticleEffect to make it easier to know when all the emitters are done, behaves the same as in the 2D API.
- API Change: renamed Lwjgl3WindowListener.windowIsClosing() to closeRequested() to better communicate its intent.
- Add IndexData.updateIndices method to increase performance when used with IndexBufferObjectSubData. 
- Added FlushablePool
- Added ShapeCache see https://github.com/libgdx/libgdx/pull/3953
- API Change: moved shape builder logic out of MeshBuilder, see: https://github.com/libgdx/libgdx/pull/3996
- API Change: changed copy constructor OrderedMap(ObjectMap) to OrderedMap(OrderedMap)
- API Change: Table reset now calls clearChildren, not clear.
- Fixed crashes in AndroidMusic.java when isPlaying is called. Errors are now logged only rather than crashing the app.
- Added emulation of ScreenUtils for GWT
- Improved performance of glReadPixels() on GWT. New method is 20-30 times faster
- Fixed crash on Mac when using LWJGL2, custom cursors and embedding the game in an AWT window
- Fixed getDisplayModes(Monitor monitor) returning wrong data on LWJGL2 backend
- Fixed Gdx.input.getCurrentEventTime() not being set on LWJGL3, fixes GestureDetector and flick scroll not working
- Fixed not being able to select non-latin characters in TextFields
- Bullet: added CustomActionInterface, see https://github.com/libgdx/libgdx/pull/4025
- Add window size limits option to LWJGL3 app and window configurations
- Add handling of tag "<objectgroup>" within tags "<tile>" in TmxMap loaders.

[1.9.2]
- Added TextureArray wrapper see https://github.com/libgdx/libgdx/pull/3807
- Fixed bug in AndroidGL20.cpp which cast a pointer to a 32-bit int. Crash on 64-bit ARM, but only for a specific code path and address...
- Fixed multiple controllers registering on same index with LWJGL3, see https://github.com/libgdx/libgdx/issues/3774
- Fixed the FreeTypeFontGenerator texture bleeding, see https://github.com/libgdx/libgdx/issues/3521

[1.9.1]
- API Change: Override GwtApplication#createApplicationListener() to create your ApplicationListener
  on GWT, overriding GwtApplication#getApplicationListener() isn't needed anymore, see https://github.com/libgdx/libgdx/issues/3628
- Fixed ARM64 and x86_64 binaries for Android

[1.9.0]
- API Change: Lwjgl3ApplicationConfiguration#setBackbufferConfig -> setBackBufferConfig
- Fixed HexagonalTiledMapRenderer, see https://github.com/libgdx/libgdx/pull/3654
- Added support for locking the screen orientation in GWT, see https://github.com/libgdx/libgdx/pull/3633
- Added Gdx-Kiwi and gdx-lml to extensions, see https://github.com/libgdx/libgdx/pull/3597
- Added Gyroscope support in Input, implemented for Android, see https://github.com/libgdx/libgdx/pull/3594
- Fixed touch mapping on iOS, see https://github.com/libgdx/libgdx/pull/3590
- Added orientation to Box2D Transform class, see https://github.com/libgdx/libgdx/pull/3308
- Added system cursors to GWT, fix 'Ibeam' system cursor not working on LWJGL3.
- Added experimental AndroidApplicationConfiguration#useGL30 and IOSApplicationConfiguration#useGL30 for testing OpenGL ES 3.0 support on mobile devices, do not use in production.
- Fix broken kerning for FreeType fonts, see https://github.com/libgdx/libgdx/pull/3756
- Added ARM64 and x86_64 binaries for Android
- API Addition: FreeTypeFontParameter has an additional field for tweaking hinting, see https://github.com/libgdx/libgdx/pull/3757

[1.8.0]
- API Change: Rewrote FreeType shadow rendering (much better).
- Added spaceX/Y to FreeType fonts.
- Higher quality FreeType font rendering.
- Hiero updated to v5, now with FreeType support and other new features!
- GlyphLayout now allocates much, much less memory when processing long text that wraps.
- Added LWJGL 3 backend, see https://github.com/libgdx/libgdx/issues/3673 for more info.
- Added Graphics#getBackBufferWidth and Graphics#getBackBufferHeight for HDPI handling
- API Change: Added HdpiUtils. Instead of calling GL20#glViewport and GL20#glScissor yourself
  please use HdpiUtils instead. It will ensure that you handle HDPI monitors correctly when
  using those OpenGL functions. On HDPI monitors, the size reported by Gdx.graphics 
  getWidth/getHeight is in logical coordinates as dictated by the operating system, usually half
  the HDPI resolution. The OpenGL drawing surface works in backbuffer coordinates at the full
  HDPI resolution. If you pass logical coordinates to glViewport and glScissor, you only 
  affect a quarter of the real backbuffer size. Use HdpiUtils instead, it will do the right thing, while letting you continue to work in logical (aka returned by Gdx.graphics.getWidth/getHeight) coordinates.
- API Change: Graphis#getDesktopDisplayMode() has been renamed to Graphics#getDisplayMode() and
  returns the current display mode of the monitor the window is shown on (primary monitor on
  all backends except LWJGL3, which supports real multi-monitor setups).
- API Change: Graphics#getDisplayModes() return the display modes of the monitor the monitor
  the window is shown on (primary monitor on all backends except LWJGL3 which supports real
  multi-monitor setups).
- API Change: Graphics#setDisplayMode(DisplayMode) has been renamed to 
  Graphics#setFullscreenMode(). If the window is in windowed mode, it will be switched 
  to fullscreen mode on the monitor from which the DisplayMode stems from.
- API Change: Graphics#setDisplayMode(int, int, boolean) has been renamed to 
  Graphics#setWindowedMode(int, int). This will NOT allow you to switch to fullscreen anymore, 
  use Graphics#setFullscreenMode() instead. If the window is in fullscreen mode, it will be
  switched to windowed mode on the monitor the window was in fullscreen mode on.
 - API Addition: Graphics#Monitor, represents a monitor connected to the machine the app is
  running on. A monitor is defined by a name and it's position relative to other connected
  monitors. All backends except the LWJGL3 backend will report only the primary monitor
 - API Addition: Graphics#getPrimaryMonitor() returns the primary monitor you usually want
  to work with.
 - API Addition: Graphics#getMonitor() returns the monitor your app's window is shown on,
  which may not be the primary monitor in >= 2 monitor systems. All backends except the 
  LWJGL3 backend will report only the primary monitor.
 - API Addition: Graphics#getMonitors() returns all monitors connected to the system. All
  backends except the LWJGL3 backend will only report the primary monitor.
 - API Addition: Graphics#getDisplayMode(Monitor) returns the display mode of the monitor
  the app's window is shown on. All backends except the LWJGL3 backend will report the
  primary monitor display mode instead of the actual monitor's display mode. Not a problem
  as all other backends run on systems with only a single monitor so far (primary monitor).
- Added option to include credentials on cross-origin http requests (used only for GWT backend).
- Added option to specify crossorigin attribute when loading images with AssetDownloader (GWT), see #3216.
- API Change: removed Sound#setPriority, this was only implemented for the Android backend. However, Android itself never honored priority settings.
- API Change: cursor API has been cleaned up. To create a custom cursor, call Graphics#newCursor(), to set the custom cursor call Graphics#setCursor(), to set a system cursor call Graphics#setSystemCursor(). The Cursor#setSystemCursor method has been removed as that was not the
right place. Note that cursors only work on the LWJGL, LWJGL3 and GWT backends. Note that system cursors only fully work on LWJGL3 as the other two backends lack a means to set a specific system cursor. These backends fall back to displaying an arrow cursor when setting any system cursor.
- API Addition: Added Lwjgl3WindowListener, allows you to hook into per-window iconficiation, focus and close events. Also allows you to prevent closing the window when a close event arrives.

[1.7.2]
- Added AndroidAudio#newMusic(FileDescriptor) to allow loading music from a file descriptor, see #2970
- Added GLOnlyTextureData, which is now the default for FrameBuffer and FrameBufferCubemap, see #3539
- Added rotationChanged() for Actor class, called when rotation changes, see https://github.com/libgdx/libgdx/pull/3563
- Fixed crash on MacOS when enumerating connected gamepads.
- ParticleEmitter no longer says it's complete when it's set to continuous, see #3516
- Improved JSON parsing and object mapping error messages.
- Updated FreeType from version 2.5.5 to 2.6.2.
- Fixed corrupt FreeType rendering for some font sizes.
- API Change: FreeTypeFontParameter has new fields for rendering borders and shadows.
- FreeTypeFontParameter can render much better fonts at small sizes using gamma settings.
- BitmapFont can now render missing (tofu) glyph for glyphs not in the font.
- FreeTypeFontGenerator depreacted methods removed.
- Fixed BitmapFont color tags changing glyph spacing versus not using color tags. BitmapFont#getGlyphs has a new paramter. See #3455.
- Skin's TintedDrawable now works with TiledDrawable. #3627
- Updated jnigen to Java Parser 2.3.0 (http://javaparser.github.io/javaparser/).
- FreeType fonts no longer look terrible at small size. This is a big deal!
- Updated to RoboVM 1.12.0, includes tvOS support!

[1.7.1]
- Fixes AtlasTmxMapLoader region name loading to tileset name instead of filename
- Changes TiledMapPacker output, region names are tileset names, adjusts gid, defaults to one atlas per map
- API Change: members of Renderable and MeshPart are changed, see https://github.com/libgdx/libgdx/pull/3483
- Added Vector#setToRandomDirection(), see #3222
- Updated to stb_image v2.08
- Added Node#copy(), used when creating a ModelInstance from a Model to allow using custom nodes
- Add ModelCache, see https://github.com/libgdx/libgdx/wiki/ModelCache
- Updated bullet to v2.83.6
- Updated to RoboVM 1.9, for free life-time license read http://www.badlogicgames.com/wordpress/?p=3762

[1.7.0]
- Gdx.input.setCursorImage removed, replaced with Gdx.graphics.setCursor and Gdx.graphics.newCursor see https://github.com/libgdx/libgdx/pull/2841/
- Fixed an issue with UTF8 decoding in GWT emulation of InputStreamReader
- Updated to RoboVM 1.8 for iOS 9 support.

[1.6.5]
- Objects from animated tiles in TMX maps are now supported.
- Made possible to use any actor for tooltips.
- Improved cross-platform reflection api for annotations.
- NinePatch#scale now also scales middle patch size.
- GLFrameBuffer is now abstract, renamed setupTexture to createColorTexture, added disposeColorTexture
- Added LwjglApplicationConfiguration#gles30Context*Version, see https://github.com/libgdx/libgdx/pull/2941
- Added OpenGL error checking to GLProfiler, see https://github.com/libgdx/libgdx/pull/2889
- Updated to RoboVM 1.6

[1.6.4]
- TextField cursor and selection size changed. https://github.com/libgdx/libgdx/commit/2a830dea348948d2a37bd8f6338af2023fec9b09
- FreeTypeFontGenerator setting to improve shadows and borders.
- ScrollPane scrolls smoothly when the scrolled area is much larger than the scrollbars.
- TexturePacker sorts page regions by name.
- GlyphLayout text wrapping changed to not trim whitespace. https://github.com/libgdx/libgdx/commit/ee42693da067da7c5ddd747f051c1423d262cb96
- Fixed BitmapFont computing space width incorrectly when padding is used and no space glyph is in the font.
- Fixed TextArea cursor and selection drawing positions.
- Fixed ActorGestureListener pan and zoom when the actor is rotated or scaled.
- Fixed TextField for non-pixel display.
- Allow ellipsis string to be set on Label.
- AssetManager gets hook for handling loading failure.
- TextField now fires a ChangeEvent when the text change. Can be cancelled too!
- Added tooltips to scene2d.ui.
- Updated to RoboVM 1.5

[1.6.3]
- Updated to RoboVM 1.4

[1.6.2]
- API Change: TiledMapImageLayer now uses floats instead of ints for positioning
- API Change: Added GLFrameBuffer and FrameBufferCubemap: Framebuffer now extends GLFramebuffer, see #2933

[1.6.1]
- Added optional hostname argument to Net.newServerSocket method to allow specific ip bindings for server applications made with gdx.
- Changed the way iOS native libs are handled. Removed updateRoboVMXML and copyNatives task from ios/build.gradle. Instead natives are now packaged in jars, within the META-INF/robovm/ios folder. Additionally, a robovm.xml file is stored there that gets merged with the project's robovm.xml file by RoboVM.

[1.6.0]
- API Change: GlyphLayout xAdvances now have an additional entry at the beginning. This was required to implement tighter text bounds. #3034
- API Change: Label#getTextBounds changed to getGlyphLayout. This exposes all the runs, not just the width and height.
- In the 2D ParticleEditor, all chart points can be dragged at once by holding ctrl. They can be dragged proportionally by holding ctrl-shift.
- Added Merge button to the 2D ParticleEditor, for merging a loaded particle effect file with the currently open particle effect.
- Added ability to retrieve method annotations to reflection api
- Added PixmapPacker.updateTextureRegions() method.
- Added ability to pack "anonymous" pixmaps into PixmapPacker, which will appear in the generated texture but not a generated or updated TextureAtlas
- Added PixmapPacker.packDirectToTexture() methods.
- API Change: PixmapPacker.generateTextureAtlas(...) now returns an atlas which can be updated with subsequent calls to PixmapPacker.updateTextureAtlas(...)
- API Change: FreeTypeFontGenerator.generateFont(...) now works with a user-provided PixmapPacker.
- Added DirectionalLightsAttribute, PointLightsAttribute and SpotLightsAttribute, removed Environment#directionalLights/pointLights/spotLights, added Environment#remove, lights are now just like any other attribute. See also https://github.com/libgdx/libgdx/wiki/Material-and-environment#lights
- API Change: BitmapFont metrics now respect padding. #3074
- Update bullet wrapper to v2.83
- Added AnimatedTiledMapTile.getFrameTiles() method

[1.5.6]
- API Change: Refactored Window. https://github.com/libgdx/libgdx/commit/7d372b3c67d4fcfe4e82546b0ad6891d14d03242
- Added VertexBufferObjectWithVAO, see https://github.com/libgdx/libgdx/pull/2527
- API Change: Removed Mesh.create(...), use MeshBuilder instead
- API Change: BitmapFontData, BitmapFont, and BitmapFontCache have been refactored. http://www.badlogicgames.com/wordpress/?p=3658
- FreeTypeFontGenerator can now render glyphs on the fly.
- Attribute now implements Comparable, custom attributes might need to be updated, see: https://github.com/libgdx/libgdx/wiki/Material-and-environment#custom-attributes
- API Change: Removed (previously deprecated) GLTexture#createTextureData/createGLHandle, Ray#getEndPoint(float), Color#tmp, Node#parent/children, VertexAttribute#Color(), Usage#Color, ModelBuilder#createFromMesh, BoundingBox#getCenter()/updateCorners()/getCorners(), Matrix4.tmp

[1.5.5]
- Added iOS ARM-64 bit support for Bullet physics
- 3D Animation, NodeAnimation keyframes are separated into translation, rotation and scaling
- Added capability to enable color markup from inside skin json file.
- Exposed method ControllerManager#clearListeners on Controllers class
- Net#openURI now returns a boolean to indicate whether the uri was actually opened.
- DefaultShader now always combines material and environment attributes
- Added ShapeRenderer constructor to pass a custom shader program to ImmediateModeRenderer20.
- API Change: Group#toString now returns actor hierarchy. Group#print is gone.
- Added SpotLight class, see https://github.com/libgdx/libgdx/pull/2907
- Added support for resolving file handles using classpaths (ClasspathFileHandleResolver)

[1.5.4]
- Added support for image layers in Tiled maps (TiledMapImageLayer)
- Added support for loading texture objects from TMX Maps (TextureMapObject)
- Added support for border and shadow with FreeTypeFontGenerator - see https://github.com/libgdx/libgdx/pull/2774
- Now unknown markup colors are silently ignored and considered as normal text.
- Updated freetype from version 2.4.10 to 2.5.5
- Added 3rd party extensions to setup application, see 
- Updated to RoboVM 1.0.0-beta-04
- Updated to GWT 2.6.1, sadly GWT 2.7.0 isn't production ready yet.

[1.5.3]
- API Change: TextField#setRightAlign -> TextField#setAlignment
- I18NBundle is now compatible with Android 2.2
- Fixed GWT reflection includes for 3D particles
- 3D ParticleEffectLoader registered by default
- Added HttpRequestBuilder, see https://github.com/libgdx/libgdx/pull/2698
- Added LwjglApplicationConfiguration.useHDPI for Mac OS X with retina displays. Allows you to get "real" pixel coordinates for mouse and display coordinates.
- Updated RoboVM to 1.0.0-beta-03

[1.5.2]
- Fixed issue #2433 with color markup and alpha animation. 
- Fixed natives loading for LWJGL on Mac OS X

[1.5.1]
- Gradle updated to 2.2
- Android Gradle tooling updated to 1.0.0
- API Change: Switched from Timer to AnimationScheduler for driving main loop on GWT. Removed fps field from GwtApplicationConfiguration to instead let the browser choose the most optimal rate.
- API Change: Added pause and resume handling on GWT backend. When the browser supports the page visibility api, pause and resume will be called when the tab or window loses and gains visibility.
- API Change: Added concept of target actor, separate from the actor the action is added to. This allows an action to be added to one actor but affect another. This is useful to create a sequence of actions that affect many different actors. Previously this would require adding actions to each actor and using delays to get them to play in the correct order.
- Added 64-bit support for iOS sim and device
- Deprecated Node#children and Node#parent, added inheritTransform flag and methods to add/get/remove children
- API Change: By default keyframes are no longer copied from Model to ModelInstance but shared instead, can be changed using the `ModelInstance.defaultShareKeyframes` flag or `shareKeyframes` constructor argument.
- JSON minimal format now makes commas optional: newline can be used in place of any comma.
- JSON minimal format is now more lenient with unquoted strings: spaces and more are allowed.
- API Change: Added support for KTX/ZKTX file format, https://github.com/libgdx/libgdx/pull/2431
- Update stb_image from v1.33 to v1.48, see https://github.com/libgdx/libgdx/pull/2668
- Bullet Wrapper: added Gimpact, see https://github.com/libgdx/libgdx/issues/2619
- API Addition: Added MeshPartBuilder#addMesh(...), can be used to more easily combine meshes/models
- Update to LWJGL 2.9.2, fixes fullscreen mode on "retina" displays
- Fixes to RoboVM backend which would crash if accelerometer is used.

[1.5.0]
- API Addition: IOSInput now uses CMCoreMotion for accelerometer and magnetometer
- API Addition: Added getter for UITextField on IOS for keyboard customization 
- API Addition: Added ability to save PixmapPackers to atlas files. See PixmapPackerIO.
- API Addition: Added HttpRequestHeader and HttpResponseHeader with constants for HTTP headers.
- API Addition: HttpRequest is now poolable.
- New PNG encoder that supports compression, more efficient vertical flipping, and minimal allocation when encoding multiple PNGs.
- API Change: Label#setEllipse -> Label#setEllipsis.
- API Change: BatchTiledMapRenderer *SpriteBatch fields and methods renamed to *Batch
- API Change: ScrollPane#scrollToCenter -> ScrollPane#scrollTo; see optional boolean arguments centerHorizontal and centerVertical (scrollToCenter centered vertically only).
- API Change: Changed Input#getTextInput to accept both text and hint, removed Input#getPlaceholderTextInput.
- Bug Fix: Fixed potential NPE with immersive mode in the Android fragment backend. 
- iOS backend now supports sound ids, thanks Tomski!


[1.4.1]
- Update to the Gradle Integration plugin nightly build if you are on Eclipse 4.4.x!
- Update Intellij IDEA to 13.1.5+, because Gradle!
- Updated to Gradle 2.1 and Android build tools 20, default Android version to 20. You need to install the latest Android build tools via the SDK manager
- API Change: deprecation of bounding box methods, see https://github.com/libgdx/libgdx/pull/2408
- Added non-continuous rendering to iOS backend, thanks Dominik!
- Setup now uses Gradle 2.1 with default Android API level 20, build tools 20.0.0
- Non-continuous renderering implemented for iOS
- Added color markup support for scene2d label and window title.
- API Change: removed default constructor of DecalBatch, removed DefaultGroupStrategy
- Updated to latests RoboVM release, 1.0.0-alpha-04, please update your RoboVM plugins/installations
- Reduced I18NBundle loading times on Android and bypassed unclosed stream on iOS. 
- Removed the gdx-ai extension from the libGDX repository. Now it lives in its own repository under the libGDX umbrella, see https://github.com/libgdx/gdx-ai
- API Addition: Added randomSign and randomTriangular methods to MathUtils.
- API Addition: Decal has now a getter for the Color.
- API Addition: now I18NBundle can be set so that no exception is thrown when the key can not be found.
- API Addition: added annotation support in reflection layer, thanks code-disaster! https://github.com/libgdx/libgdx/pull/2215
- API Addition: shapes like Rect, Circle etc. now implement Shape2D interface so you can put them all into a single collection https://github.com/libgdx/libgdx/pull/2178 
- API Addition: bitmap fonts can now be loaded from an atlas via AssetManager/BitmapFontLoader, see https://github.com/libgdx/libgdx/pull/2110
- API Change: updated to RoboVM 1.0.0-SNAPSHOT for now until the next alpha is released.
- API Change: Table now uses padding from its background drawable by default. https://github.com/libgdx/libgdx/issues/2322
- Drawables now know their names, making debugging easier.
- API Change: Table fill now respects the widget's minimum size.
- Texture packer, fixed image size written to atlas file.
- API Change: Cell no longer uses primitive wrappers in public API and boxing is minimized.
- API Addition: TextureAttribute now supports uv transform (texture regions).
- API Change: Added parameters to Elastic Interpolation.
- API Change: Removed Actor#setCenterPosition, added setPosition(x,y,align).
- API Change: JsonReader, forward slash added to characters an unquoted strings cannot start with.
- API Change: Stage#cancelTouchFocus(EventListener,Actor) changed to cancelTouchFocusExcept.
- API Change: Json/JsonWriter.setQuoteLongValues() quotes Long, BigDecimal and BigInteger types to prevent truncation in languages like JavaScript and PHP.

[1.3.1]
- API change: Viewport refactoring. https://github.com/libgdx/libgdx/pull/2220
- Fixed GWT issues

[1.3.0]
- Added Input.isKeyJustPressed.
- API Addition: multiple recipients are now supported by MessageDispatcher, see https://github.com/libgdx/libgdx/wiki/Message-Handling#multiple-recipients
- API Change: State#onMessage now takes the message receiver as argument.
- API Addition: added StackStateMachine to the gdx-ai extension.
- API change: ShapeRenderer: rect methods accept scale, more methods can work under both line and fill types, auto shape type changing.
- API change: Built-in ShapeRenderer debugging for Stage, see https://github.com/libgdx/libgdx/pull/2011
- Files#getLocalStoragePath now returns the actual path instead of the empty string synonym on desktop (LWJGL and JGLFW).
- Fixed and improved xorshift128+ PRNG implementation.
- Added support for Tiled's animated tiles, and varying frame duration tile animations.
- Fixed an issue with time granularity in MessageDispatcher.
- Updated to Android API level 19 and build tools 19.1.0 which will require the latest Eclipse ADT 23.02, see http://stackoverflow.com/questions/24437564/update-eclipse-with-android-development-tools-23 for how things are broken this time...
- Updated to RoboVM 0.0.14 and RoboVM Gradle plugin version 0.0.10
- API Addition: added FreeTypeFontLoader so you can transparently load BitmapFonts generated through gdx-freetype via AssetManager, see https://github.com/libgdx/libgdx/blob/master/tests/gdx-tests/src/com/badlogic/gdx/tests/FreeTypeFontLoaderTest.java
- Preferences put methods now return "this" for chaining
- Fixed issue 2048 where MessageDispatcher was dispatching delayed messages immediately.
- API Addition: 3d particle system and accompanying editor, contributed by lordjone, see https://github.com/libgdx/libgdx/pull/2005
- API Addition: extended shape classes like Circle, Ellipse etc. with hashcode/equals and other helper methods, see https://github.com/libgdx/libgdx/pull/2018
- minor API change (will not increase minor revision number): fixed a bug in handling of atlasPrefixes, https://github.com/libgdx/libgdx/pull/2023
- Bullet: btManifoldPoint member getters/setters changed from btVector3 to Vector3, also it is no longer pooled, instead static instances are used for callback methods
- Added Intersector#intersectRayRay to detect if two 2D rays intersect, see https://github.com/libgdx/libgdx/pull/2132
- Bullet: ClosestRayResultCallback, AllHitsRayResultCallback, LocalConvexResult, ClosestConvexResultCallback and subclasses now use getter/setters taking a Vector3 instead of btVector3, see https://github.com/libgdx/libgdx/pull/2176
- 2d particle system supports pre-multiplied alpha.
- Bullet: btIDebugDrawer/DebugDrawer now use pooled Vector3 instances instead of btVector3, see https://github.com/libgdx/libgdx/issues/2174

[1.2.0]
- API Addition: Some OpenGL profiling utilities have been added, see https://github.com/libgdx/libgdx/wiki/Profiling
- API Addition: A FreeTypeFontGeneratorLoader has been added to the gdx-freetype extension
- API change: Animation#frameDuration and #animationDuration are now hidden behind a getter/setter and dynamic
- API Addition: Vector#setZero
- API Addition: gdx-ai, extension for AI algorithms. Currently supports FSMs, see https://github.com/libgdx/libgdx/wiki/Artificial-Intelligence
- API change: TableLayout has been forked and integrated into libgdx more tightly, see http://www.badlogicgames.com/wordpress/?p=3458
- API Addition: added equals/hashCode methods to Rectangle, may break old code (very, very unlikely)
- API Addition: scene2D Actors now have a setCenterPosition method, see https://github.com/libgdx/libgdx/pull/2000

[1.1.0]
- Updated to RoboVM 0.0.13 and RoboVM Gradle plugin 0.0.9
- Big improvements to setup-ui and build times in Intellij IDEA https://github.com/libgdx/libgdx/pull/1865
- Setup now uses android build tools version: 19.1.0
- BitmapFontCache now supports in-string colored text through a simple markup language, see https://github.com/libgdx/libgdx/wiki/Color-Markup-Language
- Added i18n localization/internationalization support, thanks davebaol, see https://github.com/libgdx/libgdx/wiki/Internationalization-and-Localization
- Possibility to override density on desktop to simulate mobile devices, see https://github.com/libgdx/libgdx/pull/1825
- Progressive JPEG support through JPGD (https://code.google.com/p/jpeg-compressor/).
- Mavenized JGLFW backend
- Box2D: Added MotorJoint and ghost vertices on EdgeShape
- Updated GWT Box2D to latest version
- Updated native Box2D to latest version 2.3.1, no API changes
- API change: Matrix4.set(x,y,z, translation) changed, z axis is no more flipped
- API addition: Matrix4.avg(Matrix4[],float[]) that lets weighted averaging multiple matrices, Quaternion.slerp(Quaternion[],float[]) that lets weighted slerping multiple Quaternions
- fixed the long standing issue of the alpha=1 not actually being fully opaque, thanks kalle! https://github.com/libgdx/libgdx/issues/1815
- down to 25 issues on the tracker, 8 bugs, 17 enhancement requests :)


[1.0.1]
- updated to RoboVM 0.12 (and so should you!)
- fixed GC issues on iOS with regards to touch (thanks Niklas!), see https://github.com/libgdx/libgdx/pull/1758
- updated gwt gradle plugin to 0.4, android build tools to 0.10, gradle version to 1.11
- Tiled maps are now always y-up
- Tiled maps now support drawing offsets for tiles
- FileHandle#list is now supported in GWT!
- FileHandle#list now supports FileFilters
- Controllers now reinitialize on the desktop when switching between windowed/fullscreen
- added a Texture unpacker that will extract all images from a texture atlas, see https://github.com/libgdx/libgdx/pull/1774
- updates to gdx-setup
- CustomCollisionDispatcher in bullet, see https://github.com/libgdx/libgdx/commit/916fc85cecf433c3461b458e00f8afc516ad21e3

[1.0.0]
- Box2D is no longer in the core, it has been moved to an extension. See http://www.badlogicgames.com/wordpress/?p=3404
- Merged gdx-openal project into gdx-backend-lwjgl
- Now LoadedCallback in AssetLoaderParameters is always called after loading an asset from AssetManager, even if the asset is already loaded
- Added Payload as a new parameter to Source.dragStop, see https://github.com/libgdx/libgdx/pull/1666
- You can now load PolygonRegions via AssetLoader,  see https://github.com/libgdx/libgdx/pull/1602
- implemented software keyboard support in RoboVM iOS backend
- Fixed an issue where key event timestamp is not set by the android backend.
- scene2d.ui, added to TextArea the preferred number of rows used to calculate the preferred height.
- scene2d.actions, fixed infinite recursion for event listener's handle(event).
- Various Quaternion changes.
- scene2d.ui, fixed a drawing issue with knobBefore when there's no knob (typical progress bar).
- Various MeshBuilder fixes and additions.
- Math package: added cumulative distribution.
- Fixed Music isPlaying() on iOS when is paused.
- Added support for C-style comments to JsonReader (mainly used for json skin files).
- Support for resource removal from Skin objects.
- Added fling gesture to generate fling in scrollpane.
- Vector classes now have mulAdd method for adding pre-multiplied values
- Vector implementations no longer use squared value for margin comparisons, see: isZero(float margin), isUnit(float margin).
- Vector2 now has isUnit and isZero methods (copied from Vector3)
- Removed deprecated methods from Vector classes.
- Added new headless backend for server applications
- Support 'scaledSize' as a json skin data value for BitmapFont
- Added setAlpha(float a) method to Sprite class
- Added Input.Keys.toString(int keycode) and Input.Keys.valueOf(String keyname) methods
- Added Immersive Mode support to Android backend
- Added userObject to Actor in scene2d, allowing for custom data storage
- Altered Android's hide status bar behavior
- Changed the way wakelocks are implemented. You no longer need any special permissions for the libgdx wakelock
- BitmapFontCache setColor changes to match SpriteBatch and friends. http://www.badlogicgames.com/forum/viewtopic.php?f=23&t=12112
- Changed ParticleEffect: the ParticleEffect.save method now takes a Writer instead of a File
- TexturePacker2 renamed to TexturePacker, added grid and scaling settings.
- Added support for custom prefrences on the desktop backends.
- Fixed double resume calls on iOS.
- Android Music no longer throws exceptions if MediaPlayer is null.
- PolygonSpriteBatch implements Batch.
- New scene2d actions: EventAction, CountdownEventAction.
- Adds cancelHttpRequest() method to Net interface
- Updated GWT/HTML5 Backend to GWT 2.6.0
- Minimal Android version is 2.2, see http://www.badlogicgames.com/wordpress/?p=3297
- Updated to LWJGL 2.9.1
- Can now embed your libgdx app as a fragment, more info on the wiki
- scene2d.ui, renamed Actor methods translate, rotate, scale, size to moveBy, rotateBy, scaleBy, sizeBy. May have conflicts with Actions static import, eg you'll need to use "Actions.moveBy"
- scene2d.ui, Table background is now drawn usign the table's transform
- scene2d.ui, added Container which is similar to a Table with one cell, but more lightweight
- Added texture filters and mip map generation to BitMapFontLoader and FreeTypeFontGenerator
- scene2d.ui, VerticalGroup and HorizontalGroup got pad, fill and an API similar to Table/Container
- Removed OpenGL ES 1.0, 1.1 support; see http://www.badlogicgames.com/wordpress/?p=3311
- Added OpenGL ES 3 support
- Updated Android backend, demos, tests to 4.4
- Added Viewport, changed Stage to have a Viewport instead of a Camera (API change, see http://www.badlogicgames.com/wordpress/?p=3322 ).
- Changed play mode constants of Animation class to enumeration, see http://www.badlogicgames.com/wordpress/?p=3330
- Updated to RoboVM 0.0.11 and RoboVM Gradle plugin 0.0.6, see http://www.badlogicgames.com/wordpress/?p=3351
- Updated to Swig 3.0 for Bullet, disabled SIMD on Mac OS X as alignements are broken in Bullet, see https://github.com/libgdx/libgdx/pull/1595
- TextureData can only be Custom or Pixmap; compressed image files are considered custom

[0.9.9]
- added setCursorImage method to Input interface to support custom mouse cursors on the desktop
- removed Xamarin backend, see http://www.badlogicgames.com/wordpress/?p=3213
- added Select class for selecting kth ordered statistic from arrays (see Array.selectRanked() method)
- refactored Box2D to use badlogic Arrays instead of java.util.ArrayLists
- MipMapGenerator methods now don't take disposePixmap argument anymore
- added GLTexture, base class for all textures, encapsulates target (2d, cubemap, ...)
- added CubeMap, 6 sided texture
- changed TextureData#consumeCompressedData, takes target now
- added RoboVM backend jar and native libs (libObjectAL, libgdx, in ios/ folder of distribution)
- added RoboVM backend to build
- changed Bullet wrapper API, see http://www.badlogicgames.com/wordpress/?p=3150
- changed MusicLoader and SoundLoader to be asynchronous loaders
- changed behaviour of Net#sendHttpRequest() so HttpResponseListener#handleHttpResponse() callback is executed in worker thread instead of main thread
- added Bresenham2, for drawing lines on an integer 2D grid
- added GridPoint2 and GridPoint3, representing integer points in a 2D or 3D grid
- added attribute location caching for VertexData/Mesh. Hand vertex attribs to a ShaderProgram, get back int[], pass that to Mesh
- added Android x86 builds, removed libandroidgl20.so, it's now build as part of gdx-core for Android
- changed method signature on Box2D World#getBodies and World#getJoints, pass in an Array to fill
- removed glGetShaderSource from GL20, use ShaderProgram#getVertexShaderSource/getFragmentShaderSource instead
- added reflection api
- added AsynchExecutor, execute tasks asynchronously. Used for GWT mainly.
- removed FileHandle#file(), has no business in there.
- removed box2deditor
- removed custom typedarrays in gwt backend
- added classpath files support for gwt backend (limited)
- moved AndroidWallpaperListener to Android Backend
- added new VertexAttribute Usage flags, bone weight, tangent, binormal. previously encoded as Usage.Generic. Also
  added field "unit" to VertexAttribute, used by texture coordinates and bone weights to specify index/unit.
- setup-ui template for iOS disables pngcrush, also updated wiki iOS article
- add Pixmap#fillTriangle via jni gdx2d_fill_triangle() to fill a triangle based on its vertices.
- add asynchronous download with continuous progress feedback to GWT asset preloader, see https://github.com/libgdx/libgdx/pull/409?w=1
- add capability to add/exclude package/classes GWT Reflection system, see https://github.com/libgdx/libgdx/pull/409?w=1
- add updated gdx-tiled-preprocessor, generate one single TextureAtlas for all the specified Tiled maps, see http://www.badlogicgames.com/forum/viewtopic.php?f=17&t=8911
- maps API, add new AtlasTiledMapLoader for loading maps produced by the tiled preprocessor tool
- ImageProcessor, TexturePacker2 now accepts BufferedImage objects as input
- TexturePacker2 now avoids duplicated aliases
- Updated to LWJGL 2.9.0
- refactored JSON API, see http://www.badlogicgames.com/wordpress/?p=2993
- Updated Box2D to the latest trunk. Body#applyXXX methods now take an additional boolean parameter.
- TmxMapLoader has a flag in Parameters that lets you specify whether to generate mipmaps
- Animation#isAnimationFinished was fixed to behave as per javadocs (ignores looping)
- remove GLU interface and implementations. Use Matrix4 et al instead. see http://www.badlogicgames.com/wordpress/?p=2886
- new maps API, see http://www.badlogicgames.com/wordpress/?p=2870
- removed static public tmp Vector2 instances, manage such temporary vars yourself, see http://www.badlogicgames.com/wordpress/?p=2840
- changed Scene2D Group#clear(), see http://www.badlogicgames.com/wordpress/?p=2837
- changed the build system, natives are now fetched from the build server, see http://www.badlogicgames.com/wordpress/?p=2821
- freetype extension supported on iOS, see http://www.badlogicgames.com/wordpress/?p=2819
- changed ShapeRenderer API, see http://www.badlogicgames.com/wordpress/?p=2809
- changed Actions.add to addAction, changed parameter order, and added removeAction, addListener, removeListener
- Box2d joints now allow for user data
- Changes to Intersector, Circle, Rectangle and BoundingBox for consistency in #overlap, #intersect and #contains methods, see https://github.com/libgdx/libgdx/pull/312
- Removed LwjglApplicationConfiguration CPU sync. Added foreground and background target framerate.
- scene2d, no longer use getters/setters internally for Actor x, y, width, height, scalex, scaley and rotation.
- Array, detect nested iterator usage and throw exception.
- Added getVolume to Music class and Android, IOS and GWT backends
- 1381, fixed JSON parsing of longs. In addition to Float, it now parses Long if no decimal point is found.
- Changed Array constructors that took an array to have offset and count
- scene2d, Actor parentToLocalCoordinates and localToParentCoordinates refactoring, see http://www.badlogicgames.com/forum/viewtopic.php?p=40441#p40441
- scene2d, Action#setActor no longer calls reset if the Action has no pool. This allows non-pooled actions to be add and removed from actors, restarted, and reused.
- ScrollBar#setForceOverscroll renamed to setForceScroll, as it affects more than just overscroll.
- ArrayMap#addAll renamed to putAll to match the other maps.
- Added ObjectSet and IntSet.
- Added completion listener to Music.
- Added Music#setPan.
- Sound#play and Sound#loop on Android now return -1 on failure, to match other backends.
- DelegateAction subclasses need to implement delegate() instead of act(). http://www.badlogicgames.com/forum/viewtopic.php?p=43576#p43576
- Added pause and resume methods to Sound.
- Changed AssetErrorListener#error to have AssetDescriptor to enable access to parameters of failed asset.
- Changed SelectBoxStyle to have ScrollPaneStyle and ListStyle for fully customizing the drop down list. http://www.badlogicgames.com/wordpress/?p=3110
- AssetLoader now takes a FileHandle that is the resolved file name. The AssetLoader no longer has to resolve the file name, so we can prevent it from being resolved twice.
- Rewrote EarClippingTriangulator to not allocate (no more Vector2s).
- Added ParticleEffectLoader to make AssetManager load ParticleEffects
- Added GeometryUtils, more Intersector functions, DelaunayTriangulator, ConvexHull.
- Added getBoundingBox to ParticleEffect
- EarClippingTriangulator changed to return triangle indices.
- PolygonSpriteBatch and friends refactored to use triangle indices.
- Added add(T, float), remove(int), remove(T) and clear() methods to BinaryHeap
- Bitmap Font changes:
	- FreeTypeFontGenerator allows you to specify the PixmapPacker now, to create an atlas with many different fonts (see FreeTypePackTest)
	- BitmapFont, BitmapFontCache and FreeTypeFontGenerator now support fonts with multiple texture pages. (see BitmapFontTest and FreeTypePackTest)
	- BitmapFontData.imagePath and getImagePath() is depreacted, use imagePaths[] and getImagePath(int) instead
	- Added two BitmapFont constructors for convenience; no need to specify flip boolean
	- Added getCache() to BitmapFont, for expert users who wish to use the BitmapFontCache (see BitmapFontTest)
	- FreeTypeFontGenerator now includes setMaxTextureSize and getMaxTextureSize to cap the generated glyph atlas size (default 1024)
- added render-hooks beginRender() and endRender() to BatchTiledMapRenderer
- Added panStop to GestureListener interface.
- ScissorStack#calculateScissors changed to take viewport, enabling it to work with glViewport.
- Added Bits#getAndClear, Bits#getAndSet and Bits#containsAll
- Added setX and setY to TextureAtlas.AtlasSprite so it matches expected behavior

[0.9.8]
- see http://www.badlogicgames.com/wordpress/?p=2791

[0.9.7]
- see http://www.badlogicgames.com/wordpress/?p=2664

[0.9.6]
- see http://www.badlogicgames.com/wordpress/?p=2513<|MERGE_RESOLUTION|>--- conflicted
+++ resolved
@@ -1,15 +1,11 @@
 [1.11.1]
-<<<<<<< HEAD
 - [BREAKING CHANGE] Added #touchCancelled to InputProcessor interface, see #6871.
-- iOS: Add new MobiVM MetalANGLE backend
-- Fix: Fixed Android and iOS touch cancelled related issues, see #6871.
-=======
 - [BREAKING CHANGE] Android: Immersive mode is now true by default. Set `useImmersiveMode` config to `false` to disable it. 
 - [BREAKING CHANGE] iOS: `hideHomeIndicator` set to `false` by default (was `true`).
 - [BREAKING CHANGE] iOS: `screenEdgesDeferringSystemGestures` set to `UIRectEdge.All` by default (was `UIRectEdge.None`).
 - iOS: Add new MobiVM MetalANGLE backend
 - API Addition: Added Haptics API with 4 different Input#vibrate() methods with complete Android and iOS implementations.
->>>>>>> 35e7b116
+- Fix: Fixed Android and iOS touch cancelled related issues, see #6871.
 - Javadoc: Add "-use" flag to javadoc generation
 - Android: gdx-setup now uses AGP 7.0.4 and SDK 31, requiring Android Studio Arctic Fox or IntelliJ IDEA 2021.3 and JDK 11.
 - libGDX is now built using Java 11 due to new Android requirements. The rest of libGDX can still be built with JDK 8 and runtime compatibility of libGDX projects should be unaffected.
