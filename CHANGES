[1.9.12]
- API Change: Removed Pool constructor with preFill parameter in favor of using Pool#fill() method. See #6117
- API Addition: Slider can now be configured to only trigger on certain mouse button clicks (Slider#setButton(int)).
- Fixed GlyphLayout not laying out correctly with color markup.
- Fixed TileDrawable not applying its scale correctly.
- API Addition: Added epsilon methods to maps with float values.
- API Addition: Added an insertRange method to array collections.
- Fixed GestureDetector maxFlingDelay.
- API Change: Changed default GestureDetector maxFlingDelay to Integer.MAX_VALUE (didn't work before, this matches that).
- Gdx.files.external on Android now uses app external storage - see wiki article File handling for more information

[1.9.11]
- Update to MobiVM 2.3.8
- Update to LWJGL 3.2.3
- Fixed AndroidInput crashes due to missing array resize (pressure array).
- API Change: Ray#set methods and Ray#mul(Matrix4) normalize direction vector. Use public field to set and avoid nor()
- API Change: New internal implementation of all Map and Set classes (except ArrayMap) to avoid OutOfMemoryErrors when too many keys collide. This also helps resistance against malicious users who can choose problematic names.
- API Addition: OrderedMap#alter(Object,Object) and OrderedMap#alterIndex(int,Object) allow swapping out a key in-place without changing its value; OrderedSet also has this.
- API Addition: Json can now read/write: ObjectIntMap, ObjectFloatMap, IntMap, LongMap.
- API Addition: Added @Null annotation for IDE null analysis. All parameters and return values should be considered non-null unless annotated (or javadoc'ed if not yet annotated).
- API Addition: Added ParticleEmitter#preAllocateParticles() and ParticleEffect#preAllocateParticles() to avoid particle allocations during updates.
- Fixed changing looping state of already playing sounds on Android by first pausing the sound before setting the looping state (see #5822).
- API Change: scene2d: Table#getRow now returns -1 when over the table but not over a row (used to return the last row).
- API Change: scene2d: Tree#addToTree and #removeFromTree now have an "int actorIndex" parameter.
- API Addition: scene2d: Convenience method Actions#targeting(Actor, Action) to set an action's target.
- API Change: scene2d: In TextField, only revert the text if the change event was cancelled. This allows the text to be manipulated in the change listener.
- API Change: scene2d: Tree.Node#removeAll renamed to clearChildren.
- API Addition: scene2d: Added SelectBox#setSelectedPrefWidth to make the pref width based on the selected item and SelectBoxStyle#overFontColor.
- API Change: DefaultTextureBinder WEIGHTED strategy replaced by LRU strategy.
- API Change: ShaderProgram begin and end methods are deprecated in favor to bind method.
- API Addition: Added a OpenALAudio#getSourceId(long) method.
- API Addition: Added a ShaderProgram#getHandle() method.
- API Change: Replaced deprecated android support libraries with androidx. AndroidFragmentApplication is only affected.
- API Addition: Created interfaces AndroidAudio and AndroidInput and added AndroidApplication#createAudio and AndroidApplication#createInput to allow initializing custom module implementations.
- Allows up to 64k (65536) vertices in a Mesh instead of 32k before. Indices can use unsigned short range, so index above 32767 should be converted to int using bitwise mask, eg. int unsigneShortIndex = (shortIndex & 0xFFFF).
- API Change: DragAndDrop only removes actors that were not already in the stage. This is to better support using a source actor as the drag actor, see #5675 and #5403.
- API Change: Changed TiledMapTileLayer#tileWidth & #tileHeight from float to int
- API Addition: convenient Matrix4 rotate methods: rotateTowardDirection and rotateTowardTarget
- API Addition: Convenience method Actions#targeting(Actor, Action) to set an action's target.
- API Change: Correction of TextField#ENTER_ANDROID renamed to NEWLINE and TextField#ENTER_DESKTOP renamed to CARRIAGE_RETURN.
- API Change: Changed the visibility of TextField#BULLET, TextField#DELETE, TextField#TAB and TextField#BACKSPACE to protected.
- API Addition: TextField and TextArea are providing the protected method TextField#checkFocusTraverse(char) to handle the focus traversal.
- API Addition: UIUtils provides the constants UIUtils#isAndroid and UIUtils#isIos now.
- Fixed: The behaving of TextFields and TextAreas new line and focus traversal works like intended on all platforms now.
- API Change: Changed Base64Coder#encodeString() to use UTF-8 instead of the platform default encoding. See #6061
<<<<<<< HEAD
=======
- Fixed: SphereShapeBuilder poles are now merged which removes lighting artifacts, see #6068 for more information.
- API Change: Matrix3#setToRotation(Vector3, float float) now rotates counter-clockwise about the axis provided. This also changes Matrix3:setToRotation(Vector3, float) and the 3d particles will rotate counter-clockwise as well. 
- API Change: TexturePacker uses a dash when naming atlas page image files if the name ends with a digit or a digit + 'x'.
- API Addition: Added Skin#setScale to control the size of drawables from the skin. This enables scaling a UI and using different sized images to match, without affecting layout.
- API Change: Moved adding touch focus from Actor#notify to InputListener#handle (see #6082). Code that overrides InputListener#handle or otherwise handles InputEvent.Type.touchDown events must now call Stage#addTouchFocus to get touchDragged and touchUp events.
- API Addition: Added AsynchronousAssetLoader#unloadAsync to fix memory leaks when an asset is unloaded during loading.
- Fixed Label text wrapping when it shouldn't (#6098).
- Fixed ShapeRenderer not being able to render alpha 0xff (was max 0xfe).
- API Change: glGetActiveUniform and glGetActiveAttrib paramter changed from Buffer to IntBuffer.
- Added support for Linux ARM builds.
	- 32-bit: ARMv7/armhf
	- 64-bit: ARMv8/AArch64
- API Change: Removed arm abi from SharedLibraryLoader
>>>>>>> 742cc739

[1.9.10]
- API Addition: Allow target display for maximization LWJGL3 backend
- API Addition: Accelerometer support on GWT
- API Change: Set default behaviour of iOS audio to allow use of iPod
- API Change: IOSDevice is no longer an enum to allow users to add their own new devices when LibGDX is not up to date
- API Addition: Add statusBarVisible configuration to IOSApplicationConfiguration
- Update GWT Backend to GWT 2.8.2
- Update Android backend to build against API 28 (Android 9.0)
- API Addition: Input.isButtonJustPressed
- Update to LWJGL 2 backend to 2.9.3
- Update to MobiVM 2.3.6 release
- Update to LWJGL 3.2.1
- API Addition: Input allows getting the maximum number of pointers supported by the backend
- API Addition: Configuration option added to allow setting a max number of threads to use for net requests
- API Change: NetJavaImpl now uses a cached thread pool to allow concurrent requests (by default, the thread pool is unbounded - use maxNetThreads in backend configurations to set a limit - set to 1 for previous behavior)
- API Addition: New MathUtils norm and map methods
- API Change: Pixmap blending was incorrect. Generated fonts may change for the better, but may require adjusting font settings.
- API Change: Particle effects obtained from a ParticleEffectPool are now automatically started
- Removed OSX 32-bit support
- API Change: By default LWJGL2 backend no longer does pause/resume when becoming background/foreground window. New app config setting was added to enable the old behavior.
- API Change: By default LWJGL2 backend now does pause/resume when window is minimized/restored. New app config setting was added to disable this behavior.
- LWJGL3: Fixed window creation ignoring refresh rate of fullscreen mode.
- TmxMapLoader and AtlasTmxMapLoader refactoring: Shared functionality was moved to BaseTmxMapLoader, duplicate code was removed.
- AtlasTmxMapLoader supports group layers now (a positive side effect of the BaseTmxMapLoader refactoring).
- API Change: TmxMapLoader and AtlasTmxMapLoader: load/loadAsync methods work exactly as before, but many methods of these classes had to change. This makes it possible implement new Tiled features.
- API Addition: TextField#drawMessageText.
- Fixed TextField rendering text outside the widget at small sizes.
- API Addition: Group#getChild(int)
- API Addition: notEmpty() for collections.
- API Change: scene2d.ui Tree methods renamed for node set/getObject to set/getValue.
- API Change: scene2d.ui Tree and Tree.Node require generics for the type of node, values, and actors.
- API Change: For Selection in scene2d.utils "toggle" is now respected when !required and selected.size == 1.
- API Addition: new InstanceBufferObject and InstanceBufferObjectSubData classes to enable instanced rendering.
- API Addition: Support for InstancedRendering via Mesh
- API Change: Cell#setLayout renamed to setTable.
- API Addition: Added Collections#allocateIterators. When true, iterators are allocated. When false (default), iterators cannot be used nested.
- API Addition: Added Group#removeActorAt(int,boolean) to avoid looking up the actor index. Subclasses intending to take action when an actor is removed may need to override this new method.
- API Change: If Group#addActorAfter is called with an afterActor not in the group, the actor is added as the last child (not the first).

[1.9.9]
- API Addition: Add support for stripping whitespace in PixmapPacker
- API Addition: Add support for 9 patch packing in PixmapPacker
- API Addition: Pressure support for ios/android. https://github.com/libgdx/libgdx/pull/5270
- Update to Lwjgl 3.2.0
- Update android level we build against to 7.1 (API 25)
- API Change: gdx-tools no longer bundles dependencies to be compatible with java 9
- Skin JSON files can now use the simple names of classes, i.e. "BitmapFont" rather than "com.badlogic.gdx.graphics.g2d.BitmapFont". Custom classes can be added by overriding Skin.getJsonLoader() and calling json.setClassTag().
- Skin supports cascading styles in JSON. Use the "parent" property to tag another style by name to use its values as defaults. See https://github.com/libgdx/libgdx/blob/master/tests/gdx-tests-android/assets/data/uiskin.json for example.
- SkinLoader can be used on subclasses of Skin by overriding generateSkin(). 
- API addition: Tree indentation can be customized.
- Fixed GlyphLayout not respecting BitmapFontData#down.
- API Addition: Added faceIndex paramter to #FreeTypeFontGenerator(FileHandle, int).
- API Change: BitmapFont#getSpaceWidth changed to BitmapFont#getSpaceXadvance.
- Many GlyphLayout fixes.
- API Addition: Added FileHandle#map(), can be used to memory map a file
- API Change: BitmapFontData#getGlyphs changed for better glyph layout. See https://github.com/libgdx/libgdx/commit/9a7dfdff3c6374a5ebd2f33a819982aceb287dfa
- API Change: Actor#hit is now responsible for returning null if invisible. #5264
- API Addition: Added [Collection]#isEmpty() method to all 22 custom LibGDX-collections (e.g. Array, ObjectMap, ObjectSet, Queue, ...)
- API Addition: StringBuilder#clear()
- API Addition: Color#WHITE_FLOAT_BITS
- Table layout fixed when expand is used and the layout width is less than the table's min width.
- InputMultiplexer#setProcessors(Array) now copies the items instead of using the specified array instance.
- API Change: A wrapped HorizontalGroup or VerticalGroup will now size children down to their min size if the group is smaller than their pref size.
- LWJGL3: useVSync() is now a per-window setting. Any additional windows should disable vsync to avoid frames dropping to (refresh rate / # of windows).
- Batch and sprite implementations and SpriteCache store Color separately from the float packed color, since converting to/from float is lossy.
- API Change: NumberUtils floatToIntColor expands the alpha from 0-254 to 0-255, so 255 doesn't become 254 from conversion from int to float to int.
- API Change: Batch and Decal setColor(float) renamed to setPackedColor for differentiation, since the conversion from float to Color is lossy.
- API Change: PolygonSprite getVertexColor renamed to getPackedColor to match other classes.
- API Change: FreeTypeFontGenerator only generates a missing glyph if \0 is in the characters.
- API Change: DragScrollListener no longer requires the touch/mouse cursor to be directly above/below the scroll pane.
- API Change: List#toString(Object) changed from protected to public. Subclasses overriding this need to change to public.
- API Change: List now handles more key presses.
- API Change: TexturePacker ImageProcessor#addImage(File, String) now returns the Rect.


[1.9.8]
- Add iPhoneX images
- Fix MacOS issue with GL_ARB_texture_float extension check
- Fix AtlasTmxMapLoader tileset tile id offset
- Bullet: updated to 2.87, see: http://bulletphysics.org/wordpress/?p=485
- API Addition: Possibility to specify TexturePacker settings for resampling when scaling.
- API Addition: Support for customizing render buffer attachments in GLFrameBuffers
- API Change: Revert to constructors for GLFrameBuffers for easier customization

[1.9.7]
- Update to MobiVM(RoboVM) 2.3.3
- Add iOS 11 support
- Update to Lwjgl 3.1.3
- Update to MOE 1.4.0
- API Change: GLFrameBuffer has been refactored https://github.com/libgdx/libgdx/pull/4882. Create standard FrameBuffers with static methods. Customized FBOS with FrameBufferBuilder
- API addition: Tiled group layer support 
- Fix Tiled properties, offset parsing for image layers
- API addition: Added utility methods for Vector equals with epsilon
- Fix Animation backing array type
- Fix Mesh copying with 0 indices 
- Fix restoration of pooled particle effects scale
- Fix loss of controller listeners on reconnect
- Added basic kotlin project generation support in the setup tool
- API addition: Allow APK expansion to be used in fragments and activities
- API addition: Added color properties support from tiled maps
- API Change: Added rotation vector sensor support on Android
- API Change: GLProfiler refactored for OOP and lwjgl3 multi windows
- LWJGL3: The creation of additional windows via Lwjgl3Application.newWindow() is now deferred, with postRunnable(), until all existing windows have been updated. This fixes a potential native crash with NVidia GL drivers on Windows, presumably caused by a GL context conflict.
- API addition: Lwjgl3WindowListener.created() is called after a new window has been created. It's unsafe to call Lwjgl3Window functions in between Lwjgl3Application.newWindow() and this callback.
- Updated LWJGL3 backend to 3.1.3.
- Lwjgl3Graphics.setUndecorated() and Lwjgl3Graphics.setResizable() now delegate their work to the respective GLFW functions.
- API addition: ProgressBar.isVertical() - returns whether a progress bar is vertical or horizontal.
- API Change: SplitPane now by default does not allow the split amount to shrink children below their minimum sizes (cropping them). This behavior can be reverted by overriding clampSplitAmount or wrapping the children in Containers set to minSize(0) and fill(). SplitPane also now correctly includes the handle min size in its own min size calculations.
- API Change: SplitPane.getSplit() renamed to SplitPane.getSplitAmount() to match other getter and setter names.
- Improved internal Timer synchronization.
- API Change: List#drawItem, added float width parameter.
- API Addition: Make it possible to disable sound on the GWT-Backend with disableSound=true.
- API Change: ScrollPane setWidget deprecated in favor of setActor to match other APIs.
- API Change: removed JGLFW backend
- Fixed mixed up use of TexturePacker.Settings.stripWhitespaceX|Y.
- Added joystick POV support to LWJGL3 controller backend.
- Added support for 2d particles sprite animation.
- API Change: ParticleEmitter getSprite, setSprite, getImagePath, setImagePath are now getSprites, setSprites, getImagePaths, setImagePaths.
- Added support for 2d particles independant scale X and Y.
- API Change: ParticleEmitter getScale, matchSize are now getScaleX/getScaleY, matchSizeX/matchSizeY. Added scaleSize(float scaleX, float scaleY)
- API Change: Added iconDropped() callback to AndroidWallpaperListener.

[1.9.6]
- Fix performance regression in LWJGL3 backend, use java.nio instead of BufferUtils. Those are intrinsics and quite a bit faster than BufferUtils on HotSpot.
- Updated to latest Sound Manager 2
- Added mappings for Xbox 360 controller for Linux
- Separated error log for vertex/fragment shaders for easier debugging
- Minimum Android API level is now level 9 (Android 2.3)
- API addition: Configurable TexturePacker bleed iterations
- Updated IOS Multi-OS Engine backend to 1.3.6
- API Change: Pixmap.setBlending, Pixmap.setFilter are now instance methods
- VertexAttribute expert constructors exposed. Short types can now be used for attributes.

[1.9.5]
- Fix NPE swallowing "video driver unsupported" error on LWJGL 2 backend.
- Allow window icons to be set in Lwjgl3ApplicationConfiguration or Lwjgl3WindowConfiguration.
- Allow window icon and title to be changed in Lwjgl3Window
- API Addition: ApplicationLogger interface, allowing easier access to custom logging
- DefaultRenderableSorter accounts for center of Renderable mesh, see https://github.com/libgdx/libgdx/pull/4319
- Bullet: added FilterableVehicleRaycaster, see https://github.com/libgdx/libgdx/pull/4361
- Bullet: updated to 2.85, see: http://bulletphysics.org/wordpress/?p=456
- Updated iOS native build scripts to iOS 10.1 and TVOS 10.0
- API Addition: BitmapFont#blankLineScale.
- Fixed rounding of Drawables in ProgressBar. Allow rounding to be disabled with setRound().
- Updated LWJGL3 backend to LWJGL 3.1.0, see https://blog.lwjgl.org/lwjgl-3-1-0-released/
- LWJGL3 backend now supports non-continuous rendering, see https://github.com/libgdx/libgdx/pull/3772
- API Change: Lwjgl3WindowListener.refreshRequested() is called when the windowing system (GLFW) reports contents of a window are dirty and need to be redrawn.
- API Change: Lwjgl3WindowListener.maximized() is called when a window enters or exits a maximized state.
- API Change: Lwjgl3WindowListener.deiconified() removed, combined with .iconified().
- API Change: Lwjgl3Window.deiconify() renamed to .restore() since it can also be used to de-maximize a window.
- Lwjgl3Window now has a maximize() method, and windows can be started maximized using the window or app configuration's setMaximized() method.
- NinePatch can now be drawn rotated or scaled.
- NinepatchDrawable is now a TransformDrawable.
- API Change: Group add* methods no longer remove and re-add the actor if it is already in the group, instead they do nothing.
- API Change: g2d.Animation is now generic so it can support Drawables, PolygonRegions, NinePatches, etc. To fix existing code, specify the TextureRegion type in animation declarations (and instantiations in Java 6), i.e. Animation<TextureRegion> myAnimation = new Animation<TextureRegion>(...);
- TiledDrawable throws unsupported operation if trying to draw rotated/scaled. #4005
- API Change: DragAndDrop now puts default position of drag actor at pointer location. The original default offset from the pointer was (14, -20).
- Added ShaderProgramLoader for AssetManager.
- BoundingBox#isValid now returns also true when min==max, see: https://github.com/libgdx/libgdx/pull/4460

[1.9.4]
- Moved snapping from ProgressBar to Slider to prevent snapping when setting the value programmatically.
- Bullet: added btSoftBody#getLinkCount() and btSoftBody#getLink(int), see https://github.com/libgdx/libgdx/issues/4152
- API Change: Wrapping for scene2d's HorizontalGroup and VerticalGroup.
- Fix hiero problem with certain unicode characters. See https://github.com/libgdx/libgdx/issues/4202
- Switched to RoboVM fork 2.2.0, fixes incompatibility with Android Gradle plugin and iOS 9.3.4

[1.9.3]
- Switched to MobiDevelop's RoboVM fork (http://robovm.mobidevelop.com)
- Addition of Intel Multi-OS Engine backend for deploying to iOS
- Updated iOS native build scripts to iOS 9.3 and TVOS 9.2
- API Addition: GestureDetector#pinchStop() called when no longer pinching
- API Addition: Gdx.graphics.setUndecorated/setResizable API added to Graphics https://github.com/libgdx/libgdx/pull/3847
- API Addition: Gdx.graphics.getGLVersion(), grab the GL version and implementation type. https://github.com/libgdx/libgdx/pull/3788
- API Change: Lwjgl3WindowListener -> filesDropped(String[] files) adds drag'n drop support for the lwjgl3 backend
- Added isComplete() to ParticleEffect to make it easier to know when all the emitters are done, behaves the same as in the 2D API.
- API Change: renamed Lwjgl3WindowListener.windowIsClosing() to closeRequested() to better communicate its intent.
- Add IndexData.updateIndices method to increase performance when used with IndexBufferObjectSubData. 
- Added FlushablePool
- Added ShapeCache see https://github.com/libgdx/libgdx/pull/3953
- API Change: moved shape builder logic out of MeshBuilder, see: https://github.com/libgdx/libgdx/pull/3996
- API Change: changed copy constructor OrderedMap(ObjectMap) to OrderedMap(OrderedMap)
- API Change: Table reset now calls clearChildren, not clear.
- Fixed crashes in AndroidMusic.java when isPlaying is called. Errors are now logged only rather than crashing the app.
- Added emulation of ScreenUtils for GWT
- Improved performance of glReadPixels() on GWT. New method is 20-30 times faster
- Fixed crash on Mac when using LWJGL2, custom cursors and embedding the game in an AWT window
- Fixed getDisplayModes(Monitor monitor) returning wrong data on LWJGL2 backend
- Fixed Gdx.input.getCurrentEventTime() not being set on LWJGL3, fixes GestureDetector and flick scroll not working
- Fixed not being able to select non-latin characters in TextFields
- Bullet: added CustomActionInterface, see https://github.com/libgdx/libgdx/pull/4025
- Add window size limits option to LWJGL3 app and window configurations
- Add handling of tag "<objectgroup>" within tags "<tile>" in TmxMap loaders.

[1.9.2]
- Added TextureArray wrapper see https://github.com/libgdx/libgdx/pull/3807
- Fixed bug in AndroidGL20.cpp which cast a pointer to a 32-bit int. Crash on 64-bit ARM, but only for a specific code path and address...
- Fixed multiple controllers registering on same index with LWJGL3, see https://github.com/libgdx/libgdx/issues/3774
- Fixed the FreeTypeFontGenerator texture bleeding, see https://github.com/libgdx/libgdx/issues/3521

[1.9.1]
- API Change: Override GwtApplication#createApplicationListener() to create your ApplicationListener
  on GWT, overriding GwtApplication#getApplicationListener() isn't needed anymore, see https://github.com/libgdx/libgdx/issues/3628
- Fixed ARM64 and x86_64 binaries for Android

[1.9.0]
- API Change: Lwjgl3ApplicationConfiguration#setBackbufferConfig -> setBackBufferConfig
- Fixed HexagonalTiledMapRenderer, see https://github.com/libgdx/libgdx/pull/3654
- Added support for locking the screen orientation in GWT, see https://github.com/libgdx/libgdx/pull/3633
- Added Gdx-Kiwi and gdx-lml to extensions, see https://github.com/libgdx/libgdx/pull/3597
- Added Gyroscope support in Input, implemented for Android, see https://github.com/libgdx/libgdx/pull/3594
- Fixed touch mapping on iOS, see https://github.com/libgdx/libgdx/pull/3590
- Added orientation to Box2D Transform class, see https://github.com/libgdx/libgdx/pull/3308
- Added system cursors to GWT, fix 'Ibeam' system cursor not working on LWJGL3.
- Added experimental AndroidApplicationConfiguration#useGL30 and IOSApplicationConfiguration#useGL30 for testing OpenGL ES 3.0 support on mobile devices, do not use in production.
- Fix broken kerning for FreeType fonts, see https://github.com/libgdx/libgdx/pull/3756
- Added ARM64 and x86_64 binaries for Android
- API Addition: FreeTypeFontParameter has an additional field for tweaking hinting, see https://github.com/libgdx/libgdx/pull/3757

[1.8.0]
- API Change: Rewrote FreeType shadow rendering (much better).
- Added spaceX/Y to FreeType fonts.
- Higher quality FreeType font rendering.
- Hiero updated to v5, now with FreeType support and other new features!
- GlyphLayout now allocates much, much less memory when processing long text that wraps.
- Added LWJGL 3 backend, see https://github.com/libgdx/libgdx/issues/3673 for more info.
- Added Graphics#getBackBufferWidth and Graphics#getBackBufferHeight for HDPI handling
- API Change: Added HdpiUtils. Instead of calling GL20#glViewport and GL20#glScissor yourself
  please use HdpiUtils instead. It will ensure that you handle HDPI monitors correctly when
  using those OpenGL functions. On HDPI monitors, the size reported by Gdx.graphics 
  getWidth/getHeight is in logical coordinates as dictated by the operating system, usually half
  the HDPI resolution. The OpenGL drawing surface works in backbuffer coordinates at the full
  HDPI resolution. If you pass logical coordinates to glViewport and glScissor, you only 
  affect a quarter of the real backbuffer size. Use HdpiUtils instead, it will do the right thing, while letting you continue to work in logical (aka returned by Gdx.graphics.getWidth/getHeight) coordinates.
- API Change: Graphis#getDesktopDisplayMode() has been renamed to Graphics#getDisplayMode() and
  returns the current display mode of the monitor the window is shown on (primary monitor on
  all backends except LWJGL3, which supports real multi-monitor setups).
- API Change: Graphics#getDisplayModes() return the display modes of the monitor the monitor
  the window is shown on (primary monitor on all backends except LWJGL3 which supports real
  multi-monitor setups).
- API Change: Graphics#setDisplayMode(DisplayMode) has been renamed to 
  Graphics#setFullscreenMode(). If the window is in windowed mode, it will be switched 
  to fullscreen mode on the monitor from which the DisplayMode stems from.
- API Change: Graphics#setDisplayMode(int, int, boolean) has been renamed to 
  Graphics#setWindowedMode(int, int). This will NOT allow you to switch to fullscreen anymore, 
  use Graphics#setFullscreenMode() instead. If the window is in fullscreen mode, it will be
  switched to windowed mode on the monitor the window was in fullscreen mode on.
 - API Addition: Graphics#Monitor, represents a monitor connected to the machine the app is
  running on. A monitor is defined by a name and it's position relative to other connected
  monitors. All backends except the LWJGL3 backend will report only the primary monitor
 - API Addition: Graphics#getPrimaryMonitor() returns the primary monitor you usually want
  to work with.
 - API Addition: Graphics#getMonitor() returns the monitor your app's window is shown on,
  which may not be the primary monitor in >= 2 monitor systems. All backends except the 
  LWJGL3 backend will report only the primary monitor.
 - API Addition: Graphics#getMonitors() returns all monitors connected to the system. All
  backends except the LWJGL3 backend will only report the primary monitor.
 - API Addition: Graphics#getDisplayMode(Monitor) returns the display mode of the monitor
  the app's window is shown on. All backends except the LWJGL3 backend will report the
  primary monitor display mode instead of the actual monitor's display mode. Not a problem
  as all other backends run on systems with only a single monitor so far (primary monitor).
- Added option to include credentials on cross-origin http requests (used only for GWT backend).
- Added option to specify crossorigin attribute when loading images with AssetDownloader (GWT), see #3216.
- API Change: removed Sound#setPriority, this was only implemented for the Android backend. However, Android itself never honored priority settings.
- API Change: cursor API has been cleaned up. To create a custom cursor, call Graphics#newCursor(), to set the custom cursor call Graphics#setCursor(), to set a system cursor call Graphics#setSystemCursor(). The Cursor#setSystemCursor method has been removed as that was not the
right place. Note that cursors only work on the LWJGL, LWJGL3 and GWT backends. Note that system cursors only fully work on LWJGL3 as the other two backends lack a means to set a specific system cursor. These backends fall back to displaying an arrow cursor when setting any system cursor.
- API Addition: Added Lwjgl3WindowListener, allows you to hook into per-window iconficiation, focus and close events. Also allows you to prevent closing the window when a close event arrives.

[1.7.2]
- Added AndroidAudio#newMusic(FileDescriptor) to allow loading music from a file descriptor, see #2970
- Added GLOnlyTextureData, which is now the default for FrameBuffer and FrameBufferCubemap, see #3539
- Added rotationChanged() for Actor class, called when rotation changes, see https://github.com/libgdx/libgdx/pull/3563
- Fixed crash on MacOS when enumerating connected gamepads.
- ParticleEmitter no longer says it's complete when it's set to continuous, see #3516
- Improved JSON parsing and object mapping error messages.
- Updated FreeType from version 2.5.5 to 2.6.2.
- Fixed corrupt FreeType rendering for some font sizes.
- API Change: FreeTypeFontParameter has new fields for rendering borders and shadows.
- FreeTypeFontParameter can render much better fonts at small sizes using gamma settings.
- BitmapFont can now render missing (tofu) glyph for glyphs not in the font.
- FreeTypeFontGenerator depreacted methods removed.
- Fixed BitmapFont color tags changing glyph spacing versus not using color tags. BitmapFont#getGlyphs has a new paramter. See #3455.
- Skin's TintedDrawable now works with TiledDrawable. #3627
- Updated jnigen to Java Parser 2.3.0 (http://javaparser.github.io/javaparser/).
- FreeType fonts no longer look terrible at small size. This is a big deal!
- Updated to RoboVM 1.12.0, includes tvOS support!

[1.7.1]
- Fixes AtlasTmxMapLoader region name loading to tileset name instead of filename
- Changes TiledMapPacker output, region names are tileset names, adjusts gid, defaults to one atlas per map
- API Change: members of Renderable and MeshPart are changed, see https://github.com/libgdx/libgdx/pull/3483
- Added Vector#setToRandomDirection(), see #3222
- Updated to stb_image v2.08
- Added Node#copy(), used when creating a ModelInstance from a Model to allow using custom nodes
- Add ModelCache, see https://github.com/libgdx/libgdx/wiki/ModelCache
- Updated bullet to v2.83.6
- Updated to RoboVM 1.9, for free life-time license read http://www.badlogicgames.com/wordpress/?p=3762

[1.7.0]
- Gdx.input.setCursorImage removed, replaced with Gdx.graphics.setCursor and Gdx.graphics.newCursor see https://github.com/libgdx/libgdx/pull/2841/
- Fixed an issue with UTF8 decoding in GWT emulation of InputStreamReader
- Updated to RoboVM 1.8 for iOS 9 support.

[1.6.5]
- Objects from animated tiles in TMX maps are now supported.
- Made possible to use any actor for tooltips.
- Improved cross-platform reflection api for annotations.
- NinePatch#scale now also scales middle patch size.
- GLFrameBuffer is now abstract, renamed setupTexture to createColorTexture, added disposeColorTexture
- Added LwjglApplicationConfiguration#gles30Context*Version, see https://github.com/libgdx/libgdx/pull/2941
- Added OpenGL error checking to GLProfiler, see https://github.com/libgdx/libgdx/pull/2889
- Updated to RoboVM 1.6

[1.6.4]
- TextField cursor and selection size changed. https://github.com/libgdx/libgdx/commit/2a830dea348948d2a37bd8f6338af2023fec9b09
- FreeTypeFontGenerator setting to improve shadows and borders.
- ScrollPane scrolls smoothly when the scrolled area is much larger than the scrollbars.
- TexturePacker sorts page regions by name.
- GlyphLayout text wrapping changed to not trim whitespace. https://github.com/libgdx/libgdx/commit/ee42693da067da7c5ddd747f051c1423d262cb96
- Fixed BitmapFont computing space width incorrectly when padding is used and no space glyph is in the font.
- Fixed TextArea cursor and selection drawing positions.
- Fixed ActorGestureListener pan and zoom when the actor is rotated or scaled.
- Fixed TextField for non-pixel display.
- Allow ellipsis string to be set on Label.
- AssetManager gets hook for handling loading failure.
- TextField now fires a ChangeEvent when the text change. Can be cancelled too!
- Added tooltips to scene2d.ui.
- Updated to RoboVM 1.5

[1.6.3]
- Updated to RoboVM 1.4

[1.6.2]
- API Change: TiledMapImageLayer now uses floats instead of ints for positioning
- API Change: Added GLFrameBuffer and FrameBufferCubemap: Framebuffer now extends GLFramebuffer, see #2933

[1.6.1]
- Added optional hostname argument to Net.newServerSocket method to allow specific ip bindings for server applications made with gdx.
- Changed the way iOS native libs are handled. Removed updateRoboVMXML and copyNatives task from ios/build.gradle. Instead natives are now packaged in jars, within the META-INF/robovm/ios folder. Additionally, a robovm.xml file is stored there that gets merged with the project's robovm.xml file by RoboVM.

[1.6.0]
- API Change: GlyphLayout xAdvances now have an additional entry at the beginning. This was required to implement tighter text bounds. #3034
- API Change: Label#getTextBounds changed to getGlyphLayout. This exposes all the runs, not just the width and height.
- In the 2D ParticleEditor, all chart points can be dragged at once by holding ctrl. They can be dragged proportionally by holding ctrl-shift.
- Added Merge button to the 2D ParticleEditor, for merging a loaded particle effect file with the currently open particle effect.
- Added ability to retrieve method annotations to reflection api
- Added PixmapPacker.updateTextureRegions() method.
- Added ability to pack "anonymous" pixmaps into PixmapPacker, which will appear in the generated texture but not a generated or updated TextureAtlas
- Added PixmapPacker.packDirectToTexture() methods.
- API Change: PixmapPacker.generateTextureAtlas(...) now returns an atlas which can be updated with subsequent calls to PixmapPacker.updateTextureAtlas(...)
- API Change: FreeTypeFontGenerator.generateFont(...) now works with a user-provided PixmapPacker.
- Added DirectionalLightsAttribute, PointLightsAttribute and SpotLightsAttribute, removed Environment#directionalLights/pointLights/spotLights, added Environment#remove, lights are now just like any other attribute. See also https://github.com/libgdx/libgdx/wiki/Material-and-environment#lights
- API Change: BitmapFont metrics now respect padding. #3074
- Update bullet wrapper to v2.83
- Added AnimatedTiledMapTile.getFrameTiles() method

[1.5.6]
- API Change: Refactored Window. https://github.com/libgdx/libgdx/commit/7d372b3c67d4fcfe4e82546b0ad6891d14d03242
- Added VertexBufferObjectWithVAO, see https://github.com/libgdx/libgdx/pull/2527
- API Change: Removed Mesh.create(...), use MeshBuilder instead
- API Change: BitmapFontData, BitmapFont, and BitmapFontCache have been refactored. http://www.badlogicgames.com/wordpress/?p=3658
- FreeTypeFontGenerator can now render glyphs on the fly.
- Attribute now implements Comparable, custom attributes might need to be updated, see: https://github.com/libgdx/libgdx/wiki/Material-and-environment#custom-attributes
- API Change: Removed (previously deprecated) GLTexture#createTextureData/createGLHandle, Ray#getEndPoint(float), Color#tmp, Node#parent/children, VertexAttribute#Color(), Usage#Color, ModelBuilder#createFromMesh, BoundingBox#getCenter()/updateCorners()/getCorners(), Matrix4.tmp

[1.5.5]
- Added iOS ARM-64 bit support for Bullet physics
- 3D Animation, NodeAnimation keyframes are separated into translation, rotation and scaling
- Added capability to enable color markup from inside skin json file.
- Exposed method ControllerManager#clearListeners on Controllers class
- Net#openURI now returns a boolean to indicate whether the uri was actually opened.
- DefaultShader now always combines material and environment attributes
- Added ShapeRenderer constructor to pass a custom shader program to ImmediateModeRenderer20.
- API Change: Group#toString now returns actor hierarchy. Group#print is gone.
- Added SpotLight class, see https://github.com/libgdx/libgdx/pull/2907
- Added support for resolving file handles using classpaths (ClasspathFileHandleResolver)

[1.5.4]
- Added support for image layers in Tiled maps (TiledMapImageLayer)
- Added support for loading texture objects from TMX Maps (TextureMapObject)
- Added support for border and shadow with FreeTypeFontGenerator - see https://github.com/libgdx/libgdx/pull/2774
- Now unknown markup colors are silently ignored and considered as normal text.
- Updated freetype from version 2.4.10 to 2.5.5
- Added 3rd party extensions to setup application, see 
- Updated to RoboVM 1.0.0-beta-04
- Updated to GWT 2.6.1, sadly GWT 2.7.0 isn't production ready yet.

[1.5.3]
- API Change: TextField#setRightAlign -> TextField#setAlignment
- I18NBundle is now compatible with Android 2.2
- Fixed GWT reflection includes for 3D particles
- 3D ParticleEffectLoader registered by default
- Added HttpRequestBuilder, see https://github.com/libgdx/libgdx/pull/2698
- Added LwjglApplicationConfiguration.useHDPI for Mac OS X with retina displays. Allows you to get "real" pixel coordinates for mouse and display coordinates.
- Updated RoboVM to 1.0.0-beta-03

[1.5.2]
- Fixed issue #2433 with color markup and alpha animation. 
- Fixed natives loading for LWJGL on Mac OS X

[1.5.1]
- Gradle updated to 2.2
- Android Gradle tooling updated to 1.0.0
- API Change: Switched from Timer to AnimationScheduler for driving main loop on GWT. Removed fps field from GwtApplicationConfiguration to instead let the browser choose the most optimal rate.
- API Change: Added pause and resume handling on GWT backend. When the browser supports the page visibility api, pause and resume will be called when the tab or window loses and gains visibility.
- API Change: Added concept of target actor, separate from the actor the action is added to. This allows an action to be added to one actor but affect another. This is useful to create a sequence of actions that affect many different actors. Previously this would require adding actions to each actor and using delays to get them to play in the correct order.
- Added 64-bit support for iOS sim and device
- Deprecated Node#children and Node#parent, added inheritTransform flag and methods to add/get/remove children
- API Change: By default keyframes are no longer copied from Model to ModelInstance but shared instead, can be changed using the `ModelInstance.defaultShareKeyframes` flag or `shareKeyframes` constructor argument.
- JSON minimal format now makes commas optional: newline can be used in place of any comma.
- JSON minimal format is now more lenient with unquoted strings: spaces and more are allowed.
- API Change: Added support for KTX/ZKTX file format, https://github.com/libgdx/libgdx/pull/2431
- Update stb_image from v1.33 to v1.48, see https://github.com/libgdx/libgdx/pull/2668
- Bullet Wrapper: added Gimpact, see https://github.com/libgdx/libgdx/issues/2619
- API Addition: Added MeshPartBuilder#addMesh(...), can be used to more easily combine meshes/models
- Update to LWJGL 2.9.2, fixes fullscreen mode on "retina" displays
- Fixes to RoboVM backend which would crash if accelerometer is used.

[1.5.0]
- API Addition: IOSInput now uses CMCoreMotion for accelerometer and magnetometer
- API Addition: Added getter for UITextField on IOS for keyboard customization 
- API Addition: Added ability to save PixmapPackers to atlas files. See PixmapPackerIO.
- API Addition: Added HttpRequestHeader and HttpResponseHeader with constants for HTTP headers.
- API Addition: HttpRequest is now poolable.
- New PNG encoder that supports compression, more efficient vertical flipping, and minimal allocation when encoding multiple PNGs.
- API Change: Label#setEllipse -> Label#setEllipsis.
- API Change: BatchTiledMapRenderer *SpriteBatch fields and methods renamed to *Batch
- API Change: ScrollPane#scrollToCenter -> ScrollPane#scrollTo; see optional boolean arguments centerHorizontal and centerVertical (scrollToCenter centered vertically only).
- API Change: Changed Input#getTextInput to accept both text and hint, removed Input#getPlaceholderTextInput.
- Bug Fix: Fixed potential NPE with immersive mode in the Android fragment backend. 
- iOS backend now supports sound ids, thanks Tomski!


[1.4.1]
- Update to the Gradle Integration plugin nightly build if you are on Eclipse 4.4.x!
- Update Intellij IDEA to 13.1.5+, because Gradle!
- Updated to Gradle 2.1 and Android build tools 20, default Android version to 20. You need to install the latest Android build tools via the SDK manager
- API Change: deprecation of bounding box methods, see https://github.com/libgdx/libgdx/pull/2408
- Added non-continuous rendering to iOS backend, thanks Dominik!
- Setup now uses Gradle 2.1 with default Android API level 20, build tools 20.0.0
- Non-continuous renderering implemented for iOS
- Added color markup support for scene2d label and window title.
- API Change: removed default constructor of DecalBatch, removed DefaultGroupStrategy
- Updated to latests RoboVM release, 1.0.0-alpha-04, please update your RoboVM plugins/installations
- Reduced I18NBundle loading times on Android and bypassed unclosed stream on iOS. 
- Removed the gdx-ai extension from the libGDX repository. Now it lives in its own repository under the libGDX umbrella, see https://github.com/libgdx/gdx-ai
- API Addition: Added randomSign and randomTriangular methods to MathUtils.
- API Addition: Decal has now a getter for the Color.
- API Addition: now I18NBundle can be set so that no exception is thrown when the key can not be found.
- API Addition: added annotation support in reflection layer, thanks code-disaster! https://github.com/libgdx/libgdx/pull/2215
- API Addition: shapes like Rect, Circle etc. now implement Shape2D interface so you can put them all into a single collection https://github.com/libgdx/libgdx/pull/2178 
- API Addition: bitmap fonts can now be loaded from an atlas via AssetManager/BitmapFontLoader, see https://github.com/libgdx/libgdx/pull/2110
- API Change: updated to RoboVM 1.0.0-SNAPSHOT for now until the next alpha is released.
- API Change: Table now uses padding from its background drawable by default. https://github.com/libgdx/libgdx/issues/2322
- Drawables now know their names, making debugging easier.
- API Change: Table fill now respects the widget's minimum size.
- Texture packer, fixed image size written to atlas file.
- API Change: Cell no longer uses primitive wrappers in public API and boxing is minimized.
- API Addition: TextureAttribute now supports uv transform (texture regions).
- API Change: Added parameters to Elastic Interpolation.
- API Change: Removed Actor#setCenterPosition, added setPosition(x,y,align).
- API Change: JsonReader, forward slash added to characters an unquoted strings cannot start with.
- API Change: Stage#cancelTouchFocus(EventListener,Actor) changed to cancelTouchFocusExcept.
- API Change: Json/JsonWriter.setQuoteLongValues() quotes Long, BigDecimal and BigInteger types to prevent truncation in languages like JavaScript and PHP.

[1.3.1]
- API change: Viewport refactoring. https://github.com/libgdx/libgdx/pull/2220
- Fixed GWT issues

[1.3.0]
- Added Input.isKeyJustPressed.
- API Addition: multiple recipients are now supported by MessageDispatcher, see https://github.com/libgdx/libgdx/wiki/Message-Handling#multiple-recipients
- API Change: State#onMessage now takes the message receiver as argument.
- API Addition: added StackStateMachine to the gdx-ai extension.
- API change: ShapeRenderer: rect methods accept scale, more methods can work under both line and fill types, auto shape type changing.
- API change: Built-in ShapeRenderer debugging for Stage, see https://github.com/libgdx/libgdx/pull/2011
- Files#getLocalStoragePath now returns the actual path instead of the empty string synonym on desktop (LWJGL and JGLFW).
- Fixed and improved xorshift128+ PRNG implementation.
- Added support for Tiled's animated tiles, and varying frame duration tile animations.
- Fixed an issue with time granularity in MessageDispatcher.
- Updated to Android API level 19 and build tools 19.1.0 which will require the latest Eclipse ADT 23.02, see http://stackoverflow.com/questions/24437564/update-eclipse-with-android-development-tools-23 for how things are broken this time...
- Updated to RoboVM 0.0.14 and RoboVM Gradle plugin version 0.0.10
- API Addition: added FreeTypeFontLoader so you can transparently load BitmapFonts generated through gdx-freetype via AssetManager, see https://github.com/libgdx/libgdx/blob/master/tests/gdx-tests/src/com/badlogic/gdx/tests/FreeTypeFontLoaderTest.java
- Preferences put methods now return "this" for chaining
- Fixed issue 2048 where MessageDispatcher was dispatching delayed messages immediately.
- API Addition: 3d particle system and accompanying editor, contributed by lordjone, see https://github.com/libgdx/libgdx/pull/2005
- API Addition: extended shape classes like Circle, Ellipse etc. with hashcode/equals and other helper methods, see https://github.com/libgdx/libgdx/pull/2018
- minor API change (will not increase minor revision number): fixed a bug in handling of atlasPrefixes, https://github.com/libgdx/libgdx/pull/2023
- Bullet: btManifoldPoint member getters/setters changed from btVector3 to Vector3, also it is no longer pooled, instead static instances are used for callback methods
- Added Intersector#intersectRayRay to detect if two 2D rays intersect, see https://github.com/libgdx/libgdx/pull/2132
- Bullet: ClosestRayResultCallback, AllHitsRayResultCallback, LocalConvexResult, ClosestConvexResultCallback and subclasses now use getter/setters taking a Vector3 instead of btVector3, see https://github.com/libgdx/libgdx/pull/2176
- 2d particle system supports pre-multiplied alpha.
- Bullet: btIDebugDrawer/DebugDrawer now use pooled Vector3 instances instead of btVector3, see https://github.com/libgdx/libgdx/issues/2174

[1.2.0]
- API Addition: Some OpenGL profiling utilities have been added, see https://github.com/libgdx/libgdx/wiki/Profiling
- API Addition: A FreeTypeFontGeneratorLoader has been added to the gdx-freetype extension
- API change: Animation#frameDuration and #animationDuration are now hidden behind a getter/setter and dynamic
- API Addition: Vector#setZero
- API Addition: gdx-ai, extension for AI algorithms. Currently supports FSMs, see https://github.com/libgdx/libgdx/wiki/Artificial-Intelligence
- API change: TableLayout has been forked and integrated into libgdx more tightly, see http://www.badlogicgames.com/wordpress/?p=3458
- API Addition: added equals/hashCode methods to Rectangle, may break old code (very, very unlikely)
- API Addition: scene2D Actors now have a setCenterPosition method, see https://github.com/libgdx/libgdx/pull/2000

[1.1.0]
- Updated to RoboVM 0.0.13 and RoboVM Gradle plugin 0.0.9
- Big improvements to setup-ui and build times in Intellij IDEA https://github.com/libgdx/libgdx/pull/1865
- Setup now uses android build tools version: 19.1.0
- BitmapFontCache now supports in-string colored text through a simple markup language, see https://github.com/libgdx/libgdx/wiki/Color-Markup-Language
- Added i18n localization/internationalization support, thanks davebaol, see https://github.com/libgdx/libgdx/wiki/Internationalization-and-Localization
- Possibility to override density on desktop to simulate mobile devices, see https://github.com/libgdx/libgdx/pull/1825
- Progressive JPEG support through JPGD (https://code.google.com/p/jpeg-compressor/).
- Mavenized JGLFW backend
- Box2D: Added MotorJoint and ghost vertices on EdgeShape
- Updated GWT Box2D to latest version
- Updated native Box2D to latest version 2.3.1, no API changes
- API change: Matrix4.set(x,y,z, translation) changed, z axis is no more flipped
- API addition: Matrix4.avg(Matrix4[],float[]) that lets weighted averaging multiple matrices, Quaternion.slerp(Quaternion[],float[]) that lets weighted slerping multiple Quaternions
- fixed the long standing issue of the alpha=1 not actually being fully opaque, thanks kalle! https://github.com/libgdx/libgdx/issues/1815
- down to 25 issues on the tracker, 8 bugs, 17 enhancement requests :)


[1.0.1]
- updated to RoboVM 0.12 (and so should you!)
- fixed GC issues on iOS with regards to touch (thanks Niklas!), see https://github.com/libgdx/libgdx/pull/1758
- updated gwt gradle plugin to 0.4, android build tools to 0.10, gradle version to 1.11
- Tiled maps are now always y-up
- Tiled maps now support drawing offsets for tiles
- FileHandle#list is now supported in GWT!
- FileHandle#list now supports FileFilters
- Controllers now reinitialize on the desktop when switching between windowed/fullscreen
- added a Texture unpacker that will extract all images from a texture atlas, see https://github.com/libgdx/libgdx/pull/1774
- updates to gdx-setup
- CustomCollisionDispatcher in bullet, see https://github.com/libgdx/libgdx/commit/916fc85cecf433c3461b458e00f8afc516ad21e3

[1.0.0]
- Box2D is no longer in the core, it has been moved to an extension. See http://www.badlogicgames.com/wordpress/?p=3404
- Merged gdx-openal project into gdx-backend-lwjgl
- Now LoadedCallback in AssetLoaderParameters is always called after loading an asset from AssetManager, even if the asset is already loaded
- Added Payload as a new parameter to Source.dragStop, see https://github.com/libgdx/libgdx/pull/1666
- You can now load PolygonRegions via AssetLoader,  see https://github.com/libgdx/libgdx/pull/1602
- implemented software keyboard support in RoboVM iOS backend
- Fixed an issue where key event timestamp is not set by the android backend.
- scene2d.ui, added to TextArea the preferred number of rows used to calculate the preferred height.
- scene2d.actions, fixed infinite recursion for event listener's handle(event).
- Various Quaternion changes.
- scene2d.ui, fixed a drawing issue with knobBefore when there's no knob (typical progress bar).
- Various MeshBuilder fixes and additions.
- Math package: added cumulative distribution.
- Fixed Music isPlaying() on iOS when is paused.
- Added support for C-style comments to JsonReader (mainly used for json skin files).
- Support for resource removal from Skin objects.
- Added fling gesture to generate fling in scrollpane.
- Vector classes now have mulAdd method for adding pre-multiplied values
- Vector implementations no longer use squared value for margin comparisons, see: isZero(float margin), isUnit(float margin).
- Vector2 now has isUnit and isZero methods (copied from Vector3)
- Removed deprecated methods from Vector classes.
- Added new headless backend for server applications
- Support 'scaledSize' as a json skin data value for BitmapFont
- Added setAlpha(float a) method to Sprite class
- Added Input.Keys.toString(int keycode) and Input.Keys.valueOf(String keyname) methods
- Added Immersive Mode support to Android backend
- Added userObject to Actor in scene2d, allowing for custom data storage
- Altered Android's hide status bar behavior
- Changed the way wakelocks are implemented. You no longer need any special permissions for the libgdx wakelock
- BitmapFontCache setColor changes to match SpriteBatch and friends. http://www.badlogicgames.com/forum/viewtopic.php?f=23&t=12112
- Changed ParticleEffect: the ParticleEffect.save method now takes a Writer instead of a File
- TexturePacker2 renamed to TexturePacker, added grid and scaling settings.
- Added support for custom prefrences on the desktop backends.
- Fixed double resume calls on iOS.
- Android Music no longer throws exceptions if MediaPlayer is null.
- PolygonSpriteBatch implements Batch.
- New scene2d actions: EventAction, CountdownEventAction.
- Adds cancelHttpRequest() method to Net interface
- Updated GWT/HTML5 Backend to GWT 2.6.0
- Minimal Android version is 2.2, see http://www.badlogicgames.com/wordpress/?p=3297
- Updated to LWJGL 2.9.1
- Can now embed your libgdx app as a fragment, more info on the wiki
- scene2d.ui, renamed Actor methods translate, rotate, scale, size to moveBy, rotateBy, scaleBy, sizeBy. May have conflicts with Actions static import, eg you'll need to use "Actions.moveBy"
- scene2d.ui, Table background is now drawn usign the table's transform
- scene2d.ui, added Container which is similar to a Table with one cell, but more lightweight
- Added texture filters and mip map generation to BitMapFontLoader and FreeTypeFontGenerator
- scene2d.ui, VerticalGroup and HorizontalGroup got pad, fill and an API similar to Table/Container
- Removed OpenGL ES 1.0, 1.1 support; see http://www.badlogicgames.com/wordpress/?p=3311
- Added OpenGL ES 3 support
- Updated Android backend, demos, tests to 4.4
- Added Viewport, changed Stage to have a Viewport instead of a Camera (API change, see http://www.badlogicgames.com/wordpress/?p=3322 ).
- Changed play mode constants of Animation class to enumeration, see http://www.badlogicgames.com/wordpress/?p=3330
- Updated to RoboVM 0.0.11 and RoboVM Gradle plugin 0.0.6, see http://www.badlogicgames.com/wordpress/?p=3351
- Updated to Swig 3.0 for Bullet, disabled SIMD on Mac OS X as alignements are broken in Bullet, see https://github.com/libgdx/libgdx/pull/1595
- TextureData can only be Custom or Pixmap; compressed image files are considered custom

[0.9.9]
- added setCursorImage method to Input interface to support custom mouse cursors on the desktop
- removed Xamarin backend, see http://www.badlogicgames.com/wordpress/?p=3213
- added Select class for selecting kth ordered statistic from arrays (see Array.selectRanked() method)
- refactored Box2D to use badlogic Arrays instead of java.util.ArrayLists
- MipMapGenerator methods now don't take disposePixmap argument anymore
- added GLTexture, base class for all textures, encapsulates target (2d, cubemap, ...)
- added CubeMap, 6 sided texture
- changed TextureData#consumeCompressedData, takes target now
- added RoboVM backend jar and native libs (libObjectAL, libgdx, in ios/ folder of distribution)
- added RoboVM backend to build
- changed Bullet wrapper API, see http://www.badlogicgames.com/wordpress/?p=3150
- changed MusicLoader and SoundLoader to be asynchronous loaders
- changed behaviour of Net#sendHttpRequest() so HttpResponseListener#handleHttpResponse() callback is executed in worker thread instead of main thread
- added Bresenham2, for drawing lines on an integer 2D grid
- added GridPoint2 and GridPoint3, representing integer points in a 2D or 3D grid
- added attribute location caching for VertexData/Mesh. Hand vertex attribs to a ShaderProgram, get back int[], pass that to Mesh
- added Android x86 builds, removed libandroidgl20.so, it's now build as part of gdx-core for Android
- changed method signature on Box2D World#getBodies and World#getJoints, pass in an Array to fill
- removed glGetShaderSource from GL20, use ShaderProgram#getVertexShaderSource/getFragmentShaderSource instead
- added reflection api
- added AsynchExecutor, execute tasks asynchronously. Used for GWT mainly.
- removed FileHandle#file(), has no business in there.
- removed box2deditor
- removed custom typedarrays in gwt backend
- added classpath files support for gwt backend (limited)
- moved AndroidWallpaperListener to Android Backend
- added new VertexAttribute Usage flags, bone weight, tangent, binormal. previously encoded as Usage.Generic. Also
  added field "unit" to VertexAttribute, used by texture coordinates and bone weights to specify index/unit.
- setup-ui template for iOS disables pngcrush, also updated wiki iOS article
- add Pixmap#fillTriangle via jni gdx2d_fill_triangle() to fill a triangle based on its vertices.
- add asynchronous download with continuous progress feedback to GWT asset preloader, see https://github.com/libgdx/libgdx/pull/409?w=1
- add capability to add/exclude package/classes GWT Reflection system, see https://github.com/libgdx/libgdx/pull/409?w=1
- add updated gdx-tiled-preprocessor, generate one single TextureAtlas for all the specified Tiled maps, see http://www.badlogicgames.com/forum/viewtopic.php?f=17&t=8911
- maps API, add new AtlasTiledMapLoader for loading maps produced by the tiled preprocessor tool
- ImageProcessor, TexturePacker2 now accepts BufferedImage objects as input
- TexturePacker2 now avoids duplicated aliases
- Updated to LWJGL 2.9.0
- refactored JSON API, see http://www.badlogicgames.com/wordpress/?p=2993
- Updated Box2D to the latest trunk. Body#applyXXX methods now take an additional boolean parameter.
- TmxMapLoader has a flag in Parameters that lets you specify whether to generate mipmaps
- Animation#isAnimationFinished was fixed to behave as per javadocs (ignores looping)
- remove GLU interface and implementations. Use Matrix4 et al instead. see http://www.badlogicgames.com/wordpress/?p=2886
- new maps API, see http://www.badlogicgames.com/wordpress/?p=2870
- removed static public tmp Vector2 instances, manage such temporary vars yourself, see http://www.badlogicgames.com/wordpress/?p=2840
- changed Scene2D Group#clear(), see http://www.badlogicgames.com/wordpress/?p=2837
- changed the build system, natives are now fetched from the build server, see http://www.badlogicgames.com/wordpress/?p=2821
- freetype extension supported on iOS, see http://www.badlogicgames.com/wordpress/?p=2819
- changed ShapeRenderer API, see http://www.badlogicgames.com/wordpress/?p=2809
- changed Actions.add to addAction, changed parameter order, and added removeAction, addListener, removeListener
- Box2d joints now allow for user data
- Changes to Intersector, Circle, Rectangle and BoundingBox for consistency in #overlap, #intersect and #contains methods, see https://github.com/libgdx/libgdx/pull/312
- Removed LwjglApplicationConfiguration CPU sync. Added foreground and background target framerate.
- scene2d, no longer use getters/setters internally for Actor x, y, width, height, scalex, scaley and rotation.
- Array, detect nested iterator usage and throw exception.
- Added getVolume to Music class and Android, IOS and GWT backends
- 1381, fixed JSON parsing of longs. In addition to Float, it now parses Long if no decimal point is found.
- Changed Array constructors that took an array to have offset and count
- scene2d, Actor parentToLocalCoordinates and localToParentCoordinates refactoring, see http://www.badlogicgames.com/forum/viewtopic.php?p=40441#p40441
- scene2d, Action#setActor no longer calls reset if the Action has no pool. This allows non-pooled actions to be add and removed from actors, restarted, and reused.
- ScrollBar#setForceOverscroll renamed to setForceScroll, as it affects more than just overscroll.
- ArrayMap#addAll renamed to putAll to match the other maps.
- Added ObjectSet and IntSet.
- Added completion listener to Music.
- Added Music#setPan.
- Sound#play and Sound#loop on Android now return -1 on failure, to match other backends.
- DelegateAction subclasses need to implement delegate() instead of act(). http://www.badlogicgames.com/forum/viewtopic.php?p=43576#p43576
- Added pause and resume methods to Sound.
- Changed AssetErrorListener#error to have AssetDescriptor to enable access to parameters of failed asset.
- Changed SelectBoxStyle to have ScrollPaneStyle and ListStyle for fully customizing the drop down list. http://www.badlogicgames.com/wordpress/?p=3110
- AssetLoader now takes a FileHandle that is the resolved file name. The AssetLoader no longer has to resolve the file name, so we can prevent it from being resolved twice.
- Rewrote EarClippingTriangulator to not allocate (no more Vector2s).
- Added ParticleEffectLoader to make AssetManager load ParticleEffects
- Added GeometryUtils, more Intersector functions, DelaunayTriangulator, ConvexHull.
- Added getBoundingBox to ParticleEffect
- EarClippingTriangulator changed to return triangle indices.
- PolygonSpriteBatch and friends refactored to use triangle indices.
- Added add(T, float), remove(int), remove(T) and clear() methods to BinaryHeap
- Bitmap Font changes:
	- FreeTypeFontGenerator allows you to specify the PixmapPacker now, to create an atlas with many different fonts (see FreeTypePackTest)
	- BitmapFont, BitmapFontCache and FreeTypeFontGenerator now support fonts with multiple texture pages. (see BitmapFontTest and FreeTypePackTest)
	- BitmapFontData.imagePath and getImagePath() is depreacted, use imagePaths[] and getImagePath(int) instead
	- Added two BitmapFont constructors for convenience; no need to specify flip boolean
	- Added getCache() to BitmapFont, for expert users who wish to use the BitmapFontCache (see BitmapFontTest)
	- FreeTypeFontGenerator now includes setMaxTextureSize and getMaxTextureSize to cap the generated glyph atlas size (default 1024)
- added render-hooks beginRender() and endRender() to BatchTiledMapRenderer
- Added panStop to GestureListener interface.
- ScissorStack#calculateScissors changed to take viewport, enabling it to work with glViewport.
- Added Bits#getAndClear, Bits#getAndSet and Bits#containsAll
- Added setX and setY to TextureAtlas.AtlasSprite so it matches expected behavior

[0.9.8]
- see http://www.badlogicgames.com/wordpress/?p=2791

[0.9.7]
- see http://www.badlogicgames.com/wordpress/?p=2664

[0.9.6]
- see http://www.badlogicgames.com/wordpress/?p=2513<|MERGE_RESOLUTION|>--- conflicted
+++ resolved
@@ -43,8 +43,6 @@
 - API Addition: UIUtils provides the constants UIUtils#isAndroid and UIUtils#isIos now.
 - Fixed: The behaving of TextFields and TextAreas new line and focus traversal works like intended on all platforms now.
 - API Change: Changed Base64Coder#encodeString() to use UTF-8 instead of the platform default encoding. See #6061
-<<<<<<< HEAD
-=======
 - Fixed: SphereShapeBuilder poles are now merged which removes lighting artifacts, see #6068 for more information.
 - API Change: Matrix3#setToRotation(Vector3, float float) now rotates counter-clockwise about the axis provided. This also changes Matrix3:setToRotation(Vector3, float) and the 3d particles will rotate counter-clockwise as well. 
 - API Change: TexturePacker uses a dash when naming atlas page image files if the name ends with a digit or a digit + 'x'.
@@ -58,7 +56,6 @@
 	- 32-bit: ARMv7/armhf
 	- 64-bit: ARMv8/AArch64
 - API Change: Removed arm abi from SharedLibraryLoader
->>>>>>> 742cc739
 
 [1.9.10]
 - API Addition: Allow target display for maximization LWJGL3 backend
