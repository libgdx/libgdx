--- conflicted
+++ resolved
@@ -20,9 +20,7 @@
 - Optimization of SpriteBatch in GL30 default modes, as indices do not need to be updated
 - Desktop: Added support for 8/32/64-bit PCM and MP3 WAVs
 - Desktop: Improved support for surround sound audio files (#6792)
-<<<<<<< HEAD
 - Fix: Order of error logs for: Lwjgl3ApplicationLogger, LwjglApplicationLogger and HeadlessApplicationLogger
-=======
 - Android: Added support for predictive back gesture (requires android:enableOnBackInvokedCallback="true" in manifest)
 - API Removal: Removed deprecated back and menu key methods. Use `setCatchKey` and `isCatchKey` instead.
 - Cache packed color on sprite to improve performance
@@ -56,7 +54,6 @@
 - Adds status detection for an httpRequest
 - Fix ANGLE GLES renderer on dekstop (#7274)
 - Architecture support: Support for Linux RISC-V has been added. The gdx-xxx-natives-desktop.jar files now also contain native libraries for this architecture.
->>>>>>> 892dee68
 
 [1.12.1]
 - LWJGL3 Improvement: Audio device is automatically switched if it was changed in the operating system.
