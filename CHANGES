--- conflicted
+++ resolved
@@ -25,11 +25,8 @@
 - API Deprecation: Deprecated constructors taking a "Class" for ParallelArray.ChannelDescriptor. Please use the constructors utilising "ArraySupplier". They offer more safety and can be used with the java 8 method reference syntax (e.g. MyClass[]::new)
 - iOS: Update to MobiVM 2.3.23
 - iOS: The MetalANGLE backend has been replaced by MetalANGLEKit which uses a newer ANGLE revision
-<<<<<<< HEAD
 - Fixed Container#setCullingArea.
-=======
 - iOS: Fixing issue where after setText is called on TextField, characters cannot be deleted until a new character is added.
->>>>>>> 987a7839
 
 [1.13.1]
 - [BREAKING CHANGE] Android: Since 1.13.0 libGDX requires setting `android.useAndroidX=true` in your gradle.properties file. In 1.13.1 it is NO longer needed to define the `androidx.core:core` dependency in your Android module.
