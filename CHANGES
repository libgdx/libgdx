[1.9.9]
- Update to Lwjgl 3.1.5! (Bad release)
- Update to Lwjgl 3.1.4
- Update android level we build against to 7.1 (API 25)
- API Change: gdx-tools no longer bundles dependencies to be compatible with java 9
<<<<<<< HEAD
- Skin JSON files can now use the simple names of classes, i.e. "BitmapFont" rather than "com.badlogic.gdx.graphics.g2d.BitmapFont". Custom classes can be added by overriding Skin.getJsonLoader() and calling json.setClassTag().
- Skin supports cascading styles in JSON. Use the "parent" property to tag another style by name to use its values as defaults. See https://github.com/libgdx/libgdx/blob/master/tests/gdx-tests-android/assets/data/uiskin.json for example.
- SkinLoader can be used on subclasses of Skin by overriding generateSkin(). 
=======
- API addition: Tree indentation can be customized.
- Fixed GlyphLayout not respecting BitmapFontData#down.
>>>>>>> 98a5240d

[1.9.8]
- Add iPhoneX images
- Fix MacOS issue with GL_ARB_texture_float extension check
- Fix AtlasTmxMapLoader tileset tile id offset
- Bullet: updated to 2.87, see: http://bulletphysics.org/wordpress/?p=485
- API Addition: Possibility to specify TexturePacker settings for resampling when scaling.
- API Addition: Support for customizing render buffer attachments in GLFrameBuffers
- API Change: Revert to constructors for GLFrameBuffers for easier customization

[1.9.7]
- Update to MobiVM(RoboVM) 2.3.3
- Add iOS 11 support
- Update to Lwjgl 3.1.3
- Update to MOE 1.4.0
- API Change: GLFrameBuffer has been refactored https://github.com/libgdx/libgdx/pull/4882. Create standard FrameBuffers with static methods. Customized FBOS with FrameBufferBuilder
- API addition: Tiled group layer support 
- Fix Tiled properties, offset parsing for image layers
- API addition: Added utility methods for Vector equals with epsilon
- Fix Animation backing array type
- Fix Mesh copying with 0 indices 
- Fix restoration of pooled particle effects scale
- Fix loss of controller listeners on reconnect
- Added basic kotlin project generation support in the setup tool
- API addition: Allow APK expansion to be used in fragments and activities
- API addition: Added color properties support from tiled maps
- API Change: Added rotation vector sensor support on Android
- API Change: GLProfiler refactored for OOP and lwjgl3 multi windows
- LWJGL3: The creation of additional windows via Lwjgl3Application.newWindow() is now deferred, with postRunnable(), until all existing windows have been updated. This fixes a potential native crash with NVidia GL drivers on Windows, presumably caused by a GL context conflict.
- API addition: Lwjgl3WindowListener.created() is called after a new window has been created. It's unsafe to call Lwjgl3Window functions in between Lwjgl3Application.newWindow() and this callback.
- Updated LWJGL3 backend to 3.1.3.
- Lwjgl3Graphics.setUndecorated() and Lwjgl3Graphics.setResizable() now delegate their work to the respective GLFW functions.
- API addition: ProgressBar.isVertical() - returns whether a progress bar is vertical or horizontal.
- API Change: SplitPane now by default does not allow the split amount to shrink children below their minimum sizes (cropping them). This behavior can be reverted by overriding clampSplitAmount or wrapping the children in Containers set to minSize(0) and fill(). SplitPane also now correctly includes the handle min size in its own min size calculations.
- API Change: SplitPane.getSplit() renamed to SplitPane.getSplitAmount() to match other getter and setter names.
- Improved internal Timer synchronization.
- API Change: List#drawItem, added float width parameter.
- API Addition: Make it possible to disable sound on the GWT-Backend with disableSound=true.
- API Change: ScrollPane setWidget deprecated in favor of setActor to match other APIs.
- API Change: removed JGLFW backend
- Fixed mixed up use of TexturePacker.Settings.stripWhitespaceX|Y.
- Added joystick POV support to LWJGL3 controller backend.
- Added support for 2d particles sprite animation.
- API Change: ParticleEmitter getSprite, setSprite, getImagePath, setImagePath are now getSprites, setSprites, getImagePaths, setImagePaths.
- Added support for 2d particles independant scale X and Y.
- API Change: ParticleEmitter getScale, matchSize are now getScaleX/getScaleY, matchSizeX/matchSizeY. Added scaleSize(float scaleX, float scaleY)
- API Change: Added iconDropped() callback to AndroidWallpaperListener.

[1.9.6]
- Fix performance regression in LWJGL3 backend, use java.nio instead of BufferUtils. Those are intrinsics and quite a bit faster than BufferUtils on HotSpot.
- Updated to latest Sound Manager 2
- Added mappings for Xbox 360 controller for Linux
- Separated error log for vertex/fragment shaders for easier debugging
- Minimum Android API level is now level 9 (Android 2.3)
- API addition: Configurable TexturePacker bleed iterations
- Updated IOS Multi-OS Engine backend to 1.3.6
- API Change: Pixmap.setBlending, Pixmap.setFilter are now instance methods
- VertexAttribute expert constructors exposed. Short types can now be used for attributes.

[1.9.5]
- Fix NPE swallowing "video driver unsupported" error on LWJGL 2 backend.
- Allow window icons to be set in Lwjgl3ApplicationConfiguration or Lwjgl3WindowConfiguration.
- Allow window icon and title to be changed in Lwjgl3Window
- API Addition: ApplicationLogger interface, allowing easier access to custom logging
- DefaultRenderableSorter accounts for center of Renderable mesh, see https://github.com/libgdx/libgdx/pull/4319
- Bullet: added FilterableVehicleRaycaster, see https://github.com/libgdx/libgdx/pull/4361
- Bullet: updated to 2.85, see: http://bulletphysics.org/wordpress/?p=456
- Updated iOS native build scripts to iOS 10.1 and TVOS 10.0
- API Addition: BitmapFont#blankLineScale.
- Fixed rounding of Drawables in ProgressBar. Allow rounding to be disabled with setRound().
- Updated LWJGL3 backend to LWJGL 3.1.0, see https://blog.lwjgl.org/lwjgl-3-1-0-released/
- LWJGL3 backend now supports non-continuous rendering, see https://github.com/libgdx/libgdx/pull/3772
- API Change: Lwjgl3WindowListener.refreshRequested() is called when the windowing system (GLFW) reports contents of a window are dirty and need to be redrawn.
- API Change: Lwjgl3WindowListener.maximized() is called when a window enters or exits a maximized state.
- API Change: Lwjgl3WindowListener.deiconified() removed, combined with .iconified().
- API Change: Lwjgl3Window.deiconify() renamed to .restore() since it can also be used to de-maximize a window.
- Lwjgl3Window now has a maximize() method, and windows can be started maximized using the window or app configuration's setMaximized() method.
- NinePatch can now be drawn rotated or scaled.
- NinepatchDrawable is now a TransformDrawable.
- API Change: Group add* methods no longer remove and re-add the actor if it is already in the group, instead they do nothing.
- API Change: g2d.Animation is now generic so it can support Drawables, PolygonRegions, NinePatches, etc. To fix existing code, specify the TextureRegion type in animation declarations (and instantiations in Java 6), i.e. Animation<TextureRegion> myAnimation = new Animation<TextureRegion>(...);
- TiledDrawable throws unsupported operation if trying to draw rotated/scaled. #4005
- API Change: DragAndDrop now puts default position of drag actor at pointer location. The original default offset from the pointer was (14, -20).
- Added ShaderProgramLoader for AssetManager.
- BoundingBox#isValid now returns also true when min==max, see: https://github.com/libgdx/libgdx/pull/4460

[1.9.4]
- Moved snapping from ProgressBar to Slider to prevent snapping when setting the value programmatically.
- Bullet: added btSoftBody#getLinkCount() and btSoftBody#getLink(int), see https://github.com/libgdx/libgdx/issues/4152
- API Change: Wrapping for scene2d's HorizontalGroup and VerticalGroup.
- Fix hiero problem with certain unicode characters. See https://github.com/libgdx/libgdx/issues/4202
- Switched to RoboVM fork 2.2.0, fixes incompatibility with Android Gradle plugin and iOS 9.3.4

[1.9.3]
- Switched to MobiDevelop's RoboVM fork (http://robovm.mobidevelop.com)
- Addition of Intel Multi-OS Engine backend for deploying to iOS
- Updated iOS native build scripts to iOS 9.3 and TVOS 9.2
- API Addition: GestureDetector#pinchStop() called when no longer pinching
- API Addition: Gdx.graphics.setUndecorated/setResizable API added to Graphics https://github.com/libgdx/libgdx/pull/3847
- API Addition: Gdx.graphics.getGLVersion(), grab the GL version and implementation type. https://github.com/libgdx/libgdx/pull/3788
- API Change: Lwjgl3WindowListener -> filesDropped(String[] files) adds drag'n drop support for the lwjgl3 backend
- Added isComplete() to ParticleEffect to make it easier to know when all the emitters are done, behaves the same as in the 2D API.
- API Change: renamed Lwjgl3WindowListener.windowIsClosing() to closeRequested() to better communicate its intent.
- Add IndexData.updateIndices method to increase performance when used with IndexBufferObjectSubData. 
- Added FlushablePool
- Added ShapeCache see https://github.com/libgdx/libgdx/pull/3953
- API Change: moved shape builder logic out of MeshBuilder, see: https://github.com/libgdx/libgdx/pull/3996
- API Change: changed copy constructor OrderedMap(ObjectMap) to OrderedMap(OrderedMap)
- API Change: Table reset now calls clearChildren, not clear.
- Fixed crashes in AndroidMusic.java when isPlaying is called. Errors are now logged only rather than crashing the app.
- Added emulation of ScreenUtils for GWT
- Improved performance of glReadPixels() on GWT. New method is 20-30 times faster
- Fixed crash on Mac when using LWJGL2, custom cursors and embedding the game in an AWT window
- Fixed getDisplayModes(Monitor monitor) returning wrong data on LWJGL2 backend
- Fixed Gdx.input.getCurrentEventTime() not being set on LWJGL3, fixes GestureDetector and flick scroll not working
- Fixed not being able to select non-latin characters in TextFields
- Bullet: added CustomActionInterface, see https://github.com/libgdx/libgdx/pull/4025
- Add window size limits option to LWJGL3 app and window configurations
- Add handling of tag "<objectgroup>" within tags "<tile>" in TmxMap loaders.

[1.9.2]
- Added TextureArray wrapper see https://github.com/libgdx/libgdx/pull/3807
- Fixed bug in AndroidGL20.cpp which cast a pointer to a 32-bit int. Crash on 64-bit ARM, but only for a specific code path and address...
- Fixed multiple controllers registering on same index with LWJGL3, see https://github.com/libgdx/libgdx/issues/3774
- Fixed the FreeTypeFontGenerator texture bleeding, see https://github.com/libgdx/libgdx/issues/3521

[1.9.1]
- API Change: Override GwtApplication#createApplicationListener() to create your ApplicationListener
  on GWT, overriding GwtApplication#getApplicationListener() isn't needed anymore, see https://github.com/libgdx/libgdx/issues/3628
- Fixed ARM64 and x86_64 binaries for Android

[1.9.0]
- API Change: Lwjgl3ApplicationConfiguration#setBackbufferConfig -> setBackBufferConfig
- Fixed HexagonalTiledMapRenderer, see https://github.com/libgdx/libgdx/pull/3654
- Added support for locking the screen orientation in GWT, see https://github.com/libgdx/libgdx/pull/3633
- Added Gdx-Kiwi and gdx-lml to extensions, see https://github.com/libgdx/libgdx/pull/3597
- Added Gyroscope support in Input, implemented for Android, see https://github.com/libgdx/libgdx/pull/3594
- Fixed touch mapping on iOS, see https://github.com/libgdx/libgdx/pull/3590
- Added orientation to Box2D Transform class, see https://github.com/libgdx/libgdx/pull/3308
- Added system cursors to GWT, fix 'Ibeam' system cursor not working on LWJGL3.
- Added experimental AndroidApplicationConfiguration#useGL30 and IOSApplicationConfiguration#useGL30 for testing OpenGL ES 3.0 support on mobile devices, do not use in production.
- Fix broken kerning for FreeType fonts, see https://github.com/libgdx/libgdx/pull/3756
- Added ARM64 and x86_64 binaries for Android
- API Addition: FreeTypeFontParameter has an additional field for tweaking hinting, see https://github.com/libgdx/libgdx/pull/3757

[1.8.0]
- API Change: Rewrote FreeType shadow rendering (much better).
- Added spaceX/Y to FreeType fonts.
- Higher quality FreeType font rendering.
- Hiero updated to v5, now with FreeType support and other new features!
- GlyphLayout now allocates much, much less memory when processing long text that wraps.
- Added LWJGL 3 backend, see https://github.com/libgdx/libgdx/issues/3673 for more info.
- Added Graphics#getBackBufferWidth and Graphics#getBackBufferHeight for HDPI handling
- API Change: Added HdpiUtils. Instead of calling GL20#glViewport and GL20#glScissor yourself
  please use HdpiUtils instead. It will ensure that you handle HDPI monitors correctly when
  using those OpenGL functions. On HDPI monitors, the size reported by Gdx.graphics 
  getWidth/getHeight is in logical coordinates as dictated by the operating system, usually half
  the HDPI resolution. The OpenGL drawing surface works in backbuffer coordinates at the full
  HDPI resolution. If you pass logical coordinates to glViewport and glScissor, you only 
  affect a quarter of the real backbuffer size. Use HdpiUtils instead, it will do the right thing, while letting you continue to work in logical (aka returned by Gdx.graphics.getWidth/getHeight) coordinates.
- API Change: Graphis#getDesktopDisplayMode() has been renamed to Graphics#getDisplayMode() and
  returns the current display mode of the monitor the window is shown on (primary monitor on
  all backends except LWJGL3, which supports real multi-monitor setups).
- API Change: Graphics#getDisplayModes() return the display modes of the monitor the monitor
  the window is shown on (primary monitor on all backends except LWJGL3 which supports real
  multi-monitor setups).
- API Change: Graphics#setDisplayMode(DisplayMode) has been renamed to 
  Graphics#setFullscreenMode(). If the window is in windowed mode, it will be switched 
  to fullscreen mode on the monitor from which the DisplayMode stems from.
- API Change: Graphics#setDisplayMode(int, int, boolean) has been renamed to 
  Graphics#setWindowedMode(int, int). This will NOT allow you to switch to fullscreen anymore, 
  use Graphics#setFullscreenMode() instead. If the window is in fullscreen mode, it will be
  switched to windowed mode on the monitor the window was in fullscreen mode on.
 - API Addition: Graphics#Monitor, represents a monitor connected to the machine the app is
  running on. A monitor is defined by a name and it's position relative to other connected
  monitors. All backends except the LWJGL3 backend will report only the primary monitor
 - API Addition: Graphics#getPrimaryMonitor() returns the primary monitor you usually want
  to work with.
 - API Addition: Graphics#getMonitor() returns the monitor your app's window is shown on,
  which may not be the primary monitor in >= 2 monitor systems. All backends except the 
  LWJGL3 backend will report only the primary monitor.
 - API Addition: Graphics#getMonitors() returns all monitors connected to the system. All
  backends except the LWJGL3 backend will only report the primary monitor.
 - API Addition: Graphics#getDisplayMode(Monitor) returns the display mode of the monitor
  the app's window is shown on. All backends except the LWJGL3 backend will report the
  primary monitor display mode instead of the actual monitor's display mode. Not a problem
  as all other backends run on systems with only a single monitor so far (primary monitor).
- Added option to include credentials on cross-origin http requests (used only for GWT backend).
- Added option to specify crossorigin attribute when loading images with AssetDownloader (GWT), see #3216.
- API Change: removed Sound#setPriority, this was only implemented for the Android backend. However, Android itself never honored priority settings.
- API Change: cursor API has been cleaned up. To create a custom cursor, call Graphics#newCursor(), to set the custom cursor call Graphics#setCursor(), to set a system cursor call Graphics#setSystemCursor(). The Cursor#setSystemCursor method has been removed as that was not the
right place. Note that cursors only work on the LWJGL, LWJGL3 and GWT backends. Note that system cursors only fully work on LWJGL3 as the other two backends lack a means to set a specific system cursor. These backends fall back to displaying an arrow cursor when setting any system cursor.
- API Addition: Added Lwjgl3WindowListener, allows you to hook into per-window iconficiation, focus and close events. Also allows you to prevent closing the window when a close event arrives.

[1.7.2]
- Added AndroidAudio#newMusic(FileDescriptor) to allow loading music from a file descriptor, see #2970
- Added GLOnlyTextureData, which is now the default for FrameBuffer and FrameBufferCubemap, see #3539
- Added rotationChanged() for Actor class, called when rotation changes, see https://github.com/libgdx/libgdx/pull/3563
- Fixed crash on MacOS when enumerating connected gamepads.
- ParticleEmitter no longer says it's complete when it's set to continuous, see #3516
- Improved JSON parsing and object mapping error messages.
- Updated FreeType from version 2.5.5 to 2.6.2.
- Fixed corrupt FreeType rendering for some font sizes.
- API Change: FreeTypeFontParameter has new fields for rendering borders and shadows.
- FreeTypeFontParameter can render much better fonts at small sizes using gamma settings.
- BitmapFont can now render missing (tofu) glyph for glyphs not in the font.
- FreeTypeFontGenerator depreacted methods removed.
- Fixed BitmapFont color tags changing glyph spacing versus not using color tags. BitmapFont#getGlyphs has a new paramter. See #3455.
- Skin's TintedDrawable now works with TiledDrawable. #3627
- Updated jnigen to Java Parser 2.3.0 (http://javaparser.github.io/javaparser/).
- FreeType fonts no longer look terrible at small size. This is a big deal!
- Updated to RoboVM 1.12.0, includes tvOS support!

[1.7.1]
- Fixes AtlasTmxMapLoader region name loading to tileset name instead of filename
- Changes TiledMapPacker output, region names are tileset names, adjusts gid, defaults to one atlas per map
- API Change: members of Renderable and MeshPart are changed, see https://github.com/libgdx/libgdx/pull/3483
- Added Vector#setToRandomDirection(), see #3222
- Updated to stb_image v2.08
- Added Node#copy(), used when creating a ModelInstance from a Model to allow using custom nodes
- Add ModelCache, see https://github.com/libgdx/libgdx/wiki/ModelCache
- Updated bullet to v2.83.6
- Updated to RoboVM 1.9, for free life-time license read http://www.badlogicgames.com/wordpress/?p=3762

[1.7.0]
- Gdx.input.setCursorImage removed, replaced with Gdx.graphics.setCursor and Gdx.graphics.newCursor see https://github.com/libgdx/libgdx/pull/2841/
- Fixed an issue with UTF8 decoding in GWT emulation of InputStreamReader
- Updated to RoboVM 1.8 for iOS 9 support.

[1.6.5]
- Objects from animated tiles in TMX maps are now supported.
- Made possible to use any actor for tooltips.
- Improved cross-platform reflection api for annotations.
- NinePatch#scale now also scales middle patch size.
- GLFrameBuffer is now abstract, renamed setupTexture to createColorTexture, added disposeColorTexture
- Added LwjglApplicationConfiguration#gles30Context*Version, see https://github.com/libgdx/libgdx/pull/2941
- Added OpenGL error checking to GLProfiler, see https://github.com/libgdx/libgdx/pull/2889
- Updated to RoboVM 1.6

[1.6.4]
- TextField cursor and selection size changed. https://github.com/libgdx/libgdx/commit/2a830dea348948d2a37bd8f6338af2023fec9b09
- FreeTypeFontGenerator setting to improve shadows and borders.
- ScrollPane scrolls smoothly when the scrolled area is much larger than the scrollbars.
- TexturePacker sorts page regions by name.
- GlyphLayout text wrapping changed to not trim whitespace. https://github.com/libgdx/libgdx/commit/ee42693da067da7c5ddd747f051c1423d262cb96
- Fixed BitmapFont computing space width incorrectly when padding is used and no space glyph is in the font.
- Fixed TextArea cursor and selection drawing positions.
- Fixed ActorGestureListener pan and zoom when the actor is rotated or scaled.
- Fixed TextField for non-pixel display.
- Allow ellipsis string to be set on Label.
- AssetManager gets hook for handling loading failure.
- TextField now fires a ChangeEvent when the text change. Can be cancelled too!
- Added tooltips to scene2d.ui.
- Updated to RoboVM 1.5

[1.6.3]
- Updated to RoboVM 1.4

[1.6.2]
- API Change: TiledMapImageLayer now uses floats instead of ints for positioning
- API Change: Added GLFrameBuffer and FrameBufferCubemap: Framebuffer now extends GLFramebuffer, see #2933

[1.6.1]
- Added optional hostname argument to Net.newServerSocket method to allow specific ip bindings for server applications made with gdx.
- Changed the way iOS native libs are handled. Removed updateRoboVMXML and copyNatives task from ios/build.gradle. Instead natives are now packaged in jars, within the META-INF/robovm/ios folder. Additionally, a robovm.xml file is stored there that gets merged with the project's robovm.xml file by RoboVM.

[1.6.0]
- API Change: GlyphLayout xAdvances now have an additional entry at the beginning. This was required to implement tighter text bounds. #3034
- API Change: Label#getTextBounds changed to getGlyphLayout. This exposes all the runs, not just the width and height.
- In the 2D ParticleEditor, all chart points can be dragged at once by holding ctrl. They can be dragged proportionally by holding ctrl-shift.
- Added Merge button to the 2D ParticleEditor, for merging a loaded particle effect file with the currently open particle effect.
- Added ability to retrieve method annotations to reflection api
- Added PixmapPacker.updateTextureRegions() method.
- Added ability to pack "anonymous" pixmaps into PixmapPacker, which will appear in the generated texture but not a generated or updated TextureAtlas
- Added PixmapPacker.packDirectToTexture() methods.
- API Change: PixmapPacker.generateTextureAtlas(...) now returns an atlas which can be updated with subsequent calls to PixmapPacker.updateTextureAtlas(...)
- API Change: FreeTypeFontGenerator.generateFont(...) now works with a user-provided PixmapPacker.
- Added DirectionalLightsAttribute, PointLightsAttribute and SpotLightsAttribute, removed Environment#directionalLights/pointLights/spotLights, added Environment#remove, lights are now just like any other attribute. See also https://github.com/libgdx/libgdx/wiki/Material-and-environment#lights
- API Change: BitmapFont metrics now respect padding. #3074
- Update bullet wrapper to v2.83
- Added AnimatedTiledMapTile.getFrameTiles() method

[1.5.6]
- API Change: Refactored Window. https://github.com/libgdx/libgdx/commit/7d372b3c67d4fcfe4e82546b0ad6891d14d03242
- Added VertexBufferObjectWithVAO, see https://github.com/libgdx/libgdx/pull/2527
- API Change: Removed Mesh.create(...), use MeshBuilder instead
- API Change: BitmapFontData, BitmapFont, and BitmapFontCache have been refactored. http://www.badlogicgames.com/wordpress/?p=3658
- FreeTypeFontGenerator can now render glyphs on the fly.
- Attribute now implements Comparable, custom attributes might need to be updated, see: https://github.com/libgdx/libgdx/wiki/Material-and-environment#custom-attributes
- API Change: Removed (previously deprecated) GLTexture#createTextureData/createGLHandle, Ray#getEndPoint(float), Color#tmp, Node#parent/children, VertexAttribute#Color(), Usage#Color, ModelBuilder#createFromMesh, BoundingBox#getCenter()/updateCorners()/getCorners(), Matrix4.tmp

[1.5.5]
- Added iOS ARM-64 bit support for Bullet physics
- 3D Animation, NodeAnimation keyframes are separated into translation, rotation and scaling
- Added capability to enable color markup from inside skin json file.
- Exposed method ControllerManager#clearListeners on Controllers class
- Net#openURI now returns a boolean to indicate whether the uri was actually opened.
- DefaultShader now always combines material and environment attributes
- Added ShapeRenderer constructor to pass a custom shader program to ImmediateModeRenderer20.
- API Change: Group#toString now returns actor hierarchy. Group#print is gone.
- Added SpotLight class, see https://github.com/libgdx/libgdx/pull/2907
- Added support for resolving file handles using classpaths (ClasspathFileHandleResolver)

[1.5.4]
- Added support for image layers in Tiled maps (TiledMapImageLayer)
- Added support for loading texture objects from TMX Maps (TextureMapObject)
- Added support for border and shadow with FreeTypeFontGenerator - see https://github.com/libgdx/libgdx/pull/2774
- Now unknown markup colors are silently ignored and considered as normal text.
- Updated freetype from version 2.4.10 to 2.5.5
- Added 3rd party extensions to setup application, see 
- Updated to RoboVM 1.0.0-beta-04
- Updated to GWT 2.6.1, sadly GWT 2.7.0 isn't production ready yet.

[1.5.3]
- API Change: TextField#setRightAlign -> TextField#setAlignment
- I18NBundle is now compatible with Android 2.2
- Fixed GWT reflection includes for 3D particles
- 3D ParticleEffectLoader registered by default
- Added HttpRequestBuilder, see https://github.com/libgdx/libgdx/pull/2698
- Added LwjglApplicationConfiguration.useHDPI for Mac OS X with retina displays. Allows you to get "real" pixel coordinates for mouse and display coordinates.
- Updated RoboVM to 1.0.0-beta-03

[1.5.2]
- Fixed issue #2433 with color markup and alpha animation. 
- Fixed natives loading for LWJGL on Mac OS X

[1.5.1]
- Gradle updated to 2.2
- Android Gradle tooling updated to 1.0.0
- API Change: Switched from Timer to AnimationScheduler for driving main loop on GWT. Removed fps field from GwtApplicationConfiguration to instead let the browser choose the most optimal rate.
- API Change: Added pause and resume handling on GWT backend. When the browser supports the page visibility api, pause and resume will be called when the tab or window loses and gains visibility.
- API Change: Added concept of target actor, separate from the actor the action is added to. This allows an action to be added to one actor but affect another. This is useful to create a sequence of actions that affect many different actors. Previously this would require adding actions to each actor and using delays to get them to play in the correct order.
- Added 64-bit support for iOS sim and device
- Deprecated Node#children and Node#parent, added inheritTransform flag and methods to add/get/remove children
- API Change: By default keyframes are no longer copied from Model to ModelInstance but shared instead, can be changed using the `ModelInstance.defaultShareKeyframes` flag or `shareKeyframes` constructor argument.
- JSON minimal format now makes commas optional: newline can be used in place of any comma.
- JSON minimal format is now more lenient with unquoted strings: spaces and more are allowed.
- API Change: Added support for KTX/ZKTX file format, https://github.com/libgdx/libgdx/pull/2431
- Update stb_image from v1.33 to v1.48, see https://github.com/libgdx/libgdx/pull/2668
- Bullet Wrapper: added Gimpact, see https://github.com/libgdx/libgdx/issues/2619
- API Addition: Added MeshPartBuilder#addMesh(...), can be used to more easily combine meshes/models
- Update to LWJGL 2.9.2, fixes fullscreen mode on "retina" displays
- Fixes to RoboVM backend which would crash if accelerometer is used.

[1.5.0]
- API Addition: IOSInput now uses CMCoreMotion for accelerometer and magnetometer
- API Addition: Added getter for UITextField on IOS for keyboard customization 
- API Addition: Added ability to save PixmapPackers to atlas files. See PixmapPackerIO.
- API Addition: Added HttpRequestHeader and HttpResponseHeader with constants for HTTP headers.
- API Addition: HttpRequest is now poolable.
- New PNG encoder that supports compression, more efficient vertical flipping, and minimal allocation when encoding multiple PNGs.
- API Change: Label#setEllipse -> Label#setEllipsis.
- API Change: BatchTiledMapRenderer *SpriteBatch fields and methods renamed to *Batch
- API Change: ScrollPane#scrollToCenter -> ScrollPane#scrollTo; see optional boolean arguments centerHorizontal and centerVertical (scrollToCenter centered vertically only).
- API Change: Changed Input#getTextInput to accept both text and hint, removed Input#getPlaceholderTextInput.
- Bug Fix: Fixed potential NPE with immersive mode in the Android fragment backend. 
- iOS backend now supports sound ids, thanks Tomski!


[1.4.1]
- Update to the Gradle Integration plugin nightly build if you are on Eclipse 4.4.x!
- Update Intellij IDEA to 13.1.5+, because Gradle!
- Updated to Gradle 2.1 and Android build tools 20, default Android version to 20. You need to install the latest Android build tools via the SDK manager
- API Change: deprecation of bounding box methods, see https://github.com/libgdx/libgdx/pull/2408
- Added non-continuous rendering to iOS backend, thanks Dominik!
- Setup now uses Gradle 2.1 with default Android API level 20, build tools 20.0.0
- Non-continuous renderering implemented for iOS
- Added color markup support for scene2d label and window title.
- API Change: removed default constructor of DecalBatch, removed DefaultGroupStrategy
- Updated to latests RoboVM release, 1.0.0-alpha-04, please update your RoboVM plugins/installations
- Reduced I18NBundle loading times on Android and bypassed unclosed stream on iOS. 
- Removed the gdx-ai extension from the libGDX repository. Now it lives in its own repository under the libGDX umbrella, see https://github.com/libgdx/gdx-ai
- API Addition: Added randomSign and randomTriangular methods to MathUtils.
- API Addition: Decal has now a getter for the Color.
- API Addition: now I18NBundle can be set so that no exception is thrown when the key can not be found.
- API Addition: added annotation support in reflection layer, thanks code-disaster! https://github.com/libgdx/libgdx/pull/2215
- API Addition: shapes like Rect, Circle etc. now implement Shape2D interface so you can put them all into a single collection https://github.com/libgdx/libgdx/pull/2178 
- API Addition: bitmap fonts can now be loaded from an atlas via AssetManager/BitmapFontLoader, see https://github.com/libgdx/libgdx/pull/2110
- API Change: updated to RoboVM 1.0.0-SNAPSHOT for now until the next alpha is released.
- API Change: Table now uses padding from its background drawable by default. https://github.com/libgdx/libgdx/issues/2322
- Drawables now know their names, making debugging easier.
- API Change: Table fill now respects the widget's minimum size.
- Texture packer, fixed image size written to atlas file.
- API Change: Cell no longer uses primitive wrappers in public API and boxing is minimized.
- API Addition: TextureAttribute now supports uv transform (texture regions).
- API Change: Added parameters to Elastic Interpolation.
- API Change: Removed Actor#setCenterPosition, added setPosition(x,y,align).
- API Change: JsonReader, forward slash added to characters an unquoted strings cannot start with.
- API Change: Stage#cancelTouchFocus(EventListener,Actor) changed to cancelTouchFocusExcept.
- API Change: Json/JsonWriter.setQuoteLongValues() quotes Long, BigDecimal and BigInteger types to prevent truncation in languages like JavaScript and PHP.

[1.3.1]
- API change: Viewport refactoring. https://github.com/libgdx/libgdx/pull/2220
- Fixed GWT issues

[1.3.0]
- Added Input.isKeyJustPressed.
- API Addition: multiple recipients are now supported by MessageDispatcher, see https://github.com/libgdx/libgdx/wiki/Message-Handling#multiple-recipients
- API Change: State#onMessage now takes the message receiver as argument.
- API Addition: added StackStateMachine to the gdx-ai extension.
- API change: ShapeRenderer: rect methods accept scale, more methods can work under both line and fill types, auto shape type changing.
- API change: Built-in ShapeRenderer debugging for Stage, see https://github.com/libgdx/libgdx/pull/2011
- Files#getLocalStoragePath now returns the actual path instead of the empty string synonym on desktop (LWJGL and JGLFW).
- Fixed and improved xorshift128+ PRNG implementation.
- Added support for Tiled's animated tiles, and varying frame duration tile animations.
- Fixed an issue with time granularity in MessageDispatcher.
- Updated to Android API level 19 and build tools 19.1.0 which will require the latest Eclipse ADT 23.02, see http://stackoverflow.com/questions/24437564/update-eclipse-with-android-development-tools-23 for how things are broken this time...
- Updated to RoboVM 0.0.14 and RoboVM Gradle plugin version 0.0.10
- API Addition: added FreeTypeFontLoader so you can transparently load BitmapFonts generated through gdx-freetype via AssetManager, see https://github.com/libgdx/libgdx/blob/master/tests/gdx-tests/src/com/badlogic/gdx/tests/FreeTypeFontLoaderTest.java
- Preferences put methods now return "this" for chaining
- Fixed issue 2048 where MessageDispatcher was dispatching delayed messages immediately.
- API Addition: 3d particle system and accompanying editor, contributed by lordjone, see https://github.com/libgdx/libgdx/pull/2005
- API Addition: extended shape classes like Circle, Ellipse etc. with hashcode/equals and other helper methods, see https://github.com/libgdx/libgdx/pull/2018
- minor API change (will not increase minor revision number): fixed a bug in handling of atlasPrefixes, https://github.com/libgdx/libgdx/pull/2023
- Bullet: btManifoldPoint member getters/setters changed from btVector3 to Vector3, also it is no longer pooled, instead static instances are used for callback methods
- Added Intersector#intersectRayRay to detect if two 2D rays intersect, see https://github.com/libgdx/libgdx/pull/2132
- Bullet: ClosestRayResultCallback, AllHitsRayResultCallback, LocalConvexResult, ClosestConvexResultCallback and subclasses now use getter/setters taking a Vector3 instead of btVector3, see https://github.com/libgdx/libgdx/pull/2176
- 2d particle system supports pre-multiplied alpha.
- Bullet: btIDebugDrawer/DebugDrawer now use pooled Vector3 instances instead of btVector3, see https://github.com/libgdx/libgdx/issues/2174

[1.2.0]
- API Addition: Some OpenGL profiling utilities have been added, see https://github.com/libgdx/libgdx/wiki/Profiling
- API Addition: A FreeTypeFontGeneratorLoader has been added to the gdx-freetype extension
- API change: Animation#frameDuration and #animationDuration are now hidden behind a getter/setter and dynamic
- API Addition: Vector#setZero
- API Addition: gdx-ai, extension for AI algorithms. Currently supports FSMs, see https://github.com/libgdx/libgdx/wiki/Artificial-Intelligence
- API change: TableLayout has been forked and integrated into libgdx more tightly, see http://www.badlogicgames.com/wordpress/?p=3458
- API Addition: added equals/hashCode methods to Rectangle, may break old code (very, very unlikely)
- API Addition: scene2D Actors now have a setCenterPosition method, see https://github.com/libgdx/libgdx/pull/2000

[1.1.0]
- Updated to RoboVM 0.0.13 and RoboVM Gradle plugin 0.0.9
- Big improvements to setup-ui and build times in Intellij IDEA https://github.com/libgdx/libgdx/pull/1865
- Setup now uses android build tools version: 19.1.0
- BitmapFontCache now supports in-string colored text through a simple markup language, see https://github.com/libgdx/libgdx/wiki/Color-Markup-Language
- Added i18n localization/internationalization support, thanks davebaol, see https://github.com/libgdx/libgdx/wiki/Internationalization-and-Localization
- Possibility to override density on desktop to simulate mobile devices, see https://github.com/libgdx/libgdx/pull/1825
- Progressive JPEG support through JPGD (https://code.google.com/p/jpeg-compressor/).
- Mavenized JGLFW backend
- Box2D: Added MotorJoint and ghost vertices on EdgeShape
- Updated GWT Box2D to latest version
- Updated native Box2D to latest version 2.3.1, no API changes
- API change: Matrix4.set(x,y,z, translation) changed, z axis is no more flipped
- API addition: Matrix4.avg(Matrix4[],float[]) that lets weighted averaging multiple matrices, Quaternion.slerp(Quaternion[],float[]) that lets weighted slerping multiple Quaternions
- fixed the long standing issue of the alpha=1 not actually being fully opaque, thanks kalle! https://github.com/libgdx/libgdx/issues/1815
- down to 25 issues on the tracker, 8 bugs, 17 enhancement requests :)


[1.0.1]
- updated to RoboVM 0.12 (and so should you!)
- fixed GC issues on iOS with regards to touch (thanks Niklas!), see https://github.com/libgdx/libgdx/pull/1758
- updated gwt gradle plugin to 0.4, android build tools to 0.10, gradle version to 1.11
- Tiled maps are now always y-up
- Tiled maps now support drawing offsets for tiles
- FileHandle#list is now supported in GWT!
- FileHandle#list now supports FileFilters
- Controllers now reinitialize on the desktop when switching between windowed/fullscreen
- added a Texture unpacker that will extract all images from a texture atlas, see https://github.com/libgdx/libgdx/pull/1774
- updates to gdx-setup
- CustomCollisionDispatcher in bullet, see https://github.com/libgdx/libgdx/commit/916fc85cecf433c3461b458e00f8afc516ad21e3

[1.0.0]
- Box2D is no longer in the core, it has been moved to an extension. See http://www.badlogicgames.com/wordpress/?p=3404
- Merged gdx-openal project into gdx-backend-lwjgl
- Now LoadedCallback in AssetLoaderParameters is always called after loading an asset from AssetManager, even if the asset is already loaded
- Added Payload as a new parameter to Source.dragStop, see https://github.com/libgdx/libgdx/pull/1666
- You can now load PolygonRegions via AssetLoader,  see https://github.com/libgdx/libgdx/pull/1602
- implemented software keyboard support in RoboVM iOS backend
- Fixed an issue where key event timestamp is not set by the android backend.
- scene2d.ui, added to TextArea the preferred number of rows used to calculate the preferred height.
- scene2d.actions, fixed infinite recursion for event listener's handle(event).
- Various Quaternion changes.
- scene2d.ui, fixed a drawing issue with knobBefore when there's no knob (typical progress bar).
- Various MeshBuilder fixes and additions.
- Math package: added cumulative distribution.
- Fixed Music isPlaying() on iOS when is paused.
- Added support for C-style comments to JsonReader (mainly used for json skin files).
- Support for resource removal from Skin objects.
- Added fling gesture to generate fling in scrollpane.
- Vector classes now have mulAdd method for adding pre-multiplied values
- Vector implementations no longer use squared value for margin comparisons, see: isZero(float margin), isUnit(float margin).
- Vector2 now has isUnit and isZero methods (copied from Vector3)
- Removed deprecated methods from Vector classes.
- Added new headless backend for server applications
- Support 'scaledSize' as a json skin data value for BitmapFont
- Added setAlpha(float a) method to Sprite class
- Added Input.Keys.toString(int keycode) and Input.Keys.valueOf(String keyname) methods
- Added Immersive Mode support to Android backend
- Added userObject to Actor in scene2d, allowing for custom data storage
- Altered Android's hide status bar behavior
- Changed the way wakelocks are implemented. You no longer need any special permissions for the libgdx wakelock
- BitmapFontCache setColor changes to match SpriteBatch and friends. http://www.badlogicgames.com/forum/viewtopic.php?f=23&t=12112
- Changed ParticleEffect: the ParticleEffect.save method now takes a Writer instead of a File
- TexturePacker2 renamed to TexturePacker, added grid and scaling settings.
- Added support for custom prefrences on the desktop backends.
- Fixed double resume calls on iOS.
- Android Music no longer throws exceptions if MediaPlayer is null.
- PolygonSpriteBatch implements Batch.
- New scene2d actions: EventAction, CountdownEventAction.
- Adds cancelHttpRequest() method to Net interface
- Updated GWT/HTML5 Backend to GWT 2.6.0
- Minimal Android version is 2.2, see http://www.badlogicgames.com/wordpress/?p=3297
- Updated to LWJGL 2.9.1
- Can now embed your libgdx app as a fragment, more info on the wiki
- scene2d.ui, renamed Actor methods translate, rotate, scale, size to moveBy, rotateBy, scaleBy, sizeBy. May have conflicts with Actions static import, eg you'll need to use "Actions.moveBy"
- scene2d.ui, Table background is now drawn usign the table's transform
- scene2d.ui, added Container which is similar to a Table with one cell, but more lightweight
- Added texture filters and mip map generation to BitMapFontLoader and FreeTypeFontGenerator
- scene2d.ui, VerticalGroup and HorizontalGroup got pad, fill and an API similar to Table/Container
- Removed OpenGL ES 1.0, 1.1 support; see http://www.badlogicgames.com/wordpress/?p=3311
- Added OpenGL ES 3 support
- Updated Android backend, demos, tests to 4.4
- Added Viewport, changed Stage to have a Viewport instead of a Camera (API change, see http://www.badlogicgames.com/wordpress/?p=3322 ).
- Changed play mode constants of Animation class to enumeration, see http://www.badlogicgames.com/wordpress/?p=3330
- Updated to RoboVM 0.0.11 and RoboVM Gradle plugin 0.0.6, see http://www.badlogicgames.com/wordpress/?p=3351
- Updated to Swig 3.0 for Bullet, disabled SIMD on Mac OS X as alignements are broken in Bullet, see https://github.com/libgdx/libgdx/pull/1595
- TextureData can only be Custom or Pixmap; compressed image files are considered custom

[0.9.9]
- added setCursorImage method to Input interface to support custom mouse cursors on the desktop
- removed Xamarin backend, see http://www.badlogicgames.com/wordpress/?p=3213
- added Select class for selecting kth ordered statistic from arrays (see Array.selectRanked() method)
- refactored Box2D to use badlogic Arrays instead of java.util.ArrayLists
- MipMapGenerator methods now don't take disposePixmap argument anymore
- added GLTexture, base class for all textures, encapsulates target (2d, cubemap, ...)
- added CubeMap, 6 sided texture
- changed TextureData#consumeCompressedData, takes target now
- added RoboVM backend jar and native libs (libObjectAL, libgdx, in ios/ folder of distribution)
- added RoboVM backend to build
- changed Bullet wrapper API, see http://www.badlogicgames.com/wordpress/?p=3150
- changed MusicLoader and SoundLoader to be asynchronous loaders
- changed behaviour of Net#sendHttpRequest() so HttpResponseListener#handleHttpResponse() callback is executed in worker thread instead of main thread
- added Bresenham2, for drawing lines on an integer 2D grid
- added GridPoint2 and GridPoint3, representing integer points in a 2D or 3D grid
- added attribute location caching for VertexData/Mesh. Hand vertex attribs to a ShaderProgram, get back int[], pass that to Mesh
- added Android x86 builds, removed libandroidgl20.so, it's now build as part of gdx-core for Android
- changed method signature on Box2D World#getBodies and World#getJoints, pass in an Array to fill
- removed glGetShaderSource from GL20, use ShaderProgram#getVertexShaderSource/getFragmentShaderSource instead
- added reflection api
- added AsynchExecutor, execute tasks asynchronously. Used for GWT mainly.
- removed FileHandle#file(), has no business in there.
- removed box2deditor
- removed custom typedarrays in gwt backend
- added classpath files support for gwt backend (limited)
- moved AndroidWallpaperListener to Android Backend
- added new VertexAttribute Usage flags, bone weight, tangent, binormal. previously encoded as Usage.Generic. Also
  added field "unit" to VertexAttribute, used by texture coordinates and bone weights to specify index/unit.
- setup-ui template for iOS disables pngcrush, also updated wiki iOS article
- add Pixmap#fillTriangle via jni gdx2d_fill_triangle() to fill a triangle based on its vertices.
- add asynchronous download with continuous progress feedback to GWT asset preloader, see https://github.com/libgdx/libgdx/pull/409?w=1
- add capability to add/exclude package/classes GWT Reflection system, see https://github.com/libgdx/libgdx/pull/409?w=1
- add updated gdx-tiled-preprocessor, generate one single TextureAtlas for all the specified Tiled maps, see http://www.badlogicgames.com/forum/viewtopic.php?f=17&t=8911
- maps API, add new AtlasTiledMapLoader for loading maps produced by the tiled preprocessor tool
- ImageProcessor, TexturePacker2 now accepts BufferedImage objects as input
- TexturePacker2 now avoids duplicated aliases
- Updated to LWJGL 2.9.0
- refactored JSON API, see http://www.badlogicgames.com/wordpress/?p=2993
- Updated Box2D to the latest trunk. Body#applyXXX methods now take an additional boolean parameter.
- TmxMapLoader has a flag in Parameters that lets you specify whether to generate mipmaps
- Animation#isAnimationFinished was fixed to behave as per javadocs (ignores looping)
- remove GLU interface and implementations. Use Matrix4 et al instead. see http://www.badlogicgames.com/wordpress/?p=2886
- new maps API, see http://www.badlogicgames.com/wordpress/?p=2870
- removed static public tmp Vector2 instances, manage such temporary vars yourself, see http://www.badlogicgames.com/wordpress/?p=2840
- changed Scene2D Group#clear(), see http://www.badlogicgames.com/wordpress/?p=2837
- changed the build system, natives are now fetched from the build server, see http://www.badlogicgames.com/wordpress/?p=2821
- freetype extension supported on iOS, see http://www.badlogicgames.com/wordpress/?p=2819
- changed ShapeRenderer API, see http://www.badlogicgames.com/wordpress/?p=2809
- changed Actions.add to addAction, changed parameter order, and added removeAction, addListener, removeListener
- Box2d joints now allow for user data
- Changes to Intersector, Circle, Rectangle and BoundingBox for consistency in #overlap, #intersect and #contains methods, see https://github.com/libgdx/libgdx/pull/312
- Removed LwjglApplicationConfiguration CPU sync. Added foreground and background target framerate.
- scene2d, no longer use getters/setters internally for Actor x, y, width, height, scalex, scaley and rotation.
- Array, detect nested iterator usage and throw exception.
- Added getVolume to Music class and Android, IOS and GWT backends
- 1381, fixed JSON parsing of longs. In addition to Float, it now parses Long if no decimal point is found.
- Changed Array constructors that took an array to have offset and count
- scene2d, Actor parentToLocalCoordinates and localToParentCoordinates refactoring, see http://www.badlogicgames.com/forum/viewtopic.php?p=40441#p40441
- scene2d, Action#setActor no longer calls reset if the Action has no pool. This allows non-pooled actions to be add and removed from actors, restarted, and reused.
- ScrollBar#setForceOverscroll renamed to setForceScroll, as it affects more than just overscroll.
- ArrayMap#addAll renamed to putAll to match the other maps.
- Added ObjectSet and IntSet.
- Added completion listener to Music.
- Added Music#setPan.
- Sound#play and Sound#loop on Android now return -1 on failure, to match other backends.
- DelegateAction subclasses need to implement delegate() instead of act(). http://www.badlogicgames.com/forum/viewtopic.php?p=43576#p43576
- Added pause and resume methods to Sound.
- Changed AssetErrorListener#error to have AssetDescriptor to enable access to parameters of failed asset.
- Changed SelectBoxStyle to have ScrollPaneStyle and ListStyle for fully customizing the drop down list. http://www.badlogicgames.com/wordpress/?p=3110
- AssetLoader now takes a FileHandle that is the resolved file name. The AssetLoader no longer has to resolve the file name, so we can prevent it from being resolved twice.
- Rewrote EarClippingTriangulator to not allocate (no more Vector2s).
- Added ParticleEffectLoader to make AssetManager load ParticleEffects
- Added GeometryUtils, more Intersector functions, DelaunayTriangulator, ConvexHull.
- Added getBoundingBox to ParticleEffect
- EarClippingTriangulator changed to return triangle indices.
- PolygonSpriteBatch and friends refactored to use triangle indices.
- Added add(T, float), remove(int), remove(T) and clear() methods to BinaryHeap
- Bitmap Font changes:
	- FreeTypeFontGenerator allows you to specify the PixmapPacker now, to create an atlas with many different fonts (see FreeTypePackTest)
	- BitmapFont, BitmapFontCache and FreeTypeFontGenerator now support fonts with multiple texture pages. (see BitmapFontTest and FreeTypePackTest)
	- BitmapFontData.imagePath and getImagePath() is depreacted, use imagePaths[] and getImagePath(int) instead
	- Added two BitmapFont constructors for convenience; no need to specify flip boolean
	- Added getCache() to BitmapFont, for expert users who wish to use the BitmapFontCache (see BitmapFontTest)
	- FreeTypeFontGenerator now includes setMaxTextureSize and getMaxTextureSize to cap the generated glyph atlas size (default 1024)
- added render-hooks beginRender() and endRender() to BatchTiledMapRenderer
- Added panStop to GestureListener interface.
- ScissorStack#calculateScissors changed to take viewport, enabling it to work with glViewport.
- Added Bits#getAndClear, Bits#getAndSet and Bits#containsAll
- Added setX and setY to TextureAtlas.AtlasSprite so it matches expected behavior

[0.9.8]
- see http://www.badlogicgames.com/wordpress/?p=2791

[0.9.7]
- see http://www.badlogicgames.com/wordpress/?p=2664

[0.9.6]
- see http://www.badlogicgames.com/wordpress/?p=2513<|MERGE_RESOLUTION|>--- conflicted
+++ resolved
@@ -3,14 +3,11 @@
 - Update to Lwjgl 3.1.4
 - Update android level we build against to 7.1 (API 25)
 - API Change: gdx-tools no longer bundles dependencies to be compatible with java 9
-<<<<<<< HEAD
 - Skin JSON files can now use the simple names of classes, i.e. "BitmapFont" rather than "com.badlogic.gdx.graphics.g2d.BitmapFont". Custom classes can be added by overriding Skin.getJsonLoader() and calling json.setClassTag().
 - Skin supports cascading styles in JSON. Use the "parent" property to tag another style by name to use its values as defaults. See https://github.com/libgdx/libgdx/blob/master/tests/gdx-tests-android/assets/data/uiskin.json for example.
 - SkinLoader can be used on subclasses of Skin by overriding generateSkin(). 
-=======
 - API addition: Tree indentation can be customized.
 - Fixed GlyphLayout not respecting BitmapFontData#down.
->>>>>>> 98a5240d
 
 [1.9.8]
 - Add iPhoneX images
