--- conflicted
+++ resolved
@@ -2,6 +2,7 @@
 - GWT: Key codes set with Gdx.input.setCatchKey prevent default browser behaviour
 - Added Scaling.contain mode: Scales the source to fit the target while keeping the same aspect ratio, but the source is not scaled at all if smaller in both directions.
 - API Addition: Added hasContents() to Clipboard interface, to reduce clipboard notifications on iOS 14
+- TOOLS Features: Blending mode can be changed in Flame particle 3D editor.
 
 [1.9.12]
 - [BREAKING CHANGE] iOS: Changed how Retina/hdpi handled on iOS. See #3709.
@@ -57,13 +58,9 @@
 - API Change: Upon changing the window size with the lwjgl3 backend, the window is centered on the monitor.
 - Fixed DepthShaderProvider no longer creates one DepthShader per bones count. Now it creates only one skinned variant and one non-skinned variant based on DepthShader/Config numBones.
 - API Addition: Added Intersector#intersectPlanes to calculate the point intersected by three planes, see https://github.com/libgdx/libgdx/pull/6217
-<<<<<<< HEAD
-- TOOLS Features: Blending mode can be changed in Flame particle 3D editor.
-=======
 - API Addition: Added alternative Android Audio implementation for performant sound. See https://github.com/libgdx/libgdx/pull/6243.
 - API Addition: Expose SpriteBatch and PolygonSpriteBatch setupMatrices() as protected.
 - API Addition: New parameter OnscreenKeyboardType for Input.setOnscreenKeyboardVisible and Input.getTextInput 
->>>>>>> a1c94679
 
 [1.9.11]
 - Update to MobiVM 2.3.8
