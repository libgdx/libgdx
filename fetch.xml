<<<<<<< HEAD

<!-- Call this to fetch all the natives from the build server -->
<project name="fetch-natives" default="all">
	<property name="gdx-natives" value="https://libgdx-nightlies.s3.eu-central-1.amazonaws.com/libgdx-nightlies/natives.zip"/>

    <property name="robovm" value="https://oss.sonatype.org/content/repositories/releases/com/mobidevelop/robovm"/>

    <property name="robovm-version" value="2.3.12"/>

    <property name="moe" value="https://oss.sonatype.org/service/local/repositories/snapshots/content/org/multi-os-engine/moe-sdk/"/>
    <property name="moe-version" value="2.0.0-SNAPSHOT"/>
    <!--Temporary-->
    <property name="moe-version-snapshot" value="moe-sdk-2.0.0-20210519.092848-3"/>

    <property name="jnigen" value="https://oss.sonatype.org/content/repositories/releases/com/badlogicgames/gdx"/>
    <property name="jnigen-version" value="2.2.0"/>

    <property name="lwjgl" value="https://oss.sonatype.org/content/repositories/releases/org/lwjgl"/>
    <property name="lwjgl-version" value="3.2.3"/>
    
    <target name="fetch-robovm">
        <mkdir dir="backends/gdx-backend-robovm/libs/"/>
        <parallel>
            <get src="${robovm}/robovm-cacerts-full/${robovm-version}/robovm-cacerts-full-${robovm-version}.jar" dest="backends/gdx-backend-robovm/libs/robovm-cacerts-full.jar"/>
            <get src="${robovm}/robovm-cocoatouch/${robovm-version}/robovm-cocoatouch-${robovm-version}.jar" dest="backends/gdx-backend-robovm/libs/robovm-cocoatouch.jar"/>
            <get src="${robovm}/robovm-objc/${robovm-version}/robovm-objc-${robovm-version}.jar" dest="backends/gdx-backend-robovm/libs/robovm-objc.jar"/>
            <get src="${robovm}/robovm-rt/${robovm-version}/robovm-rt-${robovm-version}.jar" dest="backends/gdx-backend-robovm/libs/robovm-rt.jar"/>
        </parallel>
    </target>

    <target name="fetch-moe">
        <mkdir dir="backends/gdx-backend-moe/libs/"/>
        <get src="${moe}/${moe-version}/${moe-version-snapshot}.zip" dest="./"/>
        <mkdir dir="${moe-version-snapshot}/"/>
        <unzip src="${moe-version-snapshot}.zip" dest="${moe-version-snapshot}/"/>

        <copyfile forceoverwrite="true" src="${moe-version-snapshot}/sdk/moe-core.jar" dest="backends/gdx-backend-moe/libs/moe-core.jar"/>
        <copyfile forceoverwrite="true" src="${moe-version-snapshot}/sdk/moe-ios.jar" dest="backends/gdx-backend-moe/libs/moe-ios.jar"/>
        <delete dir="${moe-version-snapshot}"/>
        <delete file="${moe-version-snapshot}.zip"/>
    </target>

    <target name="fetch-lwjgl3">
        <parallel>
            <!-- lwjgl -->
            <get src="${lwjgl}/lwjgl/${lwjgl-version}/lwjgl-${lwjgl-version}.jar" dest="backends/gdx-backend-lwjgl3/libs/lwjgl.jar"/>
            <get src="${lwjgl}/lwjgl/${lwjgl-version}/lwjgl-${lwjgl-version}-natives-linux.jar" dest="backends/gdx-backend-lwjgl3/libs/lwjgl-natives-linux.jar"/>
            <get src="${lwjgl}/lwjgl/${lwjgl-version}/lwjgl-${lwjgl-version}-natives-linux-arm32.jar" dest="backends/gdx-backend-lwjgl3/libs/lwjgl-natives-linux-arm32.jar"/>
            <get src="${lwjgl}/lwjgl/${lwjgl-version}/lwjgl-${lwjgl-version}-natives-linux-arm64.jar" dest="backends/gdx-backend-lwjgl3/libs/lwjgl-natives-linux-arm64.jar"/>
            <get src="${lwjgl}/lwjgl/${lwjgl-version}/lwjgl-${lwjgl-version}-natives-macos.jar" dest="backends/gdx-backend-lwjgl3/libs/lwjgl-natives-macos.jar"/>
            <!--<get src="${lwjgl}/lwjgl/${lwjgl-version}/lwjgl-${lwjgl-version}-natives-macos-arm64.jar" dest="backends/gdx-backend-lwjgl3/libs/lwjgl-natives-macos-arm64.jar"/>-->
            <get src="${lwjgl}/lwjgl/${lwjgl-version}/lwjgl-${lwjgl-version}-natives-windows.jar" dest="backends/gdx-backend-lwjgl3/libs/lwjgl-natives-windows.jar"/>
            <get src="${lwjgl}/lwjgl/${lwjgl-version}/lwjgl-${lwjgl-version}-natives-windows-x86.jar" dest="backends/gdx-backend-lwjgl3/libs/lwjgl-natives-windows-x86.jar"/>
            <!-- lwjgl-glfw -->
            <get src="${lwjgl}/lwjgl-glfw/${lwjgl-version}/lwjgl-glfw-${lwjgl-version}.jar" dest="backends/gdx-backend-lwjgl3/libs/lwjgl-glfw.jar"/>
            <get src="${lwjgl}/lwjgl-glfw/${lwjgl-version}/lwjgl-glfw-${lwjgl-version}-natives-linux.jar" dest="backends/gdx-backend-lwjgl3/libs/lwjgl-glfw-natives-linux.jar"/>
            <get src="${lwjgl}/lwjgl-glfw/${lwjgl-version}/lwjgl-glfw-${lwjgl-version}-natives-linux-arm32.jar" dest="backends/gdx-backend-lwjgl3/libs/lwjgl-glfw-natives-linux-arm32.jar"/>
            <get src="${lwjgl}/lwjgl-glfw/${lwjgl-version}/lwjgl-glfw-${lwjgl-version}-natives-linux-arm64.jar" dest="backends/gdx-backend-lwjgl3/libs/lwjgl-glfw-natives-linux-arm64.jar"/>
            <get src="${lwjgl}/lwjgl-glfw/${lwjgl-version}/lwjgl-glfw-${lwjgl-version}-natives-macos.jar" dest="backends/gdx-backend-lwjgl3/libs/lwjgl-glfw-natives-macos.jar"/>
            <!--<get src="${lwjgl}/lwjgl-glfw/${lwjgl-version}/lwjgl-glfw-${lwjgl-version}-natives-macos-arm64.jar" dest="backends/gdx-backend-lwjgl3/libs/lwjgl-glfw-natives-macos-arm64.jar"/>-->
            <get src="${lwjgl}/lwjgl-glfw/${lwjgl-version}/lwjgl-glfw-${lwjgl-version}-natives-windows.jar" dest="backends/gdx-backend-lwjgl3/libs/lwjgl-glfw-natives-windows.jar"/>
            <get src="${lwjgl}/lwjgl-glfw/${lwjgl-version}/lwjgl-glfw-${lwjgl-version}-natives-windows-x86.jar" dest="backends/gdx-backend-lwjgl3/libs/lwjgl-glfw-natives-windows-x86.jar"/>
            <!-- lwjgl-jemalloc -->
            <get src="${lwjgl}/lwjgl-jemalloc/${lwjgl-version}/lwjgl-jemalloc-${lwjgl-version}.jar" dest="backends/gdx-backend-lwjgl3/libs/lwjgl-jemalloc.jar"/>
            <get src="${lwjgl}/lwjgl-jemalloc/${lwjgl-version}/lwjgl-jemalloc-${lwjgl-version}-natives-linux.jar" dest="backends/gdx-backend-lwjgl3/libs/lwjgl-jemalloc-natives-linux.jar"/>
            <get src="${lwjgl}/lwjgl-jemalloc/${lwjgl-version}/lwjgl-jemalloc-${lwjgl-version}-natives-linux-arm32.jar" dest="backends/gdx-backend-lwjgl3/libs/lwjgl-jemalloc-natives-linux-arm32.jar"/>
            <get src="${lwjgl}/lwjgl-jemalloc/${lwjgl-version}/lwjgl-jemalloc-${lwjgl-version}-natives-linux-arm64.jar" dest="backends/gdx-backend-lwjgl3/libs/lwjgl-jemalloc-natives-linux-arm64.jar"/>
            <get src="${lwjgl}/lwjgl-jemalloc/${lwjgl-version}/lwjgl-jemalloc-${lwjgl-version}-natives-macos.jar" dest="backends/gdx-backend-lwjgl3/libs/lwjgl-jemalloc-natives-macos.jar"/>
            <!--<get src="${lwjgl}/lwjgl-jemalloc/${lwjgl-version}/lwjgl-jemalloc-${lwjgl-version}-natives-macos-arm64.jar" dest="backends/gdx-backend-lwjgl3/libs/lwjgl-jemalloc-natives-macos-arm64.jar"/>-->
            <get src="${lwjgl}/lwjgl-jemalloc/${lwjgl-version}/lwjgl-jemalloc-${lwjgl-version}-natives-windows.jar" dest="backends/gdx-backend-lwjgl3/libs/lwjgl-jemalloc-natives-windows.jar"/>
            <get src="${lwjgl}/lwjgl-jemalloc/${lwjgl-version}/lwjgl-jemalloc-${lwjgl-version}-natives-windows-x86.jar" dest="backends/gdx-backend-lwjgl3/libs/lwjgl-jemalloc-natives-windows-x86.jar"/>
            <!-- lwjgl-openal -->
            <get src="${lwjgl}/lwjgl-openal/${lwjgl-version}/lwjgl-openal-${lwjgl-version}.jar" dest="backends/gdx-backend-lwjgl3/libs/lwjgl-openal.jar"/>
            <get src="${lwjgl}/lwjgl-openal/${lwjgl-version}/lwjgl-openal-${lwjgl-version}-natives-linux.jar" dest="backends/gdx-backend-lwjgl3/libs/lwjgl-openal-natives-linux.jar"/>
            <get src="${lwjgl}/lwjgl-openal/${lwjgl-version}/lwjgl-openal-${lwjgl-version}-natives-linux-arm32.jar" dest="backends/gdx-backend-lwjgl3/libs/lwjgl-openal-natives-linux-arm32.jar"/>
            <get src="${lwjgl}/lwjgl-openal/${lwjgl-version}/lwjgl-openal-${lwjgl-version}-natives-linux-arm64.jar" dest="backends/gdx-backend-lwjgl3/libs/lwjgl-openal-natives-linux-arm64.jar"/>
            <get src="${lwjgl}/lwjgl-openal/${lwjgl-version}/lwjgl-openal-${lwjgl-version}-natives-macos.jar" dest="backends/gdx-backend-lwjgl3/libs/lwjgl-openal-natives-macos.jar"/>
            <!--<get src="${lwjgl}/lwjgl-openal/${lwjgl-version}/lwjgl-openal-${lwjgl-version}-natives-macos-arm64.jar" dest="backends/gdx-backend-lwjgl3/libs/lwjgl-openal-natives-macos-arm64.jar"/>-->
            <get src="${lwjgl}/lwjgl-openal/${lwjgl-version}/lwjgl-openal-${lwjgl-version}-natives-windows.jar" dest="backends/gdx-backend-lwjgl3/libs/lwjgl-openal-natives-windows.jar"/>
            <get src="${lwjgl}/lwjgl-openal/${lwjgl-version}/lwjgl-openal-${lwjgl-version}-natives-windows-x86.jar" dest="backends/gdx-backend-lwjgl3/libs/lwjgl-openal-natives-windows-x86.jar"/>
            <!-- lwjgl-opengl -->
            <get src="${lwjgl}/lwjgl-opengl/${lwjgl-version}/lwjgl-opengl-${lwjgl-version}.jar" dest="backends/gdx-backend-lwjgl3/libs/lwjgl-opengl.jar"/>
            <get src="${lwjgl}/lwjgl-opengl/${lwjgl-version}/lwjgl-opengl-${lwjgl-version}-natives-linux.jar" dest="backends/gdx-backend-lwjgl3/libs/lwjgl-opengl-natives-linux.jar"/>
            <get src="${lwjgl}/lwjgl-opengl/${lwjgl-version}/lwjgl-opengl-${lwjgl-version}-natives-linux-arm32.jar" dest="backends/gdx-backend-lwjgl3/libs/lwjgl-opengl-natives-linux-arm32.jar"/>
            <get src="${lwjgl}/lwjgl-opengl/${lwjgl-version}/lwjgl-opengl-${lwjgl-version}-natives-linux-arm64.jar" dest="backends/gdx-backend-lwjgl3/libs/lwjgl-opengl-natives-linux-arm64.jar"/>
            <get src="${lwjgl}/lwjgl-opengl/${lwjgl-version}/lwjgl-opengl-${lwjgl-version}-natives-macos.jar" dest="backends/gdx-backend-lwjgl3/libs/lwjgl-opengl-natives-macos.jar"/>
            <!--<get src="${lwjgl}/lwjgl-opengl/${lwjgl-version}/lwjgl-opengl-${lwjgl-version}-natives-macos-arm64.jar" dest="backends/gdx-backend-lwjgl3/libs/lwjgl-opengl-natives-macos-arm64.jar"/>-->
            <get src="${lwjgl}/lwjgl-opengl/${lwjgl-version}/lwjgl-opengl-${lwjgl-version}-natives-windows.jar" dest="backends/gdx-backend-lwjgl3/libs/lwjgl-opengl-natives-windows.jar"/>
            <get src="${lwjgl}/lwjgl-opengl/${lwjgl-version}/lwjgl-opengl-${lwjgl-version}-natives-windows-x86.jar" dest="backends/gdx-backend-lwjgl3/libs/lwjgl-opengl-natives-windows-x86.jar"/>
            <!-- lwjgl-stb -->
            <get src="${lwjgl}/lwjgl-stb/${lwjgl-version}/lwjgl-stb-${lwjgl-version}.jar" dest="backends/gdx-backend-lwjgl3/libs/lwjgl-stb.jar"/>
            <get src="${lwjgl}/lwjgl-stb/${lwjgl-version}/lwjgl-stb-${lwjgl-version}-natives-linux.jar" dest="backends/gdx-backend-lwjgl3/libs/lwjgl-stb-natives-linux.jar"/>
            <get src="${lwjgl}/lwjgl-stb/${lwjgl-version}/lwjgl-stb-${lwjgl-version}-natives-linux-arm32.jar" dest="backends/gdx-backend-lwjgl3/libs/lwjgl-stb-natives-linux-arm32.jar"/>
            <get src="${lwjgl}/lwjgl-stb/${lwjgl-version}/lwjgl-stb-${lwjgl-version}-natives-linux-arm64.jar" dest="backends/gdx-backend-lwjgl3/libs/lwjgl-stb-natives-linux-arm64.jar"/>
            <get src="${lwjgl}/lwjgl-stb/${lwjgl-version}/lwjgl-stb-${lwjgl-version}-natives-macos.jar" dest="backends/gdx-backend-lwjgl3/libs/lwjgl-stb-natives-macos.jar"/>
            <!--<get src="${lwjgl}/lwjgl-stb/${lwjgl-version}/lwjgl-stb-${lwjgl-version}-natives-macos-arm64.jar" dest="backends/gdx-backend-lwjgl3/libs/lwjgl-stb-natives-macos-arm64.jar"/>-->
            <get src="${lwjgl}/lwjgl-stb/${lwjgl-version}/lwjgl-stb-${lwjgl-version}-natives-windows.jar" dest="backends/gdx-backend-lwjgl3/libs/lwjgl-stb-natives-windows.jar"/>
            <get src="${lwjgl}/lwjgl-stb/${lwjgl-version}/lwjgl-stb-${lwjgl-version}-natives-windows-x86.jar" dest="backends/gdx-backend-lwjgl3/libs/lwjgl-stb-natives-windows-x86.jar"/>
        </parallel>
    </target>

    <target name="fetch-gdx">
        <get src="${gdx-natives}" dest="./"/>   
        <unzip src="natives.zip" dest="./"/>  

        <get src="${jnigen}/gdx-jnigen-loader/${jnigen-version}/gdx-jnigen-loader-${jnigen-version}.jar" dest="gdx/libs/gdx-jnigen-loader.jar"/>

        <!-- copy all natives to android tests -->
		<copy todir="tests/gdx-tests-android/libs/armeabi-v7a">
            <fileset dir="gdx/libs/armeabi-v7a"/>			
            <fileset dir="extensions/gdx-bullet/libs/armeabi-v7a"/>
            <fileset dir="extensions/gdx-box2d/gdx-box2d/libs/armeabi-v7a"/>
            <fileset dir="extensions/gdx-freetype/libs/armeabi-v7a"/>
		</copy>
		<copy todir="tests/gdx-tests-android/libs/arm64-v8a">
            <fileset dir="gdx/libs/arm64-v8a"/>			
            <fileset dir="extensions/gdx-bullet/libs/arm64-v8a"/>
            <fileset dir="extensions/gdx-box2d/gdx-box2d/libs/arm64-v8a"/>
            <fileset dir="extensions/gdx-freetype/libs/arm64-v8a"/>			
		</copy>
        <copy todir="tests/gdx-tests-android/libs/x86">
			<fileset dir="gdx/libs/x86"/>			
            <fileset dir="extensions/gdx-bullet/libs/x86"/>
            <fileset dir="extensions/gdx-box2d/gdx-box2d/libs/x86"/>
            <fileset dir="extensions/gdx-freetype/libs/x86"/>	
		</copy>
		<copy todir="tests/gdx-tests-android/libs/x86_64">
			<fileset dir="gdx/libs/x86_64"/>			
            <fileset dir="extensions/gdx-bullet/libs/x86_64"/>
            <fileset dir="extensions/gdx-box2d/gdx-box2d/libs/x86_64"/>
            <fileset dir="extensions/gdx-freetype/libs/x86_64"/>
		</copy>
    </target>

	<target name="all">
        <parallel>
            <antcall target="fetch-gdx"/>
            <antcall target="fetch-robovm"/>
            <antcall target="fetch-lwjgl3"/>
            <antcall target="fetch-moe"/>
        </parallel>
    </target>
</project>
=======

<!-- Call this to fetch all the natives from the build server -->
<project name="fetch-natives" default="all">
	<property name="gdx-natives" value="https://libgdx-nightlies.s3.eu-central-1.amazonaws.com/libgdx-nightlies/natives.zip"/>

    <property name="robovm" value="https://oss.sonatype.org/content/repositories/releases/com/mobidevelop/robovm"/>

    <property name="robovm-version" value="2.3.14"/>

    <property name="jnigen" value="https://oss.sonatype.org/content/repositories/releases/com/badlogicgames/gdx"/>
    <property name="jnigen-version" value="2.2.0"/>

    <property name="lwjgl" value="https://oss.sonatype.org/content/repositories/releases/org/lwjgl"/>
    <property name="lwjgl-version" value="3.2.3"/>
    
    <target name="fetch-robovm">
        <mkdir dir="backends/gdx-backend-robovm/libs/"/>
        <parallel>
            <get src="${robovm}/robovm-cacerts-full/${robovm-version}/robovm-cacerts-full-${robovm-version}.jar" dest="backends/gdx-backend-robovm/libs/robovm-cacerts-full.jar"/>
            <get src="${robovm}/robovm-cocoatouch/${robovm-version}/robovm-cocoatouch-${robovm-version}.jar" dest="backends/gdx-backend-robovm/libs/robovm-cocoatouch.jar"/>
            <get src="${robovm}/robovm-objc/${robovm-version}/robovm-objc-${robovm-version}.jar" dest="backends/gdx-backend-robovm/libs/robovm-objc.jar"/>
            <get src="${robovm}/robovm-rt/${robovm-version}/robovm-rt-${robovm-version}.jar" dest="backends/gdx-backend-robovm/libs/robovm-rt.jar"/>
        </parallel>
    </target>

    <target name="fetch-lwjgl3">
        <parallel>
            <!-- lwjgl -->
            <get src="${lwjgl}/lwjgl/${lwjgl-version}/lwjgl-${lwjgl-version}.jar" dest="backends/gdx-backend-lwjgl3/libs/lwjgl.jar"/>
            <get src="${lwjgl}/lwjgl/${lwjgl-version}/lwjgl-${lwjgl-version}-natives-linux.jar" dest="backends/gdx-backend-lwjgl3/libs/lwjgl-natives-linux.jar"/>
            <get src="${lwjgl}/lwjgl/${lwjgl-version}/lwjgl-${lwjgl-version}-natives-linux-arm32.jar" dest="backends/gdx-backend-lwjgl3/libs/lwjgl-natives-linux-arm32.jar"/>
            <get src="${lwjgl}/lwjgl/${lwjgl-version}/lwjgl-${lwjgl-version}-natives-linux-arm64.jar" dest="backends/gdx-backend-lwjgl3/libs/lwjgl-natives-linux-arm64.jar"/>
            <get src="${lwjgl}/lwjgl/${lwjgl-version}/lwjgl-${lwjgl-version}-natives-macos.jar" dest="backends/gdx-backend-lwjgl3/libs/lwjgl-natives-macos.jar"/>
            <!--<get src="${lwjgl}/lwjgl/${lwjgl-version}/lwjgl-${lwjgl-version}-natives-macos-arm64.jar" dest="backends/gdx-backend-lwjgl3/libs/lwjgl-natives-macos-arm64.jar"/>-->
            <get src="${lwjgl}/lwjgl/${lwjgl-version}/lwjgl-${lwjgl-version}-natives-windows.jar" dest="backends/gdx-backend-lwjgl3/libs/lwjgl-natives-windows.jar"/>
            <get src="${lwjgl}/lwjgl/${lwjgl-version}/lwjgl-${lwjgl-version}-natives-windows-x86.jar" dest="backends/gdx-backend-lwjgl3/libs/lwjgl-natives-windows-x86.jar"/>
            <!-- lwjgl-glfw -->
            <get src="${lwjgl}/lwjgl-glfw/${lwjgl-version}/lwjgl-glfw-${lwjgl-version}.jar" dest="backends/gdx-backend-lwjgl3/libs/lwjgl-glfw.jar"/>
            <get src="${lwjgl}/lwjgl-glfw/${lwjgl-version}/lwjgl-glfw-${lwjgl-version}-natives-linux.jar" dest="backends/gdx-backend-lwjgl3/libs/lwjgl-glfw-natives-linux.jar"/>
            <get src="${lwjgl}/lwjgl-glfw/${lwjgl-version}/lwjgl-glfw-${lwjgl-version}-natives-linux-arm32.jar" dest="backends/gdx-backend-lwjgl3/libs/lwjgl-glfw-natives-linux-arm32.jar"/>
            <get src="${lwjgl}/lwjgl-glfw/${lwjgl-version}/lwjgl-glfw-${lwjgl-version}-natives-linux-arm64.jar" dest="backends/gdx-backend-lwjgl3/libs/lwjgl-glfw-natives-linux-arm64.jar"/>
            <get src="${lwjgl}/lwjgl-glfw/${lwjgl-version}/lwjgl-glfw-${lwjgl-version}-natives-macos.jar" dest="backends/gdx-backend-lwjgl3/libs/lwjgl-glfw-natives-macos.jar"/>
            <!--<get src="${lwjgl}/lwjgl-glfw/${lwjgl-version}/lwjgl-glfw-${lwjgl-version}-natives-macos-arm64.jar" dest="backends/gdx-backend-lwjgl3/libs/lwjgl-glfw-natives-macos-arm64.jar"/>-->
            <get src="${lwjgl}/lwjgl-glfw/${lwjgl-version}/lwjgl-glfw-${lwjgl-version}-natives-windows.jar" dest="backends/gdx-backend-lwjgl3/libs/lwjgl-glfw-natives-windows.jar"/>
            <get src="${lwjgl}/lwjgl-glfw/${lwjgl-version}/lwjgl-glfw-${lwjgl-version}-natives-windows-x86.jar" dest="backends/gdx-backend-lwjgl3/libs/lwjgl-glfw-natives-windows-x86.jar"/>
            <!-- lwjgl-jemalloc -->
            <get src="${lwjgl}/lwjgl-jemalloc/${lwjgl-version}/lwjgl-jemalloc-${lwjgl-version}.jar" dest="backends/gdx-backend-lwjgl3/libs/lwjgl-jemalloc.jar"/>
            <get src="${lwjgl}/lwjgl-jemalloc/${lwjgl-version}/lwjgl-jemalloc-${lwjgl-version}-natives-linux.jar" dest="backends/gdx-backend-lwjgl3/libs/lwjgl-jemalloc-natives-linux.jar"/>
            <get src="${lwjgl}/lwjgl-jemalloc/${lwjgl-version}/lwjgl-jemalloc-${lwjgl-version}-natives-linux-arm32.jar" dest="backends/gdx-backend-lwjgl3/libs/lwjgl-jemalloc-natives-linux-arm32.jar"/>
            <get src="${lwjgl}/lwjgl-jemalloc/${lwjgl-version}/lwjgl-jemalloc-${lwjgl-version}-natives-linux-arm64.jar" dest="backends/gdx-backend-lwjgl3/libs/lwjgl-jemalloc-natives-linux-arm64.jar"/>
            <get src="${lwjgl}/lwjgl-jemalloc/${lwjgl-version}/lwjgl-jemalloc-${lwjgl-version}-natives-macos.jar" dest="backends/gdx-backend-lwjgl3/libs/lwjgl-jemalloc-natives-macos.jar"/>
            <!--<get src="${lwjgl}/lwjgl-jemalloc/${lwjgl-version}/lwjgl-jemalloc-${lwjgl-version}-natives-macos-arm64.jar" dest="backends/gdx-backend-lwjgl3/libs/lwjgl-jemalloc-natives-macos-arm64.jar"/>-->
            <get src="${lwjgl}/lwjgl-jemalloc/${lwjgl-version}/lwjgl-jemalloc-${lwjgl-version}-natives-windows.jar" dest="backends/gdx-backend-lwjgl3/libs/lwjgl-jemalloc-natives-windows.jar"/>
            <get src="${lwjgl}/lwjgl-jemalloc/${lwjgl-version}/lwjgl-jemalloc-${lwjgl-version}-natives-windows-x86.jar" dest="backends/gdx-backend-lwjgl3/libs/lwjgl-jemalloc-natives-windows-x86.jar"/>
            <!-- lwjgl-openal -->
            <get src="${lwjgl}/lwjgl-openal/${lwjgl-version}/lwjgl-openal-${lwjgl-version}.jar" dest="backends/gdx-backend-lwjgl3/libs/lwjgl-openal.jar"/>
            <get src="${lwjgl}/lwjgl-openal/${lwjgl-version}/lwjgl-openal-${lwjgl-version}-natives-linux.jar" dest="backends/gdx-backend-lwjgl3/libs/lwjgl-openal-natives-linux.jar"/>
            <get src="${lwjgl}/lwjgl-openal/${lwjgl-version}/lwjgl-openal-${lwjgl-version}-natives-linux-arm32.jar" dest="backends/gdx-backend-lwjgl3/libs/lwjgl-openal-natives-linux-arm32.jar"/>
            <get src="${lwjgl}/lwjgl-openal/${lwjgl-version}/lwjgl-openal-${lwjgl-version}-natives-linux-arm64.jar" dest="backends/gdx-backend-lwjgl3/libs/lwjgl-openal-natives-linux-arm64.jar"/>
            <get src="${lwjgl}/lwjgl-openal/${lwjgl-version}/lwjgl-openal-${lwjgl-version}-natives-macos.jar" dest="backends/gdx-backend-lwjgl3/libs/lwjgl-openal-natives-macos.jar"/>
            <!--<get src="${lwjgl}/lwjgl-openal/${lwjgl-version}/lwjgl-openal-${lwjgl-version}-natives-macos-arm64.jar" dest="backends/gdx-backend-lwjgl3/libs/lwjgl-openal-natives-macos-arm64.jar"/>-->
            <get src="${lwjgl}/lwjgl-openal/${lwjgl-version}/lwjgl-openal-${lwjgl-version}-natives-windows.jar" dest="backends/gdx-backend-lwjgl3/libs/lwjgl-openal-natives-windows.jar"/>
            <get src="${lwjgl}/lwjgl-openal/${lwjgl-version}/lwjgl-openal-${lwjgl-version}-natives-windows-x86.jar" dest="backends/gdx-backend-lwjgl3/libs/lwjgl-openal-natives-windows-x86.jar"/>
            <!-- lwjgl-opengl -->
            <get src="${lwjgl}/lwjgl-opengl/${lwjgl-version}/lwjgl-opengl-${lwjgl-version}.jar" dest="backends/gdx-backend-lwjgl3/libs/lwjgl-opengl.jar"/>
            <get src="${lwjgl}/lwjgl-opengl/${lwjgl-version}/lwjgl-opengl-${lwjgl-version}-natives-linux.jar" dest="backends/gdx-backend-lwjgl3/libs/lwjgl-opengl-natives-linux.jar"/>
            <get src="${lwjgl}/lwjgl-opengl/${lwjgl-version}/lwjgl-opengl-${lwjgl-version}-natives-linux-arm32.jar" dest="backends/gdx-backend-lwjgl3/libs/lwjgl-opengl-natives-linux-arm32.jar"/>
            <get src="${lwjgl}/lwjgl-opengl/${lwjgl-version}/lwjgl-opengl-${lwjgl-version}-natives-linux-arm64.jar" dest="backends/gdx-backend-lwjgl3/libs/lwjgl-opengl-natives-linux-arm64.jar"/>
            <get src="${lwjgl}/lwjgl-opengl/${lwjgl-version}/lwjgl-opengl-${lwjgl-version}-natives-macos.jar" dest="backends/gdx-backend-lwjgl3/libs/lwjgl-opengl-natives-macos.jar"/>
            <!--<get src="${lwjgl}/lwjgl-opengl/${lwjgl-version}/lwjgl-opengl-${lwjgl-version}-natives-macos-arm64.jar" dest="backends/gdx-backend-lwjgl3/libs/lwjgl-opengl-natives-macos-arm64.jar"/>-->
            <get src="${lwjgl}/lwjgl-opengl/${lwjgl-version}/lwjgl-opengl-${lwjgl-version}-natives-windows.jar" dest="backends/gdx-backend-lwjgl3/libs/lwjgl-opengl-natives-windows.jar"/>
            <get src="${lwjgl}/lwjgl-opengl/${lwjgl-version}/lwjgl-opengl-${lwjgl-version}-natives-windows-x86.jar" dest="backends/gdx-backend-lwjgl3/libs/lwjgl-opengl-natives-windows-x86.jar"/>
            <!-- lwjgl-stb -->
            <get src="${lwjgl}/lwjgl-stb/${lwjgl-version}/lwjgl-stb-${lwjgl-version}.jar" dest="backends/gdx-backend-lwjgl3/libs/lwjgl-stb.jar"/>
            <get src="${lwjgl}/lwjgl-stb/${lwjgl-version}/lwjgl-stb-${lwjgl-version}-natives-linux.jar" dest="backends/gdx-backend-lwjgl3/libs/lwjgl-stb-natives-linux.jar"/>
            <get src="${lwjgl}/lwjgl-stb/${lwjgl-version}/lwjgl-stb-${lwjgl-version}-natives-linux-arm32.jar" dest="backends/gdx-backend-lwjgl3/libs/lwjgl-stb-natives-linux-arm32.jar"/>
            <get src="${lwjgl}/lwjgl-stb/${lwjgl-version}/lwjgl-stb-${lwjgl-version}-natives-linux-arm64.jar" dest="backends/gdx-backend-lwjgl3/libs/lwjgl-stb-natives-linux-arm64.jar"/>
            <get src="${lwjgl}/lwjgl-stb/${lwjgl-version}/lwjgl-stb-${lwjgl-version}-natives-macos.jar" dest="backends/gdx-backend-lwjgl3/libs/lwjgl-stb-natives-macos.jar"/>
            <!--<get src="${lwjgl}/lwjgl-stb/${lwjgl-version}/lwjgl-stb-${lwjgl-version}-natives-macos-arm64.jar" dest="backends/gdx-backend-lwjgl3/libs/lwjgl-stb-natives-macos-arm64.jar"/>-->
            <get src="${lwjgl}/lwjgl-stb/${lwjgl-version}/lwjgl-stb-${lwjgl-version}-natives-windows.jar" dest="backends/gdx-backend-lwjgl3/libs/lwjgl-stb-natives-windows.jar"/>
            <get src="${lwjgl}/lwjgl-stb/${lwjgl-version}/lwjgl-stb-${lwjgl-version}-natives-windows-x86.jar" dest="backends/gdx-backend-lwjgl3/libs/lwjgl-stb-natives-windows-x86.jar"/>
        </parallel>
    </target>

    <target name="fetch-gdx">
        <get src="${gdx-natives}" dest="./"/>   
        <unzip src="natives.zip" dest="./"/>  

        <get src="${jnigen}/gdx-jnigen-loader/${jnigen-version}/gdx-jnigen-loader-${jnigen-version}.jar" dest="gdx/libs/gdx-jnigen-loader.jar"/>

        <!-- copy all natives to android tests -->
		<copy todir="tests/gdx-tests-android/libs/armeabi-v7a">
            <fileset dir="gdx/libs/armeabi-v7a"/>			
            <fileset dir="extensions/gdx-bullet/libs/armeabi-v7a"/>
            <fileset dir="extensions/gdx-box2d/gdx-box2d/libs/armeabi-v7a"/>
            <fileset dir="extensions/gdx-freetype/libs/armeabi-v7a"/>
		</copy>
		<copy todir="tests/gdx-tests-android/libs/arm64-v8a">
            <fileset dir="gdx/libs/arm64-v8a"/>			
            <fileset dir="extensions/gdx-bullet/libs/arm64-v8a"/>
            <fileset dir="extensions/gdx-box2d/gdx-box2d/libs/arm64-v8a"/>
            <fileset dir="extensions/gdx-freetype/libs/arm64-v8a"/>			
		</copy>
        <copy todir="tests/gdx-tests-android/libs/x86">
			<fileset dir="gdx/libs/x86"/>			
            <fileset dir="extensions/gdx-bullet/libs/x86"/>
            <fileset dir="extensions/gdx-box2d/gdx-box2d/libs/x86"/>
            <fileset dir="extensions/gdx-freetype/libs/x86"/>	
		</copy>
		<copy todir="tests/gdx-tests-android/libs/x86_64">
			<fileset dir="gdx/libs/x86_64"/>			
            <fileset dir="extensions/gdx-bullet/libs/x86_64"/>
            <fileset dir="extensions/gdx-box2d/gdx-box2d/libs/x86_64"/>
            <fileset dir="extensions/gdx-freetype/libs/x86_64"/>
		</copy>
    </target>

	<target name="all">
        <parallel>
            <antcall target="fetch-gdx"/>
            <antcall target="fetch-robovm"/>
            <antcall target="fetch-lwjgl3"/>  
        </parallel>
    </target>
</project>
>>>>>>> 93ffc8d9
<|MERGE_RESOLUTION|>--- conflicted
+++ resolved
@@ -1,4 +1,3 @@
-<<<<<<< HEAD
 
 <!-- Call this to fetch all the natives from the build server -->
 <project name="fetch-natives" default="all">
@@ -6,7 +5,7 @@
 
     <property name="robovm" value="https://oss.sonatype.org/content/repositories/releases/com/mobidevelop/robovm"/>
 
-    <property name="robovm-version" value="2.3.12"/>
+    <property name="robovm-version" value="2.3.14"/>
 
     <property name="moe" value="https://oss.sonatype.org/service/local/repositories/snapshots/content/org/multi-os-engine/moe-sdk/"/>
     <property name="moe-version" value="2.0.0-SNAPSHOT"/>
@@ -141,131 +140,4 @@
             <antcall target="fetch-moe"/>
         </parallel>
     </target>
-</project>
-=======
-
-<!-- Call this to fetch all the natives from the build server -->
-<project name="fetch-natives" default="all">
-	<property name="gdx-natives" value="https://libgdx-nightlies.s3.eu-central-1.amazonaws.com/libgdx-nightlies/natives.zip"/>
-
-    <property name="robovm" value="https://oss.sonatype.org/content/repositories/releases/com/mobidevelop/robovm"/>
-
-    <property name="robovm-version" value="2.3.14"/>
-
-    <property name="jnigen" value="https://oss.sonatype.org/content/repositories/releases/com/badlogicgames/gdx"/>
-    <property name="jnigen-version" value="2.2.0"/>
-
-    <property name="lwjgl" value="https://oss.sonatype.org/content/repositories/releases/org/lwjgl"/>
-    <property name="lwjgl-version" value="3.2.3"/>
-    
-    <target name="fetch-robovm">
-        <mkdir dir="backends/gdx-backend-robovm/libs/"/>
-        <parallel>
-            <get src="${robovm}/robovm-cacerts-full/${robovm-version}/robovm-cacerts-full-${robovm-version}.jar" dest="backends/gdx-backend-robovm/libs/robovm-cacerts-full.jar"/>
-            <get src="${robovm}/robovm-cocoatouch/${robovm-version}/robovm-cocoatouch-${robovm-version}.jar" dest="backends/gdx-backend-robovm/libs/robovm-cocoatouch.jar"/>
-            <get src="${robovm}/robovm-objc/${robovm-version}/robovm-objc-${robovm-version}.jar" dest="backends/gdx-backend-robovm/libs/robovm-objc.jar"/>
-            <get src="${robovm}/robovm-rt/${robovm-version}/robovm-rt-${robovm-version}.jar" dest="backends/gdx-backend-robovm/libs/robovm-rt.jar"/>
-        </parallel>
-    </target>
-
-    <target name="fetch-lwjgl3">
-        <parallel>
-            <!-- lwjgl -->
-            <get src="${lwjgl}/lwjgl/${lwjgl-version}/lwjgl-${lwjgl-version}.jar" dest="backends/gdx-backend-lwjgl3/libs/lwjgl.jar"/>
-            <get src="${lwjgl}/lwjgl/${lwjgl-version}/lwjgl-${lwjgl-version}-natives-linux.jar" dest="backends/gdx-backend-lwjgl3/libs/lwjgl-natives-linux.jar"/>
-            <get src="${lwjgl}/lwjgl/${lwjgl-version}/lwjgl-${lwjgl-version}-natives-linux-arm32.jar" dest="backends/gdx-backend-lwjgl3/libs/lwjgl-natives-linux-arm32.jar"/>
-            <get src="${lwjgl}/lwjgl/${lwjgl-version}/lwjgl-${lwjgl-version}-natives-linux-arm64.jar" dest="backends/gdx-backend-lwjgl3/libs/lwjgl-natives-linux-arm64.jar"/>
-            <get src="${lwjgl}/lwjgl/${lwjgl-version}/lwjgl-${lwjgl-version}-natives-macos.jar" dest="backends/gdx-backend-lwjgl3/libs/lwjgl-natives-macos.jar"/>
-            <!--<get src="${lwjgl}/lwjgl/${lwjgl-version}/lwjgl-${lwjgl-version}-natives-macos-arm64.jar" dest="backends/gdx-backend-lwjgl3/libs/lwjgl-natives-macos-arm64.jar"/>-->
-            <get src="${lwjgl}/lwjgl/${lwjgl-version}/lwjgl-${lwjgl-version}-natives-windows.jar" dest="backends/gdx-backend-lwjgl3/libs/lwjgl-natives-windows.jar"/>
-            <get src="${lwjgl}/lwjgl/${lwjgl-version}/lwjgl-${lwjgl-version}-natives-windows-x86.jar" dest="backends/gdx-backend-lwjgl3/libs/lwjgl-natives-windows-x86.jar"/>
-            <!-- lwjgl-glfw -->
-            <get src="${lwjgl}/lwjgl-glfw/${lwjgl-version}/lwjgl-glfw-${lwjgl-version}.jar" dest="backends/gdx-backend-lwjgl3/libs/lwjgl-glfw.jar"/>
-            <get src="${lwjgl}/lwjgl-glfw/${lwjgl-version}/lwjgl-glfw-${lwjgl-version}-natives-linux.jar" dest="backends/gdx-backend-lwjgl3/libs/lwjgl-glfw-natives-linux.jar"/>
-            <get src="${lwjgl}/lwjgl-glfw/${lwjgl-version}/lwjgl-glfw-${lwjgl-version}-natives-linux-arm32.jar" dest="backends/gdx-backend-lwjgl3/libs/lwjgl-glfw-natives-linux-arm32.jar"/>
-            <get src="${lwjgl}/lwjgl-glfw/${lwjgl-version}/lwjgl-glfw-${lwjgl-version}-natives-linux-arm64.jar" dest="backends/gdx-backend-lwjgl3/libs/lwjgl-glfw-natives-linux-arm64.jar"/>
-            <get src="${lwjgl}/lwjgl-glfw/${lwjgl-version}/lwjgl-glfw-${lwjgl-version}-natives-macos.jar" dest="backends/gdx-backend-lwjgl3/libs/lwjgl-glfw-natives-macos.jar"/>
-            <!--<get src="${lwjgl}/lwjgl-glfw/${lwjgl-version}/lwjgl-glfw-${lwjgl-version}-natives-macos-arm64.jar" dest="backends/gdx-backend-lwjgl3/libs/lwjgl-glfw-natives-macos-arm64.jar"/>-->
-            <get src="${lwjgl}/lwjgl-glfw/${lwjgl-version}/lwjgl-glfw-${lwjgl-version}-natives-windows.jar" dest="backends/gdx-backend-lwjgl3/libs/lwjgl-glfw-natives-windows.jar"/>
-            <get src="${lwjgl}/lwjgl-glfw/${lwjgl-version}/lwjgl-glfw-${lwjgl-version}-natives-windows-x86.jar" dest="backends/gdx-backend-lwjgl3/libs/lwjgl-glfw-natives-windows-x86.jar"/>
-            <!-- lwjgl-jemalloc -->
-            <get src="${lwjgl}/lwjgl-jemalloc/${lwjgl-version}/lwjgl-jemalloc-${lwjgl-version}.jar" dest="backends/gdx-backend-lwjgl3/libs/lwjgl-jemalloc.jar"/>
-            <get src="${lwjgl}/lwjgl-jemalloc/${lwjgl-version}/lwjgl-jemalloc-${lwjgl-version}-natives-linux.jar" dest="backends/gdx-backend-lwjgl3/libs/lwjgl-jemalloc-natives-linux.jar"/>
-            <get src="${lwjgl}/lwjgl-jemalloc/${lwjgl-version}/lwjgl-jemalloc-${lwjgl-version}-natives-linux-arm32.jar" dest="backends/gdx-backend-lwjgl3/libs/lwjgl-jemalloc-natives-linux-arm32.jar"/>
-            <get src="${lwjgl}/lwjgl-jemalloc/${lwjgl-version}/lwjgl-jemalloc-${lwjgl-version}-natives-linux-arm64.jar" dest="backends/gdx-backend-lwjgl3/libs/lwjgl-jemalloc-natives-linux-arm64.jar"/>
-            <get src="${lwjgl}/lwjgl-jemalloc/${lwjgl-version}/lwjgl-jemalloc-${lwjgl-version}-natives-macos.jar" dest="backends/gdx-backend-lwjgl3/libs/lwjgl-jemalloc-natives-macos.jar"/>
-            <!--<get src="${lwjgl}/lwjgl-jemalloc/${lwjgl-version}/lwjgl-jemalloc-${lwjgl-version}-natives-macos-arm64.jar" dest="backends/gdx-backend-lwjgl3/libs/lwjgl-jemalloc-natives-macos-arm64.jar"/>-->
-            <get src="${lwjgl}/lwjgl-jemalloc/${lwjgl-version}/lwjgl-jemalloc-${lwjgl-version}-natives-windows.jar" dest="backends/gdx-backend-lwjgl3/libs/lwjgl-jemalloc-natives-windows.jar"/>
-            <get src="${lwjgl}/lwjgl-jemalloc/${lwjgl-version}/lwjgl-jemalloc-${lwjgl-version}-natives-windows-x86.jar" dest="backends/gdx-backend-lwjgl3/libs/lwjgl-jemalloc-natives-windows-x86.jar"/>
-            <!-- lwjgl-openal -->
-            <get src="${lwjgl}/lwjgl-openal/${lwjgl-version}/lwjgl-openal-${lwjgl-version}.jar" dest="backends/gdx-backend-lwjgl3/libs/lwjgl-openal.jar"/>
-            <get src="${lwjgl}/lwjgl-openal/${lwjgl-version}/lwjgl-openal-${lwjgl-version}-natives-linux.jar" dest="backends/gdx-backend-lwjgl3/libs/lwjgl-openal-natives-linux.jar"/>
-            <get src="${lwjgl}/lwjgl-openal/${lwjgl-version}/lwjgl-openal-${lwjgl-version}-natives-linux-arm32.jar" dest="backends/gdx-backend-lwjgl3/libs/lwjgl-openal-natives-linux-arm32.jar"/>
-            <get src="${lwjgl}/lwjgl-openal/${lwjgl-version}/lwjgl-openal-${lwjgl-version}-natives-linux-arm64.jar" dest="backends/gdx-backend-lwjgl3/libs/lwjgl-openal-natives-linux-arm64.jar"/>
-            <get src="${lwjgl}/lwjgl-openal/${lwjgl-version}/lwjgl-openal-${lwjgl-version}-natives-macos.jar" dest="backends/gdx-backend-lwjgl3/libs/lwjgl-openal-natives-macos.jar"/>
-            <!--<get src="${lwjgl}/lwjgl-openal/${lwjgl-version}/lwjgl-openal-${lwjgl-version}-natives-macos-arm64.jar" dest="backends/gdx-backend-lwjgl3/libs/lwjgl-openal-natives-macos-arm64.jar"/>-->
-            <get src="${lwjgl}/lwjgl-openal/${lwjgl-version}/lwjgl-openal-${lwjgl-version}-natives-windows.jar" dest="backends/gdx-backend-lwjgl3/libs/lwjgl-openal-natives-windows.jar"/>
-            <get src="${lwjgl}/lwjgl-openal/${lwjgl-version}/lwjgl-openal-${lwjgl-version}-natives-windows-x86.jar" dest="backends/gdx-backend-lwjgl3/libs/lwjgl-openal-natives-windows-x86.jar"/>
-            <!-- lwjgl-opengl -->
-            <get src="${lwjgl}/lwjgl-opengl/${lwjgl-version}/lwjgl-opengl-${lwjgl-version}.jar" dest="backends/gdx-backend-lwjgl3/libs/lwjgl-opengl.jar"/>
-            <get src="${lwjgl}/lwjgl-opengl/${lwjgl-version}/lwjgl-opengl-${lwjgl-version}-natives-linux.jar" dest="backends/gdx-backend-lwjgl3/libs/lwjgl-opengl-natives-linux.jar"/>
-            <get src="${lwjgl}/lwjgl-opengl/${lwjgl-version}/lwjgl-opengl-${lwjgl-version}-natives-linux-arm32.jar" dest="backends/gdx-backend-lwjgl3/libs/lwjgl-opengl-natives-linux-arm32.jar"/>
-            <get src="${lwjgl}/lwjgl-opengl/${lwjgl-version}/lwjgl-opengl-${lwjgl-version}-natives-linux-arm64.jar" dest="backends/gdx-backend-lwjgl3/libs/lwjgl-opengl-natives-linux-arm64.jar"/>
-            <get src="${lwjgl}/lwjgl-opengl/${lwjgl-version}/lwjgl-opengl-${lwjgl-version}-natives-macos.jar" dest="backends/gdx-backend-lwjgl3/libs/lwjgl-opengl-natives-macos.jar"/>
-            <!--<get src="${lwjgl}/lwjgl-opengl/${lwjgl-version}/lwjgl-opengl-${lwjgl-version}-natives-macos-arm64.jar" dest="backends/gdx-backend-lwjgl3/libs/lwjgl-opengl-natives-macos-arm64.jar"/>-->
-            <get src="${lwjgl}/lwjgl-opengl/${lwjgl-version}/lwjgl-opengl-${lwjgl-version}-natives-windows.jar" dest="backends/gdx-backend-lwjgl3/libs/lwjgl-opengl-natives-windows.jar"/>
-            <get src="${lwjgl}/lwjgl-opengl/${lwjgl-version}/lwjgl-opengl-${lwjgl-version}-natives-windows-x86.jar" dest="backends/gdx-backend-lwjgl3/libs/lwjgl-opengl-natives-windows-x86.jar"/>
-            <!-- lwjgl-stb -->
-            <get src="${lwjgl}/lwjgl-stb/${lwjgl-version}/lwjgl-stb-${lwjgl-version}.jar" dest="backends/gdx-backend-lwjgl3/libs/lwjgl-stb.jar"/>
-            <get src="${lwjgl}/lwjgl-stb/${lwjgl-version}/lwjgl-stb-${lwjgl-version}-natives-linux.jar" dest="backends/gdx-backend-lwjgl3/libs/lwjgl-stb-natives-linux.jar"/>
-            <get src="${lwjgl}/lwjgl-stb/${lwjgl-version}/lwjgl-stb-${lwjgl-version}-natives-linux-arm32.jar" dest="backends/gdx-backend-lwjgl3/libs/lwjgl-stb-natives-linux-arm32.jar"/>
-            <get src="${lwjgl}/lwjgl-stb/${lwjgl-version}/lwjgl-stb-${lwjgl-version}-natives-linux-arm64.jar" dest="backends/gdx-backend-lwjgl3/libs/lwjgl-stb-natives-linux-arm64.jar"/>
-            <get src="${lwjgl}/lwjgl-stb/${lwjgl-version}/lwjgl-stb-${lwjgl-version}-natives-macos.jar" dest="backends/gdx-backend-lwjgl3/libs/lwjgl-stb-natives-macos.jar"/>
-            <!--<get src="${lwjgl}/lwjgl-stb/${lwjgl-version}/lwjgl-stb-${lwjgl-version}-natives-macos-arm64.jar" dest="backends/gdx-backend-lwjgl3/libs/lwjgl-stb-natives-macos-arm64.jar"/>-->
-            <get src="${lwjgl}/lwjgl-stb/${lwjgl-version}/lwjgl-stb-${lwjgl-version}-natives-windows.jar" dest="backends/gdx-backend-lwjgl3/libs/lwjgl-stb-natives-windows.jar"/>
-            <get src="${lwjgl}/lwjgl-stb/${lwjgl-version}/lwjgl-stb-${lwjgl-version}-natives-windows-x86.jar" dest="backends/gdx-backend-lwjgl3/libs/lwjgl-stb-natives-windows-x86.jar"/>
-        </parallel>
-    </target>
-
-    <target name="fetch-gdx">
-        <get src="${gdx-natives}" dest="./"/>   
-        <unzip src="natives.zip" dest="./"/>  
-
-        <get src="${jnigen}/gdx-jnigen-loader/${jnigen-version}/gdx-jnigen-loader-${jnigen-version}.jar" dest="gdx/libs/gdx-jnigen-loader.jar"/>
-
-        <!-- copy all natives to android tests -->
-		<copy todir="tests/gdx-tests-android/libs/armeabi-v7a">
-            <fileset dir="gdx/libs/armeabi-v7a"/>			
-            <fileset dir="extensions/gdx-bullet/libs/armeabi-v7a"/>
-            <fileset dir="extensions/gdx-box2d/gdx-box2d/libs/armeabi-v7a"/>
-            <fileset dir="extensions/gdx-freetype/libs/armeabi-v7a"/>
-		</copy>
-		<copy todir="tests/gdx-tests-android/libs/arm64-v8a">
-            <fileset dir="gdx/libs/arm64-v8a"/>			
-            <fileset dir="extensions/gdx-bullet/libs/arm64-v8a"/>
-            <fileset dir="extensions/gdx-box2d/gdx-box2d/libs/arm64-v8a"/>
-            <fileset dir="extensions/gdx-freetype/libs/arm64-v8a"/>			
-		</copy>
-        <copy todir="tests/gdx-tests-android/libs/x86">
-			<fileset dir="gdx/libs/x86"/>			
-            <fileset dir="extensions/gdx-bullet/libs/x86"/>
-            <fileset dir="extensions/gdx-box2d/gdx-box2d/libs/x86"/>
-            <fileset dir="extensions/gdx-freetype/libs/x86"/>	
-		</copy>
-		<copy todir="tests/gdx-tests-android/libs/x86_64">
-			<fileset dir="gdx/libs/x86_64"/>			
-            <fileset dir="extensions/gdx-bullet/libs/x86_64"/>
-            <fileset dir="extensions/gdx-box2d/gdx-box2d/libs/x86_64"/>
-            <fileset dir="extensions/gdx-freetype/libs/x86_64"/>
-		</copy>
-    </target>
-
-	<target name="all">
-        <parallel>
-            <antcall target="fetch-gdx"/>
-            <antcall target="fetch-robovm"/>
-            <antcall target="fetch-lwjgl3"/>  
-        </parallel>
-    </target>
-</project>
->>>>>>> 93ffc8d9
+</project>