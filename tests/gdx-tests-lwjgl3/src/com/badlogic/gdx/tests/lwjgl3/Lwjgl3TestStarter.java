--- conflicted
+++ resolved
@@ -58,15 +58,6 @@
 		if (options.gl30 || options.gl31 || options.gl32) {
 			ShaderProgram.prependVertexCode = "#version 140\n#define varying out\n#define attribute in\n";
 			ShaderProgram.prependFragmentCode = "#version 140\n#define varying in\n#define texture2D texture\n#define gl_FragColor fragColor\nout vec4 fragColor;\n";
-<<<<<<< HEAD
-=======
-
-			if (SharedLibraryLoader.isMac) {
-				config.setOpenGLEmulation(Lwjgl3ApplicationConfiguration.GLEmulation.GL30, 3, 2);
-			} else {
-				config.setOpenGLEmulation(Lwjgl3ApplicationConfiguration.GLEmulation.GL30, 4, 3);
-			}
->>>>>>> c46ea000
 		}
 
 		if (options.gl32) {
@@ -74,7 +65,11 @@
 		} else if (options.gl31) {
 			config.setOpenGLEmulation(Lwjgl3ApplicationConfiguration.GLEmulation.GL31, 4, 5);
 		} else if (options.gl30) {
-			config.setOpenGLEmulation(Lwjgl3ApplicationConfiguration.GLEmulation.GL30, 3, 2);
+			if (SharedLibraryLoader.isMac) {
+				config.setOpenGLEmulation(Lwjgl3ApplicationConfiguration.GLEmulation.GL30, 3, 2);
+			} else {
+				config.setOpenGLEmulation(Lwjgl3ApplicationConfiguration.GLEmulation.GL30, 4, 3);
+			}
 		} else if (options.angle) {
 			config.setOpenGLEmulation(Lwjgl3ApplicationConfiguration.GLEmulation.ANGLE_GLES20, 0, 0);
 			// Use CPU sync if ANGLE is enabled on macOS, otherwise the framerate gets halfed
