
package com.badlogic.gdx.tests.gwt.client;

<<<<<<< HEAD
import com.badlogic.gdx.tests.*;
=======
import com.badlogic.gdx.Gdx;
import com.badlogic.gdx.tests.AbstractTestWrapper;
import com.badlogic.gdx.tests.AccelerometerTest;
import com.badlogic.gdx.tests.ActionSequenceTest;
import com.badlogic.gdx.tests.ActionTest;
import com.badlogic.gdx.tests.AlphaTest;
import com.badlogic.gdx.tests.AnimationTest;
import com.badlogic.gdx.tests.AnnotationTest;
import com.badlogic.gdx.tests.AssetManagerTest;
import com.badlogic.gdx.tests.AtlasIssueTest;
import com.badlogic.gdx.tests.BigMeshTest;
import com.badlogic.gdx.tests.BitmapFontAlignmentTest;
import com.badlogic.gdx.tests.BitmapFontFlipTest;
import com.badlogic.gdx.tests.BitmapFontMetricsTest;
import com.badlogic.gdx.tests.BitmapFontTest;
import com.badlogic.gdx.tests.BlitTest;
import com.badlogic.gdx.tests.Box2DCharacterControllerTest;
import com.badlogic.gdx.tests.Box2DTest;
import com.badlogic.gdx.tests.Box2DTestCollection;
import com.badlogic.gdx.tests.BufferUtilsTest;
import com.badlogic.gdx.tests.ClipboardTest;
import com.badlogic.gdx.tests.TiledMapObjectPropertyTest;
import com.badlogic.gdx.tests.ColorTest;
import com.badlogic.gdx.tests.ComplexActionTest;
import com.badlogic.gdx.tests.CustomShaderSpriteBatchTest;
import com.badlogic.gdx.tests.DecalTest;
import com.badlogic.gdx.tests.DownloadTest;
import com.badlogic.gdx.tests.EdgeDetectionTest;
import com.badlogic.gdx.tests.FilesTest;
import com.badlogic.gdx.tests.FilterPerformanceTest;
import com.badlogic.gdx.tests.FloatTextureTest;
import com.badlogic.gdx.tests.FrameBufferTest;
import com.badlogic.gdx.tests.FramebufferToTextureTest;
import com.badlogic.gdx.tests.GLProfilerErrorTest;
import com.badlogic.gdx.tests.GWTLossyPremultipliedAlphaTest;
import com.badlogic.gdx.tests.GestureDetectorTest;
import com.badlogic.gdx.tests.GroupCullingTest;
import com.badlogic.gdx.tests.GroupFadeTest;
import com.badlogic.gdx.tests.I18NSimpleMessageTest;
import com.badlogic.gdx.tests.ImageScaleTest;
import com.badlogic.gdx.tests.ImageTest;
import com.badlogic.gdx.tests.IndexBufferObjectShaderTest;
import com.badlogic.gdx.tests.IntegerBitmapFontTest;
import com.badlogic.gdx.tests.InterpolationTest;
import com.badlogic.gdx.tests.InverseKinematicsTest;
import com.badlogic.gdx.tests.IsometricTileTest;
import com.badlogic.gdx.tests.KinematicBodyTest;
import com.badlogic.gdx.tests.LabelScaleTest;
import com.badlogic.gdx.tests.LabelTest;
import com.badlogic.gdx.tests.LifeCycleTest;
import com.badlogic.gdx.tests.MeshShaderTest;
import com.badlogic.gdx.tests.MeshWithCustomAttributesTest;
import com.badlogic.gdx.tests.MipMapTest;
import com.badlogic.gdx.tests.MultitouchTest;
import com.badlogic.gdx.tests.MusicTest;
import com.badlogic.gdx.tests.ParallaxTest;
import com.badlogic.gdx.tests.ParticleEmitterTest;
import com.badlogic.gdx.tests.PixelsPerInchTest;
import com.badlogic.gdx.tests.PixmapPackerTest;
import com.badlogic.gdx.tests.PixmapTest;
import com.badlogic.gdx.tests.PreferencesTest;
import com.badlogic.gdx.tests.ProjectiveTextureTest;
import com.badlogic.gdx.tests.QuadTreeFloatNearestTest;
import com.badlogic.gdx.tests.QuadTreeFloatTest;
import com.badlogic.gdx.tests.ReflectionCorrectnessTest;
import com.badlogic.gdx.tests.ReflectionTest;
import com.badlogic.gdx.tests.RotationTest;
import com.badlogic.gdx.tests.Scene2dTest;
import com.badlogic.gdx.tests.ShapeRendererTest;
import com.badlogic.gdx.tests.SimpleAnimationTest;
import com.badlogic.gdx.tests.SimpleDecalTest;
import com.badlogic.gdx.tests.SimpleStageCullingTest;
import com.badlogic.gdx.tests.SortedSpriteTest;
import com.badlogic.gdx.tests.SoundTest;
import com.badlogic.gdx.tests.SpriteBatchShaderTest;
import com.badlogic.gdx.tests.SpriteCacheOffsetTest;
import com.badlogic.gdx.tests.SpriteCacheTest;
import com.badlogic.gdx.tests.StageTest;
import com.badlogic.gdx.tests.SystemCursorTest;
import com.badlogic.gdx.tests.TableTest;
import com.badlogic.gdx.tests.TextAreaTest;
import com.badlogic.gdx.tests.TextAreaTest2;
import com.badlogic.gdx.tests.TextAreaTest3;
import com.badlogic.gdx.tests.TextButtonTest;
import com.badlogic.gdx.tests.TextureAtlasTest;
import com.badlogic.gdx.tests.TiledMapAtlasAssetManagerTest;
import com.badlogic.gdx.tests.TiledMapObjectLoadingTest;
import com.badlogic.gdx.tests.TimeUtilsTest;
import com.badlogic.gdx.tests.UITest;
import com.badlogic.gdx.tests.VertexBufferObjectShaderTest;
import com.badlogic.gdx.tests.YDownTest;
>>>>>>> d765c27e
import com.badlogic.gdx.tests.conformance.DisplayModeTest;
import com.badlogic.gdx.tests.g3d.ModelCacheTest;
import com.badlogic.gdx.tests.g3d.MultipleRenderTargetTest;
import com.badlogic.gdx.tests.g3d.ShadowMappingTest;
import com.badlogic.gdx.tests.g3d.TextureArrayTest;
import com.badlogic.gdx.tests.gles2.VertexArrayTest;
import com.badlogic.gdx.tests.gles3.GL30Texture3DTest;
import com.badlogic.gdx.tests.gles3.NonPowerOfTwoTest;
import com.badlogic.gdx.tests.gles3.UniformBufferObjectsTest;
import com.badlogic.gdx.tests.gles3.InstancedRenderingTest;
import com.badlogic.gdx.tests.gwt.GwtInputTest;
import com.badlogic.gdx.tests.gwt.GwtWindowModeTest;
import com.badlogic.gdx.tests.math.CollisionPlaygroundTest;
import com.badlogic.gdx.tests.math.OctreeTest;
import com.badlogic.gdx.tests.math.collision.OrientedBoundingBoxTest;
import com.badlogic.gdx.tests.net.OpenBrowserExample;
import com.badlogic.gdx.tests.superkoalio.SuperKoalio;
import com.badlogic.gdx.tests.utils.GdxTest;

import java.util.ArrayList;

public class GwtTestWrapper extends AbstractTestWrapper {
	@Override
	protected AbstractTestWrapper.Instancer[] getTestList () {
		ArrayList<Instancer> tests = new ArrayList<>();

		tests.add(new GwtInstancer() {
			public GdxTest instance () {
				return new AccelerometerTest();
			}
		});
		tests.add(new GwtInstancer() {
			public GdxTest instance () {
				return new ActionTest();
			}
		});
		tests.add(new GwtInstancer() {
			public GdxTest instance () {
				return new ActionSequenceTest();
			}
		});
		tests.add(new GwtInstancer() {
			public GdxTest instance () {
				return new AlphaTest();
			}
		});
		tests.add(new GwtInstancer() {
			public GdxTest instance () {
				return new AnimationTest();
			}
		});
		tests.add(new GwtInstancer() {
			public GdxTest instance () {
				return new AnnotationTest();
			}
		});
		tests.add(new GwtInstancer() {
			public GdxTest instance () {
				return new AssetManagerTest();
			}
		});
		tests.add(new GwtInstancer() {
			public GdxTest instance () {
				return new AtlasIssueTest();
			}
		});
		tests.add(new GwtInstancer() {
			public GdxTest instance () {
				return new BigMeshTest();
			}
		});
		tests.add(new GwtInstancer() {
			public GdxTest instance () {
				return new BitmapFontAlignmentTest();
			}
		});
		tests.add(new GwtInstancer() {
			public GdxTest instance () {
				return new BitmapFontFlipTest();
			}
		});
		tests.add(new GwtInstancer() {
			public GdxTest instance () {
				return new BitmapFontTest();
			}
		});
		tests.add(new GwtInstancer() {
			public GdxTest instance () {
				return new BitmapFontMetricsTest();
			}
		});
		tests.add(new GwtInstancer() {
			public GdxTest instance () {
				return new BlitTest();
			}
		});
		tests.add(new GwtInstancer() {
			public GdxTest instance () {
				return new Box2DCharacterControllerTest();
			}
		});
		tests.add(new GwtInstancer() {
			public GdxTest instance () {
				return new Box2DTest();
			}
		});
		tests.add(new GwtInstancer() {
			public GdxTest instance () {
				return new Box2DTestCollection();
			}
		});
		tests.add(new GwtInstancer() {
			public GdxTest instance () {
				return new BufferUtilsTest();
			}
		});
		tests.add(new GwtInstancer() {
			public GdxTest instance () {
				return new ClipboardTest();
			}
		});
		tests.add(new GwtInstancer() {
			public GdxTest instance () {
				return new ColorTest();
			}
		});
		tests.add(new GwtInstancer() {
			public GdxTest instance () {
				return new CollisionPlaygroundTest();
			}
		});
		tests.add(new GwtInstancer() {
			public GdxTest instance () {
				return new ComplexActionTest();
			}
		});
		tests.add(new GwtInstancer() {
			public GdxTest instance () {
				return new CustomShaderSpriteBatchTest();
			}
		});
		tests.add(new GwtInstancer() {
			public GdxTest instance () {
				return new DecalTest();
			}
		});
		tests.add(new GwtInstancer() {
			public GdxTest instance () {
				return new DecalAlphaTest();
			}
		}, new GwtInstancer() {
			public GdxTest instance () {
				return new DisplayModeTest();
			}
		});
		tests.add(new GwtInstancer() {
			public GdxTest instance () {
				return new LabelScaleTest();
			}
		});
		tests.add(new GwtInstancer() {
			public GdxTest instance () {
				return new EdgeDetectionTest();
			}
		});
		tests.add(new GwtInstancer() {
			public GdxTest instance () {
				return new FilesTest();
			}
		});
		tests.add(new GwtInstancer() {
			public GdxTest instance () {
				return new FilterPerformanceTest();
			}
		});
// new GwtInstancer() {public GdxTest instance(){return new FlickScrollPaneTest();}}, // FIXME this messes up stuff, why?
		tests.add(new GwtInstancer() {
			public GdxTest instance () {
				return new FrameBufferTest();
			}
		});
		tests.add(new GwtInstancer() {
			public GdxTest instance () {
				return new DownloadTest();
			}
		});
		tests.add(new GwtInstancer() {
			public GdxTest instance () {
				return new FramebufferToTextureTest();
			}
		});
		tests.add(new GwtInstancer() {
			public GdxTest instance () {
				return new GestureDetectorTest();
			}
		});
		tests.add(new GwtInstancer() {
			public GdxTest instance () {
				return new GLProfilerErrorTest();
			}
		});
		tests.add(new GwtInstancer() {
			public GdxTest instance () {
				return new GroupCullingTest();
			}
		});
		tests.add(new GwtInstancer() {
			public GdxTest instance () {
				return new GroupFadeTest();
			}
		});
		tests.add(new GwtInstancer() {
			public GdxTest instance () {
				return new GwtInputTest();
			}
		});
		tests.add(new GwtInstancer() {
			public GdxTest instance () {
				return new GwtWindowModeTest();
			}
		});
		tests.add(new GwtInstancer() {
			public GdxTest instance () {
				return new I18NSimpleMessageTest();
			}
		});
		tests.add(new GwtInstancer() {
			public GdxTest instance () {
				return new ImageScaleTest();
			}
		});
		tests.add(new GwtInstancer() {
			public GdxTest instance () {
				return new ImageTest();
			}
		});
		tests.add(new GwtInstancer() {
			public GdxTest instance () {
				return new IndexBufferObjectShaderTest();
			}
		});
		tests.add(new GwtInstancer() {
			public GdxTest instance () {
				return new IntegerBitmapFontTest();
			}
		});
		tests.add(new GwtInstancer() {
			public GdxTest instance () {
				return new InterpolationTest();
			}
		});
		tests.add(new GwtInstancer() {
			public GdxTest instance () {
				return new InverseKinematicsTest();
			}
		});
		tests.add(new GwtInstancer() {
			public GdxTest instance () {
				return new IsometricTileTest();
			}
		});
		tests.add(new GwtInstancer() {
			public GdxTest instance () {
				return new KinematicBodyTest();
			}
		});
		tests.add(new GwtInstancer() {
			public GdxTest instance () {
				return new LifeCycleTest();
			}
		});
		tests.add(new GwtInstancer() {
			public GdxTest instance () {
				return new LabelTest();
			}
		});
		// new GwtInstancer() {public GdxTest instance(){return new MatrixJNITest();}}, // No purpose
		tests.add(new GwtInstancer() {
			public GdxTest instance () {
				return new MeshShaderTest();
			}
		});
		tests.add(new GwtInstancer() {
			public GdxTest instance () {
				return new MeshWithCustomAttributesTest();
			}
		});
		tests.add(new GwtInstancer() {
			public GdxTest instance () {
				return new MipMapTest();
			}
		});
		tests.add(new GwtInstancer() {
			public GdxTest instance () {
				return new ModelCacheTest();
			}
		});
		tests.add(new GwtInstancer() {
			public GdxTest instance () {
				return new MultitouchTest();
			}
		});
		tests.add(new GwtInstancer() {
			public GdxTest instance () {
				return new MusicTest();
			}
		});
		tests.add(new GwtInstancer() {
			public GdxTest instance () {
				return new OctreeTest();
			}
		});
		tests.add(new GwtInstancer() {
			public GdxTest instance () {
				return new OpenBrowserExample();
			}
		});
// tests.add(new GwtInstancer() { public GdxTest instance () { return new NoncontinuousRenderingTest(); } // FIXME doesn't compile
// due to
// the use of Thread
		tests.add(new GwtInstancer() {
			public GdxTest instance () {
				return new OrientedBoundingBoxTest();
			}
		});
		tests.add(new GwtInstancer() {
			public GdxTest instance () {
				return new ParallaxTest();
			}
		});
		tests.add(new GwtInstancer() {
			public GdxTest instance () {
				return new ParticleEmitterTest();
			}
		});
		tests.add(new GwtInstancer() {
			public GdxTest instance () {
				return new PixelsPerInchTest();
			}
		});
		tests.add(new GwtInstancer() {
			public GdxTest instance () {
				return new PixmapPackerTest();
			}
		});
		tests.add(new GwtInstancer() {
			public GdxTest instance () {
				return new PixmapTest();
			}
		});
		// new GwtInstancer() {public GdxTest instance(){return new PixmapBlendingTest();}}, // FIXME no idea why this doesn't
		// work
		tests.add(new GwtInstancer() {
			public GdxTest instance () {
				return new PreferencesTest();
			}
		});
		tests.add(new GwtInstancer() {
			public GdxTest instance () {
				return new ProjectiveTextureTest();
			}
		});
		tests.add(new GwtInstancer() {
			public GdxTest instance () {
				return new RotationTest();
			}
		});
		tests.add(new GwtInstancer() {
			public GdxTest instance () {
				return new ReflectionCorrectnessTest();
			}
		});
		tests.add(new GwtInstancer() {
			public GdxTest instance () {
				return new Scene2dTest();
			}
		});

// new GwtInstancer() {public GdxTest instance(){return new RunnablePostTest();}}, // Goes into infinite loop
// new GwtInstancer() {public GdxTest instance(){return new ScrollPaneTest();}}, // FIXME this messes up stuff, why?
// new GwtInstancer() {public GdxTest instance(){return new ShaderMultitextureTest();}}, // FIXME fucks up stuff
		tests.add(new GwtInstancer() {
			public GdxTest instance () {
				return new ShadowMappingTest();
			}
		});
		tests.add(new GwtInstancer() {
			public GdxTest instance () {
				return new ShapeRendererTest();
			}
		});
		tests.add(new GwtInstancer() {
			public GdxTest instance () {
				return new SimpleAnimationTest();
			}
		});
		tests.add(new GwtInstancer() {
			public GdxTest instance () {
				return new SimpleDecalTest();
			}
		});
		tests.add(new GwtInstancer() {
			public GdxTest instance () {
				return new SimpleStageCullingTest();
			}
		});
		tests.add(new GwtInstancer() {
			public GdxTest instance () {
				return new SortedSpriteTest();
			}
		});
		tests.add(new GwtInstancer() {
			public GdxTest instance () {
				return new SpriteBatchShaderTest();
			}
		});
		tests.add(new GwtInstancer() {
			public GdxTest instance () {
				return new SpriteCacheOffsetTest();
			}
		});
		tests.add(new GwtInstancer() {
			public GdxTest instance () {
				return new SpriteCacheTest();
			}
		});
		tests.add(new GwtInstancer() {
			public GdxTest instance () {
				return new SoundTest();
			}
		});
		tests.add(new GwtInstancer() {
			public GdxTest instance () {
				return new StageTest();
			}
		});
		tests.add(new GwtInstancer() {
			public GdxTest instance () {
				return new SystemCursorTest();
			}
		});
		// new GwtInstancer() {public GdxTest instance(){return new StagePerformanceTest();}}, // FIXME borks out
		tests.add(new GwtInstancer() {
			public GdxTest instance () {
				return new TableTest();
			}
		});
		tests.add(new GwtInstancer() {
			public GdxTest instance () {
				return new TextButtonTest();
			}
		});
		tests.add(new GwtInstancer() {
			public GdxTest instance () {
				return new TextButtonTest();
			}
		});
		tests.add(new GwtInstancer() {
			public GdxTest instance () {
				return new TextureAtlasTest();
			}
		});
		tests.add(new GwtInstancer() {
			public GdxTest instance () {
				return new TiledMapObjectLoadingTest();
			}
		});
		tests.add(new GwtInstancer() {
			@Override
			public GdxTest instance () {
				return new TiledMapObjectPropertyTest();
			}
		});
		tests.add(new GwtInstancer() {
			public GdxTest instance () {
				return new UITest();
			}
		});
		tests.add(new GwtInstancer() {
			public GdxTest instance () {
				return new VertexBufferObjectShaderTest();
			}
		});
		tests.add(new GwtInstancer() {
			public GdxTest instance () {
				return new YDownTest();
			}
		});
		tests.add(new GwtInstancer() {
			public GdxTest instance () {
				return new SuperKoalio();
			}
		});
		tests.add(new GwtInstancer() {
			public GdxTest instance () {
				return new ReflectionTest();
			}
		});
		tests.add(new GwtInstancer() {
			public GdxTest instance () {
				return new TiledMapAtlasAssetManagerTest();
			}
		});
		tests.add(new GwtInstancer() {
			public GdxTest instance () {
				return new TimeUtilsTest();
			}
		});
		tests.add(new GwtInstancer() {
			public GdxTest instance () {
				return new GWTLossyPremultipliedAlphaTest();
			}
		});
		tests.add(new GwtInstancer() {
			public GdxTest instance () {
				return new QuadTreeFloatTest();
			}
		});
		tests.add(new GwtInstancer() {
			public GdxTest instance () {
				return new QuadTreeFloatNearestTest();
			}
		});
		tests.add(new GwtInstancer() {
			public GdxTest instance () {
				return new TextAreaTest();
			}
		});
		tests.add(new GwtInstancer() {
			public GdxTest instance () {
				return new TextAreaTest2();
			}
		});
		tests.add(new GwtInstancer() {
			public GdxTest instance () {
				return new TextAreaTest3();
			}
		});
		tests.add(new GwtInstancer() {
			public GdxTest instance () {
				return new VertexArrayTest();
			}
		});
		// these may have issues with tab getting intercepted by the browser

		// Add the GL30 tests if applicable
		if (Gdx.graphics.isGL30Available()) {
			tests.add(new GwtInstancer() {
				public GdxTest instance () {
					return new FloatTextureTest();
				}
			});
			tests.add(new GwtInstancer() {
				public GdxTest instance () {
					return new GL30Texture3DTest();
				}
			});
			tests.add(new GwtInstancer() {
				public GdxTest instance () {
					return new InstancedRenderingTest();
				}
			});
			tests.add(new GwtInstancer() {
				public GdxTest instance () {
					return new MultipleRenderTargetTest();
				}
			});
			tests.add(new GwtInstancer() {
				public GdxTest instance () {
					return new NonPowerOfTwoTest();
				}
			});
			tests.add(new GwtInstancer() {
				public GdxTest instance () {
					return new TextureArrayTest();
				}
			});
			tests.add(new GwtInstancer() {
				public GdxTest instance () {
					return new UniformBufferObjectsTest();
				}
			});
		}

		Instancer[] testArr = new Instancer[tests.size()];
		tests.toArray(testArr);

		return testArr;
	}

	abstract static class GwtInstancer implements AbstractTestWrapper.Instancer {
		@Override
		public String getSimpleName () {
			return instance().getClass().getSimpleName();
		}
	}
}<|MERGE_RESOLUTION|>--- conflicted
+++ resolved
@@ -1,9 +1,6 @@
 
 package com.badlogic.gdx.tests.gwt.client;
 
-<<<<<<< HEAD
-import com.badlogic.gdx.tests.*;
-=======
 import com.badlogic.gdx.Gdx;
 import com.badlogic.gdx.tests.AbstractTestWrapper;
 import com.badlogic.gdx.tests.AccelerometerTest;
@@ -95,7 +92,6 @@
 import com.badlogic.gdx.tests.UITest;
 import com.badlogic.gdx.tests.VertexBufferObjectShaderTest;
 import com.badlogic.gdx.tests.YDownTest;
->>>>>>> d765c27e
 import com.badlogic.gdx.tests.conformance.DisplayModeTest;
 import com.badlogic.gdx.tests.g3d.ModelCacheTest;
 import com.badlogic.gdx.tests.g3d.MultipleRenderTargetTest;
@@ -243,10 +239,6 @@
 			}
 		});
 		tests.add(new GwtInstancer() {
-			public GdxTest instance () {
-				return new DecalAlphaTest();
-			}
-		}, new GwtInstancer() {
 			public GdxTest instance () {
 				return new DisplayModeTest();
 			}
