--- conflicted
+++ resolved
@@ -469,111 +469,6 @@
 // new GwtInstancer() {public GdxTest instance(){return new RunnablePostTest();}}, // Goes into infinite loop
 // new GwtInstancer() {public GdxTest instance(){return new ScrollPaneTest();}}, // FIXME this messes up stuff, why?
 // new GwtInstancer() {public GdxTest instance(){return new ShaderMultitextureTest();}}, // FIXME fucks up stuff
-<<<<<<< HEAD
-			}, new GwtInstancer() {
-				public GdxTest instance () {
-					return new ShadowMappingTest();
-				}
-			}, new GwtInstancer() {
-				public GdxTest instance () {
-					return new ShapeRendererTest();
-				}
-			}, new GwtInstancer() {
-				public GdxTest instance () {
-					return new SimpleAnimationTest();
-				}
-			}, new GwtInstancer() {
-				public GdxTest instance () {
-					return new SimpleDecalTest();
-				}
-			}, new GwtInstancer() {
-				public GdxTest instance () {
-					return new SimpleStageCullingTest();
-				}
-			}, new GwtInstancer() {
-				public GdxTest instance () {
-					return new SortedSpriteTest();
-				}
-			}, new GwtInstancer() {
-				public GdxTest instance () {
-					return new SpriteBatchShaderTest();
-				}
-			}, new GwtInstancer() {
-				public GdxTest instance () {
-					return new SpriteCacheOffsetTest();
-				}
-			}, new GwtInstancer() {
-				public GdxTest instance () {
-					return new SpriteCacheTest();
-				}
-			}, new GwtInstancer() {
-				public GdxTest instance () {
-					return new SoundTest();
-				}
-			}, new GwtInstancer() {
-				public GdxTest instance () {
-					return new StageTest();
-				}
-			}, new GwtInstancer() {
-				public GdxTest instance () {
-					return new SystemCursorTest();
-				}
-			},
-			// new GwtInstancer() {public GdxTest instance(){return new StagePerformanceTest();}}, // FIXME borks out
-			new GwtInstancer() {
-				public GdxTest instance () {
-					return new TableTest();
-				}
-			}, new GwtInstancer() {
-				public GdxTest instance () {
-					return new TextButtonTest();
-				}
-			}, new GwtInstancer() {
-				public GdxTest instance () {
-					return new TextButtonTest();
-				}
-			}, new GwtInstancer() {
-				public GdxTest instance () {
-					return new TextInputDialogTest();
-				}
-			}, new GwtInstancer() {
-				public GdxTest instance () {
-					return new TextureAtlasTest();
-				}
-			}, new GwtInstancer() {
-				public GdxTest instance () {
-					return new TiledMapObjectLoadingTest();
-				}
-			}, new GwtInstancer() {
-				public GdxTest instance () {
-					return new UITest();
-				}
-			}, new GwtInstancer() {
-				public GdxTest instance () {
-					return new VertexBufferObjectShaderTest();
-				}
-			}, new GwtInstancer() {
-				public GdxTest instance () {
-					return new YDownTest();
-				}
-			}, new GwtInstancer() {
-				public GdxTest instance () {
-					return new SuperKoalio();
-				}
-			}, new GwtInstancer() {
-				public GdxTest instance () {
-					return new ReflectionTest();
-				}
-			}, new GwtInstancer() {
-				public GdxTest instance () {
-					return new TiledMapAtlasAssetManagerTest();
-				}
-			}, new GwtInstancer() {
-				public GdxTest instance () {
-					return new TimeUtilsTest();
-				}
-			}, new GwtInstancer() {
-=======
 		tests.add(new GwtInstancer() {
 			public GdxTest instance () {
 				return new ShadowMappingTest();
@@ -648,6 +543,11 @@
 		tests.add(new GwtInstancer() {
 			public GdxTest instance () {
 				return new TextButtonTest();
+			}
+		});
+		tests.add(new GwtInstancer() {
+			public GdxTest instance () {
+				return new TextInputDialogTest();
 			}
 		});
 		tests.add(new GwtInstancer() {
@@ -735,7 +635,6 @@
 		// Add the GL30 tests if applicable
 		if (Gdx.graphics.isGL30Available()) {
 			tests.add(new GwtInstancer() {
->>>>>>> 86cd3d23
 				public GdxTest instance () {
 					return new FloatTextureTest();
 				}
