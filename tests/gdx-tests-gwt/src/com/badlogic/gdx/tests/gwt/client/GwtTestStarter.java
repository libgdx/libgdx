/*******************************************************************************
 * Copyright 2011 See AUTHORS file.
 *
 * Licensed under the Apache License, Version 2.0 (the "License");
 * you may not use this file except in compliance with the License.
 * You may obtain a copy of the License at
 *
 *   http://www.apache.org/licenses/LICENSE-2.0
 *
 * Unless required by applicable law or agreed to in writing, software
 * distributed under the License is distributed on an "AS IS" BASIS,
 * WITHOUT WARRANTIES OR CONDITIONS OF ANY KIND, either express or implied.
 * See the License for the specific language governing permissions and
 * limitations under the License.
 ******************************************************************************/

package com.badlogic.gdx.tests.gwt.client;

import com.badlogic.gdx.ApplicationListener;
import com.badlogic.gdx.backends.gwt.GwtApplication;
import com.badlogic.gdx.backends.gwt.GwtApplicationConfiguration;
import com.badlogic.gdx.backends.gwt.GwtGraphics;
import com.badlogic.gdx.tests.gwt.GwtTestWrapper;

public class GwtTestStarter extends GwtApplication {
	@Override
	public GwtApplicationConfiguration getConfig () {
<<<<<<< HEAD
		GwtApplicationConfiguration config = new GwtApplicationConfiguration(480, 320);
		config.useGyroscope = true;
=======
		GwtApplicationConfiguration config = new GwtApplicationConfiguration(480, 320, true);
>>>>>>> bc1de07f
		//config.openURLInNewWindow = true;
		double density = GwtGraphics.getNativeScreenDensity();
		config.width = (int) (config.width * density);
		config.height = (int) (config.height * density);
		return config;
	}

	@Override
	public ApplicationListener createApplicationListener () {
		return new GwtTestWrapper();
	}
}
<|MERGE_RESOLUTION|>--- conflicted
+++ resolved
@@ -1,45 +1,41 @@
-/*******************************************************************************
- * Copyright 2011 See AUTHORS file.
- *
- * Licensed under the Apache License, Version 2.0 (the "License");
- * you may not use this file except in compliance with the License.
- * You may obtain a copy of the License at
- *
- *   http://www.apache.org/licenses/LICENSE-2.0
- *
- * Unless required by applicable law or agreed to in writing, software
- * distributed under the License is distributed on an "AS IS" BASIS,
- * WITHOUT WARRANTIES OR CONDITIONS OF ANY KIND, either express or implied.
- * See the License for the specific language governing permissions and
- * limitations under the License.
- ******************************************************************************/
-
-package com.badlogic.gdx.tests.gwt.client;
-
-import com.badlogic.gdx.ApplicationListener;
-import com.badlogic.gdx.backends.gwt.GwtApplication;
-import com.badlogic.gdx.backends.gwt.GwtApplicationConfiguration;
-import com.badlogic.gdx.backends.gwt.GwtGraphics;
-import com.badlogic.gdx.tests.gwt.GwtTestWrapper;
-
-public class GwtTestStarter extends GwtApplication {
-	@Override
-	public GwtApplicationConfiguration getConfig () {
-<<<<<<< HEAD
-		GwtApplicationConfiguration config = new GwtApplicationConfiguration(480, 320);
-		config.useGyroscope = true;
-=======
-		GwtApplicationConfiguration config = new GwtApplicationConfiguration(480, 320, true);
->>>>>>> bc1de07f
-		//config.openURLInNewWindow = true;
-		double density = GwtGraphics.getNativeScreenDensity();
-		config.width = (int) (config.width * density);
-		config.height = (int) (config.height * density);
-		return config;
-	}
-
-	@Override
-	public ApplicationListener createApplicationListener () {
-		return new GwtTestWrapper();
-	}
-}
+/*******************************************************************************
+ * Copyright 2011 See AUTHORS file.
+ *
+ * Licensed under the Apache License, Version 2.0 (the "License");
+ * you may not use this file except in compliance with the License.
+ * You may obtain a copy of the License at
+ *
+ *   http://www.apache.org/licenses/LICENSE-2.0
+ *
+ * Unless required by applicable law or agreed to in writing, software
+ * distributed under the License is distributed on an "AS IS" BASIS,
+ * WITHOUT WARRANTIES OR CONDITIONS OF ANY KIND, either express or implied.
+ * See the License for the specific language governing permissions and
+ * limitations under the License.
+ ******************************************************************************/
+
+package com.badlogic.gdx.tests.gwt.client;
+
+import com.badlogic.gdx.ApplicationListener;
+import com.badlogic.gdx.backends.gwt.GwtApplication;
+import com.badlogic.gdx.backends.gwt.GwtApplicationConfiguration;
+import com.badlogic.gdx.backends.gwt.GwtGraphics;
+import com.badlogic.gdx.tests.gwt.GwtTestWrapper;
+
+public class GwtTestStarter extends GwtApplication {
+	@Override
+	public GwtApplicationConfiguration getConfig () {
+		GwtApplicationConfiguration config = new GwtApplicationConfiguration(480, 320, true);
+        config.useGyroscope = true;
+		//config.openURLInNewWindow = true;
+		double density = GwtGraphics.getNativeScreenDensity();
+		config.width = (int) (config.width * density);
+		config.height = (int) (config.height * density);
+		return config;
+	}
+
+	@Override
+	public ApplicationListener createApplicationListener () {
+		return new GwtTestWrapper();
+	}
+}