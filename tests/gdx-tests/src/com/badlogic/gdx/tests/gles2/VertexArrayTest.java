<<<<<<< HEAD
/*******************************************************************************
 * Copyright 2011 See AUTHORS file.
 * 
 * Licensed under the Apache License, Version 2.0 (the "License");
 * you may not use this file except in compliance with the License.
 * You may obtain a copy of the License at
 * 
 *   http://www.apache.org/licenses/LICENSE-2.0
 * 
 * Unless required by applicable law or agreed to in writing, software
 * distributed under the License is distributed on an "AS IS" BASIS,
 * WITHOUT WARRANTIES OR CONDITIONS OF ANY KIND, either express or implied.
 * See the License for the specific language governing permissions and
 * limitations under the License.
 ******************************************************************************/

package com.badlogic.gdx.tests.gles2;

import java.nio.Buffer;
import java.nio.ByteBuffer;
import java.nio.ShortBuffer;

import com.badlogic.gdx.Gdx;
import com.badlogic.gdx.Input;
import com.badlogic.gdx.Input.Buttons;
import com.badlogic.gdx.graphics.GL20;
import com.badlogic.gdx.graphics.Mesh;
import com.badlogic.gdx.graphics.Mesh.VertexDataType;
import com.badlogic.gdx.graphics.VertexAttribute;
import com.badlogic.gdx.graphics.VertexAttributes.Usage;
import com.badlogic.gdx.graphics.glutils.ShaderProgram;
import com.badlogic.gdx.tests.utils.GdxTest;
import com.badlogic.gdx.tests.utils.GdxTestConfig;
import com.badlogic.gdx.utils.BufferUtils;

/** Touch the screen to cycle over 9 test case : (2 triangles, first triangle, second triangle) x (short buffer/short, byte
 * buffer/short, byte buffer/byte). */
@GdxTestConfig(OnlyGL20 = true)
public class VertexArrayTest extends GdxTest {
	ShaderProgram shader;
	Mesh mesh;
	int[][] testCases = {{0, 0, 6}, {0, 0, 3}, {0, 3, 3}, {1, 0, 6}, {1, 0, 3}, {1, 3, 3}, {2, 0, 6}, {2, 0, 3}, {2, 3, 3}};
	int testCase = 0;
	ByteBuffer byteBuffer;
	ByteBuffer shortsAsByteBuffer;

	@Override
	public void create () {
		String vertexShader = "attribute vec4 vPosition;    \n" + "void main()                  \n"
			+ "{                            \n" + "   gl_Position = vPosition;  \n" + "}                            \n";
		String fragmentShader = "#ifdef GL_ES\n" + "precision mediump float;\n" + "#endif\n"
			+ "void main()                                  \n" + "{                                            \n"
			+ "  gl_FragColor = vec4 ( 1.0, 1.0, 1.0, 1.0 );\n" + "}";

		shader = new ShaderProgram(vertexShader, fragmentShader);
		mesh = new Mesh(VertexDataType.VertexArray, true, 4, 6, new VertexAttribute(Usage.Position, 3, "vPosition"));
		float[] vertices = {-0.5f, -0.5f, 0.0f, 0.5f, -0.5f, 0.0f, -0.5f, 0.5f, 0.0f, 0.5f, 0.5f, 0.0f};
		mesh.setVertices(vertices);

		short[] indices = {0, 1, 2, 2, 1, 3};
		mesh.setIndices(indices);

		shortsAsByteBuffer = BufferUtils.newByteBuffer(12);
		ShortBuffer sb = shortsAsByteBuffer.asShortBuffer();
		sb.put(indices);
		sb.flip();

		byteBuffer = BufferUtils.newByteBuffer(6);
		byteBuffer.put(new byte[] {0, 1, 2, 2, 1, 3});
		byteBuffer.flip();
	}

	@Override
	public void render () {
		boolean log = false;
		if (Gdx.input.justTouched()) {
			testCase = (testCase + 1) % testCases.length;
			log = true;
		}
		int mode = testCases[testCase][0];
		int offset = testCases[testCase][1];
		int count = testCases[testCase][2];
		if (log) {
			Gdx.app.log("VertexArrayTest", "mode: " + mode + ", offset: " + offset + ", count: " + count);
		}

		Gdx.gl20.glViewport(0, 0, Gdx.graphics.getBackBufferWidth(), Gdx.graphics.getBackBufferHeight());
		Gdx.gl20.glClear(GL20.GL_COLOR_BUFFER_BIT);
		shader.bind();
		mesh.bind(shader);

		Buffer buffer;
		int type;
		if (mode == 0) {
			type = GL20.GL_UNSIGNED_SHORT;
			buffer = mesh.getIndicesBuffer();
			buffer.position(offset);
		} else if (mode == 1) {
			type = GL20.GL_UNSIGNED_SHORT;
			buffer = shortsAsByteBuffer;
			buffer.position(offset * 2);
		} else {
			type = GL20.GL_UNSIGNED_BYTE;
			buffer = byteBuffer;
			buffer.position(offset);
		}

		if (log) {
			Gdx.app.log("VertexArrayTest", "position: " + buffer.position());
		}

		Gdx.gl20.glDrawElements(GL20.GL_TRIANGLES, count, type, buffer);
		buffer.position(0);
		mesh.unbind(shader);
	}
}
=======
/*******************************************************************************
 * Copyright 2011 See AUTHORS file.
 * 
 * Licensed under the Apache License, Version 2.0 (the "License");
 * you may not use this file except in compliance with the License.
 * You may obtain a copy of the License at
 * 
 *   http://www.apache.org/licenses/LICENSE-2.0
 * 
 * Unless required by applicable law or agreed to in writing, software
 * distributed under the License is distributed on an "AS IS" BASIS,
 * WITHOUT WARRANTIES OR CONDITIONS OF ANY KIND, either express or implied.
 * See the License for the specific language governing permissions and
 * limitations under the License.
 ******************************************************************************/

package com.badlogic.gdx.tests.gles2;

import java.nio.Buffer;
import java.nio.ByteBuffer;
import java.nio.ShortBuffer;

import com.badlogic.gdx.Gdx;
import com.badlogic.gdx.Input.Buttons;
import com.badlogic.gdx.graphics.GL20;
import com.badlogic.gdx.graphics.Mesh;
import com.badlogic.gdx.graphics.Mesh.VertexDataType;
import com.badlogic.gdx.graphics.VertexAttribute;
import com.badlogic.gdx.graphics.VertexAttributes.Usage;
import com.badlogic.gdx.graphics.glutils.ShaderProgram;
import com.badlogic.gdx.tests.utils.GdxTest;
import com.badlogic.gdx.tests.utils.GdxTestConfig;
import com.badlogic.gdx.utils.BufferUtils;

/** Touch the screen to cycle over 9 test case : (2 triangles, first triangle, second triangle) x (short buffer/short, byte
 * buffer/short, byte buffer/byte). */
@GdxTestConfig(OnlyGL20 = true)
public class VertexArrayTest extends GdxTest {
	ShaderProgram shader;
	Mesh mesh;
	int[][] testCases = {{0, 0, 6}, {0, 0, 3}, {0, 3, 3}, {1, 0, 6}, {1, 0, 3}, {1, 3, 3}, {2, 0, 6}, {2, 0, 3}, {2, 3, 3}};
	int testCase = 0;
	ByteBuffer byteBuffer;
	ByteBuffer shortsAsByteBuffer;

	@Override
	public void create () {
		String vertexShader = "attribute vec4 vPosition;    \n" + "void main()                  \n"
			+ "{                            \n" + "   gl_Position = vPosition;  \n" + "}                            \n";
		String fragmentShader = "#ifdef GL_ES\n" + "precision mediump float;\n" + "#endif\n"
			+ "void main()                                  \n" + "{                                            \n"
			+ "  gl_FragColor = vec4 ( 1.0, 1.0, 1.0, 1.0 );\n" + "}";

		shader = new ShaderProgram(vertexShader, fragmentShader);
		mesh = new Mesh(VertexDataType.VertexArray, true, 4, 6, new VertexAttribute(Usage.Position, 3, "vPosition"));
		float[] vertices = {-0.5f, -0.5f, 0.0f, 0.5f, -0.5f, 0.0f, -0.5f, 0.5f, 0.0f, 0.5f, 0.5f, 0.0f};
		mesh.setVertices(vertices);

		short[] indices = {0, 1, 2, 2, 1, 3};
		mesh.setIndices(indices);

		shortsAsByteBuffer = BufferUtils.newByteBuffer(12);
		ShortBuffer sb = shortsAsByteBuffer.asShortBuffer();
		sb.put(indices);
		sb.flip();

		byteBuffer = BufferUtils.newByteBuffer(6);
		byteBuffer.put(new byte[] {0, 1, 2, 2, 1, 3});
		byteBuffer.flip();
	}

	@Override
	public void render () {
		boolean log = false;
		if (Gdx.input.isButtonJustPressed(Buttons.LEFT)) {
			testCase = (testCase + 1) % testCases.length;
			log = true;
		}
		int mode = testCases[testCase][0];
		int offset = testCases[testCase][1];
		int count = testCases[testCase][2];
		if (log) {
			Gdx.app.log("VertexArrayTest", "mode: " + mode + ", offset: " + offset + ", count: " + count);
		}

		Gdx.gl20.glViewport(0, 0, Gdx.graphics.getBackBufferWidth(), Gdx.graphics.getBackBufferHeight());
		Gdx.gl20.glClear(GL20.GL_COLOR_BUFFER_BIT);
		shader.bind();
		mesh.bind(shader);

		Buffer buffer;
		int type;
		if (mode == 0) {
			type = GL20.GL_UNSIGNED_SHORT;
			buffer = mesh.getIndicesBuffer();
			buffer.position(offset);
		} else if (mode == 1) {
			type = GL20.GL_UNSIGNED_SHORT;
			buffer = shortsAsByteBuffer;
			buffer.position(offset * 2);
		} else {
			type = GL20.GL_UNSIGNED_BYTE;
			buffer = byteBuffer;
			buffer.position(offset);
		}

		if (log) {
			Gdx.app.log("VertexArrayTest", "position: " + buffer.position());
		}

		Gdx.gl20.glDrawElements(GL20.GL_TRIANGLES, count, type, buffer);
		buffer.position(0);
		mesh.unbind(shader);
	}
}
>>>>>>> 80a7786b
<|MERGE_RESOLUTION|>--- conflicted
+++ resolved
@@ -1,234 +1,115 @@
-<<<<<<< HEAD
-/*******************************************************************************
- * Copyright 2011 See AUTHORS file.
- * 
- * Licensed under the Apache License, Version 2.0 (the "License");
- * you may not use this file except in compliance with the License.
- * You may obtain a copy of the License at
- * 
- *   http://www.apache.org/licenses/LICENSE-2.0
- * 
- * Unless required by applicable law or agreed to in writing, software
- * distributed under the License is distributed on an "AS IS" BASIS,
- * WITHOUT WARRANTIES OR CONDITIONS OF ANY KIND, either express or implied.
- * See the License for the specific language governing permissions and
- * limitations under the License.
- ******************************************************************************/
-
-package com.badlogic.gdx.tests.gles2;
-
-import java.nio.Buffer;
-import java.nio.ByteBuffer;
-import java.nio.ShortBuffer;
-
-import com.badlogic.gdx.Gdx;
-import com.badlogic.gdx.Input;
-import com.badlogic.gdx.Input.Buttons;
-import com.badlogic.gdx.graphics.GL20;
-import com.badlogic.gdx.graphics.Mesh;
-import com.badlogic.gdx.graphics.Mesh.VertexDataType;
-import com.badlogic.gdx.graphics.VertexAttribute;
-import com.badlogic.gdx.graphics.VertexAttributes.Usage;
-import com.badlogic.gdx.graphics.glutils.ShaderProgram;
-import com.badlogic.gdx.tests.utils.GdxTest;
-import com.badlogic.gdx.tests.utils.GdxTestConfig;
-import com.badlogic.gdx.utils.BufferUtils;
-
-/** Touch the screen to cycle over 9 test case : (2 triangles, first triangle, second triangle) x (short buffer/short, byte
- * buffer/short, byte buffer/byte). */
-@GdxTestConfig(OnlyGL20 = true)
-public class VertexArrayTest extends GdxTest {
-	ShaderProgram shader;
-	Mesh mesh;
-	int[][] testCases = {{0, 0, 6}, {0, 0, 3}, {0, 3, 3}, {1, 0, 6}, {1, 0, 3}, {1, 3, 3}, {2, 0, 6}, {2, 0, 3}, {2, 3, 3}};
-	int testCase = 0;
-	ByteBuffer byteBuffer;
-	ByteBuffer shortsAsByteBuffer;
-
-	@Override
-	public void create () {
-		String vertexShader = "attribute vec4 vPosition;    \n" + "void main()                  \n"
-			+ "{                            \n" + "   gl_Position = vPosition;  \n" + "}                            \n";
-		String fragmentShader = "#ifdef GL_ES\n" + "precision mediump float;\n" + "#endif\n"
-			+ "void main()                                  \n" + "{                                            \n"
-			+ "  gl_FragColor = vec4 ( 1.0, 1.0, 1.0, 1.0 );\n" + "}";
-
-		shader = new ShaderProgram(vertexShader, fragmentShader);
-		mesh = new Mesh(VertexDataType.VertexArray, true, 4, 6, new VertexAttribute(Usage.Position, 3, "vPosition"));
-		float[] vertices = {-0.5f, -0.5f, 0.0f, 0.5f, -0.5f, 0.0f, -0.5f, 0.5f, 0.0f, 0.5f, 0.5f, 0.0f};
-		mesh.setVertices(vertices);
-
-		short[] indices = {0, 1, 2, 2, 1, 3};
-		mesh.setIndices(indices);
-
-		shortsAsByteBuffer = BufferUtils.newByteBuffer(12);
-		ShortBuffer sb = shortsAsByteBuffer.asShortBuffer();
-		sb.put(indices);
-		sb.flip();
-
-		byteBuffer = BufferUtils.newByteBuffer(6);
-		byteBuffer.put(new byte[] {0, 1, 2, 2, 1, 3});
-		byteBuffer.flip();
-	}
-
-	@Override
-	public void render () {
-		boolean log = false;
-		if (Gdx.input.justTouched()) {
-			testCase = (testCase + 1) % testCases.length;
-			log = true;
-		}
-		int mode = testCases[testCase][0];
-		int offset = testCases[testCase][1];
-		int count = testCases[testCase][2];
-		if (log) {
-			Gdx.app.log("VertexArrayTest", "mode: " + mode + ", offset: " + offset + ", count: " + count);
-		}
-
-		Gdx.gl20.glViewport(0, 0, Gdx.graphics.getBackBufferWidth(), Gdx.graphics.getBackBufferHeight());
-		Gdx.gl20.glClear(GL20.GL_COLOR_BUFFER_BIT);
-		shader.bind();
-		mesh.bind(shader);
-
-		Buffer buffer;
-		int type;
-		if (mode == 0) {
-			type = GL20.GL_UNSIGNED_SHORT;
-			buffer = mesh.getIndicesBuffer();
-			buffer.position(offset);
-		} else if (mode == 1) {
-			type = GL20.GL_UNSIGNED_SHORT;
-			buffer = shortsAsByteBuffer;
-			buffer.position(offset * 2);
-		} else {
-			type = GL20.GL_UNSIGNED_BYTE;
-			buffer = byteBuffer;
-			buffer.position(offset);
-		}
-
-		if (log) {
-			Gdx.app.log("VertexArrayTest", "position: " + buffer.position());
-		}
-
-		Gdx.gl20.glDrawElements(GL20.GL_TRIANGLES, count, type, buffer);
-		buffer.position(0);
-		mesh.unbind(shader);
-	}
-}
-=======
-/*******************************************************************************
- * Copyright 2011 See AUTHORS file.
- * 
- * Licensed under the Apache License, Version 2.0 (the "License");
- * you may not use this file except in compliance with the License.
- * You may obtain a copy of the License at
- * 
- *   http://www.apache.org/licenses/LICENSE-2.0
- * 
- * Unless required by applicable law or agreed to in writing, software
- * distributed under the License is distributed on an "AS IS" BASIS,
- * WITHOUT WARRANTIES OR CONDITIONS OF ANY KIND, either express or implied.
- * See the License for the specific language governing permissions and
- * limitations under the License.
- ******************************************************************************/
-
-package com.badlogic.gdx.tests.gles2;
-
-import java.nio.Buffer;
-import java.nio.ByteBuffer;
-import java.nio.ShortBuffer;
-
-import com.badlogic.gdx.Gdx;
-import com.badlogic.gdx.Input.Buttons;
-import com.badlogic.gdx.graphics.GL20;
-import com.badlogic.gdx.graphics.Mesh;
-import com.badlogic.gdx.graphics.Mesh.VertexDataType;
-import com.badlogic.gdx.graphics.VertexAttribute;
-import com.badlogic.gdx.graphics.VertexAttributes.Usage;
-import com.badlogic.gdx.graphics.glutils.ShaderProgram;
-import com.badlogic.gdx.tests.utils.GdxTest;
-import com.badlogic.gdx.tests.utils.GdxTestConfig;
-import com.badlogic.gdx.utils.BufferUtils;
-
-/** Touch the screen to cycle over 9 test case : (2 triangles, first triangle, second triangle) x (short buffer/short, byte
- * buffer/short, byte buffer/byte). */
-@GdxTestConfig(OnlyGL20 = true)
-public class VertexArrayTest extends GdxTest {
-	ShaderProgram shader;
-	Mesh mesh;
-	int[][] testCases = {{0, 0, 6}, {0, 0, 3}, {0, 3, 3}, {1, 0, 6}, {1, 0, 3}, {1, 3, 3}, {2, 0, 6}, {2, 0, 3}, {2, 3, 3}};
-	int testCase = 0;
-	ByteBuffer byteBuffer;
-	ByteBuffer shortsAsByteBuffer;
-
-	@Override
-	public void create () {
-		String vertexShader = "attribute vec4 vPosition;    \n" + "void main()                  \n"
-			+ "{                            \n" + "   gl_Position = vPosition;  \n" + "}                            \n";
-		String fragmentShader = "#ifdef GL_ES\n" + "precision mediump float;\n" + "#endif\n"
-			+ "void main()                                  \n" + "{                                            \n"
-			+ "  gl_FragColor = vec4 ( 1.0, 1.0, 1.0, 1.0 );\n" + "}";
-
-		shader = new ShaderProgram(vertexShader, fragmentShader);
-		mesh = new Mesh(VertexDataType.VertexArray, true, 4, 6, new VertexAttribute(Usage.Position, 3, "vPosition"));
-		float[] vertices = {-0.5f, -0.5f, 0.0f, 0.5f, -0.5f, 0.0f, -0.5f, 0.5f, 0.0f, 0.5f, 0.5f, 0.0f};
-		mesh.setVertices(vertices);
-
-		short[] indices = {0, 1, 2, 2, 1, 3};
-		mesh.setIndices(indices);
-
-		shortsAsByteBuffer = BufferUtils.newByteBuffer(12);
-		ShortBuffer sb = shortsAsByteBuffer.asShortBuffer();
-		sb.put(indices);
-		sb.flip();
-
-		byteBuffer = BufferUtils.newByteBuffer(6);
-		byteBuffer.put(new byte[] {0, 1, 2, 2, 1, 3});
-		byteBuffer.flip();
-	}
-
-	@Override
-	public void render () {
-		boolean log = false;
-		if (Gdx.input.isButtonJustPressed(Buttons.LEFT)) {
-			testCase = (testCase + 1) % testCases.length;
-			log = true;
-		}
-		int mode = testCases[testCase][0];
-		int offset = testCases[testCase][1];
-		int count = testCases[testCase][2];
-		if (log) {
-			Gdx.app.log("VertexArrayTest", "mode: " + mode + ", offset: " + offset + ", count: " + count);
-		}
-
-		Gdx.gl20.glViewport(0, 0, Gdx.graphics.getBackBufferWidth(), Gdx.graphics.getBackBufferHeight());
-		Gdx.gl20.glClear(GL20.GL_COLOR_BUFFER_BIT);
-		shader.bind();
-		mesh.bind(shader);
-
-		Buffer buffer;
-		int type;
-		if (mode == 0) {
-			type = GL20.GL_UNSIGNED_SHORT;
-			buffer = mesh.getIndicesBuffer();
-			buffer.position(offset);
-		} else if (mode == 1) {
-			type = GL20.GL_UNSIGNED_SHORT;
-			buffer = shortsAsByteBuffer;
-			buffer.position(offset * 2);
-		} else {
-			type = GL20.GL_UNSIGNED_BYTE;
-			buffer = byteBuffer;
-			buffer.position(offset);
-		}
-
-		if (log) {
-			Gdx.app.log("VertexArrayTest", "position: " + buffer.position());
-		}
-
-		Gdx.gl20.glDrawElements(GL20.GL_TRIANGLES, count, type, buffer);
-		buffer.position(0);
-		mesh.unbind(shader);
-	}
-}
->>>>>>> 80a7786b
+/*******************************************************************************
+ * Copyright 2011 See AUTHORS file.
+ * 
+ * Licensed under the Apache License, Version 2.0 (the "License");
+ * you may not use this file except in compliance with the License.
+ * You may obtain a copy of the License at
+ * 
+ *   http://www.apache.org/licenses/LICENSE-2.0
+ * 
+ * Unless required by applicable law or agreed to in writing, software
+ * distributed under the License is distributed on an "AS IS" BASIS,
+ * WITHOUT WARRANTIES OR CONDITIONS OF ANY KIND, either express or implied.
+ * See the License for the specific language governing permissions and
+ * limitations under the License.
+ ******************************************************************************/
+
+package com.badlogic.gdx.tests.gles2;
+
+import java.nio.Buffer;
+import java.nio.ByteBuffer;
+import java.nio.ShortBuffer;
+
+import com.badlogic.gdx.Gdx;
+import com.badlogic.gdx.Input.Buttons;
+import com.badlogic.gdx.graphics.GL20;
+import com.badlogic.gdx.graphics.Mesh;
+import com.badlogic.gdx.graphics.Mesh.VertexDataType;
+import com.badlogic.gdx.graphics.VertexAttribute;
+import com.badlogic.gdx.graphics.VertexAttributes.Usage;
+import com.badlogic.gdx.graphics.glutils.ShaderProgram;
+import com.badlogic.gdx.tests.utils.GdxTest;
+import com.badlogic.gdx.tests.utils.GdxTestConfig;
+import com.badlogic.gdx.utils.BufferUtils;
+
+/** Touch the screen to cycle over 9 test case : (2 triangles, first triangle, second triangle) x (short buffer/short, byte
+ * buffer/short, byte buffer/byte). */
+@GdxTestConfig(OnlyGL20 = true)
+public class VertexArrayTest extends GdxTest {
+	ShaderProgram shader;
+	Mesh mesh;
+	int[][] testCases = {{0, 0, 6}, {0, 0, 3}, {0, 3, 3}, {1, 0, 6}, {1, 0, 3}, {1, 3, 3}, {2, 0, 6}, {2, 0, 3}, {2, 3, 3}};
+	int testCase = 0;
+	ByteBuffer byteBuffer;
+	ByteBuffer shortsAsByteBuffer;
+
+	@Override
+	public void create () {
+		String vertexShader = "attribute vec4 vPosition;    \n" + "void main()                  \n"
+			+ "{                            \n" + "   gl_Position = vPosition;  \n" + "}                            \n";
+		String fragmentShader = "#ifdef GL_ES\n" + "precision mediump float;\n" + "#endif\n"
+			+ "void main()                                  \n" + "{                                            \n"
+			+ "  gl_FragColor = vec4 ( 1.0, 1.0, 1.0, 1.0 );\n" + "}";
+
+		shader = new ShaderProgram(vertexShader, fragmentShader);
+		mesh = new Mesh(VertexDataType.VertexArray, true, 4, 6, new VertexAttribute(Usage.Position, 3, "vPosition"));
+		float[] vertices = {-0.5f, -0.5f, 0.0f, 0.5f, -0.5f, 0.0f, -0.5f, 0.5f, 0.0f, 0.5f, 0.5f, 0.0f};
+		mesh.setVertices(vertices);
+
+		short[] indices = {0, 1, 2, 2, 1, 3};
+		mesh.setIndices(indices);
+
+		shortsAsByteBuffer = BufferUtils.newByteBuffer(12);
+		ShortBuffer sb = shortsAsByteBuffer.asShortBuffer();
+		sb.put(indices);
+		sb.flip();
+
+		byteBuffer = BufferUtils.newByteBuffer(6);
+		byteBuffer.put(new byte[] {0, 1, 2, 2, 1, 3});
+		byteBuffer.flip();
+	}
+
+	@Override
+	public void render () {
+		boolean log = false;
+		if (Gdx.input.justTouched()) {
+			testCase = (testCase + 1) % testCases.length;
+			log = true;
+		}
+		int mode = testCases[testCase][0];
+		int offset = testCases[testCase][1];
+		int count = testCases[testCase][2];
+		if (log) {
+			Gdx.app.log("VertexArrayTest", "mode: " + mode + ", offset: " + offset + ", count: " + count);
+		}
+
+		Gdx.gl20.glViewport(0, 0, Gdx.graphics.getBackBufferWidth(), Gdx.graphics.getBackBufferHeight());
+		Gdx.gl20.glClear(GL20.GL_COLOR_BUFFER_BIT);
+		shader.bind();
+		mesh.bind(shader);
+
+		Buffer buffer;
+		int type;
+		if (mode == 0) {
+			type = GL20.GL_UNSIGNED_SHORT;
+			buffer = mesh.getIndicesBuffer();
+			buffer.position(offset);
+		} else if (mode == 1) {
+			type = GL20.GL_UNSIGNED_SHORT;
+			buffer = shortsAsByteBuffer;
+			buffer.position(offset * 2);
+		} else {
+			type = GL20.GL_UNSIGNED_BYTE;
+			buffer = byteBuffer;
+			buffer.position(offset);
+		}
+
+		if (log) {
+			Gdx.app.log("VertexArrayTest", "position: " + buffer.position());
+		}
+
+		Gdx.gl20.glDrawElements(GL20.GL_TRIANGLES, count, type, buffer);
+		buffer.position(0);
+		mesh.unbind(shader);
+	}
+}