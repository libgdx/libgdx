/*******************************************************************************
 * Copyright 2011 See AUTHORS file.
 * 
 * Licensed under the Apache License, Version 2.0 (the "License");
 * you may not use this file except in compliance with the License.
 * You may obtain a copy of the License at
 * 
 *   http://www.apache.org/licenses/LICENSE-2.0
 * 
 * Unless required by applicable law or agreed to in writing, software
 * distributed under the License is distributed on an "AS IS" BASIS,
 * WITHOUT WARRANTIES OR CONDITIONS OF ANY KIND, either express or implied.
 * See the License for the specific language governing permissions and
 * limitations under the License.
 ******************************************************************************/

package com.badlogic.gdx.tests;

<<<<<<< HEAD
=======
import java.nio.ByteBuffer;

import com.badlogic.gdx.Gdx;
import com.badlogic.gdx.graphics.GL20;
>>>>>>> 5cba9814
import com.badlogic.gdx.graphics.Pixmap;
import com.badlogic.gdx.graphics.Texture;
import com.badlogic.gdx.graphics.g2d.SpriteBatch;
import com.badlogic.gdx.graphics.g2d.TextureRegion;
import com.badlogic.gdx.tests.utils.GdxTest;
<<<<<<< HEAD
import com.badlogic.gdx.utils.ScreenUtils;
=======
import com.badlogic.gdx.utils.BufferUtils;
>>>>>>> 5cba9814

public class PixmapTest extends GdxTest {
	Pixmap pixmap;
	Texture texture;
	SpriteBatch batch;
	TextureRegion region;
	Pixmap pixmapCustom;
	Texture textureCustom;
	TextureRegion regionCustom;

	public void create () {
		// Create an empty dynamic pixmap
		pixmap = new Pixmap(800, 480, Pixmap.Format.RGBA8888);
		pixmapCustom = new Pixmap(256, 256, Pixmap.Format.RGBA8888);
		
		ByteBuffer buffer = BufferUtils.newByteBuffer(pixmapCustom.getWidth() * pixmapCustom.getHeight() * 4);
		for(int y=0 ; y<pixmapCustom.getHeight() ; y++){
			for(int x=0 ; x<pixmapCustom.getWidth() ; x++){
				buffer.put((byte)x);
				buffer.put((byte)y);
				buffer.put((byte)0);
				buffer.put((byte)255);
			}
		}
		buffer.flip();
		pixmapCustom.setPixels(buffer);
		textureCustom = new Texture(pixmapCustom);
		regionCustom = new TextureRegion(textureCustom);

		// Create a texture to contain the pixmap
		texture = new Texture(1024, 1024, Pixmap.Format.RGBA8888); // Pixmap.Format.RGBA8888);
		texture.setFilter(Texture.TextureFilter.Nearest, Texture.TextureFilter.Linear);
		texture.setWrap(Texture.TextureWrap.ClampToEdge, Texture.TextureWrap.ClampToEdge);

		pixmap.setColor(1.0f, 0.0f, 0.0f, 1.0f); // Red
		pixmap.drawLine(0, 0, 100, 100);

		pixmap.setColor(0.0f, 0.0f, 1.0f, 1.0f); // Blue
		pixmap.drawLine(100, 100, 200, 0);

		pixmap.setColor(0.0f, 1.0f, 0.0f, 1.0f); // Green
		pixmap.drawLine(100, 0, 100, 100);

		pixmap.setColor(1.0f, 1.0f, 1.0f, 1.0f); // White
		pixmap.drawCircle(400, 300, 100);

		// Blit the composited overlay to a texture
		texture.draw(pixmap, 0, 0);
		region = new TextureRegion(texture, 0, 0, 800, 480);
		batch = new SpriteBatch();

		Pixmap pixmap = new Pixmap(512, 1024, Pixmap.Format.RGBA8888);
		for (int y = 0; y < pixmap.getHeight(); y++) { // 1024
			for (int x = 0; x < pixmap.getWidth(); x++) { // 512
				pixmap.getPixel(x, y);
			}
		}
		pixmap.dispose();
	}

	public void render () {
		ScreenUtils.clear(0.6f, 0.6f, 0.6f, 1);
		batch.begin();
		batch.draw(region, 0, 0);
		batch.draw(regionCustom, 0, 0);
		batch.end();
	}
}
<|MERGE_RESOLUTION|>--- conflicted
+++ resolved
@@ -1,103 +1,95 @@
-/*******************************************************************************
- * Copyright 2011 See AUTHORS file.
- * 
- * Licensed under the Apache License, Version 2.0 (the "License");
- * you may not use this file except in compliance with the License.
- * You may obtain a copy of the License at
- * 
- *   http://www.apache.org/licenses/LICENSE-2.0
- * 
- * Unless required by applicable law or agreed to in writing, software
- * distributed under the License is distributed on an "AS IS" BASIS,
- * WITHOUT WARRANTIES OR CONDITIONS OF ANY KIND, either express or implied.
- * See the License for the specific language governing permissions and
- * limitations under the License.
- ******************************************************************************/
-
-package com.badlogic.gdx.tests;
-
-<<<<<<< HEAD
-=======
-import java.nio.ByteBuffer;
-
-import com.badlogic.gdx.Gdx;
-import com.badlogic.gdx.graphics.GL20;
->>>>>>> 5cba9814
-import com.badlogic.gdx.graphics.Pixmap;
-import com.badlogic.gdx.graphics.Texture;
-import com.badlogic.gdx.graphics.g2d.SpriteBatch;
-import com.badlogic.gdx.graphics.g2d.TextureRegion;
-import com.badlogic.gdx.tests.utils.GdxTest;
-<<<<<<< HEAD
-import com.badlogic.gdx.utils.ScreenUtils;
-=======
-import com.badlogic.gdx.utils.BufferUtils;
->>>>>>> 5cba9814
-
-public class PixmapTest extends GdxTest {
-	Pixmap pixmap;
-	Texture texture;
-	SpriteBatch batch;
-	TextureRegion region;
-	Pixmap pixmapCustom;
-	Texture textureCustom;
-	TextureRegion regionCustom;
-
-	public void create () {
-		// Create an empty dynamic pixmap
-		pixmap = new Pixmap(800, 480, Pixmap.Format.RGBA8888);
-		pixmapCustom = new Pixmap(256, 256, Pixmap.Format.RGBA8888);
-		
-		ByteBuffer buffer = BufferUtils.newByteBuffer(pixmapCustom.getWidth() * pixmapCustom.getHeight() * 4);
-		for(int y=0 ; y<pixmapCustom.getHeight() ; y++){
-			for(int x=0 ; x<pixmapCustom.getWidth() ; x++){
-				buffer.put((byte)x);
-				buffer.put((byte)y);
-				buffer.put((byte)0);
-				buffer.put((byte)255);
-			}
-		}
-		buffer.flip();
-		pixmapCustom.setPixels(buffer);
-		textureCustom = new Texture(pixmapCustom);
-		regionCustom = new TextureRegion(textureCustom);
-
-		// Create a texture to contain the pixmap
-		texture = new Texture(1024, 1024, Pixmap.Format.RGBA8888); // Pixmap.Format.RGBA8888);
-		texture.setFilter(Texture.TextureFilter.Nearest, Texture.TextureFilter.Linear);
-		texture.setWrap(Texture.TextureWrap.ClampToEdge, Texture.TextureWrap.ClampToEdge);
-
-		pixmap.setColor(1.0f, 0.0f, 0.0f, 1.0f); // Red
-		pixmap.drawLine(0, 0, 100, 100);
-
-		pixmap.setColor(0.0f, 0.0f, 1.0f, 1.0f); // Blue
-		pixmap.drawLine(100, 100, 200, 0);
-
-		pixmap.setColor(0.0f, 1.0f, 0.0f, 1.0f); // Green
-		pixmap.drawLine(100, 0, 100, 100);
-
-		pixmap.setColor(1.0f, 1.0f, 1.0f, 1.0f); // White
-		pixmap.drawCircle(400, 300, 100);
-
-		// Blit the composited overlay to a texture
-		texture.draw(pixmap, 0, 0);
-		region = new TextureRegion(texture, 0, 0, 800, 480);
-		batch = new SpriteBatch();
-
-		Pixmap pixmap = new Pixmap(512, 1024, Pixmap.Format.RGBA8888);
-		for (int y = 0; y < pixmap.getHeight(); y++) { // 1024
-			for (int x = 0; x < pixmap.getWidth(); x++) { // 512
-				pixmap.getPixel(x, y);
-			}
-		}
-		pixmap.dispose();
-	}
-
-	public void render () {
-		ScreenUtils.clear(0.6f, 0.6f, 0.6f, 1);
-		batch.begin();
-		batch.draw(region, 0, 0);
-		batch.draw(regionCustom, 0, 0);
-		batch.end();
-	}
-}
+/*******************************************************************************
+ * Copyright 2011 See AUTHORS file.
+ * 
+ * Licensed under the Apache License, Version 2.0 (the "License");
+ * you may not use this file except in compliance with the License.
+ * You may obtain a copy of the License at
+ * 
+ *   http://www.apache.org/licenses/LICENSE-2.0
+ * 
+ * Unless required by applicable law or agreed to in writing, software
+ * distributed under the License is distributed on an "AS IS" BASIS,
+ * WITHOUT WARRANTIES OR CONDITIONS OF ANY KIND, either express or implied.
+ * See the License for the specific language governing permissions and
+ * limitations under the License.
+ ******************************************************************************/
+
+package com.badlogic.gdx.tests;
+
+import java.nio.ByteBuffer;
+
+import com.badlogic.gdx.graphics.Pixmap;
+import com.badlogic.gdx.graphics.Texture;
+import com.badlogic.gdx.graphics.g2d.SpriteBatch;
+import com.badlogic.gdx.graphics.g2d.TextureRegion;
+import com.badlogic.gdx.tests.utils.GdxTest;
+import com.badlogic.gdx.utils.ScreenUtils;
+import com.badlogic.gdx.utils.BufferUtils;
+
+public class PixmapTest extends GdxTest {
+	Pixmap pixmap;
+	Texture texture;
+	SpriteBatch batch;
+	TextureRegion region;
+	Pixmap pixmapCustom;
+	Texture textureCustom;
+	TextureRegion regionCustom;
+
+	public void create () {
+		// Create an empty dynamic pixmap
+		pixmap = new Pixmap(800, 480, Pixmap.Format.RGBA8888);
+		pixmapCustom = new Pixmap(256, 256, Pixmap.Format.RGBA8888);
+		
+		ByteBuffer buffer = BufferUtils.newByteBuffer(pixmapCustom.getWidth() * pixmapCustom.getHeight() * 4);
+		for(int y=0 ; y<pixmapCustom.getHeight() ; y++){
+			for(int x=0 ; x<pixmapCustom.getWidth() ; x++){
+				buffer.put((byte)x);
+				buffer.put((byte)y);
+				buffer.put((byte)0);
+				buffer.put((byte)255);
+			}
+		}
+		buffer.flip();
+		pixmapCustom.setPixels(buffer);
+		textureCustom = new Texture(pixmapCustom);
+		regionCustom = new TextureRegion(textureCustom);
+
+		// Create a texture to contain the pixmap
+		texture = new Texture(1024, 1024, Pixmap.Format.RGBA8888); // Pixmap.Format.RGBA8888);
+		texture.setFilter(Texture.TextureFilter.Nearest, Texture.TextureFilter.Linear);
+		texture.setWrap(Texture.TextureWrap.ClampToEdge, Texture.TextureWrap.ClampToEdge);
+
+		pixmap.setColor(1.0f, 0.0f, 0.0f, 1.0f); // Red
+		pixmap.drawLine(0, 0, 100, 100);
+
+		pixmap.setColor(0.0f, 0.0f, 1.0f, 1.0f); // Blue
+		pixmap.drawLine(100, 100, 200, 0);
+
+		pixmap.setColor(0.0f, 1.0f, 0.0f, 1.0f); // Green
+		pixmap.drawLine(100, 0, 100, 100);
+
+		pixmap.setColor(1.0f, 1.0f, 1.0f, 1.0f); // White
+		pixmap.drawCircle(400, 300, 100);
+
+		// Blit the composited overlay to a texture
+		texture.draw(pixmap, 0, 0);
+		region = new TextureRegion(texture, 0, 0, 800, 480);
+		batch = new SpriteBatch();
+
+		Pixmap pixmap = new Pixmap(512, 1024, Pixmap.Format.RGBA8888);
+		for (int y = 0; y < pixmap.getHeight(); y++) { // 1024
+			for (int x = 0; x < pixmap.getWidth(); x++) { // 512
+				pixmap.getPixel(x, y);
+			}
+		}
+		pixmap.dispose();
+	}
+
+	public void render () {
+		ScreenUtils.clear(0.6f, 0.6f, 0.6f, 1);
+		batch.begin();
+		batch.draw(region, 0, 0);
+		batch.draw(regionCustom, 0, 0);
+		batch.end();
+	}
+}