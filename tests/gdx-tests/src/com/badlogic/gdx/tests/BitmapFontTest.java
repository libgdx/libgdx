--- conflicted
+++ resolved
@@ -112,13 +112,9 @@
 			spriteBatch.begin();
 			String text = "your new";
 			// text = "How quickly da[RED]ft jumping zebras vex.";
-			text = "Another font wrap is-sue,  this time with multiple whitespace characters.";
+			// text = "Another font wrap is-sue,  this time with multiple whitespace characters.";
 			// text = "test with AGWlWi AGWlWi issue";
-			text = "AA BB \nEE"; // When wrapping after BB, there should not be a blank line before EE.
-<<<<<<< HEAD
-=======
-			text = "AA BB [RED]EE[] T [GREEN]e[] V[YELLOW]a bb[] ([CYAN]5[]FFF)";
->>>>>>> 6c69ac20
+			// text = "AA BB \nEE"; // When wrapping after BB, there should not be a blank line before EE.
 			text = "AA BB [RED]EE[] T [GREEN]e[] \n\nV[YELLOW]a bb[] ([CYAN]5[]FFF)";
 			if (true) { // Test wrap.
 				layout.setText(font, text, 0, text.length(), font.getColor(), w, Align.center, true, null);
