--- conflicted
+++ resolved
@@ -199,7 +199,6 @@
 		}
 
 		@Override
-<<<<<<< HEAD
 		public float getGeolocationLatitude() {
 			return input.getGeolocationLatitude();
 		}
@@ -217,10 +216,9 @@
 		@Override
 		public float getGeolocationSpeed() {
 			return input.getGeolocationSpeed();
-=======
+
 		public int getMaxPointers () {
 			return input.getMaxPointers();
->>>>>>> f2210c8b
 		}
 
 		@Override
