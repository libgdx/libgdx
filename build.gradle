/*******************************************************************************
 * Copyright 2011 See AUTHORS file.
 *
 * Licensed under the Apache License, Version 2.0 (the "License");
 * you may not use this file except in compliance with the License.
 * You may obtain a copy of the License at
 *
 *   http://www.apache.org/licenses/LICENSE-2.0
 *
 * Unless required by applicable law or agreed to in writing, software
 * distributed under the License is distributed on an "AS IS" BASIS,
 * WITHOUT WARRANTIES OR CONDITIONS OF ANY KIND, either express or implied.
 * See the License for the specific language governing permissions and
 * limitations under the License.
 ******************************************************************************/

apply from: "gradle/dependencies.gradle"


allprojects {
    group = 'com.badlogicgames.gdx'
    version = '1.9.9-SNAPSHOT'

    buildscript {
        repositories {
<<<<<<< HEAD
            mavenCentral()
=======
>>>>>>> aff6dd4a
            google()
            jcenter()
            mavenCentral()
            maven { url "https://oss.sonatype.org/content/repositories/snapshots/" }
        }
    }

    repositories {
<<<<<<< HEAD
        mavenCentral()
=======
>>>>>>> aff6dd4a
        google()
        jcenter()
        mavenCentral()
        maven { url "https://oss.sonatype.org/content/repositories/snapshots/" }
    }
}

configure(subprojects - project(":tests:gdx-tests-android")) {
    apply plugin: "idea"
    apply plugin: "java"

    compileJava {
        options.fork = true
        options.incremental = true
    }
}

ant.importBuild("fetch.xml") { antTargetName ->
    "ant-task-" + antTargetName    
}
task fetchNatives(dependsOn: "ant-task-all"){
    doLast {
    }
}
<|MERGE_RESOLUTION|>--- conflicted
+++ resolved
@@ -23,10 +23,6 @@
 
     buildscript {
         repositories {
-<<<<<<< HEAD
-            mavenCentral()
-=======
->>>>>>> aff6dd4a
             google()
             jcenter()
             mavenCentral()
@@ -35,10 +31,6 @@
     }
 
     repositories {
-<<<<<<< HEAD
-        mavenCentral()
-=======
->>>>>>> aff6dd4a
         google()
         jcenter()
         mavenCentral()
@@ -57,7 +49,7 @@
 }
 
 ant.importBuild("fetch.xml") { antTargetName ->
-    "ant-task-" + antTargetName    
+    "ant-task-" + antTargetName
 }
 task fetchNatives(dependsOn: "ant-task-all"){
     doLast {
