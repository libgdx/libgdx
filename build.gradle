--- conflicted
+++ resolved
@@ -90,11 +90,7 @@
         tasks.withType(Javadoc) {
             options.addStringOption('Xdoclint:none,-missing', '-quiet')
         }
-<<<<<<< HEAD
-    }
-=======
     }   
->>>>>>> da31586c
 }
 
 configure(subprojects - project(":tests:gdx-tests-android")) {
