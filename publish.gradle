--- conflicted
+++ resolved
@@ -114,11 +114,7 @@
 								// If release build, dump artifacts to local build/staging-deploy folder for consumption by jreleaser below
 								: rootProject.layout.buildDirectory.dir('staging-deploy')
 
-<<<<<<< HEAD
-						if (getRepositoryUsername() || getRepositoryPassword()) {
-=======
 						if (version.endsWith('SNAPSHOT') && (getRepositoryUsername() || getRepositoryPassword())) {
->>>>>>> e2a2ea00
 							credentials {
 								username = getRepositoryUsername()
 								password = getRepositoryPassword()
