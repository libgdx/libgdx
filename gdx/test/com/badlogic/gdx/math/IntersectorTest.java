--- conflicted
+++ resolved
@@ -2,12 +2,8 @@
 package com.badlogic.gdx.math;
 
 import com.badlogic.gdx.math.Intersector.SplitTriangle;
-<<<<<<< HEAD
-
 import com.badlogic.gdx.math.collision.BoundingBox;
 import com.badlogic.gdx.math.collision.Sphere;
-=======
->>>>>>> 0dc27743
 import org.junit.Test;
 
 import static org.junit.Assert.*;
@@ -238,7 +234,6 @@
 	}
 
 	@Test
-<<<<<<< HEAD
 	public void testIntersectSphereBounds () {
 		// Sphere inside box
 		Sphere sphere = new Sphere(new Vector3(5, 5, 5), 1);
@@ -260,7 +255,8 @@
 		sphere = new Sphere(new Vector3(0, 5, 5), 1);
 
 		assertTrue(Intersector.intersectSphereBounds(sphere, bounds));
-=======
+  }
+
 	public void testIntersectPolygonsWithVertexLyingOnEdge () {
 		Polygon p1 = new Polygon(new float[] {1, -1, 2, -1, 2, -2, 1, -2});
 		Polygon p2 = new Polygon(new float[] {0.5f, -1.5f, 1.5f, -1.5f, 1.5f, -2.5f});
@@ -295,6 +291,5 @@
 		intersectionPolygon.setScale(2, 2);
 		assertArrayEquals(new float[] {2 * 1, 2 * -2, 2 * 1, 2 * -1.5f, 2 * 1.5f, 2 * -1.5f, 2 * 1.5f, 2 * -2},
 			intersectionPolygon.getTransformedVertices(), 0);
->>>>>>> 0dc27743
 	}
 }