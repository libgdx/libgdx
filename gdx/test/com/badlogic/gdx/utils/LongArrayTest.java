--- conflicted
+++ resolved
@@ -212,11 +212,7 @@
 	/** Test of the indexOf() method */
 	@Test
 	public void indexOfTest () {
-<<<<<<< HEAD
-		LongArray longArray1 = new LongArray(new long[] {1, 3, 4, 5, 6, 6, 3, 9,68000,68000});
-=======
 		LongArray longArray1 = new LongArray(new long[] {1, 3, 4, 5, 6, 6, 3, 9, 68000, 68000});
->>>>>>> 1bcfdbe3
 		Assert.assertEquals(-1, longArray1.indexOf(100));
 		Assert.assertEquals(1, longArray1.indexOf(3));
 		Assert.assertEquals(9, longArray1.lastIndexOf(68000));
