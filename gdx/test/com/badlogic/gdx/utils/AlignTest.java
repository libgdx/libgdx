<<<<<<< HEAD
/*******************************************************************************
 * Copyright 2024 AUTHOR
 *
 * Licensed under the Apache License, Version 2.0 (the "License");
 * you may not use this file except in compliance with the License.
 * You may obtain a copy of the License at
 *
 *   http://www.apache.org/licenses/LICENSE-2.0
 *
 * Unless required by applicable law or agreed to in writing, software
 * distributed under the License is distributed on an "AS IS" BASIS,
 * WITHOUT WARRANTIES OR CONDITIONS OF ANY KIND, either express or implied.
 * See the License for the specific language governing permissions and
 * limitations under the License.
 ******************************************************************************/
=======
>>>>>>> 33189b63

package com.badlogic.gdx.utils;

import static org.junit.Assert.*;
import org.junit.Test;

public class AlignTest {

	@Test
	public void testIsLeft () {
		/*
		 * This method tests if the isLeft function correctly identifies the left alignment and does not incorrectly identify the
		 * right alignment
		 */
		assertTrue(Align.isLeft(Align.left));
		assertFalse(Align.isLeft(Align.right));
	}

	@Test
	public void testIsRight () {
		/*
		 * This method tests if the isRight function correctly identifies the right alignment and does not incorrectly identify the
		 * left alignment
		 */
		assertTrue(Align.isRight(Align.right));
		assertFalse(Align.isRight(Align.left));
	}

	@Test
	public void testIsTop () {
		/*
		 * This method tests if the isTop function correctly identifies the top alignment and does not incorrectly identify the
		 * bottom alignment
		 */
		assertTrue(Align.isTop(Align.top));
		assertFalse(Align.isTop(Align.bottom));
	}

	@Test
	public void testIsBottom () {
		/*
		 * This method tests if the isBottom function correctly identifies the bottom alignment and does not incorrectly identify
		 * the top alignment
		 */
		assertTrue(Align.isBottom(Align.bottom));
		assertFalse(Align.isBottom(Align.top));
	}

	@Test
	public void testIsCenterVertical () {
		/*
		 * This method tests if the isCenterVertical function correctly identifies the center vertical alignment and does not
		 * incorrectly identify the top alignment
		 */
		assertTrue(Align.isCenterVertical(Align.center));
		assertFalse(Align.isCenterVertical(Align.top));
	}

	@Test
	public void testIsCenterHorizontal () {
		/*
		 * This method tests if the isCenterHorizontal function correctly identifies the center horizontal alignment and does not
		 * incorrectly identify the left alignment
		 */
		assertTrue(Align.isCenterHorizontal(Align.center));
		assertFalse(Align.isCenterHorizontal(Align.left));
	}

	@Test
	public void testToString () {
		/*
		 * This method tests if the toString function correctly converts the alignment constants to their string representations,
		 * such as "top,left", "bottom,right", and "center,center"
		 */
		assertEquals("top,left", Align.toString(Align.topLeft));
		assertEquals("bottom,right", Align.toString(Align.bottomRight));
		assertEquals("center,center", Align.toString(Align.center));
	}
}<|MERGE_RESOLUTION|>--- conflicted
+++ resolved
@@ -1,4 +1,3 @@
-<<<<<<< HEAD
 /*******************************************************************************
  * Copyright 2024 AUTHOR
  *
@@ -14,8 +13,7 @@
  * See the License for the specific language governing permissions and
  * limitations under the License.
  ******************************************************************************/
-=======
->>>>>>> 33189b63
+
 
 package com.badlogic.gdx.utils;
 
