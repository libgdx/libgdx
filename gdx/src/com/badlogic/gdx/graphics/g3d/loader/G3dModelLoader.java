--- conflicted
+++ resolved
@@ -1,420 +1,408 @@
-/*******************************************************************************
- * Copyright 2011 See AUTHORS file.
- * 
- * Licensed under the Apache License, Version 2.0 (the "License");
- * you may not use this file except in compliance with the License.
- * You may obtain a copy of the License at
- * 
- *   http://www.apache.org/licenses/LICENSE-2.0
- * 
- * Unless required by applicable law or agreed to in writing, software
- * distributed under the License is distributed on an "AS IS" BASIS,
- * WITHOUT WARRANTIES OR CONDITIONS OF ANY KIND, either express or implied.
- * See the License for the specific language governing permissions and
- * limitations under the License.
- ******************************************************************************/
-
-package com.badlogic.gdx.graphics.g3d.loader;
-
-<<<<<<< HEAD
-import com.badlogic.gdx.assets.AssetLoaderParameters;
-=======
->>>>>>> 1f53c29e
-import com.badlogic.gdx.assets.loaders.FileHandleResolver;
-import com.badlogic.gdx.assets.loaders.ModelLoader;
-import com.badlogic.gdx.files.FileHandle;
-import com.badlogic.gdx.graphics.Color;
-import com.badlogic.gdx.graphics.GL20;
-import com.badlogic.gdx.graphics.VertexAttribute;
-import com.badlogic.gdx.graphics.g3d.model.data.ModelAnimation;
-import com.badlogic.gdx.graphics.g3d.model.data.ModelData;
-import com.badlogic.gdx.graphics.g3d.model.data.ModelMaterial;
-import com.badlogic.gdx.graphics.g3d.model.data.ModelMesh;
-import com.badlogic.gdx.graphics.g3d.model.data.ModelMeshPart;
-import com.badlogic.gdx.graphics.g3d.model.data.ModelNode;
-import com.badlogic.gdx.graphics.g3d.model.data.ModelNodeAnimation;
-import com.badlogic.gdx.graphics.g3d.model.data.ModelNodeKeyframe;
-import com.badlogic.gdx.graphics.g3d.model.data.ModelNodePart;
-import com.badlogic.gdx.graphics.g3d.model.data.ModelTexture;
-import com.badlogic.gdx.math.Matrix4;
-import com.badlogic.gdx.math.Quaternion;
-import com.badlogic.gdx.math.Vector2;
-import com.badlogic.gdx.math.Vector3;
-import com.badlogic.gdx.utils.Array;
-import com.badlogic.gdx.utils.ArrayMap;
-import com.badlogic.gdx.utils.BaseJsonReader;
-import com.badlogic.gdx.utils.GdxRuntimeException;
-import com.badlogic.gdx.utils.JsonValue;
-
-<<<<<<< HEAD
-public class G3dModelLoader extends ModelLoader<AssetLoaderParameters<Model>> {
-=======
-public class G3dModelLoader extends ModelLoader<ModelLoader.ModelParameters> {
->>>>>>> 1f53c29e
-	public static final short VERSION_HI = 0;
-	public static final short VERSION_LO = 1;
-	protected final BaseJsonReader reader;
-
-	public G3dModelLoader (final BaseJsonReader reader) {
-		this(reader, null);
-	}
-
-	public G3dModelLoader (BaseJsonReader reader, FileHandleResolver resolver) {
-		super(resolver);
-		this.reader = reader;
-	}
-
-	@Override
-<<<<<<< HEAD
-	public ModelData loadModelData (FileHandle fileHandle, AssetLoaderParameters<Model> parameters) {
-=======
-	public ModelData loadModelData (FileHandle fileHandle, ModelLoader.ModelParameters parameters) {
->>>>>>> 1f53c29e
-		return parseModel(fileHandle);
-	}
-
-	public ModelData parseModel (FileHandle handle) {
-		JsonValue json = reader.parse(handle);
-		ModelData model = new ModelData();
-		JsonValue version = json.require("version");
-		model.version[0] = version.getShort(0);
-		model.version[1] = version.getShort(1);
-		if (model.version[0] != VERSION_HI || model.version[1] != VERSION_LO)
-			throw new GdxRuntimeException("Model version not supported");
-
-		model.id = json.getString("id", "");
-		parseMeshes(model, json);
-		parseMaterials(model, json, handle.parent().path());
-		parseNodes(model, json);
-		parseAnimations(model, json);
-		return model;
-	}
-
-	private void parseMeshes (ModelData model, JsonValue json) {
-		JsonValue meshes = json.require("meshes");
-
-		model.meshes.ensureCapacity(meshes.size);
-		for (JsonValue mesh = meshes.child; mesh != null; mesh = mesh.next) {
-			ModelMesh jsonMesh = new ModelMesh();
-
-			String id = mesh.getString("id", "");
-			jsonMesh.id = id;
-
-			JsonValue attributes = mesh.require("attributes");
-			jsonMesh.attributes = parseAttributes(attributes);
-			jsonMesh.vertices = mesh.require("vertices").asFloatArray();
-
-			JsonValue meshParts = mesh.require("parts");
-			Array<ModelMeshPart> parts = new Array<ModelMeshPart>();
-			for (JsonValue meshPart = meshParts.child; meshPart != null; meshPart = meshPart.next) {
-				ModelMeshPart jsonPart = new ModelMeshPart();
-				String partId = meshPart.getString("id", null);
-				if (id == null) {
-					throw new GdxRuntimeException("Not id given for mesh part");
-				}
-				for (ModelMeshPart other : parts) {
-					if (other.id.equals(partId)) {
-						throw new GdxRuntimeException("Mesh part with id '" + partId + "' already in defined");
-					}
-				}
-				jsonPart.id = partId;
-
-				String type = meshPart.getString("type", null);
-				if (type == null) {
-					throw new GdxRuntimeException("No primitive type given for mesh part '" + partId + "'");
-				}
-				jsonPart.primitiveType = parseType(type);
-
-				jsonPart.indices = meshPart.require("indices").asShortArray();
-				parts.add(jsonPart);
-			}
-			jsonMesh.parts = parts.toArray(ModelMeshPart.class);
-			model.meshes.add(jsonMesh);
-		}
-	}
-
-	private int parseType (String type) {
-		if (type.equals("TRIANGLES")) {
-			return GL20.GL_TRIANGLES;
-		} else if (type.equals("LINES")) {
-			return GL20.GL_LINES;
-		} else if (type.equals("POINTS")) {
-			return GL20.GL_POINTS;
-		} else if (type.equals("TRIANGLE_STRIP")) {
-			return GL20.GL_TRIANGLE_STRIP;
-		} else if (type.equals("LINE_STRIP")) {
-			return GL20.GL_LINE_STRIP;
-		} else {
-			throw new GdxRuntimeException("Unknown primitive type '" + type
-				+ "', should be one of triangle, trianglestrip, line, linestrip, lineloop or point");
-		}
-	}
-
-	private VertexAttribute[] parseAttributes (JsonValue attributes) {
-		Array<VertexAttribute> vertexAttributes = new Array<VertexAttribute>();
-		int unit = 0;
-		int blendWeightCount = 0;
-		for (JsonValue value = attributes.child; value != null; value = value.next) {
-			String attribute = value.asString();
-			String attr = (String)attribute;
-			if (attr.equals("POSITION")) {
-				vertexAttributes.add(VertexAttribute.Position());
-			} else if (attr.equals("NORMAL")) {
-				vertexAttributes.add(VertexAttribute.Normal());
-			} else if (attr.equals("COLOR")) {
-				vertexAttributes.add(VertexAttribute.ColorUnpacked());
-			} else if (attr.equals("COLORPACKED")) {
-				vertexAttributes.add(VertexAttribute.Color());
-			} else if (attr.equals("TANGENT")) {
-				vertexAttributes.add(VertexAttribute.Tangent());
-			} else if (attr.equals("BINORMAL")) {
-				vertexAttributes.add(VertexAttribute.Binormal());
-			} else if (attr.startsWith("TEXCOORD")) {
-				vertexAttributes.add(VertexAttribute.TexCoords(unit++));
-			} else if (attr.startsWith("BLENDWEIGHT")) {
-				vertexAttributes.add(VertexAttribute.BoneWeight(blendWeightCount++));
-			} else {
-				throw new GdxRuntimeException("Unknown vertex attribute '" + attr
-					+ "', should be one of position, normal, uv, tangent or binormal");
-			}
-		}
-		return vertexAttributes.toArray(VertexAttribute.class);
-	}
-
-	private void parseMaterials (ModelData model, JsonValue json, String materialDir) {
-		JsonValue materials = json.get("materials");
-		if (materials == null) {
-			// we should probably create some default material in this case
-		} else {
-			model.materials.ensureCapacity(materials.size);
-			for (JsonValue material = materials.child; material != null; material = material.next) {
-				ModelMaterial jsonMaterial = new ModelMaterial();
-
-				String id = material.getString("id", null);
-				if (id == null) throw new GdxRuntimeException("Material needs an id.");
-
-				jsonMaterial.id = id;
-
-				// Read material colors
-				final JsonValue diffuse = material.get("diffuse");
-				if (diffuse != null) jsonMaterial.diffuse = parseColor(diffuse);
-				final JsonValue ambient = material.get("ambient");
-				if (ambient != null) jsonMaterial.ambient = parseColor(ambient);
-				final JsonValue emissive = material.get("emissive");
-				if (emissive != null) jsonMaterial.emissive = parseColor(emissive);
-				final JsonValue specular = material.get("specular");
-				if (specular != null) jsonMaterial.specular = parseColor(specular);
-				final JsonValue reflection = material.get("reflection");
-				if (reflection != null) jsonMaterial.reflection = parseColor(reflection);
-				// Read shininess
-				jsonMaterial.shininess = material.getFloat("shininess", 0.0f);
-				// Read opacity
-				jsonMaterial.opacity = material.getFloat("opacity", 1.0f);
-
-				// Read textures
-				JsonValue textures = material.get("textures");
-				if (textures != null) {
-					for (JsonValue texture = textures.child; texture != null; texture = texture.next) {
-						ModelTexture jsonTexture = new ModelTexture();
-
-						String textureId = texture.getString("id", null);
-						if (textureId == null) throw new GdxRuntimeException("Texture has no id.");
-						jsonTexture.id = textureId;
-
-						String fileName = texture.getString("filename", null);
-						if (fileName == null) throw new GdxRuntimeException("Texture needs filename.");
-						jsonTexture.fileName = materialDir + (materialDir.length() == 0 || materialDir.endsWith("/") ? "" : "/")
-							+ fileName;
-
-						jsonTexture.uvTranslation = readVector2(texture.get("uvTranslation"), 0f, 0f);
-						jsonTexture.uvScaling = readVector2(texture.get("uvScaling"), 1f, 1f);
-
-						String textureType = texture.getString("type", null);
-						if (textureType == null) throw new GdxRuntimeException("Texture needs type.");
-
-						jsonTexture.usage = parseTextureUsage(textureType);
-
-						if (jsonMaterial.textures == null) jsonMaterial.textures = new Array<ModelTexture>();
-						jsonMaterial.textures.add(jsonTexture);
-					}
-				}
-
-				model.materials.add(jsonMaterial);
-			}
-		}
-	}
-
-	private int parseTextureUsage (final String value) {
-		if (value.equalsIgnoreCase("AMBIENT"))
-			return ModelTexture.USAGE_AMBIENT;
-		else if (value.equalsIgnoreCase("BUMP"))
-			return ModelTexture.USAGE_BUMP;
-		else if (value.equalsIgnoreCase("DIFFUSE"))
-			return ModelTexture.USAGE_DIFFUSE;
-		else if (value.equalsIgnoreCase("EMISSIVE"))
-			return ModelTexture.USAGE_EMISSIVE;
-		else if (value.equalsIgnoreCase("NONE"))
-			return ModelTexture.USAGE_NONE;
-		else if (value.equalsIgnoreCase("NORMAL"))
-			return ModelTexture.USAGE_NORMAL;
-		else if (value.equalsIgnoreCase("REFLECTION"))
-			return ModelTexture.USAGE_REFLECTION;
-		else if (value.equalsIgnoreCase("SHININESS"))
-			return ModelTexture.USAGE_SHININESS;
-		else if (value.equalsIgnoreCase("SPECULAR"))
-			return ModelTexture.USAGE_SPECULAR;
-		else if (value.equalsIgnoreCase("TRANSPARENCY")) return ModelTexture.USAGE_TRANSPARENCY;
-		return ModelTexture.USAGE_UNKNOWN;
-	}
-
-	private Color parseColor (JsonValue colorArray) {
-		if (colorArray.size >= 3)
-			return new Color(colorArray.getFloat(0), colorArray.getFloat(1), colorArray.getFloat(2), 1.0f);
-		else
-			throw new GdxRuntimeException("Expected Color values <> than three.");
-	}
-
-	private Vector2 readVector2 (JsonValue vectorArray, float x, float y) {
-		if (vectorArray == null)
-			return new Vector2(x, y);
-		else if (vectorArray.size == 2)
-			return new Vector2(vectorArray.getFloat(0), vectorArray.getFloat(1));
-		else
-			throw new GdxRuntimeException("Expected Vector2 values <> than two.");
-	}
-
-	private Array<ModelNode> parseNodes (ModelData model, JsonValue json) {
-		JsonValue nodes = json.get("nodes");
-		if (nodes == null) {
-			throw new GdxRuntimeException("At least one node is required.");
-		}
-
-		model.nodes.ensureCapacity(nodes.size);
-		for (JsonValue node = nodes.child; node != null; node = node.next) {
-			model.nodes.add(parseNodesRecursively(node));
-		}
-		return model.nodes;
-	}
-
-	private final Quaternion tempQ = new Quaternion();
-
-	private ModelNode parseNodesRecursively (JsonValue json) {
-		ModelNode jsonNode = new ModelNode();
-
-		String id = json.getString("id", null);
-		if (id == null) throw new GdxRuntimeException("Node id missing.");
-		jsonNode.id = id;
-
-		JsonValue translation = json.get("translation");
-		if (translation != null && translation.size != 3) throw new GdxRuntimeException("Node translation incomplete");
-		jsonNode.translation = translation == null ? null : new Vector3(translation.getFloat(0), translation.getFloat(1),
-			translation.getFloat(2));
-
-		JsonValue rotation = json.get("rotation");
-		if (rotation != null && rotation.size != 4) throw new GdxRuntimeException("Node rotation incomplete");
-		jsonNode.rotation = rotation == null ? null : new Quaternion(rotation.getFloat(0), rotation.getFloat(1),
-			rotation.getFloat(2), rotation.getFloat(3));
-
-		JsonValue scale = json.get("scale");
-		if (scale != null && scale.size != 3) throw new GdxRuntimeException("Node scale incomplete");
-		jsonNode.scale = scale == null ? null : new Vector3(scale.getFloat(0), scale.getFloat(1), scale.getFloat(2));
-
-		String meshId = json.getString("mesh", null);
-		if (meshId != null) jsonNode.meshId = meshId;
-
-		JsonValue materials = json.get("parts");
-		if (materials != null) {
-			jsonNode.parts = new ModelNodePart[materials.size];
-			int i = 0;
-			for (JsonValue material = materials.child; material != null; material = material.next, i++) {
-				ModelNodePart nodePart = new ModelNodePart();
-
-				String meshPartId = material.getString("meshpartid", null);
-				String materialId = material.getString("materialid", null);
-				if (meshPartId == null || materialId == null) {
-					throw new GdxRuntimeException("Node " + id + " part is missing meshPartId or materialId");
-				}
-				nodePart.materialId = materialId;
-				nodePart.meshPartId = meshPartId;
-
-				JsonValue bones = material.get("bones");
-				if (bones != null) {
-					nodePart.bones = new ArrayMap<String, Matrix4>(true, bones.size, String.class, Matrix4.class);
-					int j = 0;
-					for (JsonValue bone = bones.child; bone != null; bone = bone.next, j++) {
-						String nodeId = bone.getString("node", null);
-						if (nodeId == null) throw new GdxRuntimeException("Bone node ID missing");
-
-						Matrix4 transform = new Matrix4();
-
-						JsonValue val = bone.get("translation");
-						if (val != null && val.size >= 3) transform.translate(val.getFloat(0), val.getFloat(1), val.getFloat(2));
-
-						val = bone.get("rotation");
-						if (val != null && val.size >= 4)
-							transform.rotate(tempQ.set(val.getFloat(0), val.getFloat(1), val.getFloat(2), val.getFloat(3)));
-
-						val = bone.get("scale");
-						if (val != null && val.size >= 3) transform.scale(val.getFloat(0), val.getFloat(1), val.getFloat(2));
-
-						nodePart.bones.put(nodeId, transform);
-					}
-				}
-
-				jsonNode.parts[i] = nodePart;
-			}
-		}
-
-		JsonValue children = json.get("children");
-		if (children != null) {
-			jsonNode.children = new ModelNode[children.size];
-
-			int i = 0;
-			for (JsonValue child = children.child; child != null; child = child.next, i++) {
-				jsonNode.children[i] = parseNodesRecursively(child);
-			}
-		}
-
-		return jsonNode;
-	}
-
-	private void parseAnimations (ModelData model, JsonValue json) {
-		JsonValue animations = json.get("animations");
-		if (animations == null) return;
-
-		model.animations.ensureCapacity(animations.size);
-
-		for (JsonValue anim = animations.child; anim != null; anim = anim.next) {
-			JsonValue nodes = anim.get("bones");
-			if (nodes == null) continue;
-			ModelAnimation animation = new ModelAnimation();
-			model.animations.add(animation);
-			animation.nodeAnimations.ensureCapacity(nodes.size);
-			animation.id = anim.getString("id");
-			for (JsonValue node = nodes.child; node != null; node = node.next) {
-				JsonValue keyframes = node.get("keyframes");
-
-				ModelNodeAnimation nodeAnim = new ModelNodeAnimation();
-				animation.nodeAnimations.add(nodeAnim);
-				nodeAnim.nodeId = node.getString("boneId");
-				nodeAnim.keyframes.ensureCapacity(keyframes.size);
-
-				for (JsonValue keyframe = keyframes.child; keyframe != null; keyframe = keyframe.next) {
-					ModelNodeKeyframe kf = new ModelNodeKeyframe();
-					nodeAnim.keyframes.add(kf);
-					kf.keytime = keyframe.getFloat("keytime") / 1000.f;
-					JsonValue translation = keyframe.get("translation");
-					if (translation != null && translation.size == 3)
-						kf.translation = new Vector3(translation.getFloat(0), translation.getFloat(1), translation.getFloat(2));
-					JsonValue rotation = keyframe.get("rotation");
-					if (rotation != null && rotation.size == 4)
-						kf.rotation = new Quaternion(rotation.getFloat(0), rotation.getFloat(1), rotation.getFloat(2),
-							rotation.getFloat(3));
-					JsonValue scale = keyframe.get("scale");
-					if (scale != null && scale.size == 3)
-						kf.scale = new Vector3(scale.getFloat(0), scale.getFloat(1), scale.getFloat(2));
-				}
-			}
-		}
-	}
-}
+/*******************************************************************************
+ * Copyright 2011 See AUTHORS file.
+ * 
+ * Licensed under the Apache License, Version 2.0 (the "License");
+ * you may not use this file except in compliance with the License.
+ * You may obtain a copy of the License at
+ * 
+ *   http://www.apache.org/licenses/LICENSE-2.0
+ * 
+ * Unless required by applicable law or agreed to in writing, software
+ * distributed under the License is distributed on an "AS IS" BASIS,
+ * WITHOUT WARRANTIES OR CONDITIONS OF ANY KIND, either express or implied.
+ * See the License for the specific language governing permissions and
+ * limitations under the License.
+ ******************************************************************************/
+
+package com.badlogic.gdx.graphics.g3d.loader;
+
+import com.badlogic.gdx.assets.loaders.FileHandleResolver;
+import com.badlogic.gdx.assets.loaders.ModelLoader;
+import com.badlogic.gdx.files.FileHandle;
+import com.badlogic.gdx.graphics.Color;
+import com.badlogic.gdx.graphics.GL20;
+import com.badlogic.gdx.graphics.VertexAttribute;
+import com.badlogic.gdx.graphics.g3d.model.data.ModelAnimation;
+import com.badlogic.gdx.graphics.g3d.model.data.ModelData;
+import com.badlogic.gdx.graphics.g3d.model.data.ModelMaterial;
+import com.badlogic.gdx.graphics.g3d.model.data.ModelMesh;
+import com.badlogic.gdx.graphics.g3d.model.data.ModelMeshPart;
+import com.badlogic.gdx.graphics.g3d.model.data.ModelNode;
+import com.badlogic.gdx.graphics.g3d.model.data.ModelNodeAnimation;
+import com.badlogic.gdx.graphics.g3d.model.data.ModelNodeKeyframe;
+import com.badlogic.gdx.graphics.g3d.model.data.ModelNodePart;
+import com.badlogic.gdx.graphics.g3d.model.data.ModelTexture;
+import com.badlogic.gdx.math.Matrix4;
+import com.badlogic.gdx.math.Quaternion;
+import com.badlogic.gdx.math.Vector2;
+import com.badlogic.gdx.math.Vector3;
+import com.badlogic.gdx.utils.Array;
+import com.badlogic.gdx.utils.ArrayMap;
+import com.badlogic.gdx.utils.BaseJsonReader;
+import com.badlogic.gdx.utils.GdxRuntimeException;
+import com.badlogic.gdx.utils.JsonValue;
+
+public class G3dModelLoader extends ModelLoader<ModelLoader.ModelParameters> {
+	public static final short VERSION_HI = 0;
+	public static final short VERSION_LO = 1;
+	protected final BaseJsonReader reader;
+
+	public G3dModelLoader (final BaseJsonReader reader) {
+		this(reader, null);
+	}
+
+	public G3dModelLoader (BaseJsonReader reader, FileHandleResolver resolver) {
+		super(resolver);
+		this.reader = reader;
+	}
+
+	@Override
+	public ModelData loadModelData (FileHandle fileHandle, ModelLoader.ModelParameters parameters) {
+		return parseModel(fileHandle);
+	}
+
+	public ModelData parseModel (FileHandle handle) {
+		JsonValue json = reader.parse(handle);
+		ModelData model = new ModelData();
+		JsonValue version = json.require("version");
+		model.version[0] = version.getShort(0);
+		model.version[1] = version.getShort(1);
+		if (model.version[0] != VERSION_HI || model.version[1] != VERSION_LO)
+			throw new GdxRuntimeException("Model version not supported");
+
+		model.id = json.getString("id", "");
+		parseMeshes(model, json);
+		parseMaterials(model, json, handle.parent().path());
+		parseNodes(model, json);
+		parseAnimations(model, json);
+		return model;
+	}
+
+	private void parseMeshes (ModelData model, JsonValue json) {
+		JsonValue meshes = json.require("meshes");
+
+		model.meshes.ensureCapacity(meshes.size);
+		for (JsonValue mesh = meshes.child; mesh != null; mesh = mesh.next) {
+			ModelMesh jsonMesh = new ModelMesh();
+
+			String id = mesh.getString("id", "");
+			jsonMesh.id = id;
+
+			JsonValue attributes = mesh.require("attributes");
+			jsonMesh.attributes = parseAttributes(attributes);
+			jsonMesh.vertices = mesh.require("vertices").asFloatArray();
+
+			JsonValue meshParts = mesh.require("parts");
+			Array<ModelMeshPart> parts = new Array<ModelMeshPart>();
+			for (JsonValue meshPart = meshParts.child; meshPart != null; meshPart = meshPart.next) {
+				ModelMeshPart jsonPart = new ModelMeshPart();
+				String partId = meshPart.getString("id", null);
+				if (id == null) {
+					throw new GdxRuntimeException("Not id given for mesh part");
+				}
+				for (ModelMeshPart other : parts) {
+					if (other.id.equals(partId)) {
+						throw new GdxRuntimeException("Mesh part with id '" + partId + "' already in defined");
+					}
+				}
+				jsonPart.id = partId;
+
+				String type = meshPart.getString("type", null);
+				if (type == null) {
+					throw new GdxRuntimeException("No primitive type given for mesh part '" + partId + "'");
+				}
+				jsonPart.primitiveType = parseType(type);
+
+				jsonPart.indices = meshPart.require("indices").asShortArray();
+				parts.add(jsonPart);
+			}
+			jsonMesh.parts = parts.toArray(ModelMeshPart.class);
+			model.meshes.add(jsonMesh);
+		}
+	}
+
+	private int parseType (String type) {
+		if (type.equals("TRIANGLES")) {
+			return GL20.GL_TRIANGLES;
+		} else if (type.equals("LINES")) {
+			return GL20.GL_LINES;
+		} else if (type.equals("POINTS")) {
+			return GL20.GL_POINTS;
+		} else if (type.equals("TRIANGLE_STRIP")) {
+			return GL20.GL_TRIANGLE_STRIP;
+		} else if (type.equals("LINE_STRIP")) {
+			return GL20.GL_LINE_STRIP;
+		} else {
+			throw new GdxRuntimeException("Unknown primitive type '" + type
+				+ "', should be one of triangle, trianglestrip, line, linestrip, lineloop or point");
+		}
+	}
+
+	private VertexAttribute[] parseAttributes (JsonValue attributes) {
+		Array<VertexAttribute> vertexAttributes = new Array<VertexAttribute>();
+		int unit = 0;
+		int blendWeightCount = 0;
+		for (JsonValue value = attributes.child; value != null; value = value.next) {
+			String attribute = value.asString();
+			String attr = (String)attribute;
+			if (attr.equals("POSITION")) {
+				vertexAttributes.add(VertexAttribute.Position());
+			} else if (attr.equals("NORMAL")) {
+				vertexAttributes.add(VertexAttribute.Normal());
+			} else if (attr.equals("COLOR")) {
+				vertexAttributes.add(VertexAttribute.ColorUnpacked());
+			} else if (attr.equals("COLORPACKED")) {
+				vertexAttributes.add(VertexAttribute.Color());
+			} else if (attr.equals("TANGENT")) {
+				vertexAttributes.add(VertexAttribute.Tangent());
+			} else if (attr.equals("BINORMAL")) {
+				vertexAttributes.add(VertexAttribute.Binormal());
+			} else if (attr.startsWith("TEXCOORD")) {
+				vertexAttributes.add(VertexAttribute.TexCoords(unit++));
+			} else if (attr.startsWith("BLENDWEIGHT")) {
+				vertexAttributes.add(VertexAttribute.BoneWeight(blendWeightCount++));
+			} else {
+				throw new GdxRuntimeException("Unknown vertex attribute '" + attr
+					+ "', should be one of position, normal, uv, tangent or binormal");
+			}
+		}
+		return vertexAttributes.toArray(VertexAttribute.class);
+	}
+
+	private void parseMaterials (ModelData model, JsonValue json, String materialDir) {
+		JsonValue materials = json.get("materials");
+		if (materials == null) {
+			// we should probably create some default material in this case
+		} else {
+			model.materials.ensureCapacity(materials.size);
+			for (JsonValue material = materials.child; material != null; material = material.next) {
+				ModelMaterial jsonMaterial = new ModelMaterial();
+
+				String id = material.getString("id", null);
+				if (id == null) throw new GdxRuntimeException("Material needs an id.");
+
+				jsonMaterial.id = id;
+
+				// Read material colors
+				final JsonValue diffuse = material.get("diffuse");
+				if (diffuse != null) jsonMaterial.diffuse = parseColor(diffuse);
+				final JsonValue ambient = material.get("ambient");
+				if (ambient != null) jsonMaterial.ambient = parseColor(ambient);
+				final JsonValue emissive = material.get("emissive");
+				if (emissive != null) jsonMaterial.emissive = parseColor(emissive);
+				final JsonValue specular = material.get("specular");
+				if (specular != null) jsonMaterial.specular = parseColor(specular);
+				final JsonValue reflection = material.get("reflection");
+				if (reflection != null) jsonMaterial.reflection = parseColor(reflection);
+				// Read shininess
+				jsonMaterial.shininess = material.getFloat("shininess", 0.0f);
+				// Read opacity
+				jsonMaterial.opacity = material.getFloat("opacity", 1.0f);
+
+				// Read textures
+				JsonValue textures = material.get("textures");
+				if (textures != null) {
+					for (JsonValue texture = textures.child; texture != null; texture = texture.next) {
+						ModelTexture jsonTexture = new ModelTexture();
+
+						String textureId = texture.getString("id", null);
+						if (textureId == null) throw new GdxRuntimeException("Texture has no id.");
+						jsonTexture.id = textureId;
+
+						String fileName = texture.getString("filename", null);
+						if (fileName == null) throw new GdxRuntimeException("Texture needs filename.");
+						jsonTexture.fileName = materialDir + (materialDir.length() == 0 || materialDir.endsWith("/") ? "" : "/")
+							+ fileName;
+
+						jsonTexture.uvTranslation = readVector2(texture.get("uvTranslation"), 0f, 0f);
+						jsonTexture.uvScaling = readVector2(texture.get("uvScaling"), 1f, 1f);
+
+						String textureType = texture.getString("type", null);
+						if (textureType == null) throw new GdxRuntimeException("Texture needs type.");
+
+						jsonTexture.usage = parseTextureUsage(textureType);
+
+						if (jsonMaterial.textures == null) jsonMaterial.textures = new Array<ModelTexture>();
+						jsonMaterial.textures.add(jsonTexture);
+					}
+				}
+
+				model.materials.add(jsonMaterial);
+			}
+		}
+	}
+
+	private int parseTextureUsage (final String value) {
+		if (value.equalsIgnoreCase("AMBIENT"))
+			return ModelTexture.USAGE_AMBIENT;
+		else if (value.equalsIgnoreCase("BUMP"))
+			return ModelTexture.USAGE_BUMP;
+		else if (value.equalsIgnoreCase("DIFFUSE"))
+			return ModelTexture.USAGE_DIFFUSE;
+		else if (value.equalsIgnoreCase("EMISSIVE"))
+			return ModelTexture.USAGE_EMISSIVE;
+		else if (value.equalsIgnoreCase("NONE"))
+			return ModelTexture.USAGE_NONE;
+		else if (value.equalsIgnoreCase("NORMAL"))
+			return ModelTexture.USAGE_NORMAL;
+		else if (value.equalsIgnoreCase("REFLECTION"))
+			return ModelTexture.USAGE_REFLECTION;
+		else if (value.equalsIgnoreCase("SHININESS"))
+			return ModelTexture.USAGE_SHININESS;
+		else if (value.equalsIgnoreCase("SPECULAR"))
+			return ModelTexture.USAGE_SPECULAR;
+		else if (value.equalsIgnoreCase("TRANSPARENCY")) return ModelTexture.USAGE_TRANSPARENCY;
+		return ModelTexture.USAGE_UNKNOWN;
+	}
+
+	private Color parseColor (JsonValue colorArray) {
+		if (colorArray.size >= 3)
+			return new Color(colorArray.getFloat(0), colorArray.getFloat(1), colorArray.getFloat(2), 1.0f);
+		else
+			throw new GdxRuntimeException("Expected Color values <> than three.");
+	}
+
+	private Vector2 readVector2 (JsonValue vectorArray, float x, float y) {
+		if (vectorArray == null)
+			return new Vector2(x, y);
+		else if (vectorArray.size == 2)
+			return new Vector2(vectorArray.getFloat(0), vectorArray.getFloat(1));
+		else
+			throw new GdxRuntimeException("Expected Vector2 values <> than two.");
+	}
+
+	private Array<ModelNode> parseNodes (ModelData model, JsonValue json) {
+		JsonValue nodes = json.get("nodes");
+		if (nodes == null) {
+			throw new GdxRuntimeException("At least one node is required.");
+		}
+
+		model.nodes.ensureCapacity(nodes.size);
+		for (JsonValue node = nodes.child; node != null; node = node.next) {
+			model.nodes.add(parseNodesRecursively(node));
+		}
+		return model.nodes;
+	}
+
+	private final Quaternion tempQ = new Quaternion();
+
+	private ModelNode parseNodesRecursively (JsonValue json) {
+		ModelNode jsonNode = new ModelNode();
+
+		String id = json.getString("id", null);
+		if (id == null) throw new GdxRuntimeException("Node id missing.");
+		jsonNode.id = id;
+
+		JsonValue translation = json.get("translation");
+		if (translation != null && translation.size != 3) throw new GdxRuntimeException("Node translation incomplete");
+		jsonNode.translation = translation == null ? null : new Vector3(translation.getFloat(0), translation.getFloat(1),
+			translation.getFloat(2));
+
+		JsonValue rotation = json.get("rotation");
+		if (rotation != null && rotation.size != 4) throw new GdxRuntimeException("Node rotation incomplete");
+		jsonNode.rotation = rotation == null ? null : new Quaternion(rotation.getFloat(0), rotation.getFloat(1),
+			rotation.getFloat(2), rotation.getFloat(3));
+
+		JsonValue scale = json.get("scale");
+		if (scale != null && scale.size != 3) throw new GdxRuntimeException("Node scale incomplete");
+		jsonNode.scale = scale == null ? null : new Vector3(scale.getFloat(0), scale.getFloat(1), scale.getFloat(2));
+
+		String meshId = json.getString("mesh", null);
+		if (meshId != null) jsonNode.meshId = meshId;
+
+		JsonValue materials = json.get("parts");
+		if (materials != null) {
+			jsonNode.parts = new ModelNodePart[materials.size];
+			int i = 0;
+			for (JsonValue material = materials.child; material != null; material = material.next, i++) {
+				ModelNodePart nodePart = new ModelNodePart();
+
+				String meshPartId = material.getString("meshpartid", null);
+				String materialId = material.getString("materialid", null);
+				if (meshPartId == null || materialId == null) {
+					throw new GdxRuntimeException("Node " + id + " part is missing meshPartId or materialId");
+				}
+				nodePart.materialId = materialId;
+				nodePart.meshPartId = meshPartId;
+
+				JsonValue bones = material.get("bones");
+				if (bones != null) {
+					nodePart.bones = new ArrayMap<String, Matrix4>(true, bones.size, String.class, Matrix4.class);
+					int j = 0;
+					for (JsonValue bone = bones.child; bone != null; bone = bone.next, j++) {
+						String nodeId = bone.getString("node", null);
+						if (nodeId == null) throw new GdxRuntimeException("Bone node ID missing");
+
+						Matrix4 transform = new Matrix4();
+
+						JsonValue val = bone.get("translation");
+						if (val != null && val.size >= 3) transform.translate(val.getFloat(0), val.getFloat(1), val.getFloat(2));
+
+						val = bone.get("rotation");
+						if (val != null && val.size >= 4)
+							transform.rotate(tempQ.set(val.getFloat(0), val.getFloat(1), val.getFloat(2), val.getFloat(3)));
+
+						val = bone.get("scale");
+						if (val != null && val.size >= 3) transform.scale(val.getFloat(0), val.getFloat(1), val.getFloat(2));
+
+						nodePart.bones.put(nodeId, transform);
+					}
+				}
+
+				jsonNode.parts[i] = nodePart;
+			}
+		}
+
+		JsonValue children = json.get("children");
+		if (children != null) {
+			jsonNode.children = new ModelNode[children.size];
+
+			int i = 0;
+			for (JsonValue child = children.child; child != null; child = child.next, i++) {
+				jsonNode.children[i] = parseNodesRecursively(child);
+			}
+		}
+
+		return jsonNode;
+	}
+
+	private void parseAnimations (ModelData model, JsonValue json) {
+		JsonValue animations = json.get("animations");
+		if (animations == null) return;
+
+		model.animations.ensureCapacity(animations.size);
+
+		for (JsonValue anim = animations.child; anim != null; anim = anim.next) {
+			JsonValue nodes = anim.get("bones");
+			if (nodes == null) continue;
+			ModelAnimation animation = new ModelAnimation();
+			model.animations.add(animation);
+			animation.nodeAnimations.ensureCapacity(nodes.size);
+			animation.id = anim.getString("id");
+			for (JsonValue node = nodes.child; node != null; node = node.next) {
+				JsonValue keyframes = node.get("keyframes");
+
+				ModelNodeAnimation nodeAnim = new ModelNodeAnimation();
+				animation.nodeAnimations.add(nodeAnim);
+				nodeAnim.nodeId = node.getString("boneId");
+				nodeAnim.keyframes.ensureCapacity(keyframes.size);
+
+				for (JsonValue keyframe = keyframes.child; keyframe != null; keyframe = keyframe.next) {
+					ModelNodeKeyframe kf = new ModelNodeKeyframe();
+					nodeAnim.keyframes.add(kf);
+					kf.keytime = keyframe.getFloat("keytime") / 1000.f;
+					JsonValue translation = keyframe.get("translation");
+					if (translation != null && translation.size == 3)
+						kf.translation = new Vector3(translation.getFloat(0), translation.getFloat(1), translation.getFloat(2));
+					JsonValue rotation = keyframe.get("rotation");
+					if (rotation != null && rotation.size == 4)
+						kf.rotation = new Quaternion(rotation.getFloat(0), rotation.getFloat(1), rotation.getFloat(2),
+							rotation.getFloat(3));
+					JsonValue scale = keyframe.get("scale");
+					if (scale != null && scale.size == 3)
+						kf.scale = new Vector3(scale.getFloat(0), scale.getFloat(1), scale.getFloat(2));
+				}
+			}
+		}
+	}
+}