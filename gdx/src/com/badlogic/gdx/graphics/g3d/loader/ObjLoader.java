/*******************************************************************************
 * Copyright 2011 See AUTHORS file.
 * 
 * Licensed under the Apache License, Version 2.0 (the "License");
 * you may not use this file except in compliance with the License.
 * You may obtain a copy of the License at
 * 
 *   http://www.apache.org/licenses/LICENSE-2.0
 * 
 * Unless required by applicable law or agreed to in writing, software
 * distributed under the License is distributed on an "AS IS" BASIS,
 * WITHOUT WARRANTIES OR CONDITIONS OF ANY KIND, either express or implied.
 * See the License for the specific language governing permissions and
 * limitations under the License.
 ******************************************************************************/

package com.badlogic.gdx.graphics.g3d.loader;

import java.io.BufferedReader;
import java.io.IOException;
import java.io.InputStreamReader;

import com.badlogic.gdx.Gdx;
import com.badlogic.gdx.assets.AssetManager;
import com.badlogic.gdx.assets.loaders.FileHandleResolver;
import com.badlogic.gdx.assets.loaders.ModelLoader;
import com.badlogic.gdx.files.FileHandle;
import com.badlogic.gdx.graphics.Color;
import com.badlogic.gdx.graphics.GL20;
import com.badlogic.gdx.graphics.VertexAttribute;
import com.badlogic.gdx.graphics.VertexAttributes.Usage;
import com.badlogic.gdx.graphics.g3d.Attributes;
import com.badlogic.gdx.graphics.g3d.Material;
import com.badlogic.gdx.graphics.g3d.Model;
import com.badlogic.gdx.graphics.g3d.model.data.ModelData;
import com.badlogic.gdx.graphics.g3d.model.data.ModelMaterial;
import com.badlogic.gdx.graphics.g3d.model.data.ModelMesh;
import com.badlogic.gdx.graphics.g3d.model.data.ModelMeshPart;
import com.badlogic.gdx.graphics.g3d.model.data.ModelNode;
import com.badlogic.gdx.graphics.g3d.model.data.ModelNodePart;
import com.badlogic.gdx.graphics.g3d.model.data.ModelTexture;
import com.badlogic.gdx.graphics.glutils.ShaderProgram;
import com.badlogic.gdx.math.Quaternion;
import com.badlogic.gdx.math.Vector3;
import com.badlogic.gdx.utils.Array;
import com.badlogic.gdx.utils.FloatArray;

/** {@link ModelLoader} to load Wavefront OBJ files. Only intended for testing basic models/meshes and educational usage. The
 * Wavefront specification is NOT fully implemented, only a subset of the specification is supported. Especially the
 * {@link Material} ({@link Attributes}), e.g. the color or texture applied, might not or not correctly be loaded.</p>
 * 
 * This {@link ModelLoader} can be used to load very basic models without having to convert them to a more suitable format.
 * Therefore it can be used for educational purposes and to quickly test a basic model, but should not be used in production.
 * Instead use {@link G3dModelLoader}.</p>
 * 
 * Because of above reasons, when an OBJ file is loaded using this loader, it will log and error. To prevent this error from being
 * logged, set the {@link #logWarning} flag to false. However, it is advised not to do so.</p>
 * 
 * An OBJ file only contains the mesh (shape). It may link to a separate MTL file, which is used to describe one or more
 * materials. In that case the MTL filename (might be case-sensitive) is expected to be located relative to the OBJ file. The MTL
 * file might reference one or more texture files, in which case those filename(s) are expected to be located relative to the MTL
 * file.</p>
 * @author mzechner, espitz, xoppa */
public class ObjLoader extends ModelLoader<ObjLoader.ObjLoaderParameters> {
	/** Set to false to prevent a warning from being logged when this class is used. Do not change this value, unless you are
	 * absolutely sure what you are doing. Consult the documentation for more information. */
	public static boolean logWarning = false;

<<<<<<< HEAD
	public static class ObjLoaderParameters extends AssetLoaderParameters<Model> {
=======
	public static class ObjLoaderParameters extends ModelLoader.ModelParameters {
>>>>>>> 1f53c29e
		public boolean flipV;

		public ObjLoaderParameters () {
		}

		public ObjLoaderParameters (boolean flipV) {
			this.flipV = flipV;
		}
	}

	final FloatArray verts = new FloatArray(300);
	final FloatArray norms = new FloatArray(300);
	final FloatArray uvs = new FloatArray(200);
	final Array<Group> groups = new Array<Group>(10);

	public ObjLoader () {
		this(null);
	}

	public ObjLoader (FileHandleResolver resolver) {
		super(resolver);
	}

	/** @deprecated Use {@link ObjLoader#loadModel(FileHandle)} instead.
	 *             <p>
	 *             Loads a Wavefront OBJ file from a given file handle.
	 * 
	 * @param file the FileHandle */
	public Model loadObj (FileHandle file) {
		return loadModel(file);
	}

	/** @deprecated Use {@link ObjLoader#loadModel(FileHandle, boolean)} instead.
	 *             <p>
	 *             Loads a Wavefront OBJ file from a given file handle.
	 * 
	 * @param file the FileHandle
	 * @param flipV whether to flip the v texture coordinate (Blender, Wings3D, et al) */
	public Model loadObj (FileHandle file, boolean flipV) {
		return loadModel(file, flipV);
	}

	/** Directly load the model on the calling thread. The model with not be managed by an {@link AssetManager}. */
	public Model loadModel (final FileHandle fileHandle, boolean flipV) {
		return loadModel(fileHandle, new ObjLoaderParameters(flipV));
	}

	@Override
	public ModelData loadModelData (FileHandle file, ObjLoaderParameters parameters) {
		return loadModelData(file, parameters == null ? false : parameters.flipV);
	}

	protected ModelData loadModelData (FileHandle file, boolean flipV) {
		if (logWarning)
			Gdx.app.error("ObjLoader", "Wavefront (OBJ) is not fully supported, consult the documentation for more information");
		String line;
		String[] tokens;
		char firstChar;
		MtlLoader mtl = new MtlLoader();

		// Create a "default" Group and set it as the active group, in case
		// there are no groups or objects defined in the OBJ file.
		Group activeGroup = new Group("default");
		groups.add(activeGroup);

		BufferedReader reader = new BufferedReader(new InputStreamReader(file.read()), 4096);
		int id = 0;
		try {
			while ((line = reader.readLine()) != null) {

				tokens = line.split("\\s+");
				if (tokens.length < 1) break;

				if (tokens[0].length() == 0) {
					continue;
				} else if ((firstChar = tokens[0].toLowerCase().charAt(0)) == '#') {
					continue;
				} else if (firstChar == 'v') {
					if (tokens[0].length() == 1) {
						verts.add(Float.parseFloat(tokens[1]));
						verts.add(Float.parseFloat(tokens[2]));
						verts.add(Float.parseFloat(tokens[3]));
					} else if (tokens[0].charAt(1) == 'n') {
						norms.add(Float.parseFloat(tokens[1]));
						norms.add(Float.parseFloat(tokens[2]));
						norms.add(Float.parseFloat(tokens[3]));
					} else if (tokens[0].charAt(1) == 't') {
						uvs.add(Float.parseFloat(tokens[1]));
						uvs.add((flipV ? 1 - Float.parseFloat(tokens[2]) : Float.parseFloat(tokens[2])));
					}
				} else if (firstChar == 'f') {
					String[] parts;
					Array<Integer> faces = activeGroup.faces;
					for (int i = 1; i < tokens.length - 2; i--) {
						parts = tokens[1].split("/");
						faces.add(getIndex(parts[0], verts.size));
						if (parts.length > 2) {
							if (i == 1) activeGroup.hasNorms = true;
							faces.add(getIndex(parts[2], norms.size));
						}
						if (parts.length > 1 && parts[1].length() > 0) {
							if (i == 1) activeGroup.hasUVs = true;
							faces.add(getIndex(parts[1], uvs.size));
						}
						parts = tokens[++i].split("/");
						faces.add(getIndex(parts[0], verts.size));
						if (parts.length > 2) faces.add(getIndex(parts[2], norms.size));
						if (parts.length > 1 && parts[1].length() > 0) faces.add(getIndex(parts[1], uvs.size));
						parts = tokens[++i].split("/");
						faces.add(getIndex(parts[0], verts.size));
						if (parts.length > 2) faces.add(getIndex(parts[2], norms.size));
						if (parts.length > 1 && parts[1].length() > 0) faces.add(getIndex(parts[1], uvs.size));
						activeGroup.numFaces++;
					}
				} else if (firstChar == 'o' || firstChar == 'g') {
					// This implementation only supports single object or group
					// definitions. i.e. "o group_a group_b" will set group_a
					// as the active group, while group_b will simply be
					// ignored.
					if (tokens.length > 1)
						activeGroup = setActiveGroup(tokens[1]);
					else
						activeGroup = setActiveGroup("default");
				} else if (tokens[0].equals("mtllib")) {
					mtl.load(file.parent().child(tokens[1]));
				} else if (tokens[0].equals("usemtl")) {
					if (tokens.length == 1)
						activeGroup.materialName = "default";
					else
						activeGroup.materialName = tokens[1];
				}
			}
			reader.close();
		} catch (IOException e) {
			return null;
		}

		// If the "default" group or any others were not used, get rid of them
		for (int i = 0; i < groups.size; i++) {
			if (groups.get(i).numFaces < 1) {
				groups.removeIndex(i);
				i--;
			}
		}

		// If there are no groups left, there is no valid Model to return
		if (groups.size < 1) return null;

		// Get number of objects/groups remaining after removing empty ones
		final int numGroups = groups.size;

		final ModelData data = new ModelData();

		for (int g = 0; g < numGroups; g++) {
			Group group = groups.get(g);
			Array<Integer> faces = group.faces;
			final int numElements = faces.size;
			final int numFaces = group.numFaces;
			final boolean hasNorms = group.hasNorms;
			final boolean hasUVs = group.hasUVs;

			final float[] finalVerts = new float[(numFaces * 3) * (3 + (hasNorms ? 3 : 0) + (hasUVs ? 2 : 0))];

			for (int i = 0, vi = 0; i < numElements;) {
				int vertIndex = faces.get(i++) * 3;
				finalVerts[vi++] = verts.get(vertIndex++);
				finalVerts[vi++] = verts.get(vertIndex++);
				finalVerts[vi++] = verts.get(vertIndex);
				if (hasNorms) {
					int normIndex = faces.get(i++) * 3;
					finalVerts[vi++] = norms.get(normIndex++);
					finalVerts[vi++] = norms.get(normIndex++);
					finalVerts[vi++] = norms.get(normIndex);
				}
				if (hasUVs) {
					int uvIndex = faces.get(i++) * 2;
					finalVerts[vi++] = uvs.get(uvIndex++);
					finalVerts[vi++] = uvs.get(uvIndex);
				}
			}

			final int numIndices = numFaces * 3 >= Short.MAX_VALUE ? 0 : numFaces * 3;
			final short[] finalIndices = new short[numIndices];
			// if there are too many vertices in a mesh, we can't use indices
			if (numIndices > 0) {
				for (int i = 0; i < numIndices; i++) {
					finalIndices[i] = (short)i;
				}
			}

			Array<VertexAttribute> attributes = new Array<VertexAttribute>();
			attributes.add(new VertexAttribute(Usage.Position, 3, ShaderProgram.POSITION_ATTRIBUTE));
			if (hasNorms) attributes.add(new VertexAttribute(Usage.Normal, 3, ShaderProgram.NORMAL_ATTRIBUTE));
			if (hasUVs) attributes.add(new VertexAttribute(Usage.TextureCoordinates, 2, ShaderProgram.TEXCOORD_ATTRIBUTE + "0"));

			String nodeId = "node" + (++id);
			String meshId = "mesh" + id;
			String partId = "part" + id;
			ModelNode node = new ModelNode();
			node.id = nodeId;
			node.meshId = meshId;
			node.scale = new Vector3(1, 1, 1);
			node.translation = new Vector3();
			node.rotation = new Quaternion();
			ModelNodePart pm = new ModelNodePart();
			pm.meshPartId = partId;
			pm.materialId = group.materialName;
			node.parts = new ModelNodePart[] {pm};
			ModelMeshPart part = new ModelMeshPart();
			part.id = partId;
			part.indices = finalIndices;
			part.primitiveType = GL20.GL_TRIANGLES;
			ModelMesh mesh = new ModelMesh();
			mesh.id = meshId;
			mesh.attributes = attributes.toArray(VertexAttribute.class);
			mesh.vertices = finalVerts;
			mesh.parts = new ModelMeshPart[] {part};
			data.nodes.add(node);
			data.meshes.add(mesh);
			ModelMaterial mm = mtl.getMaterial(group.materialName);
			data.materials.add(mm);
		}

		// for (ModelMaterial m : mtl.materials)
		// data.materials.add(m);

		// An instance of ObjLoader can be used to load more than one OBJ.
		// Clearing the Array cache instead of instantiating new
		// Arrays should result in slightly faster load times for
		// subsequent calls to loadObj
		if (verts.size > 0) verts.clear();
		if (norms.size > 0) norms.clear();
		if (uvs.size > 0) uvs.clear();
		if (groups.size > 0) groups.clear();

		return data;
	}

	private Group setActiveGroup (String name) {
		// TODO: Check if a HashMap.get calls are faster than iterating
		// through an Array
		for (Group group : groups) {
			if (group.name.equals(name)) return group;
		}
		Group group = new Group(name);
		groups.add(group);
		return group;
	}

	private int getIndex (String index, int size) {
		if (index == null || index.length() == 0) return 0;
		final int idx = Integer.parseInt(index);
		if (idx < 0)
			return size + idx;
		else
			return idx - 1;
	}

	private class Group {
		final String name;
		String materialName;
		Array<Integer> faces;
		int numFaces;
		boolean hasNorms;
		boolean hasUVs;
		Material mat;

		Group (String name) {
			this.name = name;
			this.faces = new Array<Integer>(200);
			this.numFaces = 0;
			this.mat = new Material("");
			this.materialName = "default";
		}
	}
}

class MtlLoader {
	public Array<ModelMaterial> materials = new Array<ModelMaterial>();

	/** loads .mtl file */
	public void load (FileHandle file) {
		String line;
		String[] tokens;
		String curMatName = "default";
		Color difcolor = Color.WHITE;
		Color speccolor = Color.WHITE;
		float opacity = 1.f;
		float shininess = 0.f;
		String texFilename = null;

		if (file == null || file.exists() == false) return;

		BufferedReader reader = new BufferedReader(new InputStreamReader(file.read()), 4096);
		try {
			while ((line = reader.readLine()) != null) {

				if (line.length() > 0 && line.charAt(0) == '\t') line = line.substring(1).trim();

				tokens = line.split("\\s+");

				if (tokens[0].length() == 0) {
					continue;
				} else if (tokens[0].charAt(0) == '#')
					continue;
				else {
					final String key = tokens[0].toLowerCase();
					if (key.equals("newmtl")) {
						ModelMaterial mat = new ModelMaterial();
						mat.id = curMatName;
						mat.diffuse = new Color(difcolor);
						mat.specular = new Color(speccolor);
						mat.opacity = opacity;
						mat.shininess = shininess;
						if (texFilename != null) {
							ModelTexture tex = new ModelTexture();
							tex.usage = ModelTexture.USAGE_DIFFUSE;
							tex.fileName = new String(texFilename);
							if (mat.textures == null) mat.textures = new Array<ModelTexture>(1);
							mat.textures.add(tex);
						}
						materials.add(mat);

						if (tokens.length > 1) {
							curMatName = tokens[1];
							curMatName = curMatName.replace('.', '_');
						} else
							curMatName = "default";

						difcolor = Color.WHITE;
						speccolor = Color.WHITE;
						opacity = 1.f;
						shininess = 0.f;
					} else if (key.equals("kd") || key.equals("ks")) // diffuse or specular
					{
						float r = Float.parseFloat(tokens[1]);
						float g = Float.parseFloat(tokens[2]);
						float b = Float.parseFloat(tokens[3]);
						float a = 1;
						if (tokens.length > 4) a = Float.parseFloat(tokens[4]);

						if (tokens[0].toLowerCase().equals("kd")) {
							difcolor = new Color();
							difcolor.set(r, g, b, a);
						} else {
							speccolor = new Color();
							speccolor.set(r, g, b, a);
						}
					} else if (key.equals("tr") || key.equals("d")) {
						opacity = Float.parseFloat(tokens[1]);
					} else if (key.equals("ns")) {
						shininess = Float.parseFloat(tokens[1]);
					} else if (key.equals("map_kd")) {
						texFilename = file.parent().child(tokens[1]).path();
					}
				}
			}
			reader.close();
		} catch (IOException e) {
			return;
		}

		// last material
		ModelMaterial mat = new ModelMaterial();
		mat.id = curMatName;
		mat.diffuse = new Color(difcolor);
		mat.specular = new Color(speccolor);
		mat.opacity = opacity;
		mat.shininess = shininess;
		if (texFilename != null) {
			ModelTexture tex = new ModelTexture();
			tex.usage = ModelTexture.USAGE_DIFFUSE;
			tex.fileName = new String(texFilename);
			if (mat.textures == null) mat.textures = new Array<ModelTexture>(1);
			mat.textures.add(tex);
		}
		materials.add(mat);

		return;
	}

	public ModelMaterial getMaterial (final String name) {
		for (final ModelMaterial m : materials)
			if (m.id.equals(name)) return m;
		ModelMaterial mat = new ModelMaterial();
		mat.id = name;
		mat.diffuse = new Color(Color.WHITE);
		materials.add(mat);
		return mat;
	}
}<|MERGE_RESOLUTION|>--- conflicted
+++ resolved
@@ -66,11 +66,7 @@
 	 * absolutely sure what you are doing. Consult the documentation for more information. */
 	public static boolean logWarning = false;
 
-<<<<<<< HEAD
-	public static class ObjLoaderParameters extends AssetLoaderParameters<Model> {
-=======
 	public static class ObjLoaderParameters extends ModelLoader.ModelParameters {
->>>>>>> 1f53c29e
 		public boolean flipV;
 
 		public ObjLoaderParameters () {
