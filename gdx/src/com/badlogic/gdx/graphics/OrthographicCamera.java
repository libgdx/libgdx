/*******************************************************************************
 * Copyright 2011 See AUTHORS file.
 * 
 * Licensed under the Apache License, Version 2.0 (the "License");
 * you may not use this file except in compliance with the License.
 * You may obtain a copy of the License at
 * 
 *   http://www.apache.org/licenses/LICENSE-2.0
 * 
 * Unless required by applicable law or agreed to in writing, software
 * distributed under the License is distributed on an "AS IS" BASIS,
 * WITHOUT WARRANTIES OR CONDITIONS OF ANY KIND, either express or implied.
 * See the License for the specific language governing permissions and
 * limitations under the License.
 ******************************************************************************/

package com.badlogic.gdx.graphics;

import com.badlogic.gdx.Gdx;
import com.badlogic.gdx.math.Matrix4;
import com.badlogic.gdx.math.Vector2;
import com.badlogic.gdx.math.Vector3;

/** A camera with orthographic projection.
 * 
 * @author mzechner */
public class OrthographicCamera extends Camera {
	/** the zoom of the camera **/
	public float zoom = 1;

	public OrthographicCamera () {
		this.near = 0;
	}

	/** Constructs a new OrthographicCamera, using the given viewport width and height. For pixel perfect 2D rendering just supply
	 * the screen size, for other unit scales (e.g. meters for box2d) proceed accordingly. The camera will show the region
	 * [-viewportWidth/2, -(viewportHeight/2-1)] - [(viewportWidth/2-1), viewportHeight/2]
	 * @param viewportWidth the viewport width
	 * @param viewportHeight the viewport height */
	public OrthographicCamera (float viewportWidth, float viewportHeight) {
		this.viewportWidth = viewportWidth;
		this.viewportHeight = viewportHeight;
		this.near = 0;
		update();
	}

<<<<<<< HEAD
=======
	/** Constructs a new OrthographicCamera, using the given viewport width and height. This will create a camera useable for
	 * iso-metric views. The diamond angle is specifies the angle of a tile viewed isometrically.
	 * @param viewportWidth the viewport width
	 * @param viewportHeight the viewport height
	 * @param diamondAngle the angle in degrees */
	public OrthographicCamera (float viewportWidth, float viewportHeight, float diamondAngle) {
		this.viewportWidth = viewportWidth;
		this.viewportHeight = viewportHeight;
		this.near = 0;
		findDirectionForIsoView(diamondAngle, 0.00000001f, 20);
		update();
	}

	public void findDirectionForIsoView (float targetAngle, float epsilon, int maxIterations) {
		float start = targetAngle - 5;
		float end = targetAngle + 5;
		float mid = targetAngle;

		int iterations = 0;
		float aMid = 0;
		while (Math.abs(targetAngle - aMid) > epsilon && iterations++ < maxIterations) {
			aMid = calculateAngle(mid);

			if (targetAngle < aMid) {
				end = mid;
			} else {
				start = mid;
			}
			mid = start + (end - start) / 2;
		}
		position.set(calculateDirection(mid));
		position.y = -position.y;
		lookAt(0, 0, 0);
		normalizeUp();
	}

	private float calculateAngle (float a) {
		Vector3 camPos = calculateDirection(a);
		position.set(camPos.scl(30));
		lookAt(0, 0, 0);
		normalizeUp();
		update();

		Vector3 orig = new Vector3(0, 0, 0);
		Vector3 vec = new Vector3(1, 0, 0);
		project(orig);
		project(vec);
		Vector2 d = new Vector2(vec.x - orig.x, -(vec.y - orig.y));
		return d.angle();
	}

	private Vector3 calculateDirection (float angle) {
		Matrix4 transform = new Matrix4();
		Vector3 dir = new Vector3(-1, 0, 1).nor();
		transform.setToRotation(new Vector3(1, 0, 1).nor(), angle);
		dir.mul(transform).nor();
		return dir;
	}

>>>>>>> 443c0e4d
	private final Vector3 tmp = new Vector3();

	@Override
	public void update () {
		update(true);
	}

	@Override
	public void update (boolean updateFrustum) {
		projection.setToOrtho(zoom * -viewportWidth / 2, zoom * (viewportWidth / 2 - 1), zoom * -(viewportHeight / 2 - 1), zoom
			* viewportHeight / 2, Math.abs(near), Math.abs(far));
		view.setToLookAt(position, tmp.set(position).add(direction), up);
		combined.set(projection);
		Matrix4.mul(combined.val, view.val);

		if (updateFrustum) {
			invProjectionView.set(combined);
			Matrix4.inv(invProjectionView.val);
			frustum.update(invProjectionView);
		}
	}

	/** Sets this camera to an orthographic projection using a viewport fitting the screen resolution, centered at
	 * (Gdx.graphics.getWidth()/2, Gdx.graphics.getHeight()/2), with the y-axis pointing up or down.
	 * @param yDown whether y should be pointing down */
	public void setToOrtho (boolean yDown) {
		setToOrtho(yDown, Gdx.graphics.getWidth(), Gdx.graphics.getHeight());
	}

	/** Sets this camera to an orthographic projection, centered at (viewportWidth/2, viewportHeight/2), with the y-axis pointing up
	 * or down.
	 * @param yDown whether y should be pointing down.
	 * @param viewportWidth
	 * @param viewportHeight */
	public void setToOrtho (boolean yDown, float viewportWidth, float viewportHeight) {
		if (yDown) {
			up.set(0, -1, 0);
			direction.set(0, 0, 1);
		}
		position.set(zoom * viewportWidth / 2.0f, zoom * viewportHeight / 2.0f, 0);
		this.viewportWidth = viewportWidth;
		this.viewportHeight = viewportHeight;
		update();
	}

	/** Rotates the camera by the given angle around the direction vector. The direction and up vector will not be orthogonalized.
	 * @param angle */
	public void rotate (float angle) {
		rotate(direction, angle);
	}

	/** Moves the camera by the given amount on each axis.
	 * @param x the displacement on the x-axis
	 * @param y the displacement on the y-axis */
	public void translate (float x, float y) {
		translate(x, y, 0);
	}

	/** Moves the camera by the given vector.
	 * @param vec the displacement vector */
	public void translate (Vector2 vec) {
		translate(vec.x, vec.y, 0);
	}
}
<|MERGE_RESOLUTION|>--- conflicted
+++ resolved
@@ -1,172 +1,110 @@
-/*******************************************************************************
- * Copyright 2011 See AUTHORS file.
- * 
- * Licensed under the Apache License, Version 2.0 (the "License");
- * you may not use this file except in compliance with the License.
- * You may obtain a copy of the License at
- * 
- *   http://www.apache.org/licenses/LICENSE-2.0
- * 
- * Unless required by applicable law or agreed to in writing, software
- * distributed under the License is distributed on an "AS IS" BASIS,
- * WITHOUT WARRANTIES OR CONDITIONS OF ANY KIND, either express or implied.
- * See the License for the specific language governing permissions and
- * limitations under the License.
- ******************************************************************************/
+/*******************************************************************************
+ * Copyright 2011 See AUTHORS file.
+ * 
+ * Licensed under the Apache License, Version 2.0 (the "License");
+ * you may not use this file except in compliance with the License.
+ * You may obtain a copy of the License at
+ * 
+ *   http://www.apache.org/licenses/LICENSE-2.0
+ * 
+ * Unless required by applicable law or agreed to in writing, software
+ * distributed under the License is distributed on an "AS IS" BASIS,
+ * WITHOUT WARRANTIES OR CONDITIONS OF ANY KIND, either express or implied.
+ * See the License for the specific language governing permissions and
+ * limitations under the License.
+ ******************************************************************************/
+
+package com.badlogic.gdx.graphics;
+
+import com.badlogic.gdx.Gdx;
+import com.badlogic.gdx.math.Matrix4;
+import com.badlogic.gdx.math.Vector2;
+import com.badlogic.gdx.math.Vector3;
+
+/** A camera with orthographic projection.
+ * 
+ * @author mzechner */
+public class OrthographicCamera extends Camera {
+	/** the zoom of the camera **/
+	public float zoom = 1;
+
+	public OrthographicCamera () {
+		this.near = 0;
+	}
+
+	/** Constructs a new OrthographicCamera, using the given viewport width and height. For pixel perfect 2D rendering just supply
+	 * the screen size, for other unit scales (e.g. meters for box2d) proceed accordingly. The camera will show the region
+	 * [-viewportWidth/2, -(viewportHeight/2-1)] - [(viewportWidth/2-1), viewportHeight/2]
+	 * @param viewportWidth the viewport width
+	 * @param viewportHeight the viewport height */
+	public OrthographicCamera (float viewportWidth, float viewportHeight) {
+		this.viewportWidth = viewportWidth;
+		this.viewportHeight = viewportHeight;
+		this.near = 0;
+		update();
+	}
 
-package com.badlogic.gdx.graphics;
-
-import com.badlogic.gdx.Gdx;
-import com.badlogic.gdx.math.Matrix4;
-import com.badlogic.gdx.math.Vector2;
-import com.badlogic.gdx.math.Vector3;
-
-/** A camera with orthographic projection.
- * 
- * @author mzechner */
-public class OrthographicCamera extends Camera {
-	/** the zoom of the camera **/
-	public float zoom = 1;
-
-	public OrthographicCamera () {
-		this.near = 0;
-	}
-
-	/** Constructs a new OrthographicCamera, using the given viewport width and height. For pixel perfect 2D rendering just supply
-	 * the screen size, for other unit scales (e.g. meters for box2d) proceed accordingly. The camera will show the region
-	 * [-viewportWidth/2, -(viewportHeight/2-1)] - [(viewportWidth/2-1), viewportHeight/2]
-	 * @param viewportWidth the viewport width
-	 * @param viewportHeight the viewport height */
-	public OrthographicCamera (float viewportWidth, float viewportHeight) {
-		this.viewportWidth = viewportWidth;
-		this.viewportHeight = viewportHeight;
-		this.near = 0;
-		update();
-	}
-
-<<<<<<< HEAD
-=======
-	/** Constructs a new OrthographicCamera, using the given viewport width and height. This will create a camera useable for
-	 * iso-metric views. The diamond angle is specifies the angle of a tile viewed isometrically.
-	 * @param viewportWidth the viewport width
-	 * @param viewportHeight the viewport height
-	 * @param diamondAngle the angle in degrees */
-	public OrthographicCamera (float viewportWidth, float viewportHeight, float diamondAngle) {
-		this.viewportWidth = viewportWidth;
-		this.viewportHeight = viewportHeight;
-		this.near = 0;
-		findDirectionForIsoView(diamondAngle, 0.00000001f, 20);
-		update();
-	}
-
-	public void findDirectionForIsoView (float targetAngle, float epsilon, int maxIterations) {
-		float start = targetAngle - 5;
-		float end = targetAngle + 5;
-		float mid = targetAngle;
-
-		int iterations = 0;
-		float aMid = 0;
-		while (Math.abs(targetAngle - aMid) > epsilon && iterations++ < maxIterations) {
-			aMid = calculateAngle(mid);
-
-			if (targetAngle < aMid) {
-				end = mid;
-			} else {
-				start = mid;
-			}
-			mid = start + (end - start) / 2;
-		}
-		position.set(calculateDirection(mid));
-		position.y = -position.y;
-		lookAt(0, 0, 0);
-		normalizeUp();
-	}
-
-	private float calculateAngle (float a) {
-		Vector3 camPos = calculateDirection(a);
-		position.set(camPos.scl(30));
-		lookAt(0, 0, 0);
-		normalizeUp();
-		update();
-
-		Vector3 orig = new Vector3(0, 0, 0);
-		Vector3 vec = new Vector3(1, 0, 0);
-		project(orig);
-		project(vec);
-		Vector2 d = new Vector2(vec.x - orig.x, -(vec.y - orig.y));
-		return d.angle();
-	}
-
-	private Vector3 calculateDirection (float angle) {
-		Matrix4 transform = new Matrix4();
-		Vector3 dir = new Vector3(-1, 0, 1).nor();
-		transform.setToRotation(new Vector3(1, 0, 1).nor(), angle);
-		dir.mul(transform).nor();
-		return dir;
-	}
-
->>>>>>> 443c0e4d
-	private final Vector3 tmp = new Vector3();
-
-	@Override
-	public void update () {
-		update(true);
-	}
-
-	@Override
-	public void update (boolean updateFrustum) {
-		projection.setToOrtho(zoom * -viewportWidth / 2, zoom * (viewportWidth / 2 - 1), zoom * -(viewportHeight / 2 - 1), zoom
-			* viewportHeight / 2, Math.abs(near), Math.abs(far));
-		view.setToLookAt(position, tmp.set(position).add(direction), up);
-		combined.set(projection);
-		Matrix4.mul(combined.val, view.val);
-
-		if (updateFrustum) {
-			invProjectionView.set(combined);
-			Matrix4.inv(invProjectionView.val);
-			frustum.update(invProjectionView);
-		}
-	}
-
-	/** Sets this camera to an orthographic projection using a viewport fitting the screen resolution, centered at
-	 * (Gdx.graphics.getWidth()/2, Gdx.graphics.getHeight()/2), with the y-axis pointing up or down.
-	 * @param yDown whether y should be pointing down */
-	public void setToOrtho (boolean yDown) {
-		setToOrtho(yDown, Gdx.graphics.getWidth(), Gdx.graphics.getHeight());
-	}
-
-	/** Sets this camera to an orthographic projection, centered at (viewportWidth/2, viewportHeight/2), with the y-axis pointing up
-	 * or down.
-	 * @param yDown whether y should be pointing down.
-	 * @param viewportWidth
-	 * @param viewportHeight */
-	public void setToOrtho (boolean yDown, float viewportWidth, float viewportHeight) {
-		if (yDown) {
-			up.set(0, -1, 0);
-			direction.set(0, 0, 1);
-		}
-		position.set(zoom * viewportWidth / 2.0f, zoom * viewportHeight / 2.0f, 0);
-		this.viewportWidth = viewportWidth;
-		this.viewportHeight = viewportHeight;
-		update();
-	}
-
-	/** Rotates the camera by the given angle around the direction vector. The direction and up vector will not be orthogonalized.
-	 * @param angle */
-	public void rotate (float angle) {
-		rotate(direction, angle);
-	}
-
-	/** Moves the camera by the given amount on each axis.
-	 * @param x the displacement on the x-axis
-	 * @param y the displacement on the y-axis */
-	public void translate (float x, float y) {
-		translate(x, y, 0);
-	}
-
-	/** Moves the camera by the given vector.
-	 * @param vec the displacement vector */
-	public void translate (Vector2 vec) {
-		translate(vec.x, vec.y, 0);
-	}
-}
+	private final Vector3 tmp = new Vector3();
+
+	@Override
+	public void update () {
+		update(true);
+	}
+
+	@Override
+	public void update (boolean updateFrustum) {
+		projection.setToOrtho(zoom * -viewportWidth / 2, zoom * (viewportWidth / 2 - 1), zoom * -(viewportHeight / 2 - 1), zoom
+			* viewportHeight / 2, Math.abs(near), Math.abs(far));
+		view.setToLookAt(position, tmp.set(position).add(direction), up);
+		combined.set(projection);
+		Matrix4.mul(combined.val, view.val);
+
+		if (updateFrustum) {
+			invProjectionView.set(combined);
+			Matrix4.inv(invProjectionView.val);
+			frustum.update(invProjectionView);
+		}
+	}
+
+	/** Sets this camera to an orthographic projection using a viewport fitting the screen resolution, centered at
+	 * (Gdx.graphics.getWidth()/2, Gdx.graphics.getHeight()/2), with the y-axis pointing up or down.
+	 * @param yDown whether y should be pointing down */
+	public void setToOrtho (boolean yDown) {
+		setToOrtho(yDown, Gdx.graphics.getWidth(), Gdx.graphics.getHeight());
+	}
+
+	/** Sets this camera to an orthographic projection, centered at (viewportWidth/2, viewportHeight/2), with the y-axis pointing up
+	 * or down.
+	 * @param yDown whether y should be pointing down.
+	 * @param viewportWidth
+	 * @param viewportHeight */
+	public void setToOrtho (boolean yDown, float viewportWidth, float viewportHeight) {
+		if (yDown) {
+			up.set(0, -1, 0);
+			direction.set(0, 0, 1);
+		}
+		position.set(zoom * viewportWidth / 2.0f, zoom * viewportHeight / 2.0f, 0);
+		this.viewportWidth = viewportWidth;
+		this.viewportHeight = viewportHeight;
+		update();
+	}
+
+	/** Rotates the camera by the given angle around the direction vector. The direction and up vector will not be orthogonalized.
+	 * @param angle */
+	public void rotate (float angle) {
+		rotate(direction, angle);
+	}
+
+	/** Moves the camera by the given amount on each axis.
+	 * @param x the displacement on the x-axis
+	 * @param y the displacement on the y-axis */
+	public void translate (float x, float y) {
+		translate(x, y, 0);
+	}
+
+	/** Moves the camera by the given vector.
+	 * @param vec the displacement vector */
+	public void translate (Vector2 vec) {
+		translate(vec.x, vec.y, 0);
+	}
+}