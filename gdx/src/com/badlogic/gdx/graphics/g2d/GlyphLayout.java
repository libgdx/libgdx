/*******************************************************************************
 * Copyright 2011 See AUTHORS file.
 * 
 * Licensed under the Apache License, Version 2.0 (the "License");
 * you may not use this file except in compliance with the License.
 * You may obtain a copy of the License at
 * 
 *   http://www.apache.org/licenses/LICENSE-2.0
 * 
 * Unless required by applicable law or agreed to in writing, software
 * distributed under the License is distributed on an "AS IS" BASIS,
 * WITHOUT WARRANTIES OR CONDITIONS OF ANY KIND, either express or implied.
 * See the License for the specific language governing permissions and
 * limitations under the License.
 ******************************************************************************/

package com.badlogic.gdx.graphics.g2d;

import com.badlogic.gdx.graphics.Color;
import com.badlogic.gdx.graphics.Colors;
import com.badlogic.gdx.graphics.g2d.BitmapFont.BitmapFontData;
import com.badlogic.gdx.graphics.g2d.BitmapFont.Glyph;
import com.badlogic.gdx.utils.Align;
import com.badlogic.gdx.utils.Array;
import com.badlogic.gdx.utils.FloatArray;
import com.badlogic.gdx.utils.Null;
import com.badlogic.gdx.utils.Pool;
import com.badlogic.gdx.utils.Pool.Poolable;
import com.badlogic.gdx.utils.Pools;

/** Stores {@link GlyphRun runs} of glyphs for a piece of text. The text may contain newlines and color markup tags.
 * <p>
 * Where wrapping occurs is determined by {@link BitmapFontData#getWrapIndex(Array, int)}. Additionally, when
 * {@link BitmapFontData#markupEnabled} is true wrapping can occur at color start or end tags.
 * <p>
 * When wrapping occurs, whitespace is removed before and after the wrap position. Whitespace is determined by
 * {@link BitmapFontData#isWhitespace(char)}.
 * <p>
 * Glyphs positions are determined by {@link BitmapFontData#getGlyphs(GlyphRun, CharSequence, int, int, Glyph)}.
 * <p>
 * This class is not thread safe, even if synchronized externally, and must only be used from the game thread.
 * @author Nathan Sweet
 * @author davebaol
 * @author Alexander Dorokhov */
public class GlyphLayout implements Poolable {
	static private final Pool<GlyphRun> glyphRunPool = Pools.get(GlyphRun.class);
	static private final Pool<Color> colorPool = Pools.get(Color.class);
	static private final Array<Color> colorStack = new Array(4);
	static private final float epsilon = 0.0001f;

	public final Array<GlyphRun> runs = new Array(1);
	public float width, height;

	/** Creates an empty GlyphLayout. */
	public GlyphLayout () {
	}

	/** @see #setText(BitmapFont, CharSequence) */
	public GlyphLayout (BitmapFont font, CharSequence str) {
		setText(font, str);
	}

	/** @see #setText(BitmapFont, CharSequence) */
	public GlyphLayout (BitmapFont font, CharSequence str, Color color, float targetWidth, int halign, boolean wrap) {
		setText(font, str, color, targetWidth, halign, wrap);
	}

	/** @see #setText(BitmapFont, CharSequence) */
	public GlyphLayout (BitmapFont font, CharSequence str, int start, int end, Color color, float targetWidth, int halign,
		boolean wrap, String truncate) {
		setText(font, str, start, end, color, targetWidth, halign, wrap, truncate);
	}

	/** Calls {@link #setText(BitmapFont, CharSequence, int, int, Color, float, int, boolean, String) setText} with the whole
	 * string, the font's current color, and no alignment or wrapping. */
	public void setText (BitmapFont font, CharSequence str) {
		setText(font, str, 0, str.length(), font.getColor(), 0, Align.left, false, null);
	}

	/** Calls {@link #setText(BitmapFont, CharSequence, int, int, Color, float, int, boolean, String) setText} with the whole
	 * string and no truncation. */
	public void setText (BitmapFont font, CharSequence str, Color color, float targetWidth, int halign, boolean wrap) {
		setText(font, str, 0, str.length(), color, targetWidth, halign, wrap, null);
	}

	/** @param color The default color to use for the text (the BitmapFont {@link BitmapFont#getColor() color} is not used). If
	 *           {@link BitmapFontData#markupEnabled} is true, color markup tags in the specified string may change the color for
	 *           portions of the text.
	 * @param halign Horizontal alignment of the text, see {@link Align}.
	 * @param targetWidth The width used for alignment, line wrapping, and truncation. May be zero if those features are not used.
	 * @param truncate If not null and the width of the glyphs exceed targetWidth, the glyphs are truncated and the glyphs for the
	 *           specified truncate string are placed at the end. Empty string can be used to truncate without adding glyphs.
	 *           Truncate should not be used with text that contains multiple lines. Wrap is ignored if truncate is not null. */
	public void setText (BitmapFont font, CharSequence str, int start, int end, Color color, float targetWidth, int halign,
		boolean wrap, @Null String truncate) {

		Array<GlyphRun> runs = this.runs;
		glyphRunPool.freeAll(runs);
		runs.clear();

		for (int i = 1, n = colorStack.size; i < n; i++)
			colorPool.free(colorStack.get(i));
		colorStack.clear();

		BitmapFontData fontData = font.data;
		if (start == end) { // Empty string.
			width = 0;
			height = fontData.capHeight;
			return;
		}

		boolean wrapOrTruncate = (wrap && targetWidth > fontData.spaceXadvance * 3) // Minimum width for wrapping is 3 * spaceXadvance.
			|| truncate != null;

		Color nextColor = color;
		boolean markupEnabled = fontData.markupEnabled;
		if (markupEnabled) {
			colorStack.add(color);
		}

		float x = 0, y = 0, down = fontData.down;
		Glyph lastGlyph = null; // Last glyph of the previous run on the same line, used for kerning between runs.
		int runStart = start;
		outer:
		while (true) {
			// Each run is delimited by newline or left square bracket.
			int runEnd = -1;
			boolean newline = false;
			if (start == end) {
				if (runStart == end) break; // End of string with no run to process, we're done.
				runEnd = end; // End of string, process last run.
			} else {
				switch (str.charAt(start++)) {
				case '\n':
					// End of line.
					runEnd = start - 1;
					newline = true;
					break;
				case '[':
					// Possible color tag.
					if (markupEnabled) {
						int length = parseColorMarkup(str, start, end);
						if (length >= 0) {
							runEnd = start - 1;
							start += length + 1;
							nextColor = colorStack.peek();
						} else if (length == -2) {
							start++; // Skip first of "[[" escape sequence.
							continue outer;
						}
					}
					break;
				}
			}

			if (runEnd != -1) {
				runEnded:
				if (runEnd != runStart) { // Eg, when a color tag is at text start or a line is "\n".
					// Store the run that has ended.
					GlyphRun run = glyphRunPool.obtain();
					run.color.set(color);
					fontData.getGlyphs(run, str, runStart, runEnd, lastGlyph);
					if (run.glyphs.size == 0) {
						glyphRunPool.free(run);
						break runEnded;
					}
					int xAdvancesSize = run.xAdvances.size;
					float[] xAdvances = run.xAdvances.items;
					GlyphRun previous = null;
					if (lastGlyph != null) { // Move back the width of the last glyph from the previous run.
						previous = runs.peek();
						x += xAdvances[0] - previous.xAdvances.peek();
						xAdvances[0] = 0;
					}
					run.x = x;
					run.y = y;
					runs.add(run);

					if (newline || runEnd == end) {
						adjustLastGlyph(fontData, run);
						lastGlyph = null;
					} else
						lastGlyph = run.glyphs.peek();

					if (!wrapOrTruncate || xAdvancesSize == 0) { // No wrap or truncate, or no glyphs.
						if (markupEnabled) { // If disabled any subsequent run is sure to be on the next line.
							for (int i = 0; i < xAdvancesSize; i++)
								x += xAdvances[i];
						}
						break runEnded;
					}

					// Wrap or truncate.
					x += xAdvances[0]; // X offset relative to the drawing position.
					for (int i = 1; i < xAdvancesSize; i++) {
						Glyph glyph = run.glyphs.get(i - 1);
						float glyphWidth = getGlyphWidth(glyph, fontData);
						if (x + glyphWidth - epsilon <= targetWidth) {
							// Glyph fits.
							x += xAdvances[i];
							continue;
						}

						if (truncate != null) {
							// Truncate.
							truncate(fontData, run, targetWidth, truncate);
							break outer;
						}

						// Wrap.
						y += down;
						int wrapIndex = fontData.getWrapIndex(run.glyphs, i);
						if ((wrapIndex == 0 && run.x == 0) // Require at least one glyph per line.
							|| wrapIndex >= run.glyphs.size) { // Wrap at least the glyph that didn't fit.
							wrapIndex = i - 1;
						}
						GlyphRun next;
						if (wrapIndex == 0) { // Move entire run to next line.
							next = run;

							// Remove leading whitespace.
							for (int glyphCount = run.glyphs.size; wrapIndex < glyphCount; wrapIndex++)
								if (!fontData.isWhitespace((char)run.glyphs.get(wrapIndex).id)) break;
							if (wrapIndex > 0) {
								run.glyphs.removeRange(0, wrapIndex - 1);
								run.xAdvances.removeRange(1, wrapIndex);
							}
							xAdvances[0] = getRunOffset(run.glyphs, fontData);

							if (previous != null) { // Previous run is now at the end of a line.
								// Remove trailing whitespace and adjust last glyph.
								int lastIndex = previous.glyphs.size - 1;
								for (; lastIndex > 0; lastIndex--)
									if (!fontData.isWhitespace((char)previous.glyphs.get(lastIndex).id)) break;
								previous.glyphs.truncate(lastIndex + 1);
								previous.xAdvances.truncate(lastIndex + 2);
								adjustLastGlyph(fontData, previous);
							}
						} else {
							next = wrap(fontData, run, wrapIndex);
							if (next == null) { // All wrapped glyphs were whitespace.
								x = 0;
								newline = false; // We've already moved down a line.
								lastGlyph = null;
								break;
							}
							runs.add(next);
						}

						// Start the loop over with the new run on the next line.
						xAdvancesSize = next.xAdvances.size;
						xAdvances = next.xAdvances.items;
						x = xAdvances[0];
						if (xAdvancesSize > 1) x += xAdvances[1];
						next.x = 0;
						next.y = y;
						i = 1;
						run = next;
					}
				}

				if (newline) {
					// Next run will be on the next line.
					x = 0;
					if (runEnd == runStart) // Blank line.
						y += down * fontData.blankLineScale;
					else
						y += down;
				}

				runStart = start;
				color = nextColor;
			}
		}
		height = fontData.capHeight + Math.abs(y);

		// Calculate run widths and the entire layout width.
		calculateAndSetWidths(fontData);

		// Align runs to center or right of targetWidth.
		alignRuns(targetWidth, halign);
	}

	private void calculateAndSetWidths (BitmapFontData fontData) {
		float width = 0;
		Object[] runsItems = runs.items;
		int runsSize = runs.size;
		for (int i = 0; i < runsSize; i++) {
			GlyphRun run = (GlyphRun)runsItems[i];
			float[] xAdvances = run.xAdvances.items;
			float runWidth = run.x + xAdvances[0], max = 0; // run.x is needed to ensure floats are rounded same as above.
			Object[] glyphs = run.glyphs.items;
			for (int ii = 0, nn = run.glyphs.size; ii < nn;) {
				Glyph glyph = (Glyph)glyphs[ii];
				float glyphWidth = getGlyphWidth(glyph, fontData);
				max = Math.max(max, runWidth + glyphWidth); // A glyph can extend past the right edge of subsequent glyphs.
				ii++;
				runWidth += xAdvances[ii];
			}
			run.width = Math.max(runWidth, max) - run.x;
			width = Math.max(width, run.x + run.width);
		}
		this.width = width;
	}

	private void alignRuns (float targetWidth, int halign) {
		if ((halign & Align.left) == 0) { // Not left aligned, so must be center or right aligned.
			boolean center = (halign & Align.center) != 0;
			Object[] runsItems = runs.items;
			int runsSize = runs.size;
			float lineWidth = 0, lineY = Integer.MIN_VALUE;
			int lineStart = 0;
			for (int i = 0; i < runsSize; i++) {
				GlyphRun run = (GlyphRun)runsItems[i];
				if (run.y != lineY) {
					lineY = run.y;
					float shift = targetWidth - lineWidth;
					if (center) shift /= 2;
					while (lineStart < i)
						((GlyphRun)runsItems[lineStart++]).x += shift;
					lineWidth = run.x + run.width;
				} else
					lineWidth = Math.max(lineWidth, run.x + run.width);
			}
			float shift = targetWidth - lineWidth;
			if (center) shift /= 2;
			while (lineStart < runsSize)
				((GlyphRun)runsItems[lineStart++]).x += shift;
		}
	}

	/** @param truncate May be empty string. */
	private void truncate (BitmapFontData fontData, GlyphRun run, float targetWidth, String truncate) {
		// Determine truncate string size.
		GlyphRun truncateRun = glyphRunPool.obtain();
		fontData.getGlyphs(truncateRun, truncate, 0, truncate.length(), null);
		float truncateWidth = 0;
		if (truncateRun.xAdvances.size > 0) {
			adjustLastGlyph(fontData, truncateRun);
			float[] xAdvances = truncateRun.xAdvances.items;
			for (int i = 1, n = truncateRun.xAdvances.size; i < n; i++) // Skip first for tight bounds.
				truncateWidth += xAdvances[i];
		}
		targetWidth -= truncateWidth;

		// Determine visible glyphs.
		int count = 0;
		float width = run.x;
		float[] xAdvances = run.xAdvances.items;
		while (count < run.xAdvances.size) {
			float xAdvance = xAdvances[count];
			width += xAdvance;
			if (width > targetWidth) break;
			count++;
		}

		if (count > 1) {
			// Some run glyphs fit, append truncate glyphs.
			run.glyphs.truncate(count - 1);
			run.xAdvances.truncate(count);
			adjustLastGlyph(fontData, run);
			if (truncateRun.xAdvances.size > 0) run.xAdvances.addAll(truncateRun.xAdvances, 1, truncateRun.xAdvances.size - 1);
		} else {
			// No run glyphs fit, use only truncate glyphs.
			run.glyphs.clear();
			run.xAdvances.clear();
			run.xAdvances.addAll(truncateRun.xAdvances);
		}
		run.glyphs.addAll(truncateRun.glyphs);

		glyphRunPool.free(truncateRun);
	}

	/** Breaks a run into two runs at the specified wrapIndex.
	 * @return May be null if second run is all whitespace. */
	private GlyphRun wrap (BitmapFontData fontData, GlyphRun first, int wrapIndex) {
		Array<Glyph> glyphs2 = first.glyphs; // Starts with all the glyphs.
		int glyphCount = first.glyphs.size;
		FloatArray xAdvances2 = first.xAdvances; // Starts with all the xAdvances.

		// Skip whitespace before the wrap index.
		int firstEnd = wrapIndex;
		for (; firstEnd > 0; firstEnd--)
			if (!fontData.isWhitespace((char)glyphs2.get(firstEnd - 1).id)) break;

		// Skip whitespace after the wrap index.
		int secondStart = wrapIndex;
		for (; secondStart < glyphCount; secondStart++)
			if (!fontData.isWhitespace((char)glyphs2.get(secondStart).id)) break;

		// Copy wrapped glyphs and xAdvances to second run.
		// The second run will contain the remaining glyph data, so swap instances rather than copying.
		GlyphRun second = null;
		if (secondStart < glyphCount) {
			second = glyphRunPool.obtain();
			second.color.set(first.color);

			Array<Glyph> glyphs1 = second.glyphs; // Starts empty.
			glyphs1.addAll(glyphs2, 0, firstEnd);
			glyphs2.removeRange(0, secondStart - 1);
			first.glyphs = glyphs1;
			second.glyphs = glyphs2;

			FloatArray xAdvances1 = second.xAdvances; // Starts empty.
			xAdvances1.addAll(xAdvances2, 0, firstEnd + 1);
			xAdvances2.removeRange(1, secondStart); // Leave first entry to be overwritten by next line.
			xAdvances2.items[0] = getRunOffset(glyphs2, fontData);
			first.xAdvances = xAdvances1;
			second.xAdvances = xAdvances2;
		} else {
			// Second run is empty, just trim whitespace glyphs from end of first run.
			glyphs2.truncate(firstEnd);
			xAdvances2.truncate(firstEnd + 1);
		}

		if (firstEnd == 0) {
			// If the first run is now empty, remove it.
			glyphRunPool.free(first);
			runs.pop();
		} else
			adjustLastGlyph(fontData, first);

		return second;
	}

	/** Adjusts the xadvance of the last glyph to use its width instead of xadvance. */
	private void adjustLastGlyph (BitmapFontData fontData, GlyphRun run) {
		Glyph last = run.glyphs.peek();
		if (last.fixedWidth) return;
		float glyphWidth = getGlyphWidth(last, fontData);
		run.xAdvances.items[run.xAdvances.size - 1] = glyphWidth;
	}

	private float getGlyphWidth (Glyph glyph, BitmapFontData fontData) {
		return (glyph.width + glyph.xoffset) * fontData.scaleX - fontData.padRight;
	}

<<<<<<< HEAD
	private int parseColorMarkup (CharSequence str, int start, int end) {
=======
	private float getRunOffset (Array<Glyph> glyphs, BitmapFontData fontData) {
		return glyphs.isEmpty() ? 0 : -glyphs.first().xoffset * fontData.scaleX - fontData.padLeft;
	}

	private int parseColorMarkup (CharSequence str, int start, int end, Pool<Color> colorPool) {
>>>>>>> e1399897
		if (start == end) return -1; // String ended with "[".
		switch (str.charAt(start)) {
		case '#':
			// Parse hex color RRGGBBAA where AA is optional and defaults to 0xFF if less than 6 chars are used.
			int colorInt = 0;
			for (int i = start + 1; i < end; i++) {
				char ch = str.charAt(i);
				if (ch == ']') {
					if (i < start + 2 || i > start + 9) break; // Illegal number of hex digits.
					if (i - start <= 7) { // RRGGBB or fewer chars.
						for (int ii = 0, nn = 9 - (i - start); ii < nn; ii++)
							colorInt = colorInt << 4;
						colorInt |= 0xff;
					}
					Color color = colorPool.obtain();
					colorStack.add(color);
					Color.rgba8888ToColor(color, colorInt);
					return i - start;
				}
				if (ch >= '0' && ch <= '9')
					colorInt = colorInt * 16 + (ch - '0');
				else if (ch >= 'a' && ch <= 'f')
					colorInt = colorInt * 16 + (ch - ('a' - 10));
				else if (ch >= 'A' && ch <= 'F')
					colorInt = colorInt * 16 + (ch - ('A' - 10));
				else
					break; // Unexpected character in hex color.
			}
			return -1;
		case '[': // "[[" is an escaped left square bracket.
			return -2;
		case ']': // "[]" is a "pop" color tag.
			if (colorStack.size > 1) colorPool.free(colorStack.pop());
			return 0;
		}
		// Parse named color.
		int colorStart = start;
		for (int i = start + 1; i < end; i++) {
			char ch = str.charAt(i);
			if (ch != ']') continue;
			Color namedColor = Colors.get(str.subSequence(colorStart, i).toString());
			if (namedColor == null) return -1; // Unknown color name.
			Color color = colorPool.obtain();
			colorStack.add(color);
			color.set(namedColor);
			return i - start;
		}
		return -1; // Unclosed color tag.
	}

	public void reset () {
		Pools.get(GlyphRun.class).freeAll(runs);
		runs.clear();

		width = 0;
		height = 0;
	}

	public String toString () {
		if (runs.size == 0) return "";
		StringBuilder buffer = new StringBuilder(128);
		buffer.append(width);
		buffer.append('x');
		buffer.append(height);
		buffer.append('\n');
		for (int i = 0, n = runs.size; i < n; i++) {
			buffer.append(runs.get(i).toString());
			buffer.append('\n');
		}
		buffer.setLength(buffer.length() - 1);
		return buffer.toString();
	}

	/** Stores glyphs and positions for a piece of text which is a single color and does not span multiple lines.
	 * @author Nathan Sweet */
	static public class GlyphRun implements Poolable {
		public Array<Glyph> glyphs = new Array();
		/** Contains glyphs.size+1 entries: First entry is X offset relative to the drawing position. Subsequent entries are the X
		 * advance relative to previous glyph position. Last entry is the width of the last glyph. */
		public FloatArray xAdvances = new FloatArray();
		public float x, y, width;
		public final Color color = new Color();

		public void reset () {
			glyphs.clear();
			xAdvances.clear();
			width = 0;
		}

		public String toString () {
			StringBuilder buffer = new StringBuilder(glyphs.size + 32);
			Array<Glyph> glyphs = this.glyphs;
			for (int i = 0, n = glyphs.size; i < n; i++) {
				Glyph g = glyphs.get(i);
				buffer.append((char)g.id);
			}
			buffer.append(", #");
			buffer.append(color);
			buffer.append(", ");
			buffer.append(x);
			buffer.append(", ");
			buffer.append(y);
			buffer.append(", ");
			buffer.append(width);
			return buffer.toString();
		}
	}
}<|MERGE_RESOLUTION|>--- conflicted
+++ resolved
@@ -423,6 +423,10 @@
 		return second;
 	}
 
+	private float getRunOffset (Array<Glyph> glyphs, BitmapFontData fontData) {
+		return glyphs.isEmpty() ? 0 : -glyphs.first().xoffset * fontData.scaleX - fontData.padLeft;
+	}
+
 	/** Adjusts the xadvance of the last glyph to use its width instead of xadvance. */
 	private void adjustLastGlyph (BitmapFontData fontData, GlyphRun run) {
 		Glyph last = run.glyphs.peek();
@@ -435,15 +439,7 @@
 		return (glyph.width + glyph.xoffset) * fontData.scaleX - fontData.padRight;
 	}
 
-<<<<<<< HEAD
 	private int parseColorMarkup (CharSequence str, int start, int end) {
-=======
-	private float getRunOffset (Array<Glyph> glyphs, BitmapFontData fontData) {
-		return glyphs.isEmpty() ? 0 : -glyphs.first().xoffset * fontData.scaleX - fontData.padLeft;
-	}
-
-	private int parseColorMarkup (CharSequence str, int start, int end, Pool<Color> colorPool) {
->>>>>>> e1399897
 		if (start == end) return -1; // String ended with "[".
 		switch (str.charAt(start)) {
 		case '#':
