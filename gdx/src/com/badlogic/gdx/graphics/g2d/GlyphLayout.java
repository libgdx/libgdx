--- conflicted
+++ resolved
@@ -257,12 +257,8 @@
 						xAdvancesSize = next.xAdvances.size;
 						xAdvances = next.xAdvances.items;
 						x = xAdvances[0];
-<<<<<<< HEAD
 						if (xAdvancesSize > 1) x += xAdvances[1];
-=======
-						if (n > 1) x += xAdvances[1];
 						y += down;
->>>>>>> 6c69ac20
 						next.x = 0;
 						next.y = y;
 						i = 1;
