--- conflicted
+++ resolved
@@ -533,24 +533,14 @@
 						String id = matcher.group(1);
 						try {
 							int pageID = Integer.parseInt(id);
-<<<<<<< HEAD
-							if (pageID != p) throw new GdxRuntimeException("Page IDs must be indices starting at 0: " + pageID);
-=======
 							if (pageID != p) throw new GdxRuntimeException("Page IDs must be indices starting at 0: " + id);
->>>>>>> 0580990e
 						} catch (NumberFormatException ex) {
 							throw new GdxRuntimeException("Invalid page id: " + id, ex);
 						}
 					}
 
 					matcher = Pattern.compile(".*file=\"?([^\"]+)\"?").matcher(line);
-<<<<<<< HEAD
-					if (!matcher.find()) {
-					    throw new GdxRuntimeException("Missing: file");
-                    }
-=======
 					if (!matcher.find()) throw new GdxRuntimeException("Missing: file");
->>>>>>> 0580990e
 					String fileName = matcher.group(1);
 
 					imagePaths[p] = fontFile.parent().child(fileName).path().replaceAll("\\\\", "/");
