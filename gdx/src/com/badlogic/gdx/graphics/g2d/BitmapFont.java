--- conflicted
+++ resolved
@@ -1,1073 +1,1046 @@
-/*
- * Copyright (c) 2008-2010, Matthias Mann
- * 
- * All rights reserved.
- * 
- * Redistribution and use in source and binary forms, with or without modification, are permitted provided that the following
- * conditions are met:
- * 
- * * Redistributions of source code must retain the above copyright notice, this list of conditions and the following disclaimer.
- * * Redistributions in binary form must reproduce the above copyright notice, this list of conditions and the following
- * disclaimer in the documentation and/or other materials provided with the distribution. * Neither the name of Matthias Mann nor
- * the names of its contributors may be used to endorse or promote products derived from this software without specific prior
- * written permission.
- * 
- * THIS SOFTWARE IS PROVIDED BY THE COPYRIGHT HOLDERS AND CONTRIBUTORS "AS IS" AND ANY EXPRESS OR IMPLIED WARRANTIES, INCLUDING,
- * BUT NOT LIMITED TO, THE IMPLIED WARRANTIES OF MERCHANTABILITY AND FITNESS FOR A PARTICULAR PURPOSE ARE DISCLAIMED. IN NO EVENT
- * SHALL THE COPYRIGHT OWNER OR CONTRIBUTORS BE LIABLE FOR ANY DIRECT, INDIRECT, INCIDENTAL, SPECIAL, EXEMPLARY, OR CONSEQUENTIAL
- * DAMAGES (INCLUDING, BUT NOT LIMITED TO, PROCUREMENT OF SUBSTITUTE GOODS OR SERVICES; LOSS OF USE, DATA, OR PROFITS; OR BUSINESS
- * INTERRUPTION) HOWEVER CAUSED AND ON ANY THEORY OF LIABILITY, WHETHER IN CONTRACT, STRICT LIABILITY, OR TORT (INCLUDING
- * NEGLIGENCE OR OTHERWISE) ARISING IN ANY WAY OUT OF THE USE OF THIS SOFTWARE, EVEN IF ADVISED OF THE POSSIBILITY OF SUCH DAMAGE.
- */
-
-package com.badlogic.gdx.graphics.g2d;
-
-import java.io.BufferedReader;
-import java.io.IOException;
-import java.io.InputStreamReader;
-import java.util.StringTokenizer;
-
-import com.badlogic.gdx.Gdx;
-import com.badlogic.gdx.files.FileHandle;
-import com.badlogic.gdx.graphics.Color;
-import com.badlogic.gdx.graphics.Texture;
-import com.badlogic.gdx.graphics.Texture.TextureFilter;
-import com.badlogic.gdx.graphics.g2d.TextureAtlas.AtlasRegion;
-import com.badlogic.gdx.utils.Array;
-import com.badlogic.gdx.utils.Disposable;
-import com.badlogic.gdx.utils.FloatArray;
-import com.badlogic.gdx.utils.GdxRuntimeException;
-
-/** Renders bitmap fonts. The font consists of 2 files: an image file or {@link TextureRegion} containing the glyphs and a file in
- * the AngleCode BMFont text format that describes where each glyph is on the image. Currently only a single image of glyphs is
- * supported.<br>
- * <br>
- * Text is drawn using a {@link SpriteBatch}. Text can be cached in a {@link BitmapFontCache} for faster rendering of static text,
- * which saves needing to compute the location of each glyph each frame.<br>
- * <br>
- * * The texture for a BitmapFont loaded from a file is managed. {@link #dispose()} must be called to free the texture when no
- * longer needed. A BitmapFont loaded using a {@link TextureRegion} is managed if the region's texture is managed. Disposing the
- * BitmapFont disposes the region's texture, which may not be desirable if the texture is still being used elsewhere.<br>
- * <br>
- * The code was originally based on Matthias Mann's TWL BitmapFont class. Thanks for sharing, Matthias! :)
- * @author Nathan Sweet
- * @author Matthias Mann */
-public class BitmapFont implements Disposable {
-	static private final int LOG2_PAGE_SIZE = 9;
-	static private final int PAGE_SIZE = 1 << LOG2_PAGE_SIZE;
-	static private final int PAGES = 0x10000 / PAGE_SIZE;
-
-	public static final char[] xChars = {'x', 'e', 'a', 'o', 'n', 's', 'r', 'c', 'u', 'm', 'v', 'w', 'z'};
-	public static final char[] capChars = {'M', 'N', 'B', 'D', 'C', 'E', 'F', 'K', 'A', 'G', 'H', 'I', 'J', 'L', 'O', 'P', 'Q',
-		'R', 'S', 'T', 'U', 'V', 'W', 'X', 'Y', 'Z'};
-
-	final BitmapFontData data;
-	TextureRegion[] regions;
-	private final BitmapFontCache cache;
-	private boolean flipped;
-	private boolean integer;
-	private boolean ownsTexture;
-
-	/** Creates a BitmapFont using the default 15pt Arial font included in the libgdx JAR file. This is convenient to easily display
-	 * text without bothering with generating a bitmap font. */
-	public BitmapFont () {
-		this(Gdx.files.classpath("com/badlogic/gdx/utils/arial-15.fnt"),
-			Gdx.files.classpath("com/badlogic/gdx/utils/arial-15.png"), false, true);
-	}
-
-	/** Creates a BitmapFont using the default 15pt Arial font included in the libgdx JAR file. This is convenient to easily display
-	 * text without bothering with generating a bitmap font.
-	 * @param flip If true, the glyphs will be flipped for use with a perspective where 0,0 is the upper left corner. */
-	public BitmapFont (boolean flip) {
-		this(Gdx.files.classpath("com/badlogic/gdx/utils/arial-15.fnt"),
-			Gdx.files.classpath("com/badlogic/gdx/utils/arial-15.png"), flip, true);
-	}
-
-	/** Creates a BitmapFont with the glyphs relative to the specified region. If the region is null, the glyph textures are loaded
-	 * from the image file given in the font file. The {@link #dispose()} method will not dispose the region's texture in this
-	 * case! 
-	 * 
-	 * The font data is not flipped.
-	 * 
-	 * @param fontFile the font definition file
-	 * @param region The texture region containing the glyphs. The glyphs must be relative to the lower left corner (ie, the region
-	 *           should not be flipped). If the region is null the glyph images are loaded from the image path in the font file. */
-	public BitmapFont (FileHandle fontFile, TextureRegion region) {
-		this(fontFile, region, false);
-	}
-	
-	/** Creates a BitmapFont with the glyphs relative to the specified region. If the region is null, the glyph textures are loaded
-	 * from the image file given in the font file. The {@link #dispose()} method will not dispose the region's texture in this
-	 * case!
-	 * @param region The texture region containing the glyphs. The glyphs must be relative to the lower left corner (ie, the region
-	 *           should not be flipped). If the region is null the glyph images are loaded from the image path in the font file.
-	 * @param flip If true, the glyphs will be flipped for use with a perspective where 0,0 is the upper left corner. */
-	public BitmapFont (FileHandle fontFile, TextureRegion region, boolean flip) {
-		this(new BitmapFontData(fontFile, flip), region, true);
-	}
-
-	/** Creates a BitmapFont from a BMFont file. The image file name is read from the BMFont file and the image is loaded from the
-	 * same directory. The font data is not flipped. */
-	public BitmapFont (FileHandle fontFile) {
-		this(fontFile, false);
-	}
-	
-	/** Creates a BitmapFont from a BMFont file. The image file name is read from the BMFont file and the image is loaded from the
-	 * same directory.
-	 * @param flip If true, the glyphs will be flipped for use with a perspective where 0,0 is the upper left corner. */
-	public BitmapFont (FileHandle fontFile, boolean flip) {
-		this(new BitmapFontData(fontFile, flip), (TextureRegion)null, true);
-	}
-
-	/** Creates a BitmapFont from a BMFont file, using the specified image for glyphs. Any image specified in the BMFont file is
-	 * ignored.
-	 * @param flip If true, the glyphs will be flipped for use with a perspective where 0,0 is the upper left corner. */
-	public BitmapFont (FileHandle fontFile, FileHandle imageFile, boolean flip) {
-		this(fontFile, imageFile, flip, true);
-	}
-
-	/** Creates a BitmapFont from a BMFont file, using the specified image for glyphs. Any image specified in the BMFont file is
-	 * ignored.
-	 * @param flip If true, the glyphs will be flipped for use with a perspective where 0,0 is the upper left corner.
-	 * @param integer If true, rendering positions will be at integer values to avoid filtering artifacts.s */
-	public BitmapFont (FileHandle fontFile, FileHandle imageFile, boolean flip, boolean integer) {
-		this(new BitmapFontData(fontFile, flip), new TextureRegion(new Texture(imageFile, false)), integer);
-		ownsTexture = true;
-	}
-
-	/** Constructs a new BitmapFont from the given {@link BitmapFontData} and {@link TextureRegion}. If the TextureRegion is null,
-	 * the image path(s) will be read from the BitmapFontData. 
-	 * The dispose() method will not dispose the texture of the region(s) if the
-	 * region is != null.
-	 * 
-	 * Passing a single TextureRegion assumes that your font only needs a single texture page. If you need to support multiple pages,
-	 * either let the Font read the images themselves (by specifying null as the TextureRegion), or by specifying each page manually
-	 * with the TextureRegion[] constructor.
-	 * 
-	 * @param data
-	 * @param region
-	 * @param integer */
-	public BitmapFont (BitmapFontData data, TextureRegion region, boolean integer) {
-		this(data, region!=null ? new TextureRegion[] { region } : null, integer);
-	}
-
-
-	/** Constructs a new BitmapFont from the given {@link BitmapFontData} and array of {@link TextureRegion}. If the TextureRegion is null
-	 * or empty, the image path(s) will be read from the BitmapFontData. The dispose() method will not dispose the texture of the 
-	 * region(s) if the regions array is != null and not empty. 
-	 * 
-	 * @param data
-	 * @param regions
-	 * @param integer */
-	public BitmapFont (BitmapFontData data, TextureRegion[] regions, boolean integer) {
-		if (regions==null || regions.length==0) {
-			//load each path
-			this.regions = new TextureRegion[data.imagePaths.length];
-			for (int i=0; i<this.regions.length; i++) {
-				if (data.fontFile == null) {
-					this.regions[i] = new TextureRegion(new Texture(Gdx.files.internal(data.imagePaths[i]), false));
-				} else {
-					this.regions[i] = new TextureRegion(new Texture(Gdx.files.getFileHandle(data.imagePaths[i], data.fontFile.type()), false));
-				}
-			}
-			ownsTexture = true;
-		} else {
-<<<<<<< HEAD
-			this.regions = regions;
-			ownsTexture = false;
-		}
-		
-		cache = new BitmapFontCache(this);
-		cache.setUseIntegerPositions(integer);
-		
-=======
-			if (data.fontFile == null) {
-				this.region = new TextureRegion(new Texture(Gdx.files.internal(data.imagePath), false));
-			} else {
-				this.region = new TextureRegion(new Texture(Gdx.files.getFileHandle(data.imagePath, data.fontFile.type()), false));
-			}
-		}
->>>>>>> 1d9a7274
-		this.flipped = data.flipped;
-		this.data = data;
-		this.integer = integer;
-		load(data);
-	}
-	
-	private void load (BitmapFontData data) {
-		for (Glyph[] page : data.glyphs) {
-			if (page == null) continue;
-			for (Glyph glyph : page) {
-				if (glyph == null) continue;
-				
-				TextureRegion region = regions[glyph.page];
-				
-				if (region==null) {
-					//TODO: support null regions by parsing scaleW / scaleH ?
-					throw new IllegalArgumentException("BitmapFont texture region array cannot contain null elements");
-				}
-				
-				float invTexWidth = 1.0f / region.getTexture().getWidth();
-				float invTexHeight = 1.0f / region.getTexture().getHeight();
-				
-				float offsetX = 0, offsetY = 0;
-				float u = region.u;
-				float v = region.v;
-				float regionWidth = region.getRegionWidth();
-				float regionHeight = region.getRegionHeight();
-				if (region instanceof AtlasRegion) {
-					// Compensate for whitespace stripped from left and top edges.
-					AtlasRegion atlasRegion = (AtlasRegion)region;
-					offsetX = atlasRegion.offsetX;
-					offsetY = atlasRegion.originalHeight - atlasRegion.packedHeight - atlasRegion.offsetY;
-				}
-				
-				
-				float x = glyph.srcX;
-				float x2 = glyph.srcX + glyph.width;
-				float y = glyph.srcY;
-				float y2 = glyph.srcY + glyph.height;
-
-				// Shift glyph for left and top edge stripped whitespace. Clip glyph for right and bottom edge stripped whitespace.
-				if (offsetX > 0) {
-					x -= offsetX;
-					if (x < 0) {
-						glyph.width += x;
-						glyph.xoffset -= x;
-						x = 0;
-					}
-					x2 -= offsetX;
-					if (x2 > regionWidth) {
-						glyph.width -= x2 - regionWidth;
-						x2 = regionWidth;
-					}
-				}
-				if (offsetY > 0) {
-					y -= offsetY;
-					if (y < 0) {
-						glyph.height += y;
-						y = 0;
-					}
-					y2 -= offsetY;
-					if (y2 > regionHeight) {
-						float amount = y2 - regionHeight;
-						glyph.height -= amount;
-						glyph.yoffset += amount;
-						y2 = regionHeight;
-					}
-				}
-
-				glyph.u = u + x * invTexWidth;
-				glyph.u2 = u + x2 * invTexWidth;
-				if (data.flipped) {
-					glyph.v = v + y * invTexHeight;
-					glyph.v2 = v + y2 * invTexHeight;
-				} else {
-					glyph.v2 = v + y * invTexHeight;
-					glyph.v = v + y2 * invTexHeight;
-				}
-			}
-		}
-	}
-
-	/** Draws a string at the specified position.
-	 * @see BitmapFontCache#addText(CharSequence, float, float, int, int) */
-	public TextBounds draw (SpriteBatch spriteBatch, CharSequence str, float x, float y) {
-		cache.clear();
-		TextBounds bounds = cache.addText(str, x, y, 0, str.length());
-		cache.draw(spriteBatch);
-		return bounds;
-	}
-
-	/** Draws a string at the specified position.
-	 * @see BitmapFontCache#addText(CharSequence, float, float, int, int) */
-	public TextBounds draw (SpriteBatch spriteBatch, CharSequence str, float x, float y, int start, int end) {
-		cache.clear();
-		TextBounds bounds = cache.addText(str, x, y, start, end);
-		cache.draw(spriteBatch);
-		return bounds;
-	}
-
-	/** Draws a string, which may contain newlines (\n), at the specified position.
-	 * @see BitmapFontCache#addMultiLineText(CharSequence, float, float, float, HAlignment) */
-	public TextBounds drawMultiLine (SpriteBatch spriteBatch, CharSequence str, float x, float y) {
-		cache.clear();
-		TextBounds bounds = cache.addMultiLineText(str, x, y, 0, HAlignment.LEFT);
-		cache.draw(spriteBatch);
-		return bounds;
-	}
-
-	/** Draws a string, which may contain newlines (\n), at the specified position.
-	 * @see BitmapFontCache#addMultiLineText(CharSequence, float, float, float, HAlignment) */
-	public TextBounds drawMultiLine (SpriteBatch spriteBatch, CharSequence str, float x, float y, float alignmentWidth,
-		HAlignment alignment) {
-		cache.clear();
-		TextBounds bounds = cache.addMultiLineText(str, x, y, alignmentWidth, alignment);
-		cache.draw(spriteBatch);
-		return bounds;
-	}
-
-	/** Draws a string, which may contain newlines (\n), with the specified position. Each line is automatically wrapped within the
-	 * specified width.
-	 * @see BitmapFontCache#addWrappedText(CharSequence, float, float, float, HAlignment) */
-	public TextBounds drawWrapped (SpriteBatch spriteBatch, CharSequence str, float x, float y, float wrapWidth) {
-		cache.clear();
-		TextBounds bounds = cache.addWrappedText(str, x, y, wrapWidth, HAlignment.LEFT);
-		cache.draw(spriteBatch);
-		return bounds;
-	}
-
-	/** Draws a string, which may contain newlines (\n), with the specified position. Each line is automatically wrapped within the
-	 * specified width.
-	 * @see BitmapFontCache#addWrappedText(CharSequence, float, float, float, HAlignment) */
-	public TextBounds drawWrapped (SpriteBatch spriteBatch, CharSequence str, float x, float y, float wrapWidth,
-		HAlignment alignment) {
-		cache.clear();
-		TextBounds bounds = cache.addWrappedText(str, x, y, wrapWidth, alignment);
-		cache.draw(spriteBatch);
-		return bounds;
-	}
-
-	/** Returns the bounds of the specified text. Note the returned TextBounds instance is reused.
-	 * @see #getBounds(CharSequence, int, int, TextBounds) */
-	public TextBounds getBounds (CharSequence str) {
-		return getBounds(str, 0, str.length());
-	}
-
-	/** Returns the bounds of the specified text.
-	 * @see #getBounds(CharSequence, int, int, TextBounds) */
-	public TextBounds getBounds (CharSequence str, TextBounds textBounds) {
-		return getBounds(str, 0, str.length(), textBounds);
-	}
-
-	/** Returns the bounds of the specified text. Note the returned TextBounds instance is reused.
-	 * @see #getBounds(CharSequence, int, int, TextBounds) */
-	public TextBounds getBounds (CharSequence str, int start, int end) {
-		return getBounds(str, start, end, cache.getBounds());
-	}
-
-	/** Returns the size of the specified string. The height is the distance from the top of most capital letters in the font (the
-	 * {@link #getCapHeight() cap height}) to the baseline.
-	 * @param start The first character of the string.
-	 * @param end The last character of the string (exclusive). */
-	public TextBounds getBounds (CharSequence str, int start, int end, TextBounds textBounds) {
-		BitmapFontData data = this.data;
-		int width = 0;
-		Glyph lastGlyph = null;
-		while (start < end) {
-			lastGlyph = data.getGlyph(str.charAt(start++));
-			if (lastGlyph != null) {
-				width = lastGlyph.xadvance;
-				break;
-			}
-		}
-		while (start < end) {
-			char ch = str.charAt(start++);
-			Glyph g = data.getGlyph(ch);
-			if (g != null) {
-				width += lastGlyph.getKerning(ch);
-				lastGlyph = g;
-				width += g.xadvance;
-			}
-		}
-		textBounds.width = width * data.scaleX;
-		textBounds.height = data.capHeight;
-		return textBounds;
-	}
-
-	/** Returns the bounds of the specified text, which may contain newlines.
-	 * @see #getMultiLineBounds(CharSequence, TextBounds) */
-	public TextBounds getMultiLineBounds (CharSequence str) {
-		return getMultiLineBounds(str, cache.getBounds());
-	}
-
-	/** Returns the bounds of the specified text, which may contain newlines. The height is the distance from the top of most
-	 * capital letters in the font (the {@link #getCapHeight() cap height}) to the baseline of the last line of text. */
-	public TextBounds getMultiLineBounds (CharSequence str, TextBounds textBounds) {
-		int start = 0;
-		float maxWidth = 0;
-		int numLines = 0;
-		int length = str.length();
-		while (start < length) {
-			int lineEnd = indexOf(str, '\n', start);
-			float lineWidth = getBounds(str, start, lineEnd).width;
-			maxWidth = Math.max(maxWidth, lineWidth);
-			start = lineEnd + 1;
-			numLines++;
-		}
-		textBounds.width = maxWidth;
-		textBounds.height = data.capHeight + (numLines - 1) * data.lineHeight;
-		return textBounds;
-	}
-
-	/** Returns the bounds of the specified text, which may contain newlines and is wrapped within the specified width.
-	 * @see #getWrappedBounds(CharSequence, float, TextBounds) */
-	public TextBounds getWrappedBounds (CharSequence str, float wrapWidth) {
-		return getWrappedBounds(str, wrapWidth, cache.getBounds());
-	}
-
-	/** Returns the bounds of the specified text, which may contain newlines and is wrapped within the specified width. The height
-	 * is the distance from the top of most capital letters in the font (the {@link #getCapHeight() cap height}) to the baseline of
-	 * the last line of text. */
-	public TextBounds getWrappedBounds (CharSequence str, float wrapWidth, TextBounds textBounds) {
-		if (wrapWidth <= 0) wrapWidth = Integer.MAX_VALUE;
-		float down = this.data.down;
-		int start = 0;
-		int numLines = 0;
-		int length = str.length();
-		float maxWidth = 0;
-		while (start < length) {
-			int newLine = BitmapFont.indexOf(str, '\n', start);
-			// Eat whitespace at start of line.
-			while (start < newLine) {
-				if (!BitmapFont.isWhitespace(str.charAt(start))) break;
-				start++;
-			}
-			int lineEnd = start + computeVisibleGlyphs(str, start, newLine, wrapWidth);
-			int nextStart = lineEnd + 1;
-			if (lineEnd < newLine) {
-				// Find char to break on.
-				while (lineEnd > start) {
-					if (BitmapFont.isWhitespace(str.charAt(lineEnd))) break;
-					lineEnd--;
-				}
-				if (lineEnd == start) {
-					if (nextStart > start + 1) nextStart--;
-					lineEnd = nextStart; // If no characters to break, show all.
-				} else {
-					nextStart = lineEnd;
-					// Eat whitespace at end of line.
-					while (lineEnd > start) {
-						if (!BitmapFont.isWhitespace(str.charAt(lineEnd - 1))) break;
-						lineEnd--;
-					}
-				}
-			}
-			if (lineEnd > start) {
-				float lineWidth = getBounds(str, start, lineEnd).width;
-				maxWidth = Math.max(maxWidth, lineWidth);
-			}
-			start = nextStart;
-			numLines++;
-		}
-		textBounds.width = maxWidth * data.scaleX;
-		textBounds.height = data.capHeight + (numLines - 1) * data.lineHeight;
-		return textBounds;
-	}
-
-	/** Computes the glyph advances for the given character sequence and stores them in the provided {@link FloatArray}. The float
-	 * arrays are cleared. An additional element is added at the end.
-	 * @param glyphAdvances the glyph advances output array.
-	 * @param glyphPositions the glyph positions output array. */
-	public void computeGlyphAdvancesAndPositions (CharSequence str, FloatArray glyphAdvances, FloatArray glyphPositions) {
-		glyphAdvances.clear();
-		glyphPositions.clear();
-		int index = 0;
-		int end = str.length();
-		float width = 0;
-		Glyph lastGlyph = null;
-		BitmapFontData data = this.data;
-		if (data.scaleX == 1) {
-			for (; index < end; index++) {
-				char ch = str.charAt(index);
-				Glyph g = data.getGlyph(ch);
-				if (g != null) {
-					if (lastGlyph != null) width += lastGlyph.getKerning(ch);
-					lastGlyph = g;
-					glyphAdvances.add(g.xadvance);
-					glyphPositions.add(width);
-					width += g.xadvance;
-				}
-			}
-			glyphAdvances.add(0);
-			glyphPositions.add(width);
-		} else {
-			float scaleX = this.data.scaleX;
-			for (; index < end; index++) {
-				char ch = str.charAt(index);
-				Glyph g = data.getGlyph(ch);
-				if (g != null) {
-					if (lastGlyph != null) width += lastGlyph.getKerning(ch) * scaleX;
-					lastGlyph = g;
-					float xadvance = g.xadvance * scaleX;
-					glyphAdvances.add(xadvance);
-					glyphPositions.add(width);
-					width += xadvance;
-				}
-			}
-			glyphAdvances.add(0);
-			glyphPositions.add(width);
-		}
-	}
-
-	/** Returns the number of glyphs from the substring that can be rendered in the specified width.
-	 * @param start The first character of the string.
-	 * @param end The last character of the string (exclusive). */
-	public int computeVisibleGlyphs (CharSequence str, int start, int end, float availableWidth) {
-		BitmapFontData data = this.data;
-		int index = start;
-		float width = 0;
-		Glyph lastGlyph = null;
-		availableWidth /= data.scaleX;
-
-		if (data.scaleX == 1) {
-			for (; index < end; index++) {
-				char ch = str.charAt(index);
-				Glyph g = data.getGlyph(ch);
-				if (g != null) {
-					if (lastGlyph != null) width += lastGlyph.getKerning(ch);
-					if ((width + g.xadvance) - availableWidth > 0.001f) break;
-					width += g.xadvance;
-					lastGlyph = g;
-				}
-			}
-		} else {
-			float scaleX = this.data.scaleX;
-			for (; index < end; index++) {
-				char ch = str.charAt(index);
-				Glyph g = data.getGlyph(ch);
-				if (g != null) {
-					if (lastGlyph != null) width += lastGlyph.getKerning(ch) * scaleX;
-					float xadvance = g.xadvance * scaleX;
-					if ((width + xadvance) - availableWidth > 0.001f) break;
-					width += xadvance;
-					lastGlyph = g;
-				}
-			}
-		}
-		return index - start;
-	}
-
-	public void setColor (float color) {
-		cache.setColor(color);
-	}
-
-	public void setColor (Color color) {
-		cache.setColor(color);
-	}
-
-	public void setColor (float r, float g, float b, float a) {
-		cache.setColor(r, g, b, a);
-	}
-
-	/** Returns the color of this font. Changing the returned color will have no affect, {@link #setColor(Color)} or
-	 * {@link #setColor(float, float, float, float)} must be used. */
-	public Color getColor () {
-		return cache.getColor();
-	}
-
-	public void setScale (float scaleX, float scaleY) {
-		BitmapFontData data = this.data;
-		float x = scaleX / data.scaleX;
-		float y = scaleY / data.scaleY;
-		data.lineHeight = data.lineHeight * y;
-		data.spaceWidth = data.spaceWidth * x;
-		data.xHeight = data.xHeight * y;
-		data.capHeight = data.capHeight * y;
-		data.ascent = data.ascent * y;
-		data.descent = data.descent * y;
-		data.down = data.down * y;
-		data.scaleX = scaleX;
-		data.scaleY = scaleY;
-	}
-
-	/** Scales the font by the specified amount in both directions.<br>
-	 * <br>
-	 * Note that smoother scaling can be achieved if the texture backing the BitmapFont is using {@link TextureFilter#Linear}. The
-	 * default is Nearest, so use a BitmapFont constructor that takes a {@link TextureRegion}. */
-	public void setScale (float scaleXY) {
-		setScale(scaleXY, scaleXY);
-	}
-
-	/** Sets the font's scale relative to the current scale. */
-	public void scale (float amount) {
-		setScale(data.scaleX + amount, data.scaleY + amount);
-	}
-
-	public float getScaleX () {
-		return data.scaleX;
-	}
-
-	public float getScaleY () {
-		return data.scaleY;
-	}
-
-	/** 
-	 * Returns the first texture region. This is included for backwards-compatibility, and 
-	 * for convenience since most fonts only use one texture page. For multi-page fonts, use
-	 * getRegions().
-	 * @return the first texture region */
-	//TODO: deprecate?
-	public TextureRegion getRegion () {
-		return regions[0];
-	}
-	
-	/** 
-	 * Returns the array of TextureRegions that represents each texture page of glyphs. 
-	 * @return the array of texture regions; modifying it may produce undesirable results  */
-	public TextureRegion[] getRegions () {
-		return regions;
-	}
-	
-	/** 
-	 * Returns the texture page at the given index.
-	 * @return the texture page at the given index */
-	public TextureRegion getRegion(int index) {
-		return regions[index];
-	}
-	
-	/** Returns the line height, which is the distance from one line of text to the next. */
-	public float getLineHeight () {
-		return data.lineHeight;
-	}
-
-	/** Returns the width of the space character. */
-	public float getSpaceWidth () {
-		return data.spaceWidth;
-	}
-
-	/** Returns the x-height, which is the distance from the top of most lowercase characters to the baseline. */
-	public float getXHeight () {
-		return data.xHeight;
-	}
-
-	/** Returns the cap height, which is the distance from the top of most uppercase characters to the baseline. Since the drawing
-	 * position is the cap height of the first line, the cap height can be used to get the location of the baseline. */
-	public float getCapHeight () {
-		return data.capHeight;
-	}
-
-	/** Returns the ascent, which is the distance from the cap height to the top of the tallest glyph. */
-	public float getAscent () {
-		return data.ascent;
-	}
-
-	/** Returns the descent, which is the distance from the bottom of the glyph that extends the lowest to the baseline. This number
-	 * is negative. */
-	public float getDescent () {
-		return data.descent;
-	}
-
-	/** Returns true if this BitmapFont has been flipped for use with a y-down coordinate system. */
-	public boolean isFlipped () {
-		return flipped;
-	}
-
-	/** Disposes the texture used by this BitmapFont's region IF this BitmapFont created the texture. */
-	public void dispose () {
-		if (ownsTexture) {
-			for (int i=0; i<regions.length; i++)
-				regions[i].getTexture().dispose();
-		}
-	}
-
-	/** Makes the specified glyphs fixed width. This can be useful to make the numbers in a font fixed width. Eg, when horizontally
-	 * centering a score or loading percentage text, it will not jump around as different numbers are shown. */
-	public void setFixedWidthGlyphs (CharSequence glyphs) {
-		BitmapFontData data = this.data;
-		int maxAdvance = 0;
-		for (int index = 0, end = glyphs.length(); index < end; index++) {
-			Glyph g = data.getGlyph(glyphs.charAt(index));
-			if (g != null && g.xadvance > maxAdvance) maxAdvance = g.xadvance;
-		}
-		for (int index = 0, end = glyphs.length(); index < end; index++) {
-			Glyph g = data.getGlyph(glyphs.charAt(index));
-			if (g == null) continue;
-			g.xoffset += (maxAdvance - g.xadvance) / 2;
-			g.xadvance = maxAdvance;
-			g.kerning = null;
-		}
-	}
-
-	/** @return true if the character is contained in this font. */
-	public boolean containsCharacter (char character) {
-		return data.getGlyph(character) != null;
-	}
-
-	/** Specifies whether to use integer positions or not. Default is to use them so filtering doesn't kick in as badly. */
-	public void setUseIntegerPositions (boolean integer) {
-		this.integer = integer;
-		cache.setUseIntegerPositions(integer);
-	}
-
-	/** @return whether this font uses integer positions for drawing. */
-	public boolean usesIntegerPositions () {
-		return integer;
-	}
-
-	/** For expert usage -- returns the BitmapFontCache used by this font, for rendering to a sprite batch.
-	 * This can be used, for example, to manipulate glyph colors within a specific index. 
-	 * @return the bitmap font cache used by this font
-	 */
-	public BitmapFontCache getCache() {
-		return cache;
-	}
-	
-	public BitmapFontData getData () {
-		return data;
-	}
-<<<<<<< HEAD
-	
-	/**
-	 * @return whether the texture(s) are owned by the font, font disposes the textures itself if true
-	 */
-	public boolean ownsTexture() {
-		return ownsTexture;
-	}
-	
-	/**
-	 * Sets whether the font owns the texture(s) or not. In case it does,
-	 * the font will also dispose of the textures when {@link #dispose()}
-	 * is called. Use with care!
-	 * @param ownsTexture whether the font owns the texture(s)
-	 */
-	public void setOwnsTexture(boolean ownsTexture) {
-=======
-
-	/** @return whether the texture is owned by the font, font disposes the texture itself if true */
-	public boolean ownsTexture () {
-		return ownsTexture;
-	}
-
-	/** Sets whether the font owns the texture or not. In case it does, the font will also dispose of the texture when
-	 * {@link #dispose()} is called. Use with care!
-	 * @param ownsTexture whether the font owns the texture */
-	public void setOwnsTexture (boolean ownsTexture) {
->>>>>>> 1d9a7274
-		this.ownsTexture = ownsTexture;
-	}
-
-	public static class Glyph {
-		public int id;
-		public int srcX;
-		public int srcY;
-		public int width, height;
-		public float u, v, u2, v2;
-		public int xoffset, yoffset;
-		public int xadvance;
-		public byte[][] kerning;
-		
-		/** The index to the texture page that holds this glyph. */
-		public int page = 0;
-		
-		public int getKerning (char ch) {
-			if (kerning != null) {
-				byte[] page = kerning[ch >>> LOG2_PAGE_SIZE];
-				if (page != null) return page[ch & PAGE_SIZE - 1];
-			}
-			return 0;
-		}
-
-		public void setKerning (int ch, int value) {
-			if (kerning == null) kerning = new byte[PAGES][];
-			byte[] page = kerning[ch >>> LOG2_PAGE_SIZE];
-			if (page == null) kerning[ch >>> LOG2_PAGE_SIZE] = page = new byte[PAGE_SIZE];
-			page[ch & PAGE_SIZE - 1] = (byte)value;
-		}
-	}
-
-	static int indexOf (CharSequence text, char ch, int start) {
-		final int n = text.length();
-		for (; start < n; start++)
-			if (text.charAt(start) == ch) return start;
-		return n;
-	}
-
-	static boolean isWhitespace (char c) {
-		switch (c) {
-		case '\n':
-		case '\r':
-		case '\t':
-		case ' ':
-			return true;
-		default:
-			return false;
-		}
-	}
-
-	static public class TextBounds {
-		public float width;
-		public float height;
-
-		public TextBounds () {
-		}
-
-		public TextBounds (TextBounds bounds) {
-			set(bounds);
-		}
-
-		public void set (TextBounds bounds) {
-			width = bounds.width;
-			height = bounds.height;
-		}
-	}
-
-	static public enum HAlignment {
-		LEFT, CENTER, RIGHT
-	}
-
-	public static class BitmapFontData {
-		/** 
-		 * The first discovered image path; included for backwards-compatibility 
-		 * This is the same as imagePaths[0]. 
-		 * 
-		 * @deprecated use imagePaths[0] instead
-		 */
-		@Deprecated
-		public String imagePath;
-		
-		/** An array of the image paths, i.e. for multiple texture pages */
-		public String[] imagePaths;
-		public FileHandle fontFile;
-		public boolean flipped;
-		public float lineHeight;
-		public float capHeight = 1;
-		public float ascent;
-		public float descent;
-		public float down;
-		public float scaleX = 1, scaleY = 1;
-
-		public final Glyph[][] glyphs = new Glyph[PAGES][];
-		public float spaceWidth;
-		public float xHeight = 1;
-
-		/** Use this if you want to create BitmapFontData yourself, e.g. from stb-truetype of FreeType. */
-		public BitmapFontData () {
-		}
-		
-		@SuppressWarnings( "deprecation" )
-		public BitmapFontData (FileHandle fontFile, boolean flip) {
-			this.fontFile = fontFile;
-			this.flipped = flip;
-			BufferedReader reader = new BufferedReader(new InputStreamReader(fontFile.read()), 512);
-			try {
-				reader.readLine(); // info
-
-				String line = reader.readLine();
-				if (line == null) throw new GdxRuntimeException("Invalid font file: " + fontFile);
-				String[] common = line.split(" ", 7); //we want the 6th element to be in tact; i.e. "page=N"
-				
-				//we only really NEED lineHeight and base
-				if (common.length < 3) throw new GdxRuntimeException("Invalid font file: " + fontFile);
-
-				if (!common[1].startsWith("lineHeight=")) throw new GdxRuntimeException("Invalid font file: " + fontFile);
-				lineHeight = Integer.parseInt(common[1].substring(11));
-
-				if (!common[2].startsWith("base=")) throw new GdxRuntimeException("Invalid font file: " + fontFile);
-				float baseLine = Integer.parseInt(common[2].substring(5));
-				
-				//parse the pages count
-				int imgPageCount = 1;
-				if (common.length>=6 && common[5]!=null && common[5].startsWith("pages=")) {
-					try { 
-						imgPageCount = Math.max(1, Integer.parseInt(common[5].substring(6)));
-					} catch (NumberFormatException e) {
-						//just ignore and only use one page...
-						//somebody must have tampered with the page count >:(
-					}
-				}
-				
-				imagePaths = new String[imgPageCount];
-				
-				//read each page definition
-				for (int p=0; p<imgPageCount; p++) {
-					//read each "page" info line
-					line = reader.readLine();
-					if (line == null) throw new GdxRuntimeException("Expected more 'page' definitions in font file "+fontFile);
-					String[] pageLine = line.split(" ", 4);
-					if (!pageLine[2].startsWith("file=")) throw new GdxRuntimeException("Invalid font file: " + fontFile);
-					
-					//we will expect ID to mean "index" -- if for some reason this is not the case, it will fuck everything up
-					//so we need to warn the user that their BMFont output is bogus
-					if (pageLine[1].startsWith("id=")) {
-						try {
-							int pageID = Integer.parseInt(pageLine[1].substring(3));
-							if (pageID != p)
-								throw new GdxRuntimeException("Invalid font file: "+fontFile+" -- page ids must be indices starting at 0");
-						} catch (NumberFormatException e) {
-							throw new GdxRuntimeException("NumberFormatException on 'page id' element of "+fontFile);
-						}
-					}
-					
-					String imgFilename = null;
-					if (pageLine[2].endsWith("\"")) {
-						imgFilename = pageLine[2].substring(6, pageLine[2].length() - 1);
-					} else {
-						imgFilename = pageLine[2].substring(5, pageLine[2].length());
-					}
-					
-					String path = fontFile.parent().child(imgFilename).path().replaceAll("\\\\", "/");
-					if (this.imagePath==null)
-						this.imagePath = path;
-					imagePaths[p] = path;
-				}
-				descent = 0;
-
-				while (true) {
-					line = reader.readLine();
-					if (line == null) break; //EOF
-					if (line.startsWith("kernings ")) break; //Starting kernings block
-					if (!line.startsWith("char ")) continue; 
-
-					Glyph glyph = new Glyph();
-
-					StringTokenizer tokens = new StringTokenizer(line, " =");
-					tokens.nextToken();
-					tokens.nextToken();
-					int ch = Integer.parseInt(tokens.nextToken());
-					if (ch <= Character.MAX_VALUE)
-						setGlyph(ch, glyph);
-					else
-						continue;
-					glyph.id = ch;
-					tokens.nextToken();
-					glyph.srcX = Integer.parseInt(tokens.nextToken());
-					tokens.nextToken();
-					glyph.srcY = Integer.parseInt(tokens.nextToken());
-					tokens.nextToken();
-					glyph.width = Integer.parseInt(tokens.nextToken());
-					tokens.nextToken();
-					glyph.height = Integer.parseInt(tokens.nextToken());
-					tokens.nextToken();
-					glyph.xoffset = Integer.parseInt(tokens.nextToken());
-					tokens.nextToken();
-					if (flip)
-						glyph.yoffset = Integer.parseInt(tokens.nextToken());
-					else
-						glyph.yoffset = -(glyph.height + Integer.parseInt(tokens.nextToken()));
-					tokens.nextToken();
-					glyph.xadvance = Integer.parseInt(tokens.nextToken());
-					
-					//also check for page.. a little safer here since we don't want to break any old functionality
-					//and since maybe some shitty BMFont tools won't bother writing page id??
-					if (tokens.hasMoreTokens())
-						tokens.nextToken();
-					if (tokens.hasMoreTokens()) {
-						try { glyph.page = Integer.parseInt(tokens.nextToken()); }
-						catch (NumberFormatException e) {}
-					}
-						
-					if (glyph.width > 0 && glyph.height > 0) descent = Math.min(baseLine + glyph.yoffset, descent);
-				}
-
-				while (true) {
-					line = reader.readLine();
-					if (line == null) break;
-					if (!line.startsWith("kerning ")) break;
-
-					StringTokenizer tokens = new StringTokenizer(line, " =");
-					tokens.nextToken();
-					tokens.nextToken();
-					int first = Integer.parseInt(tokens.nextToken());
-					tokens.nextToken();
-					int second = Integer.parseInt(tokens.nextToken());
-					if (first < 0 || first > Character.MAX_VALUE || second < 0 || second > Character.MAX_VALUE) continue;
-					Glyph glyph = getGlyph((char)first);
-					tokens.nextToken();
-					int amount = Integer.parseInt(tokens.nextToken());
-					glyph.setKerning(second, amount);
-				}
-
-				Glyph spaceGlyph = getGlyph(' ');
-				if (spaceGlyph == null) {
-					spaceGlyph = new Glyph();
-					spaceGlyph.id = (int)' ';
-					Glyph xadvanceGlyph = getGlyph('l');
-					if (xadvanceGlyph == null) xadvanceGlyph = getFirstGlyph();
-					spaceGlyph.xadvance = xadvanceGlyph.xadvance;
-					setGlyph(' ', spaceGlyph);
-				}
-				spaceWidth = spaceGlyph != null ? spaceGlyph.xadvance + spaceGlyph.width : 1;
-
-				Glyph xGlyph = null;
-				for (int i = 0; i < xChars.length; i++) {
-					xGlyph = getGlyph(xChars[i]);
-					if (xGlyph != null) break;
-				}
-				if (xGlyph == null) xGlyph = getFirstGlyph();
-				xHeight = xGlyph.height;
-
-				Glyph capGlyph = null;
-				for (int i = 0; i < capChars.length; i++) {
-					capGlyph = getGlyph(capChars[i]);
-					if (capGlyph != null) break;
-				}
-				if (capGlyph == null) {
-					for (Glyph[] page : this.glyphs) {
-						if (page == null) continue;
-						for (Glyph glyph : page) {
-							if (glyph == null || glyph.height == 0 || glyph.width == 0) continue;
-							capHeight = Math.max(capHeight, glyph.height);
-						}
-					}
-				} else
-					capHeight = capGlyph.height;
-
-				ascent = baseLine - capHeight;
-				down = -lineHeight;
-				if (flip) {
-					ascent = -ascent;
-					down = -down;
-				}
-			} catch (Exception ex) {
-				throw new GdxRuntimeException("Error loading font file: " + fontFile, ex);
-			} finally {
-				try {
-					reader.close();
-				} catch (IOException ignored) {
-				}
-			}
-		}
-
-		public void setGlyph (int ch, Glyph glyph) {
-			Glyph[] page = glyphs[ch / PAGE_SIZE];
-			if (page == null) glyphs[ch / PAGE_SIZE] = page = new Glyph[PAGE_SIZE];
-			page[ch & PAGE_SIZE - 1] = glyph;
-		}
-		
-		public Glyph getFirstGlyph () {
-			for (Glyph[] page : this.glyphs) {
-				if (page == null) continue;
-				for (Glyph glyph : page) {
-					if (glyph == null || glyph.height == 0 || glyph.width == 0) continue;
-					return glyph;
-				}
-			}
-			throw new GdxRuntimeException("No glyphs found!");
-		}
-
-		public Glyph getGlyph (char ch) {
-			Glyph[] page = glyphs[ch / PAGE_SIZE];
-			if (page != null) return page[ch & PAGE_SIZE - 1];
-			return null;
-		}
-		
-		/**
-		 * Returns the first image path; included for backwards-compatibility. Use
-		 * getImagePath(int) instead.
-		 * @return the first image path in the array
-		 * @deprecated use getImagePath(int index) instead
-		 */
-		@Deprecated
-		public String getImagePath () {
-			return imagePath;
-		}
-		
-		/**
-		 * Returns the image path for the texture page at the given index.
-		 * @param index the index of the page, AKA the "id" in the BMFont file
-		 * @return the texture page
-		 */
-		public String getImagePath(int index) {
-			return imagePaths[index];
-		}
-		
-		public String[] getImagePaths() {
-			return imagePaths;
-		}
-
-		public FileHandle getFontFile () {
-			return fontFile;
-		}
-	}
-}
+/*
+ * Copyright (c) 2008-2010, Matthias Mann
+ * 
+ * All rights reserved.
+ * 
+ * Redistribution and use in source and binary forms, with or without modification, are permitted provided that the following
+ * conditions are met:
+ * 
+ * * Redistributions of source code must retain the above copyright notice, this list of conditions and the following disclaimer.
+ * * Redistributions in binary form must reproduce the above copyright notice, this list of conditions and the following
+ * disclaimer in the documentation and/or other materials provided with the distribution. * Neither the name of Matthias Mann nor
+ * the names of its contributors may be used to endorse or promote products derived from this software without specific prior
+ * written permission.
+ * 
+ * THIS SOFTWARE IS PROVIDED BY THE COPYRIGHT HOLDERS AND CONTRIBUTORS "AS IS" AND ANY EXPRESS OR IMPLIED WARRANTIES, INCLUDING,
+ * BUT NOT LIMITED TO, THE IMPLIED WARRANTIES OF MERCHANTABILITY AND FITNESS FOR A PARTICULAR PURPOSE ARE DISCLAIMED. IN NO EVENT
+ * SHALL THE COPYRIGHT OWNER OR CONTRIBUTORS BE LIABLE FOR ANY DIRECT, INDIRECT, INCIDENTAL, SPECIAL, EXEMPLARY, OR CONSEQUENTIAL
+ * DAMAGES (INCLUDING, BUT NOT LIMITED TO, PROCUREMENT OF SUBSTITUTE GOODS OR SERVICES; LOSS OF USE, DATA, OR PROFITS; OR BUSINESS
+ * INTERRUPTION) HOWEVER CAUSED AND ON ANY THEORY OF LIABILITY, WHETHER IN CONTRACT, STRICT LIABILITY, OR TORT (INCLUDING
+ * NEGLIGENCE OR OTHERWISE) ARISING IN ANY WAY OUT OF THE USE OF THIS SOFTWARE, EVEN IF ADVISED OF THE POSSIBILITY OF SUCH DAMAGE.
+ */
+
+package com.badlogic.gdx.graphics.g2d;
+
+import java.io.BufferedReader;
+import java.io.IOException;
+import java.io.InputStreamReader;
+import java.util.StringTokenizer;
+
+import com.badlogic.gdx.Gdx;
+import com.badlogic.gdx.files.FileHandle;
+import com.badlogic.gdx.graphics.Color;
+import com.badlogic.gdx.graphics.Texture;
+import com.badlogic.gdx.graphics.Texture.TextureFilter;
+import com.badlogic.gdx.graphics.g2d.TextureAtlas.AtlasRegion;
+import com.badlogic.gdx.utils.Array;
+import com.badlogic.gdx.utils.Disposable;
+import com.badlogic.gdx.utils.FloatArray;
+import com.badlogic.gdx.utils.GdxRuntimeException;
+
+/** Renders bitmap fonts. The font consists of 2 files: an image file or {@link TextureRegion} containing the glyphs and a file in
+ * the AngleCode BMFont text format that describes where each glyph is on the image. Currently only a single image of glyphs is
+ * supported.<br>
+ * <br>
+ * Text is drawn using a {@link SpriteBatch}. Text can be cached in a {@link BitmapFontCache} for faster rendering of static text,
+ * which saves needing to compute the location of each glyph each frame.<br>
+ * <br>
+ * * The texture for a BitmapFont loaded from a file is managed. {@link #dispose()} must be called to free the texture when no
+ * longer needed. A BitmapFont loaded using a {@link TextureRegion} is managed if the region's texture is managed. Disposing the
+ * BitmapFont disposes the region's texture, which may not be desirable if the texture is still being used elsewhere.<br>
+ * <br>
+ * The code was originally based on Matthias Mann's TWL BitmapFont class. Thanks for sharing, Matthias! :)
+ * @author Nathan Sweet
+ * @author Matthias Mann */
+public class BitmapFont implements Disposable {
+	static private final int LOG2_PAGE_SIZE = 9;
+	static private final int PAGE_SIZE = 1 << LOG2_PAGE_SIZE;
+	static private final int PAGES = 0x10000 / PAGE_SIZE;
+
+	public static final char[] xChars = {'x', 'e', 'a', 'o', 'n', 's', 'r', 'c', 'u', 'm', 'v', 'w', 'z'};
+	public static final char[] capChars = {'M', 'N', 'B', 'D', 'C', 'E', 'F', 'K', 'A', 'G', 'H', 'I', 'J', 'L', 'O', 'P', 'Q',
+		'R', 'S', 'T', 'U', 'V', 'W', 'X', 'Y', 'Z'};
+
+	final BitmapFontData data;
+	TextureRegion[] regions;
+	private final BitmapFontCache cache;
+	private boolean flipped;
+	private boolean integer;
+	private boolean ownsTexture;
+
+	/** Creates a BitmapFont using the default 15pt Arial font included in the libgdx JAR file. This is convenient to easily display
+	 * text without bothering with generating a bitmap font. */
+	public BitmapFont () {
+		this(Gdx.files.classpath("com/badlogic/gdx/utils/arial-15.fnt"),
+			Gdx.files.classpath("com/badlogic/gdx/utils/arial-15.png"), false, true);
+	}
+
+	/** Creates a BitmapFont using the default 15pt Arial font included in the libgdx JAR file. This is convenient to easily display
+	 * text without bothering with generating a bitmap font.
+	 * @param flip If true, the glyphs will be flipped for use with a perspective where 0,0 is the upper left corner. */
+	public BitmapFont (boolean flip) {
+		this(Gdx.files.classpath("com/badlogic/gdx/utils/arial-15.fnt"),
+			Gdx.files.classpath("com/badlogic/gdx/utils/arial-15.png"), flip, true);
+	}
+
+	/** Creates a BitmapFont with the glyphs relative to the specified region. If the region is null, the glyph textures are loaded
+	 * from the image file given in the font file. The {@link #dispose()} method will not dispose the region's texture in this
+	 * case! 
+	 * 
+	 * The font data is not flipped.
+	 * 
+	 * @param fontFile the font definition file
+	 * @param region The texture region containing the glyphs. The glyphs must be relative to the lower left corner (ie, the region
+	 *           should not be flipped). If the region is null the glyph images are loaded from the image path in the font file. */
+	public BitmapFont (FileHandle fontFile, TextureRegion region) {
+		this(fontFile, region, false);
+	}
+	
+	/** Creates a BitmapFont with the glyphs relative to the specified region. If the region is null, the glyph textures are loaded
+	 * from the image file given in the font file. The {@link #dispose()} method will not dispose the region's texture in this
+	 * case!
+	 * @param region The texture region containing the glyphs. The glyphs must be relative to the lower left corner (ie, the region
+	 *           should not be flipped). If the region is null the glyph images are loaded from the image path in the font file.
+	 * @param flip If true, the glyphs will be flipped for use with a perspective where 0,0 is the upper left corner. */
+	public BitmapFont (FileHandle fontFile, TextureRegion region, boolean flip) {
+		this(new BitmapFontData(fontFile, flip), region, true);
+	}
+
+	/** Creates a BitmapFont from a BMFont file. The image file name is read from the BMFont file and the image is loaded from the
+	 * same directory. The font data is not flipped. */
+	public BitmapFont (FileHandle fontFile) {
+		this(fontFile, false);
+	}
+	
+	/** Creates a BitmapFont from a BMFont file. The image file name is read from the BMFont file and the image is loaded from the
+	 * same directory.
+	 * @param flip If true, the glyphs will be flipped for use with a perspective where 0,0 is the upper left corner. */
+	public BitmapFont (FileHandle fontFile, boolean flip) {
+		this(new BitmapFontData(fontFile, flip), (TextureRegion)null, true);
+	}
+
+	/** Creates a BitmapFont from a BMFont file, using the specified image for glyphs. Any image specified in the BMFont file is
+	 * ignored.
+	 * @param flip If true, the glyphs will be flipped for use with a perspective where 0,0 is the upper left corner. */
+	public BitmapFont (FileHandle fontFile, FileHandle imageFile, boolean flip) {
+		this(fontFile, imageFile, flip, true);
+	}
+
+	/** Creates a BitmapFont from a BMFont file, using the specified image for glyphs. Any image specified in the BMFont file is
+	 * ignored.
+	 * @param flip If true, the glyphs will be flipped for use with a perspective where 0,0 is the upper left corner.
+	 * @param integer If true, rendering positions will be at integer values to avoid filtering artifacts.s */
+	public BitmapFont (FileHandle fontFile, FileHandle imageFile, boolean flip, boolean integer) {
+		this(new BitmapFontData(fontFile, flip), new TextureRegion(new Texture(imageFile, false)), integer);
+		ownsTexture = true;
+	}
+
+	/** Constructs a new BitmapFont from the given {@link BitmapFontData} and {@link TextureRegion}. If the TextureRegion is null,
+	 * the image path(s) will be read from the BitmapFontData. 
+	 * The dispose() method will not dispose the texture of the region(s) if the
+	 * region is != null.
+	 * 
+	 * Passing a single TextureRegion assumes that your font only needs a single texture page. If you need to support multiple pages,
+	 * either let the Font read the images themselves (by specifying null as the TextureRegion), or by specifying each page manually
+	 * with the TextureRegion[] constructor.
+	 * 
+	 * @param data
+	 * @param region
+	 * @param integer */
+	public BitmapFont (BitmapFontData data, TextureRegion region, boolean integer) {
+		this(data, region!=null ? new TextureRegion[] { region } : null, integer);
+	}
+
+
+	/** Constructs a new BitmapFont from the given {@link BitmapFontData} and array of {@link TextureRegion}. If the TextureRegion is null
+	 * or empty, the image path(s) will be read from the BitmapFontData. The dispose() method will not dispose the texture of the 
+	 * region(s) if the regions array is != null and not empty. 
+	 * 
+	 * @param data
+	 * @param regions
+	 * @param integer */
+	public BitmapFont (BitmapFontData data, TextureRegion[] regions, boolean integer) {
+		if (regions==null || regions.length==0) {
+			//load each path
+			this.regions = new TextureRegion[data.imagePaths.length];
+			for (int i=0; i<this.regions.length; i++) {
+				if (data.fontFile == null) {
+					this.regions[i] = new TextureRegion(new Texture(Gdx.files.internal(data.imagePaths[i]), false));
+				} else {
+					this.regions[i] = new TextureRegion(new Texture(Gdx.files.getFileHandle(data.imagePaths[i], data.fontFile.type()), false));
+				}
+			}
+			ownsTexture = true;
+		} else {
+			this.regions = regions;
+			ownsTexture = false;
+		}
+		
+		cache = new BitmapFontCache(this);
+		cache.setUseIntegerPositions(integer);
+		
+		this.flipped = data.flipped;
+		this.data = data;
+		this.integer = integer;
+		load(data);
+	}
+	
+	private void load (BitmapFontData data) {
+		for (Glyph[] page : data.glyphs) {
+			if (page == null) continue;
+			for (Glyph glyph : page) {
+				if (glyph == null) continue;
+				
+				TextureRegion region = regions[glyph.page];
+				
+				if (region==null) {
+					//TODO: support null regions by parsing scaleW / scaleH ?
+					throw new IllegalArgumentException("BitmapFont texture region array cannot contain null elements");
+				}
+				
+				float invTexWidth = 1.0f / region.getTexture().getWidth();
+				float invTexHeight = 1.0f / region.getTexture().getHeight();
+				
+				float offsetX = 0, offsetY = 0;
+				float u = region.u;
+				float v = region.v;
+				float regionWidth = region.getRegionWidth();
+				float regionHeight = region.getRegionHeight();
+				if (region instanceof AtlasRegion) {
+					// Compensate for whitespace stripped from left and top edges.
+					AtlasRegion atlasRegion = (AtlasRegion)region;
+					offsetX = atlasRegion.offsetX;
+					offsetY = atlasRegion.originalHeight - atlasRegion.packedHeight - atlasRegion.offsetY;
+				}
+				
+				
+				float x = glyph.srcX;
+				float x2 = glyph.srcX + glyph.width;
+				float y = glyph.srcY;
+				float y2 = glyph.srcY + glyph.height;
+
+				// Shift glyph for left and top edge stripped whitespace. Clip glyph for right and bottom edge stripped whitespace.
+				if (offsetX > 0) {
+					x -= offsetX;
+					if (x < 0) {
+						glyph.width += x;
+						glyph.xoffset -= x;
+						x = 0;
+					}
+					x2 -= offsetX;
+					if (x2 > regionWidth) {
+						glyph.width -= x2 - regionWidth;
+						x2 = regionWidth;
+					}
+				}
+				if (offsetY > 0) {
+					y -= offsetY;
+					if (y < 0) {
+						glyph.height += y;
+						y = 0;
+					}
+					y2 -= offsetY;
+					if (y2 > regionHeight) {
+						float amount = y2 - regionHeight;
+						glyph.height -= amount;
+						glyph.yoffset += amount;
+						y2 = regionHeight;
+					}
+				}
+
+				glyph.u = u + x * invTexWidth;
+				glyph.u2 = u + x2 * invTexWidth;
+				if (data.flipped) {
+					glyph.v = v + y * invTexHeight;
+					glyph.v2 = v + y2 * invTexHeight;
+				} else {
+					glyph.v2 = v + y * invTexHeight;
+					glyph.v = v + y2 * invTexHeight;
+				}
+			}
+		}
+	}
+
+	/** Draws a string at the specified position.
+	 * @see BitmapFontCache#addText(CharSequence, float, float, int, int) */
+	public TextBounds draw (SpriteBatch spriteBatch, CharSequence str, float x, float y) {
+		cache.clear();
+		TextBounds bounds = cache.addText(str, x, y, 0, str.length());
+		cache.draw(spriteBatch);
+		return bounds;
+	}
+
+	/** Draws a string at the specified position.
+	 * @see BitmapFontCache#addText(CharSequence, float, float, int, int) */
+	public TextBounds draw (SpriteBatch spriteBatch, CharSequence str, float x, float y, int start, int end) {
+		cache.clear();
+		TextBounds bounds = cache.addText(str, x, y, start, end);
+		cache.draw(spriteBatch);
+		return bounds;
+	}
+
+	/** Draws a string, which may contain newlines (\n), at the specified position.
+	 * @see BitmapFontCache#addMultiLineText(CharSequence, float, float, float, HAlignment) */
+	public TextBounds drawMultiLine (SpriteBatch spriteBatch, CharSequence str, float x, float y) {
+		cache.clear();
+		TextBounds bounds = cache.addMultiLineText(str, x, y, 0, HAlignment.LEFT);
+		cache.draw(spriteBatch);
+		return bounds;
+	}
+
+	/** Draws a string, which may contain newlines (\n), at the specified position.
+	 * @see BitmapFontCache#addMultiLineText(CharSequence, float, float, float, HAlignment) */
+	public TextBounds drawMultiLine (SpriteBatch spriteBatch, CharSequence str, float x, float y, float alignmentWidth,
+		HAlignment alignment) {
+		cache.clear();
+		TextBounds bounds = cache.addMultiLineText(str, x, y, alignmentWidth, alignment);
+		cache.draw(spriteBatch);
+		return bounds;
+	}
+
+	/** Draws a string, which may contain newlines (\n), with the specified position. Each line is automatically wrapped within the
+	 * specified width.
+	 * @see BitmapFontCache#addWrappedText(CharSequence, float, float, float, HAlignment) */
+	public TextBounds drawWrapped (SpriteBatch spriteBatch, CharSequence str, float x, float y, float wrapWidth) {
+		cache.clear();
+		TextBounds bounds = cache.addWrappedText(str, x, y, wrapWidth, HAlignment.LEFT);
+		cache.draw(spriteBatch);
+		return bounds;
+	}
+
+	/** Draws a string, which may contain newlines (\n), with the specified position. Each line is automatically wrapped within the
+	 * specified width.
+	 * @see BitmapFontCache#addWrappedText(CharSequence, float, float, float, HAlignment) */
+	public TextBounds drawWrapped (SpriteBatch spriteBatch, CharSequence str, float x, float y, float wrapWidth,
+		HAlignment alignment) {
+		cache.clear();
+		TextBounds bounds = cache.addWrappedText(str, x, y, wrapWidth, alignment);
+		cache.draw(spriteBatch);
+		return bounds;
+	}
+
+	/** Returns the bounds of the specified text. Note the returned TextBounds instance is reused.
+	 * @see #getBounds(CharSequence, int, int, TextBounds) */
+	public TextBounds getBounds (CharSequence str) {
+		return getBounds(str, 0, str.length());
+	}
+
+	/** Returns the bounds of the specified text.
+	 * @see #getBounds(CharSequence, int, int, TextBounds) */
+	public TextBounds getBounds (CharSequence str, TextBounds textBounds) {
+		return getBounds(str, 0, str.length(), textBounds);
+	}
+
+	/** Returns the bounds of the specified text. Note the returned TextBounds instance is reused.
+	 * @see #getBounds(CharSequence, int, int, TextBounds) */
+	public TextBounds getBounds (CharSequence str, int start, int end) {
+		return getBounds(str, start, end, cache.getBounds());
+	}
+
+	/** Returns the size of the specified string. The height is the distance from the top of most capital letters in the font (the
+	 * {@link #getCapHeight() cap height}) to the baseline.
+	 * @param start The first character of the string.
+	 * @param end The last character of the string (exclusive). */
+	public TextBounds getBounds (CharSequence str, int start, int end, TextBounds textBounds) {
+		BitmapFontData data = this.data;
+		int width = 0;
+		Glyph lastGlyph = null;
+		while (start < end) {
+			lastGlyph = data.getGlyph(str.charAt(start++));
+			if (lastGlyph != null) {
+				width = lastGlyph.xadvance;
+				break;
+			}
+		}
+		while (start < end) {
+			char ch = str.charAt(start++);
+			Glyph g = data.getGlyph(ch);
+			if (g != null) {
+				width += lastGlyph.getKerning(ch);
+				lastGlyph = g;
+				width += g.xadvance;
+			}
+		}
+		textBounds.width = width * data.scaleX;
+		textBounds.height = data.capHeight;
+		return textBounds;
+	}
+
+	/** Returns the bounds of the specified text, which may contain newlines.
+	 * @see #getMultiLineBounds(CharSequence, TextBounds) */
+	public TextBounds getMultiLineBounds (CharSequence str) {
+		return getMultiLineBounds(str, cache.getBounds());
+	}
+
+	/** Returns the bounds of the specified text, which may contain newlines. The height is the distance from the top of most
+	 * capital letters in the font (the {@link #getCapHeight() cap height}) to the baseline of the last line of text. */
+	public TextBounds getMultiLineBounds (CharSequence str, TextBounds textBounds) {
+		int start = 0;
+		float maxWidth = 0;
+		int numLines = 0;
+		int length = str.length();
+		while (start < length) {
+			int lineEnd = indexOf(str, '\n', start);
+			float lineWidth = getBounds(str, start, lineEnd).width;
+			maxWidth = Math.max(maxWidth, lineWidth);
+			start = lineEnd + 1;
+			numLines++;
+		}
+		textBounds.width = maxWidth;
+		textBounds.height = data.capHeight + (numLines - 1) * data.lineHeight;
+		return textBounds;
+	}
+
+	/** Returns the bounds of the specified text, which may contain newlines and is wrapped within the specified width.
+	 * @see #getWrappedBounds(CharSequence, float, TextBounds) */
+	public TextBounds getWrappedBounds (CharSequence str, float wrapWidth) {
+		return getWrappedBounds(str, wrapWidth, cache.getBounds());
+	}
+
+	/** Returns the bounds of the specified text, which may contain newlines and is wrapped within the specified width. The height
+	 * is the distance from the top of most capital letters in the font (the {@link #getCapHeight() cap height}) to the baseline of
+	 * the last line of text. */
+	public TextBounds getWrappedBounds (CharSequence str, float wrapWidth, TextBounds textBounds) {
+		if (wrapWidth <= 0) wrapWidth = Integer.MAX_VALUE;
+		float down = this.data.down;
+		int start = 0;
+		int numLines = 0;
+		int length = str.length();
+		float maxWidth = 0;
+		while (start < length) {
+			int newLine = BitmapFont.indexOf(str, '\n', start);
+			// Eat whitespace at start of line.
+			while (start < newLine) {
+				if (!BitmapFont.isWhitespace(str.charAt(start))) break;
+				start++;
+			}
+			int lineEnd = start + computeVisibleGlyphs(str, start, newLine, wrapWidth);
+			int nextStart = lineEnd + 1;
+			if (lineEnd < newLine) {
+				// Find char to break on.
+				while (lineEnd > start) {
+					if (BitmapFont.isWhitespace(str.charAt(lineEnd))) break;
+					lineEnd--;
+				}
+				if (lineEnd == start) {
+					if (nextStart > start + 1) nextStart--;
+					lineEnd = nextStart; // If no characters to break, show all.
+				} else {
+					nextStart = lineEnd;
+					// Eat whitespace at end of line.
+					while (lineEnd > start) {
+						if (!BitmapFont.isWhitespace(str.charAt(lineEnd - 1))) break;
+						lineEnd--;
+					}
+				}
+			}
+			if (lineEnd > start) {
+				float lineWidth = getBounds(str, start, lineEnd).width;
+				maxWidth = Math.max(maxWidth, lineWidth);
+			}
+			start = nextStart;
+			numLines++;
+		}
+		textBounds.width = maxWidth * data.scaleX;
+		textBounds.height = data.capHeight + (numLines - 1) * data.lineHeight;
+		return textBounds;
+	}
+
+	/** Computes the glyph advances for the given character sequence and stores them in the provided {@link FloatArray}. The float
+	 * arrays are cleared. An additional element is added at the end.
+	 * @param glyphAdvances the glyph advances output array.
+	 * @param glyphPositions the glyph positions output array. */
+	public void computeGlyphAdvancesAndPositions (CharSequence str, FloatArray glyphAdvances, FloatArray glyphPositions) {
+		glyphAdvances.clear();
+		glyphPositions.clear();
+		int index = 0;
+		int end = str.length();
+		float width = 0;
+		Glyph lastGlyph = null;
+		BitmapFontData data = this.data;
+		if (data.scaleX == 1) {
+			for (; index < end; index++) {
+				char ch = str.charAt(index);
+				Glyph g = data.getGlyph(ch);
+				if (g != null) {
+					if (lastGlyph != null) width += lastGlyph.getKerning(ch);
+					lastGlyph = g;
+					glyphAdvances.add(g.xadvance);
+					glyphPositions.add(width);
+					width += g.xadvance;
+				}
+			}
+			glyphAdvances.add(0);
+			glyphPositions.add(width);
+		} else {
+			float scaleX = this.data.scaleX;
+			for (; index < end; index++) {
+				char ch = str.charAt(index);
+				Glyph g = data.getGlyph(ch);
+				if (g != null) {
+					if (lastGlyph != null) width += lastGlyph.getKerning(ch) * scaleX;
+					lastGlyph = g;
+					float xadvance = g.xadvance * scaleX;
+					glyphAdvances.add(xadvance);
+					glyphPositions.add(width);
+					width += xadvance;
+				}
+			}
+			glyphAdvances.add(0);
+			glyphPositions.add(width);
+		}
+	}
+
+	/** Returns the number of glyphs from the substring that can be rendered in the specified width.
+	 * @param start The first character of the string.
+	 * @param end The last character of the string (exclusive). */
+	public int computeVisibleGlyphs (CharSequence str, int start, int end, float availableWidth) {
+		BitmapFontData data = this.data;
+		int index = start;
+		float width = 0;
+		Glyph lastGlyph = null;
+		availableWidth /= data.scaleX;
+
+		if (data.scaleX == 1) {
+			for (; index < end; index++) {
+				char ch = str.charAt(index);
+				Glyph g = data.getGlyph(ch);
+				if (g != null) {
+					if (lastGlyph != null) width += lastGlyph.getKerning(ch);
+					if ((width + g.xadvance) - availableWidth > 0.001f) break;
+					width += g.xadvance;
+					lastGlyph = g;
+				}
+			}
+		} else {
+			float scaleX = this.data.scaleX;
+			for (; index < end; index++) {
+				char ch = str.charAt(index);
+				Glyph g = data.getGlyph(ch);
+				if (g != null) {
+					if (lastGlyph != null) width += lastGlyph.getKerning(ch) * scaleX;
+					float xadvance = g.xadvance * scaleX;
+					if ((width + xadvance) - availableWidth > 0.001f) break;
+					width += xadvance;
+					lastGlyph = g;
+				}
+			}
+		}
+		return index - start;
+	}
+
+	public void setColor (float color) {
+		cache.setColor(color);
+	}
+
+	public void setColor (Color color) {
+		cache.setColor(color);
+	}
+
+	public void setColor (float r, float g, float b, float a) {
+		cache.setColor(r, g, b, a);
+	}
+
+	/** Returns the color of this font. Changing the returned color will have no affect, {@link #setColor(Color)} or
+	 * {@link #setColor(float, float, float, float)} must be used. */
+	public Color getColor () {
+		return cache.getColor();
+	}
+
+	public void setScale (float scaleX, float scaleY) {
+		BitmapFontData data = this.data;
+		float x = scaleX / data.scaleX;
+		float y = scaleY / data.scaleY;
+		data.lineHeight = data.lineHeight * y;
+		data.spaceWidth = data.spaceWidth * x;
+		data.xHeight = data.xHeight * y;
+		data.capHeight = data.capHeight * y;
+		data.ascent = data.ascent * y;
+		data.descent = data.descent * y;
+		data.down = data.down * y;
+		data.scaleX = scaleX;
+		data.scaleY = scaleY;
+	}
+
+	/** Scales the font by the specified amount in both directions.<br>
+	 * <br>
+	 * Note that smoother scaling can be achieved if the texture backing the BitmapFont is using {@link TextureFilter#Linear}. The
+	 * default is Nearest, so use a BitmapFont constructor that takes a {@link TextureRegion}. */
+	public void setScale (float scaleXY) {
+		setScale(scaleXY, scaleXY);
+	}
+
+	/** Sets the font's scale relative to the current scale. */
+	public void scale (float amount) {
+		setScale(data.scaleX + amount, data.scaleY + amount);
+	}
+
+	public float getScaleX () {
+		return data.scaleX;
+	}
+
+	public float getScaleY () {
+		return data.scaleY;
+	}
+
+	/** 
+	 * Returns the first texture region. This is included for backwards-compatibility, and 
+	 * for convenience since most fonts only use one texture page. For multi-page fonts, use
+	 * getRegions().
+	 * @return the first texture region */
+	//TODO: deprecate?
+	public TextureRegion getRegion () {
+		return regions[0];
+	}
+	
+	/** 
+	 * Returns the array of TextureRegions that represents each texture page of glyphs. 
+	 * @return the array of texture regions; modifying it may produce undesirable results  */
+	public TextureRegion[] getRegions () {
+		return regions;
+	}
+	
+	/** 
+	 * Returns the texture page at the given index.
+	 * @return the texture page at the given index */
+	public TextureRegion getRegion(int index) {
+		return regions[index];
+	}
+	
+	/** Returns the line height, which is the distance from one line of text to the next. */
+	public float getLineHeight () {
+		return data.lineHeight;
+	}
+
+	/** Returns the width of the space character. */
+	public float getSpaceWidth () {
+		return data.spaceWidth;
+	}
+
+	/** Returns the x-height, which is the distance from the top of most lowercase characters to the baseline. */
+	public float getXHeight () {
+		return data.xHeight;
+	}
+
+	/** Returns the cap height, which is the distance from the top of most uppercase characters to the baseline. Since the drawing
+	 * position is the cap height of the first line, the cap height can be used to get the location of the baseline. */
+	public float getCapHeight () {
+		return data.capHeight;
+	}
+
+	/** Returns the ascent, which is the distance from the cap height to the top of the tallest glyph. */
+	public float getAscent () {
+		return data.ascent;
+	}
+
+	/** Returns the descent, which is the distance from the bottom of the glyph that extends the lowest to the baseline. This number
+	 * is negative. */
+	public float getDescent () {
+		return data.descent;
+	}
+
+	/** Returns true if this BitmapFont has been flipped for use with a y-down coordinate system. */
+	public boolean isFlipped () {
+		return flipped;
+	}
+
+	/** Disposes the texture used by this BitmapFont's region IF this BitmapFont created the texture. */
+	public void dispose () {
+		if (ownsTexture) {
+			for (int i=0; i<regions.length; i++)
+				regions[i].getTexture().dispose();
+		}
+	}
+
+	/** Makes the specified glyphs fixed width. This can be useful to make the numbers in a font fixed width. Eg, when horizontally
+	 * centering a score or loading percentage text, it will not jump around as different numbers are shown. */
+	public void setFixedWidthGlyphs (CharSequence glyphs) {
+		BitmapFontData data = this.data;
+		int maxAdvance = 0;
+		for (int index = 0, end = glyphs.length(); index < end; index++) {
+			Glyph g = data.getGlyph(glyphs.charAt(index));
+			if (g != null && g.xadvance > maxAdvance) maxAdvance = g.xadvance;
+		}
+		for (int index = 0, end = glyphs.length(); index < end; index++) {
+			Glyph g = data.getGlyph(glyphs.charAt(index));
+			if (g == null) continue;
+			g.xoffset += (maxAdvance - g.xadvance) / 2;
+			g.xadvance = maxAdvance;
+			g.kerning = null;
+		}
+	}
+
+	/** @return true if the character is contained in this font. */
+	public boolean containsCharacter (char character) {
+		return data.getGlyph(character) != null;
+	}
+
+	/** Specifies whether to use integer positions or not. Default is to use them so filtering doesn't kick in as badly. */
+	public void setUseIntegerPositions (boolean integer) {
+		this.integer = integer;
+		cache.setUseIntegerPositions(integer);
+	}
+
+	/** @return whether this font uses integer positions for drawing. */
+	public boolean usesIntegerPositions () {
+		return integer;
+	}
+
+	/** For expert usage -- returns the BitmapFontCache used by this font, for rendering to a sprite batch.
+	 * This can be used, for example, to manipulate glyph colors within a specific index. 
+	 * @return the bitmap font cache used by this font
+	 */
+	public BitmapFontCache getCache() {
+		return cache;
+	}
+	
+	public BitmapFontData getData () {
+		return data;
+	}
+
+	/** @return whether the texture is owned by the font, font disposes the texture itself if true */
+	public boolean ownsTexture () {
+		return ownsTexture;
+	}
+
+	/** Sets whether the font owns the texture or not. In case it does, the font will also dispose of the texture when
+	 * {@link #dispose()} is called. Use with care!
+	 * @param ownsTexture whether the font owns the texture */
+	public void setOwnsTexture (boolean ownsTexture) {
+		this.ownsTexture = ownsTexture;
+	}
+
+	public static class Glyph {
+		public int id;
+		public int srcX;
+		public int srcY;
+		public int width, height;
+		public float u, v, u2, v2;
+		public int xoffset, yoffset;
+		public int xadvance;
+		public byte[][] kerning;
+		
+		/** The index to the texture page that holds this glyph. */
+		public int page = 0;
+		
+		public int getKerning (char ch) {
+			if (kerning != null) {
+				byte[] page = kerning[ch >>> LOG2_PAGE_SIZE];
+				if (page != null) return page[ch & PAGE_SIZE - 1];
+			}
+			return 0;
+		}
+
+		public void setKerning (int ch, int value) {
+			if (kerning == null) kerning = new byte[PAGES][];
+			byte[] page = kerning[ch >>> LOG2_PAGE_SIZE];
+			if (page == null) kerning[ch >>> LOG2_PAGE_SIZE] = page = new byte[PAGE_SIZE];
+			page[ch & PAGE_SIZE - 1] = (byte)value;
+		}
+	}
+
+	static int indexOf (CharSequence text, char ch, int start) {
+		final int n = text.length();
+		for (; start < n; start++)
+			if (text.charAt(start) == ch) return start;
+		return n;
+	}
+
+	static boolean isWhitespace (char c) {
+		switch (c) {
+		case '\n':
+		case '\r':
+		case '\t':
+		case ' ':
+			return true;
+		default:
+			return false;
+		}
+	}
+
+	static public class TextBounds {
+		public float width;
+		public float height;
+
+		public TextBounds () {
+		}
+
+		public TextBounds (TextBounds bounds) {
+			set(bounds);
+		}
+
+		public void set (TextBounds bounds) {
+			width = bounds.width;
+			height = bounds.height;
+		}
+	}
+
+	static public enum HAlignment {
+		LEFT, CENTER, RIGHT
+	}
+
+	public static class BitmapFontData {
+		/** 
+		 * The first discovered image path; included for backwards-compatibility 
+		 * This is the same as imagePaths[0]. 
+		 * 
+		 * @deprecated use imagePaths[0] instead
+		 */
+		@Deprecated
+		public String imagePath;
+		
+		/** An array of the image paths, i.e. for multiple texture pages */
+		public String[] imagePaths;
+		public FileHandle fontFile;
+		public boolean flipped;
+		public float lineHeight;
+		public float capHeight = 1;
+		public float ascent;
+		public float descent;
+		public float down;
+		public float scaleX = 1, scaleY = 1;
+
+		public final Glyph[][] glyphs = new Glyph[PAGES][];
+		public float spaceWidth;
+		public float xHeight = 1;
+
+		/** Use this if you want to create BitmapFontData yourself, e.g. from stb-truetype of FreeType. */
+		public BitmapFontData () {
+		}
+		
+		@SuppressWarnings( "deprecation" )
+		public BitmapFontData (FileHandle fontFile, boolean flip) {
+			this.fontFile = fontFile;
+			this.flipped = flip;
+			BufferedReader reader = new BufferedReader(new InputStreamReader(fontFile.read()), 512);
+			try {
+				reader.readLine(); // info
+
+				String line = reader.readLine();
+				if (line == null) throw new GdxRuntimeException("Invalid font file: " + fontFile);
+				String[] common = line.split(" ", 7); //we want the 6th element to be in tact; i.e. "page=N"
+				
+				//we only really NEED lineHeight and base
+				if (common.length < 3) throw new GdxRuntimeException("Invalid font file: " + fontFile);
+
+				if (!common[1].startsWith("lineHeight=")) throw new GdxRuntimeException("Invalid font file: " + fontFile);
+				lineHeight = Integer.parseInt(common[1].substring(11));
+
+				if (!common[2].startsWith("base=")) throw new GdxRuntimeException("Invalid font file: " + fontFile);
+				float baseLine = Integer.parseInt(common[2].substring(5));
+				
+				//parse the pages count
+				int imgPageCount = 1;
+				if (common.length>=6 && common[5]!=null && common[5].startsWith("pages=")) {
+					try { 
+						imgPageCount = Math.max(1, Integer.parseInt(common[5].substring(6)));
+					} catch (NumberFormatException e) {
+						//just ignore and only use one page...
+						//somebody must have tampered with the page count >:(
+					}
+				}
+				
+				imagePaths = new String[imgPageCount];
+				
+				//read each page definition
+				for (int p=0; p<imgPageCount; p++) {
+					//read each "page" info line
+					line = reader.readLine();
+					if (line == null) throw new GdxRuntimeException("Expected more 'page' definitions in font file "+fontFile);
+					String[] pageLine = line.split(" ", 4);
+					if (!pageLine[2].startsWith("file=")) throw new GdxRuntimeException("Invalid font file: " + fontFile);
+					
+					//we will expect ID to mean "index" -- if for some reason this is not the case, it will fuck everything up
+					//so we need to warn the user that their BMFont output is bogus
+					if (pageLine[1].startsWith("id=")) {
+						try {
+							int pageID = Integer.parseInt(pageLine[1].substring(3));
+							if (pageID != p)
+								throw new GdxRuntimeException("Invalid font file: "+fontFile+" -- page ids must be indices starting at 0");
+						} catch (NumberFormatException e) {
+							throw new GdxRuntimeException("NumberFormatException on 'page id' element of "+fontFile);
+						}
+					}
+					
+					String imgFilename = null;
+					if (pageLine[2].endsWith("\"")) {
+						imgFilename = pageLine[2].substring(6, pageLine[2].length() - 1);
+					} else {
+						imgFilename = pageLine[2].substring(5, pageLine[2].length());
+					}
+					
+					String path = fontFile.parent().child(imgFilename).path().replaceAll("\\\\", "/");
+					if (this.imagePath==null)
+						this.imagePath = path;
+					imagePaths[p] = path;
+				}
+				descent = 0;
+
+				while (true) {
+					line = reader.readLine();
+					if (line == null) break; //EOF
+					if (line.startsWith("kernings ")) break; //Starting kernings block
+					if (!line.startsWith("char ")) continue; 
+
+					Glyph glyph = new Glyph();
+
+					StringTokenizer tokens = new StringTokenizer(line, " =");
+					tokens.nextToken();
+					tokens.nextToken();
+					int ch = Integer.parseInt(tokens.nextToken());
+					if (ch <= Character.MAX_VALUE)
+						setGlyph(ch, glyph);
+					else
+						continue;
+					glyph.id = ch;
+					tokens.nextToken();
+					glyph.srcX = Integer.parseInt(tokens.nextToken());
+					tokens.nextToken();
+					glyph.srcY = Integer.parseInt(tokens.nextToken());
+					tokens.nextToken();
+					glyph.width = Integer.parseInt(tokens.nextToken());
+					tokens.nextToken();
+					glyph.height = Integer.parseInt(tokens.nextToken());
+					tokens.nextToken();
+					glyph.xoffset = Integer.parseInt(tokens.nextToken());
+					tokens.nextToken();
+					if (flip)
+						glyph.yoffset = Integer.parseInt(tokens.nextToken());
+					else
+						glyph.yoffset = -(glyph.height + Integer.parseInt(tokens.nextToken()));
+					tokens.nextToken();
+					glyph.xadvance = Integer.parseInt(tokens.nextToken());
+					
+					//also check for page.. a little safer here since we don't want to break any old functionality
+					//and since maybe some shitty BMFont tools won't bother writing page id??
+					if (tokens.hasMoreTokens())
+						tokens.nextToken();
+					if (tokens.hasMoreTokens()) {
+						try { glyph.page = Integer.parseInt(tokens.nextToken()); }
+						catch (NumberFormatException e) {}
+					}
+						
+					if (glyph.width > 0 && glyph.height > 0) descent = Math.min(baseLine + glyph.yoffset, descent);
+				}
+
+				while (true) {
+					line = reader.readLine();
+					if (line == null) break;
+					if (!line.startsWith("kerning ")) break;
+
+					StringTokenizer tokens = new StringTokenizer(line, " =");
+					tokens.nextToken();
+					tokens.nextToken();
+					int first = Integer.parseInt(tokens.nextToken());
+					tokens.nextToken();
+					int second = Integer.parseInt(tokens.nextToken());
+					if (first < 0 || first > Character.MAX_VALUE || second < 0 || second > Character.MAX_VALUE) continue;
+					Glyph glyph = getGlyph((char)first);
+					tokens.nextToken();
+					int amount = Integer.parseInt(tokens.nextToken());
+					glyph.setKerning(second, amount);
+				}
+
+				Glyph spaceGlyph = getGlyph(' ');
+				if (spaceGlyph == null) {
+					spaceGlyph = new Glyph();
+					spaceGlyph.id = (int)' ';
+					Glyph xadvanceGlyph = getGlyph('l');
+					if (xadvanceGlyph == null) xadvanceGlyph = getFirstGlyph();
+					spaceGlyph.xadvance = xadvanceGlyph.xadvance;
+					setGlyph(' ', spaceGlyph);
+				}
+				spaceWidth = spaceGlyph != null ? spaceGlyph.xadvance + spaceGlyph.width : 1;
+
+				Glyph xGlyph = null;
+				for (int i = 0; i < xChars.length; i++) {
+					xGlyph = getGlyph(xChars[i]);
+					if (xGlyph != null) break;
+				}
+				if (xGlyph == null) xGlyph = getFirstGlyph();
+				xHeight = xGlyph.height;
+
+				Glyph capGlyph = null;
+				for (int i = 0; i < capChars.length; i++) {
+					capGlyph = getGlyph(capChars[i]);
+					if (capGlyph != null) break;
+				}
+				if (capGlyph == null) {
+					for (Glyph[] page : this.glyphs) {
+						if (page == null) continue;
+						for (Glyph glyph : page) {
+							if (glyph == null || glyph.height == 0 || glyph.width == 0) continue;
+							capHeight = Math.max(capHeight, glyph.height);
+						}
+					}
+				} else
+					capHeight = capGlyph.height;
+
+				ascent = baseLine - capHeight;
+				down = -lineHeight;
+				if (flip) {
+					ascent = -ascent;
+					down = -down;
+				}
+			} catch (Exception ex) {
+				throw new GdxRuntimeException("Error loading font file: " + fontFile, ex);
+			} finally {
+				try {
+					reader.close();
+				} catch (IOException ignored) {
+				}
+			}
+		}
+
+		public void setGlyph (int ch, Glyph glyph) {
+			Glyph[] page = glyphs[ch / PAGE_SIZE];
+			if (page == null) glyphs[ch / PAGE_SIZE] = page = new Glyph[PAGE_SIZE];
+			page[ch & PAGE_SIZE - 1] = glyph;
+		}
+		
+		public Glyph getFirstGlyph () {
+			for (Glyph[] page : this.glyphs) {
+				if (page == null) continue;
+				for (Glyph glyph : page) {
+					if (glyph == null || glyph.height == 0 || glyph.width == 0) continue;
+					return glyph;
+				}
+			}
+			throw new GdxRuntimeException("No glyphs found!");
+		}
+
+		public Glyph getGlyph (char ch) {
+			Glyph[] page = glyphs[ch / PAGE_SIZE];
+			if (page != null) return page[ch & PAGE_SIZE - 1];
+			return null;
+		}
+		
+		/**
+		 * Returns the first image path; included for backwards-compatibility. Use
+		 * getImagePath(int) instead.
+		 * @return the first image path in the array
+		 * @deprecated use getImagePath(int index) instead
+		 */
+		@Deprecated
+		public String getImagePath () {
+			return imagePath;
+		}
+		
+		/**
+		 * Returns the image path for the texture page at the given index.
+		 * @param index the index of the page, AKA the "id" in the BMFont file
+		 * @return the texture page
+		 */
+		public String getImagePath(int index) {
+			return imagePaths[index];
+		}
+		
+		public String[] getImagePaths() {
+			return imagePaths;
+		}
+
+		public FileHandle getFontFile () {
+			return fontFile;
+		}
+	}
+}