--- conflicted
+++ resolved
@@ -1,723 +1,718 @@
-/*******************************************************************************
- * Copyright 2011 See AUTHORS file.
- * 
- * Licensed under the Apache License, Version 2.0 (the "License");
- * you may not use this file except in compliance with the License.
- * You may obtain a copy of the License at
- * 
- *   http://www.apache.org/licenses/LICENSE-2.0
- * 
- * Unless required by applicable law or agreed to in writing, software
- * distributed under the License is distributed on an "AS IS" BASIS,
- * WITHOUT WARRANTIES OR CONDITIONS OF ANY KIND, either express or implied.
- * See the License for the specific language governing permissions and
- * limitations under the License.
- ******************************************************************************/
-
-package com.badlogic.gdx.graphics.g2d;
-
-import static com.badlogic.gdx.graphics.g2d.SpriteBatch.*;
-
-import com.badlogic.gdx.graphics.Color;
-import com.badlogic.gdx.graphics.Texture;
-import com.badlogic.gdx.math.Circle;
-import com.badlogic.gdx.math.MathUtils;
-import com.badlogic.gdx.math.Rectangle;
-import com.badlogic.gdx.utils.NumberUtils;
-import com.badlogic.gdx.utils.SpriteBackend;
-import com.badlogic.gdx.utils.Updater;
-
-/** Holds the geometry, color, and texture information for drawing 2D sprites using {@link SpriteBatch}. A Sprite has a position
- * and a size given as width and height. The position is relative to the origin of the coordinate system specified via
- * {@link SpriteBatch#begin()} and the respective matrices. A Sprite is always rectangular and its position (x, y) are located in
- * the bottom left corner of that rectangle. A Sprite also has an origin around which rotations and scaling are performed (that
- * is, the origin is not modified by rotation and scaling). The origin is given relative to the bottom left corner of the Sprite,
- * its position.
- * @author mzechner
- * @author Nathan Sweet */
-public class Sprite extends TextureRegion implements SpriteBackend{
-	static final int VERTEX_SIZE = 2 + 1 + 2;
-	static final int SPRITE_SIZE = 4 * VERTEX_SIZE;
-
-	//	---------------------------------------------------------
-
-	final float[] vertices = new float[SPRITE_SIZE];
-	private final float[] rect = new float[4];
-	
-	private final Color color = new Color(1, 1, 1, 1);
-	private float x, y;
-	float width, height;
-	private float originX, originY;
-	private float rotation;
-	private float scaleX = 1, scaleY = 1;
-	private boolean dirty = true;
-	private Rectangle bounds = new Rectangle();
-	
-	//	---------------------------------------------------------
-
-<<<<<<< HEAD
-	private Updater mUpdater = Updater.instance;
-	
-	/** Creates an uninitialized sprite. The sprite will need a texture, texture region, bounds, and color set before it can be
-	 * drawn. */
-=======
-	/** Creates an uninitialized sprite. The sprite will need a texture region and bounds set before it can be drawn. */
->>>>>>> a182eab1
-	public Sprite () {
-		setColor(1, 1, 1, 1);
-	}
-
-	/** Creates a sprite with width, height, and texture region equal to the size of the texture. */
-	public Sprite (Texture texture) {
-		this(texture, 0, 0, texture.getWidth(), texture.getHeight());
-	}
-
-	/** Creates a sprite with width, height, and texture region equal to the specified size. The texture region's upper left corner
-	 * will be 0,0. * @param srcWidth The width of the texture region. May be negative to flip the sprite when drawn.
-	 * @param srcHeight The height of the texture region. May be negative to flip the sprite when drawn. */
-	public Sprite (Texture texture, int srcWidth, int srcHeight) {
-		this(texture, 0, 0, srcWidth, srcHeight);
-	}
-
-	/** Creates a sprite with width, height, and texture region equal to the specified size. * @param srcWidth The width of the
-	 * texture region. May be negative to flip the sprite when drawn.
-	 * @param srcHeight The height of the texture region. May be negative to flip the sprite when drawn. */
-	public Sprite (Texture texture, int srcX, int srcY, int srcWidth, int srcHeight) {
-		if (texture == null) throw new IllegalArgumentException("texture cannot be null.");
-		this.texture = texture;
-		setRegion(srcX, srcY, srcWidth, srcHeight);
-		setColor(1, 1, 1, 1);
-		setSize(Math.abs(srcWidth), Math.abs(srcHeight));
-		setOrigin(width / 2, height / 2);
-	}
-
-	// Note the region is copied.
-	public Sprite (TextureRegion region) {
-		setRegion(region);
-		setColor(1, 1, 1, 1);
-		setSize(region.getRegionWidth(), region.getRegionHeight());
-		setOrigin(width / 2, height / 2);
-	}
-
-	/** Creates a sprite with width, height, and texture region equal to the specified size, relative to specified sprite's texture
-	 * region.
-	 * @param srcWidth The width of the texture region. May be negative to flip the sprite when drawn.
-	 * @param srcHeight The height of the texture region. May be negative to flip the sprite when drawn. */
-	public Sprite (TextureRegion region, int srcX, int srcY, int srcWidth, int srcHeight) {
-		setRegion(region, srcX, srcY, srcWidth, srcHeight);
-		setColor(1, 1, 1, 1);
-		setSize(Math.abs(srcWidth), Math.abs(srcHeight));
-		setOrigin(width / 2, height / 2);
-	}
-
-	/** Creates a sprite that is a copy in every way of the specified sprite. */
-	public Sprite (Sprite sprite) {
-		set(sprite);
-	}
-
-	public void set (Sprite sprite) {
-		if (sprite == null) throw new IllegalArgumentException("sprite cannot be null.");
-		System.arraycopy(sprite.vertices, 0, vertices, 0, SPRITE_SIZE);
-		texture = sprite.texture;
-		u = sprite.u;
-		v = sprite.v;
-		u2 = sprite.u2;
-		v2 = sprite.v2;
-		x = sprite.x;
-		y = sprite.y;
-		width = sprite.width;
-		height = sprite.height;
-		originX = sprite.originX;
-		originY = sprite.originY;
-		rotation = sprite.rotation;
-		scaleX = sprite.scaleX;
-		scaleY = sprite.scaleY;
-		color.set(sprite.color);
-		dirty = sprite.dirty;
-	}
-
-	/** Sets the position and size of the sprite when drawn, before scaling and rotation are applied. If origin, rotation, or scale
-	 * are changed, it is slightly more efficient to set the bounds after those operations. */
-	public void setBounds (float x, float y, float width, float height) {
-		this.x = x;
-		this.y = y;
-		this.width = width;
-		this.height = height;
-
-		if (dirty) return;
-
-		float x2 = x + width;
-		float y2 = y + height;
-		final float[] vertices = this.vertices;
-		vertices[X1] = x;
-		vertices[Y1] = y;
-
-		vertices[X2] = x;
-		vertices[Y2] = y2;
-
-		vertices[X3] = x2;
-		vertices[Y3] = y2;
-
-		vertices[X4] = x2;
-		vertices[Y4] = y;
-
-		if (rotation != 0 || scaleX != 1 || scaleY != 1) dirty = true;
-	}
-	
-	/** Sets the size of the sprite when drawn, before scaling and rotation are applied. If origin, rotation, or scale are changed,
-	 * it is slightly more efficient to set the size after those operations. If both position and size are to be changed, it is
-	 * better to use {@link #setBounds(float, float, float, float)}. */
-	public void setSize (float width, float height) {
-		this.width = width;
-		this.height = height;
-
-		if (dirty) return;
-
-		float x2 = x + width;
-		float y2 = y + height;
-		final float[] vertices = this.vertices;
-		vertices[X1] = x;
-		vertices[Y1] = y;
-
-		vertices[X2] = x;
-		vertices[Y2] = y2;
-
-		vertices[X3] = x2;
-		vertices[Y3] = y2;
-
-		vertices[X4] = x2;
-		vertices[Y4] = y;
-
-		if (rotation != 0 || scaleX != 1 || scaleY != 1) dirty = true;
-	}
-
-	/** Sets the position where the sprite will be drawn. If origin, rotation, or scale are changed, it is slightly more efficient
-	 * to set the position after those operations. If both position and size are to be changed, it is better to use
-	 * {@link #setBounds(float, float, float, float)}. */
-	public void setPosition (float x, float y) {
-		translate(x - this.x, y - this.y);
-	}
-
-	/** Sets the x position where the sprite will be drawn. If origin, rotation, or scale are changed, it is slightly more efficient
-	 * to set the position after those operations. If both position and size are to be changed, it is better to use
-	 * {@link #setBounds(float, float, float, float)}. */
-	public void setX (float x) {
-		translateX(x - this.x);
-	}
-
-	/** Sets the y position where the sprite will be drawn. If origin, rotation, or scale are changed, it is slightly more efficient
-	 * to set the position after those operations. If both position and size are to be changed, it is better to use
-	 * {@link #setBounds(float, float, float, float)}. */
-	public void setY (float y) {
-		translateY(y - this.y);
-	}
-
-	/** Sets the x position relative to the current position where the sprite will be drawn. If origin, rotation, or scale are
-	 * changed, it is slightly more efficient to translate after those operations. */
-	public void translateX (float xAmount) {
-		this.x += xAmount;
-
-		if (dirty) return;
-
-		final float[] vertices = this.vertices;
-		vertices[X1] += xAmount;
-		vertices[X2] += xAmount;
-		vertices[X3] += xAmount;
-		vertices[X4] += xAmount;
-	}
-
-	/** Sets the y position relative to the current position where the sprite will be drawn. If origin, rotation, or scale are
-	 * changed, it is slightly more efficient to translate after those operations. */
-	public void translateY (float yAmount) {
-		y += yAmount;
-
-		if (dirty) return;
-
-		final float[] vertices = this.vertices;
-		vertices[Y1] += yAmount;
-		vertices[Y2] += yAmount;
-		vertices[Y3] += yAmount;
-		vertices[Y4] += yAmount;
-	}
-
-	/** Sets the position relative to the current position where the sprite will be drawn. If origin, rotation, or scale are
-	 * changed, it is slightly more efficient to translate after those operations. */
-	public void translate (float xAmount, float yAmount) {
-		x += xAmount;
-		y += yAmount;
-
-		if (dirty) return;
-
-		final float[] vertices = this.vertices;
-		vertices[X1] += xAmount;
-		vertices[Y1] += yAmount;
-
-		vertices[X2] += xAmount;
-		vertices[Y2] += yAmount;
-
-		vertices[X3] += xAmount;
-		vertices[Y3] += yAmount;
-
-		vertices[X4] += xAmount;
-		vertices[Y4] += yAmount;
-	}
-
-	public void setColor (Color tint) {
-		float color = tint.toFloatBits();
-		final float[] vertices = this.vertices;
-		vertices[C1] = color;
-		vertices[C2] = color;
-		vertices[C3] = color;
-		vertices[C4] = color;
-	}
-
-	public void setColor(float color){
-		final float[] vertices = Sprite.this.vertices;
-		vertices[C1] = color;
-		vertices[C2] = color;
-		vertices[C3] = color;
-		vertices[C4] = color;
-	}
-	
-	public void setColor (float r, float g, float b, float a) {
-		int intBits = ((int)(255 * a) << 24) | ((int)(255 * b) << 16) | ((int)(255 * g) << 8) | ((int)(255 * r));
-		float color = NumberUtils.intToFloatColor(intBits);
-		final float[] vertices = this.vertices;
-		vertices[C1] = color;
-		vertices[C2] = color;
-		vertices[C3] = color;
-		vertices[C4] = color;
-	}
-
-	/** Sets the origin in relation to the sprite's position for scaling and rotation. */
-	public void setOrigin (float originX, float originY) {
-		this.originX = originX;
-		this.originY = originY;
-		dirty = true;
-	}
-
-	public void setRotation (float degrees) {
-		this.rotation = degrees;
-		dirty = true;
-	}
-
-	/** Sets the sprite's rotation relative to the current rotation. */
-	public void rotate (float degrees) {
-		rotation += degrees;
-		dirty = true;
-	}
-
-	/** Rotates this sprite 90 degrees in-place by rotating the texture coordinates. This rotation is unaffected by
-	 * {@link #setRotation(float)} and {@link #rotate(float)}. */
-	public void rotate90 (boolean clockwise) {
-		float[] vertices = this.vertices;
-
-		if (clockwise) {
-			float temp = vertices[V1];
-			vertices[V1] = vertices[V4];
-			vertices[V4] = vertices[V3];
-			vertices[V3] = vertices[V2];
-			vertices[V2] = temp;
-
-			temp = vertices[U1];
-			vertices[U1] = vertices[U4];
-			vertices[U4] = vertices[U3];
-			vertices[U3] = vertices[U2];
-			vertices[U2] = temp;
-		} else {
-			float temp = vertices[V1];
-			vertices[V1] = vertices[V2];
-			vertices[V2] = vertices[V3];
-			vertices[V3] = vertices[V4];
-			vertices[V4] = temp;
-
-			temp = vertices[U1];
-			vertices[U1] = vertices[U2];
-			vertices[U2] = vertices[U3];
-			vertices[U3] = vertices[U4];
-			vertices[U4] = temp;
-		}
-	}
-
-	public void setScale (float scaleXY) {
-		this.scaleX = scaleXY;
-		this.scaleY = scaleXY;
-		dirty = true;
-	}
-
-	public void setScale (float scaleX, float scaleY) {
-		this.scaleX = scaleX;
-		this.scaleY = scaleY;
-		dirty = true;
-	}
-
-	/** Sets the sprite's scale relative to the current scale. */
-	public void scale (float amount) {
-		this.scaleX += amount;
-		this.scaleY += amount;
-		dirty = true;
-	}
-
-	/** Returns the packed vertices, colors, and texture coordinates for this sprite. */
-	public float[] getVertices () {
-		if (dirty) {
-			dirty = false;
-
-			float[] vertices = this.vertices;
-			float localX = -originX;
-			float localY = -originY;
-			float localX2 = localX + width;
-			float localY2 = localY + height;
-			float worldOriginX = this.x - localX;
-			float worldOriginY = this.y - localY;
-			if (scaleX != 1 || scaleY != 1) {
-				localX *= scaleX;
-				localY *= scaleY;
-				localX2 *= scaleX;
-				localY2 *= scaleY;
-			}
-			if (rotation != 0) {
-				final float cos = MathUtils.cosDeg(rotation);
-				final float sin = MathUtils.sinDeg(rotation);
-				final float localXCos = localX * cos;
-				final float localXSin = localX * sin;
-				final float localYCos = localY * cos;
-				final float localYSin = localY * sin;
-				final float localX2Cos = localX2 * cos;
-				final float localX2Sin = localX2 * sin;
-				final float localY2Cos = localY2 * cos;
-				final float localY2Sin = localY2 * sin;
-
-				final float x1 = localXCos - localYSin + worldOriginX;
-				final float y1 = localYCos + localXSin + worldOriginY;
-				vertices[X1] = x1;
-				vertices[Y1] = y1;
-
-				final float x2 = localXCos - localY2Sin + worldOriginX;
-				final float y2 = localY2Cos + localXSin + worldOriginY;
-				vertices[X2] = x2;
-				vertices[Y2] = y2;
-
-				final float x3 = localX2Cos - localY2Sin + worldOriginX;
-				final float y3 = localY2Cos + localX2Sin + worldOriginY;
-				vertices[X3] = x3;
-				vertices[Y3] = y3;
-
-				vertices[X4] = x1 + (x3 - x2);
-				vertices[Y4] = y3 - (y2 - y1);
-			} else {
-				final float x1 = localX + worldOriginX;
-				final float y1 = localY + worldOriginY;
-				final float x2 = localX2 + worldOriginX;
-				final float y2 = localY2 + worldOriginY;
-
-				vertices[X1] = x1;
-				vertices[Y1] = y1;
-
-				vertices[X2] = x1;
-				vertices[Y2] = y2;
-
-				vertices[X3] = x2;
-				vertices[Y3] = y2;
-
-				vertices[X4] = x2;
-				vertices[Y4] = y1;
-			}
-		}
-		return vertices;
-	}
-
-	public Circle getBoundingCircle(){
-		return null;
-	}
-	
-	/** Returns the bounding axis aligned {@link Rectangle} that bounds this sprite. The rectangles x and y coordinates describe its
-	 * bottom left corner. If you change the position or size of the sprite, you have to fetch the triangle again for it to be recomputed.
-	 * 
-	 * @return the bounding Rectangle */
-	public Rectangle getBoundingRectangle () {
-		final float[] vertices = getVertices();
-
-		float minx = vertices[X1];
-		float miny = vertices[Y1];
-		float maxx = vertices[X1];
-		float maxy = vertices[Y1];
-
-		minx = minx > vertices[X2] ? vertices[X2] : minx;
-		minx = minx > vertices[X3] ? vertices[X3] : minx;
-		minx = minx > vertices[X4] ? vertices[X4] : minx;
-
-		maxx = maxx < vertices[X2] ? vertices[X2] : maxx;
-		maxx = maxx < vertices[X3] ? vertices[X3] : maxx;
-		maxx = maxx < vertices[X4] ? vertices[X4] : maxx;
-
-		miny = miny > vertices[Y2] ? vertices[Y2] : miny;
-		miny = miny > vertices[Y3] ? vertices[Y3] : miny;
-		miny = miny > vertices[Y4] ? vertices[Y4] : miny;
-
-		maxy = maxy < vertices[Y2] ? vertices[Y2] : maxy;
-		maxy = maxy < vertices[Y3] ? vertices[Y3] : maxy;
-		maxy = maxy < vertices[Y4] ? vertices[Y4] : maxy;
-
-		bounds.x = minx;
-		bounds.y = miny;
-		bounds.width = maxx - minx;
-		bounds.height = maxy - miny;
-
-		return bounds;
-	}
-	
-	@Override
-	public float[] getBoundingFloatRect (float offset) {
-		final float[] vertices = getVertices();
-
-		float minx = vertices[X1];
-		float miny = vertices[Y1];
-		float maxx = vertices[X1];
-		float maxy = vertices[Y1];
-
-		minx = minx > vertices[X2] ? vertices[X2] : minx;
-		minx = minx > vertices[X3] ? vertices[X3] : minx;
-		minx = minx > vertices[X4] ? vertices[X4] : minx;
-
-		maxx = maxx < vertices[X2] ? vertices[X2] : maxx;
-		maxx = maxx < vertices[X3] ? vertices[X3] : maxx;
-		maxx = maxx < vertices[X4] ? vertices[X4] : maxx;
-
-		miny = miny > vertices[Y2] ? vertices[Y2] : miny;
-		miny = miny > vertices[Y3] ? vertices[Y3] : miny;
-		miny = miny > vertices[Y4] ? vertices[Y4] : miny;
-
-		maxy = maxy < vertices[Y2] ? vertices[Y2] : maxy;
-		maxy = maxy < vertices[Y3] ? vertices[Y3] : maxy;
-		maxy = maxy < vertices[Y4] ? vertices[Y4] : maxy;
-
-		final float[] rect = Sprite.this.rect;
-		// x
-		rect[0] = minx+offset;
-		// y
-		rect[1] = miny+offset;
-		// width
-		rect[2] = maxx - minx - offset;
-		// height
-		rect[3] = maxy - miny - offset;
-
-		return rect;
-	}
-	
-	public void draw (SpriteBatch spriteBatch) {
-		spriteBatch.draw(texture, getVertices(), 0, SPRITE_SIZE);
-	}
-
-	public void draw (SpriteBatch spriteBatch, float alphaModulation) {
-		Color color = getColor();
-		float oldAlpha = color.a;
-		color.a *= alphaModulation;
-		setColor(color);
-		draw(spriteBatch);
-		color.a = oldAlpha;
-		setColor(color);
-	}
-
-	public void update(float delta){
-		mUpdater.update(this, delta);
-	}
-	
-	public void postUpdater(Updater updater){
-		this.mUpdater= updater;
-	}
-	
-	public void noUpdater(){
-		this.mUpdater = Updater.instance;
-	}
-	
-	public float getX () {
-		return x;
-	}
-
-	public float getCenterX(){
-		final float[] vertices = getVertices();
-
-		float minx = vertices[X1];
-		float maxx = vertices[X1];
-
-		minx = minx > vertices[X2] ? vertices[X2] : minx;
-		minx = minx > vertices[X3] ? vertices[X3] : minx;
-		minx = minx > vertices[X4] ? vertices[X4] : minx;
-
-		maxx = maxx < vertices[X2] ? vertices[X2] : maxx;
-		maxx = maxx < vertices[X3] ? vertices[X3] : maxx;
-		maxx = maxx < vertices[X4] ? vertices[X4] : maxx;
-
-		return (minx + maxx)/2;
-	}
-	
-	public float getY () {
-		return y;
-	}
-
-	public float getCenterY(){
-		final float[] vertices = getVertices();
-
-		float miny = vertices[Y1];
-		float maxy = vertices[Y1];
-
-		miny = miny > vertices[Y2] ? vertices[Y2] : miny;
-		miny = miny > vertices[Y3] ? vertices[Y3] : miny;
-		miny = miny > vertices[Y4] ? vertices[Y4] : miny;
-
-		maxy = maxy < vertices[Y2] ? vertices[Y2] : maxy;
-		maxy = maxy < vertices[Y3] ? vertices[Y3] : maxy;
-		maxy = maxy < vertices[Y4] ? vertices[Y4] : maxy;
-		
-		return (miny + maxy)/2;
-	}
-	
-	public float getWidth () {
-		return width;
-	}
-
-	public float getHeight () {
-		return height;
-	}
-
-	public float getOriginX () {
-		return originX;
-	}
-
-	public float getOriginY () {
-		return originY;
-	}
-
-	public float getRotation () {
-		return rotation;
-	}
-
-	public float getScaleX () {
-		return scaleX;
-	}
-
-	public float getScaleY () {
-		return scaleY;
-	}
-
-	/** Returns the color of this sprite. Changing the returned color will have no affect, {@link #setColor(Color)} or
-	 * {@link #setColor(float, float, float, float)} must be used. */
-	public Color getColor () {
-		float floatBits = vertices[C1];
-		int intBits = NumberUtils.floatToIntColor(vertices[C1]);
-		Color color = this.color;
-		color.r = (intBits & 0xff) / 255f;
-		color.g = ((intBits >>> 8) & 0xff) / 255f;
-		color.b = ((intBits >>> 16) & 0xff) / 255f;
-		color.a = ((intBits >>> 24) & 0xff) / 255f;
-		return color;
-	}
-
-	public void setRegion (float u, float v, float u2, float v2) {
-		super.setRegion(u, v, u2, v2);
-
-		float[] vertices = Sprite.this.vertices;
-		vertices[U1] = u;
-		vertices[V1] = v2;
-
-		vertices[U2] = u;
-		vertices[V2] = v;
-
-		vertices[U3] = u2;
-		vertices[V3] = v;
-
-		vertices[U4] = u2;
-		vertices[V4] = v2;
-	}
-
-	public void setU (float u) {
-		super.setU(u);
-		vertices[U1] = u;
-		vertices[U2] = u;
-	}
-
-	public void setV (float v) {
-		super.setV(v);
-		vertices[V2] = v;
-		vertices[V3] = v;
-	}
-
-	public void setU2 (float u2) {
-		super.setU2(u2);
-		vertices[U3] = u2;
-		vertices[U4] = u2;
-	}
-
-	public void setV2 (float v2) {
-		super.setV2(v2);
-		vertices[V1] = v2;
-		vertices[V4] = v2;
-	}
-
-	public void flip (boolean x, boolean y) {
-		super.flip(x, y);
-		float[] vertices = Sprite.this.vertices;
-		if (x) {
-			float temp = vertices[U1];
-			vertices[U1] = vertices[U3];
-			vertices[U3] = temp;
-			temp = vertices[U2];
-			vertices[U2] = vertices[U4];
-			vertices[U4] = temp;
-		}
-		if (y) {
-			float temp = vertices[V1];
-			vertices[V1] = vertices[V3];
-			vertices[V3] = temp;
-			temp = vertices[V2];
-			vertices[V2] = vertices[V4];
-			vertices[V4] = temp;
-		}
-	}
-
-	public void scroll (float xAmount, float yAmount) {
-		final float[] vertices = Sprite.this.vertices;
-		if (xAmount != 0) {
-			float u = (vertices[U1] + xAmount) % 1;
-			float u2 = u + width / texture.getWidth();
-			this.u = u;
-			this.u2 = u2;
-			vertices[U1] = u;
-			vertices[U2] = u;
-			vertices[U3] = u2;
-			vertices[U4] = u2;
-		}
-		if (yAmount != 0) {
-			float v = (vertices[V2] + yAmount) % 1;
-			float v2 = v + height / texture.getHeight();
-			this.v = v;
-			this.v2 = v2;
-			vertices[V1] = v2;
-			vertices[V2] = v;
-			vertices[V3] = v;
-			vertices[V4] = v2;
-		}
-	}
-	
-	public boolean hit(float x,float y){
-		if(x >= this.x && x <= (this.x + width) &&
-		   y >= this.y && y <= (this.y + height)){
-			return true;
-		}
-		return false;
-	}
-
-	@Override
-	public void reset () {
-		setSize(0, 0);
-		setPosition(0, 0);
-		setOrigin(0, 0);
-		rotation= 0;
-		scaleX = 1;
-		scaleY = 1;
-		
-		dirty = false;
-		setColor(1,1,1,1);
-	}
-}
+/*******************************************************************************
+ * Copyright 2011 See AUTHORS file.
+ * 
+ * Licensed under the Apache License, Version 2.0 (the "License");
+ * you may not use this file except in compliance with the License.
+ * You may obtain a copy of the License at
+ * 
+ *   http://www.apache.org/licenses/LICENSE-2.0
+ * 
+ * Unless required by applicable law or agreed to in writing, software
+ * distributed under the License is distributed on an "AS IS" BASIS,
+ * WITHOUT WARRANTIES OR CONDITIONS OF ANY KIND, either express or implied.
+ * See the License for the specific language governing permissions and
+ * limitations under the License.
+ ******************************************************************************/
+
+package com.badlogic.gdx.graphics.g2d;
+
+import static com.badlogic.gdx.graphics.g2d.SpriteBatch.*;
+
+import com.badlogic.gdx.graphics.Color;
+import com.badlogic.gdx.graphics.Texture;
+import com.badlogic.gdx.math.Circle;
+import com.badlogic.gdx.math.MathUtils;
+import com.badlogic.gdx.math.Rectangle;
+import com.badlogic.gdx.utils.NumberUtils;
+import com.badlogic.gdx.utils.SpriteBackend;
+import com.badlogic.gdx.utils.Updater;
+
+/** Holds the geometry, color, and texture information for drawing 2D sprites using {@link SpriteBatch}. A Sprite has a position
+ * and a size given as width and height. The position is relative to the origin of the coordinate system specified via
+ * {@link SpriteBatch#begin()} and the respective matrices. A Sprite is always rectangular and its position (x, y) are located in
+ * the bottom left corner of that rectangle. A Sprite also has an origin around which rotations and scaling are performed (that
+ * is, the origin is not modified by rotation and scaling). The origin is given relative to the bottom left corner of the Sprite,
+ * its position.
+ * @author mzechner
+ * @author Nathan Sweet */
+public class Sprite extends TextureRegion implements SpriteBackend{
+	static final int VERTEX_SIZE = 2 + 1 + 2;
+	static final int SPRITE_SIZE = 4 * VERTEX_SIZE;
+
+	//	---------------------------------------------------------
+
+	final float[] vertices = new float[SPRITE_SIZE];
+	private final float[] rect = new float[4];
+	
+	private final Color color = new Color(1, 1, 1, 1);
+	private float x, y;
+	float width, height;
+	private float originX, originY;
+	private float rotation;
+	private float scaleX = 1, scaleY = 1;
+	private boolean dirty = true;
+	private Rectangle bounds = new Rectangle();
+	
+	//	---------------------------------------------------------
+
+	private Updater mUpdater = Updater.instance;
+	
+	/** Creates an uninitialized sprite. The sprite will need a texture region and bounds set before it can be drawn. */
+	public Sprite () {
+		setColor(1, 1, 1, 1);
+	}
+
+	/** Creates a sprite with width, height, and texture region equal to the size of the texture. */
+	public Sprite (Texture texture) {
+		this(texture, 0, 0, texture.getWidth(), texture.getHeight());
+	}
+
+	/** Creates a sprite with width, height, and texture region equal to the specified size. The texture region's upper left corner
+	 * will be 0,0. * @param srcWidth The width of the texture region. May be negative to flip the sprite when drawn.
+	 * @param srcHeight The height of the texture region. May be negative to flip the sprite when drawn. */
+	public Sprite (Texture texture, int srcWidth, int srcHeight) {
+		this(texture, 0, 0, srcWidth, srcHeight);
+	}
+
+	/** Creates a sprite with width, height, and texture region equal to the specified size. * @param srcWidth The width of the
+	 * texture region. May be negative to flip the sprite when drawn.
+	 * @param srcHeight The height of the texture region. May be negative to flip the sprite when drawn. */
+	public Sprite (Texture texture, int srcX, int srcY, int srcWidth, int srcHeight) {
+		if (texture == null) throw new IllegalArgumentException("texture cannot be null.");
+		this.texture = texture;
+		setRegion(srcX, srcY, srcWidth, srcHeight);
+		setColor(1, 1, 1, 1);
+		setSize(Math.abs(srcWidth), Math.abs(srcHeight));
+		setOrigin(width / 2, height / 2);
+	}
+
+	// Note the region is copied.
+	public Sprite (TextureRegion region) {
+		setRegion(region);
+		setColor(1, 1, 1, 1);
+		setSize(region.getRegionWidth(), region.getRegionHeight());
+		setOrigin(width / 2, height / 2);
+	}
+
+	/** Creates a sprite with width, height, and texture region equal to the specified size, relative to specified sprite's texture
+	 * region.
+	 * @param srcWidth The width of the texture region. May be negative to flip the sprite when drawn.
+	 * @param srcHeight The height of the texture region. May be negative to flip the sprite when drawn. */
+	public Sprite (TextureRegion region, int srcX, int srcY, int srcWidth, int srcHeight) {
+		setRegion(region, srcX, srcY, srcWidth, srcHeight);
+		setColor(1, 1, 1, 1);
+		setSize(Math.abs(srcWidth), Math.abs(srcHeight));
+		setOrigin(width / 2, height / 2);
+	}
+
+	/** Creates a sprite that is a copy in every way of the specified sprite. */
+	public Sprite (Sprite sprite) {
+		set(sprite);
+	}
+
+	public void set (Sprite sprite) {
+		if (sprite == null) throw new IllegalArgumentException("sprite cannot be null.");
+		System.arraycopy(sprite.vertices, 0, vertices, 0, SPRITE_SIZE);
+		texture = sprite.texture;
+		u = sprite.u;
+		v = sprite.v;
+		u2 = sprite.u2;
+		v2 = sprite.v2;
+		x = sprite.x;
+		y = sprite.y;
+		width = sprite.width;
+		height = sprite.height;
+		originX = sprite.originX;
+		originY = sprite.originY;
+		rotation = sprite.rotation;
+		scaleX = sprite.scaleX;
+		scaleY = sprite.scaleY;
+		color.set(sprite.color);
+		dirty = sprite.dirty;
+	}
+
+	/** Sets the position and size of the sprite when drawn, before scaling and rotation are applied. If origin, rotation, or scale
+	 * are changed, it is slightly more efficient to set the bounds after those operations. */
+	public void setBounds (float x, float y, float width, float height) {
+		this.x = x;
+		this.y = y;
+		this.width = width;
+		this.height = height;
+
+		if (dirty) return;
+
+		float x2 = x + width;
+		float y2 = y + height;
+		final float[] vertices = this.vertices;
+		vertices[X1] = x;
+		vertices[Y1] = y;
+
+		vertices[X2] = x;
+		vertices[Y2] = y2;
+
+		vertices[X3] = x2;
+		vertices[Y3] = y2;
+
+		vertices[X4] = x2;
+		vertices[Y4] = y;
+
+		if (rotation != 0 || scaleX != 1 || scaleY != 1) dirty = true;
+	}
+	
+	/** Sets the size of the sprite when drawn, before scaling and rotation are applied. If origin, rotation, or scale are changed,
+	 * it is slightly more efficient to set the size after those operations. If both position and size are to be changed, it is
+	 * better to use {@link #setBounds(float, float, float, float)}. */
+	public void setSize (float width, float height) {
+		this.width = width;
+		this.height = height;
+
+		if (dirty) return;
+
+		float x2 = x + width;
+		float y2 = y + height;
+		final float[] vertices = this.vertices;
+		vertices[X1] = x;
+		vertices[Y1] = y;
+
+		vertices[X2] = x;
+		vertices[Y2] = y2;
+
+		vertices[X3] = x2;
+		vertices[Y3] = y2;
+
+		vertices[X4] = x2;
+		vertices[Y4] = y;
+
+		if (rotation != 0 || scaleX != 1 || scaleY != 1) dirty = true;
+	}
+
+	/** Sets the position where the sprite will be drawn. If origin, rotation, or scale are changed, it is slightly more efficient
+	 * to set the position after those operations. If both position and size are to be changed, it is better to use
+	 * {@link #setBounds(float, float, float, float)}. */
+	public void setPosition (float x, float y) {
+		translate(x - this.x, y - this.y);
+	}
+
+	/** Sets the x position where the sprite will be drawn. If origin, rotation, or scale are changed, it is slightly more efficient
+	 * to set the position after those operations. If both position and size are to be changed, it is better to use
+	 * {@link #setBounds(float, float, float, float)}. */
+	public void setX (float x) {
+		translateX(x - this.x);
+	}
+
+	/** Sets the y position where the sprite will be drawn. If origin, rotation, or scale are changed, it is slightly more efficient
+	 * to set the position after those operations. If both position and size are to be changed, it is better to use
+	 * {@link #setBounds(float, float, float, float)}. */
+	public void setY (float y) {
+		translateY(y - this.y);
+	}
+
+	/** Sets the x position relative to the current position where the sprite will be drawn. If origin, rotation, or scale are
+	 * changed, it is slightly more efficient to translate after those operations. */
+	public void translateX (float xAmount) {
+		this.x += xAmount;
+
+		if (dirty) return;
+
+		final float[] vertices = this.vertices;
+		vertices[X1] += xAmount;
+		vertices[X2] += xAmount;
+		vertices[X3] += xAmount;
+		vertices[X4] += xAmount;
+	}
+
+	/** Sets the y position relative to the current position where the sprite will be drawn. If origin, rotation, or scale are
+	 * changed, it is slightly more efficient to translate after those operations. */
+	public void translateY (float yAmount) {
+		y += yAmount;
+
+		if (dirty) return;
+
+		final float[] vertices = this.vertices;
+		vertices[Y1] += yAmount;
+		vertices[Y2] += yAmount;
+		vertices[Y3] += yAmount;
+		vertices[Y4] += yAmount;
+	}
+
+	/** Sets the position relative to the current position where the sprite will be drawn. If origin, rotation, or scale are
+	 * changed, it is slightly more efficient to translate after those operations. */
+	public void translate (float xAmount, float yAmount) {
+		x += xAmount;
+		y += yAmount;
+
+		if (dirty) return;
+
+		final float[] vertices = this.vertices;
+		vertices[X1] += xAmount;
+		vertices[Y1] += yAmount;
+
+		vertices[X2] += xAmount;
+		vertices[Y2] += yAmount;
+
+		vertices[X3] += xAmount;
+		vertices[Y3] += yAmount;
+
+		vertices[X4] += xAmount;
+		vertices[Y4] += yAmount;
+	}
+
+	public void setColor (Color tint) {
+		float color = tint.toFloatBits();
+		final float[] vertices = this.vertices;
+		vertices[C1] = color;
+		vertices[C2] = color;
+		vertices[C3] = color;
+		vertices[C4] = color;
+	}
+
+	public void setColor(float color){
+		final float[] vertices = Sprite.this.vertices;
+		vertices[C1] = color;
+		vertices[C2] = color;
+		vertices[C3] = color;
+		vertices[C4] = color;
+	}
+	
+	public void setColor (float r, float g, float b, float a) {
+		int intBits = ((int)(255 * a) << 24) | ((int)(255 * b) << 16) | ((int)(255 * g) << 8) | ((int)(255 * r));
+		float color = NumberUtils.intToFloatColor(intBits);
+		final float[] vertices = this.vertices;
+		vertices[C1] = color;
+		vertices[C2] = color;
+		vertices[C3] = color;
+		vertices[C4] = color;
+	}
+
+	/** Sets the origin in relation to the sprite's position for scaling and rotation. */
+	public void setOrigin (float originX, float originY) {
+		this.originX = originX;
+		this.originY = originY;
+		dirty = true;
+	}
+
+	public void setRotation (float degrees) {
+		this.rotation = degrees;
+		dirty = true;
+	}
+
+	/** Sets the sprite's rotation relative to the current rotation. */
+	public void rotate (float degrees) {
+		rotation += degrees;
+		dirty = true;
+	}
+
+	/** Rotates this sprite 90 degrees in-place by rotating the texture coordinates. This rotation is unaffected by
+	 * {@link #setRotation(float)} and {@link #rotate(float)}. */
+	public void rotate90 (boolean clockwise) {
+		float[] vertices = this.vertices;
+
+		if (clockwise) {
+			float temp = vertices[V1];
+			vertices[V1] = vertices[V4];
+			vertices[V4] = vertices[V3];
+			vertices[V3] = vertices[V2];
+			vertices[V2] = temp;
+
+			temp = vertices[U1];
+			vertices[U1] = vertices[U4];
+			vertices[U4] = vertices[U3];
+			vertices[U3] = vertices[U2];
+			vertices[U2] = temp;
+		} else {
+			float temp = vertices[V1];
+			vertices[V1] = vertices[V2];
+			vertices[V2] = vertices[V3];
+			vertices[V3] = vertices[V4];
+			vertices[V4] = temp;
+
+			temp = vertices[U1];
+			vertices[U1] = vertices[U2];
+			vertices[U2] = vertices[U3];
+			vertices[U3] = vertices[U4];
+			vertices[U4] = temp;
+		}
+	}
+
+	public void setScale (float scaleXY) {
+		this.scaleX = scaleXY;
+		this.scaleY = scaleXY;
+		dirty = true;
+	}
+
+	public void setScale (float scaleX, float scaleY) {
+		this.scaleX = scaleX;
+		this.scaleY = scaleY;
+		dirty = true;
+	}
+
+	/** Sets the sprite's scale relative to the current scale. */
+	public void scale (float amount) {
+		this.scaleX += amount;
+		this.scaleY += amount;
+		dirty = true;
+	}
+
+	/** Returns the packed vertices, colors, and texture coordinates for this sprite. */
+	public float[] getVertices () {
+		if (dirty) {
+			dirty = false;
+
+			float[] vertices = this.vertices;
+			float localX = -originX;
+			float localY = -originY;
+			float localX2 = localX + width;
+			float localY2 = localY + height;
+			float worldOriginX = this.x - localX;
+			float worldOriginY = this.y - localY;
+			if (scaleX != 1 || scaleY != 1) {
+				localX *= scaleX;
+				localY *= scaleY;
+				localX2 *= scaleX;
+				localY2 *= scaleY;
+			}
+			if (rotation != 0) {
+				final float cos = MathUtils.cosDeg(rotation);
+				final float sin = MathUtils.sinDeg(rotation);
+				final float localXCos = localX * cos;
+				final float localXSin = localX * sin;
+				final float localYCos = localY * cos;
+				final float localYSin = localY * sin;
+				final float localX2Cos = localX2 * cos;
+				final float localX2Sin = localX2 * sin;
+				final float localY2Cos = localY2 * cos;
+				final float localY2Sin = localY2 * sin;
+
+				final float x1 = localXCos - localYSin + worldOriginX;
+				final float y1 = localYCos + localXSin + worldOriginY;
+				vertices[X1] = x1;
+				vertices[Y1] = y1;
+
+				final float x2 = localXCos - localY2Sin + worldOriginX;
+				final float y2 = localY2Cos + localXSin + worldOriginY;
+				vertices[X2] = x2;
+				vertices[Y2] = y2;
+
+				final float x3 = localX2Cos - localY2Sin + worldOriginX;
+				final float y3 = localY2Cos + localX2Sin + worldOriginY;
+				vertices[X3] = x3;
+				vertices[Y3] = y3;
+
+				vertices[X4] = x1 + (x3 - x2);
+				vertices[Y4] = y3 - (y2 - y1);
+			} else {
+				final float x1 = localX + worldOriginX;
+				final float y1 = localY + worldOriginY;
+				final float x2 = localX2 + worldOriginX;
+				final float y2 = localY2 + worldOriginY;
+
+				vertices[X1] = x1;
+				vertices[Y1] = y1;
+
+				vertices[X2] = x1;
+				vertices[Y2] = y2;
+
+				vertices[X3] = x2;
+				vertices[Y3] = y2;
+
+				vertices[X4] = x2;
+				vertices[Y4] = y1;
+			}
+		}
+		return vertices;
+	}
+
+	public Circle getBoundingCircle(){
+		return null;
+	}
+	
+	/** Returns the bounding axis aligned {@link Rectangle} that bounds this sprite. The rectangles x and y coordinates describe its
+	 * bottom left corner. If you change the position or size of the sprite, you have to fetch the triangle again for it to be recomputed.
+	 * 
+	 * @return the bounding Rectangle */
+	public Rectangle getBoundingRectangle () {
+		final float[] vertices = getVertices();
+
+		float minx = vertices[X1];
+		float miny = vertices[Y1];
+		float maxx = vertices[X1];
+		float maxy = vertices[Y1];
+
+		minx = minx > vertices[X2] ? vertices[X2] : minx;
+		minx = minx > vertices[X3] ? vertices[X3] : minx;
+		minx = minx > vertices[X4] ? vertices[X4] : minx;
+
+		maxx = maxx < vertices[X2] ? vertices[X2] : maxx;
+		maxx = maxx < vertices[X3] ? vertices[X3] : maxx;
+		maxx = maxx < vertices[X4] ? vertices[X4] : maxx;
+
+		miny = miny > vertices[Y2] ? vertices[Y2] : miny;
+		miny = miny > vertices[Y3] ? vertices[Y3] : miny;
+		miny = miny > vertices[Y4] ? vertices[Y4] : miny;
+
+		maxy = maxy < vertices[Y2] ? vertices[Y2] : maxy;
+		maxy = maxy < vertices[Y3] ? vertices[Y3] : maxy;
+		maxy = maxy < vertices[Y4] ? vertices[Y4] : maxy;
+
+		bounds.x = minx;
+		bounds.y = miny;
+		bounds.width = maxx - minx;
+		bounds.height = maxy - miny;
+
+		return bounds;
+	}
+	
+	@Override
+	public float[] getBoundingFloatRect (float offset) {
+		final float[] vertices = getVertices();
+
+		float minx = vertices[X1];
+		float miny = vertices[Y1];
+		float maxx = vertices[X1];
+		float maxy = vertices[Y1];
+
+		minx = minx > vertices[X2] ? vertices[X2] : minx;
+		minx = minx > vertices[X3] ? vertices[X3] : minx;
+		minx = minx > vertices[X4] ? vertices[X4] : minx;
+
+		maxx = maxx < vertices[X2] ? vertices[X2] : maxx;
+		maxx = maxx < vertices[X3] ? vertices[X3] : maxx;
+		maxx = maxx < vertices[X4] ? vertices[X4] : maxx;
+
+		miny = miny > vertices[Y2] ? vertices[Y2] : miny;
+		miny = miny > vertices[Y3] ? vertices[Y3] : miny;
+		miny = miny > vertices[Y4] ? vertices[Y4] : miny;
+
+		maxy = maxy < vertices[Y2] ? vertices[Y2] : maxy;
+		maxy = maxy < vertices[Y3] ? vertices[Y3] : maxy;
+		maxy = maxy < vertices[Y4] ? vertices[Y4] : maxy;
+
+		final float[] rect = Sprite.this.rect;
+		// x
+		rect[0] = minx+offset;
+		// y
+		rect[1] = miny+offset;
+		// width
+		rect[2] = maxx - minx - offset;
+		// height
+		rect[3] = maxy - miny - offset;
+
+		return rect;
+	}
+	
+	public void draw (SpriteBatch spriteBatch) {
+		spriteBatch.draw(texture, getVertices(), 0, SPRITE_SIZE);
+	}
+
+	public void draw (SpriteBatch spriteBatch, float alphaModulation) {
+		Color color = getColor();
+		float oldAlpha = color.a;
+		color.a *= alphaModulation;
+		setColor(color);
+		draw(spriteBatch);
+		color.a = oldAlpha;
+		setColor(color);
+	}
+
+	public void update(float delta){
+		mUpdater.update(this, delta);
+	}
+	
+	public void postUpdater(Updater updater){
+		this.mUpdater= updater;
+	}
+	
+	public void noUpdater(){
+		this.mUpdater = Updater.instance;
+	}
+	
+	public float getX () {
+		return x;
+	}
+
+	public float getCenterX(){
+		final float[] vertices = getVertices();
+
+		float minx = vertices[X1];
+		float maxx = vertices[X1];
+
+		minx = minx > vertices[X2] ? vertices[X2] : minx;
+		minx = minx > vertices[X3] ? vertices[X3] : minx;
+		minx = minx > vertices[X4] ? vertices[X4] : minx;
+
+		maxx = maxx < vertices[X2] ? vertices[X2] : maxx;
+		maxx = maxx < vertices[X3] ? vertices[X3] : maxx;
+		maxx = maxx < vertices[X4] ? vertices[X4] : maxx;
+
+		return (minx + maxx)/2;
+	}
+	
+	public float getY () {
+		return y;
+	}
+
+	public float getCenterY(){
+		final float[] vertices = getVertices();
+
+		float miny = vertices[Y1];
+		float maxy = vertices[Y1];
+
+		miny = miny > vertices[Y2] ? vertices[Y2] : miny;
+		miny = miny > vertices[Y3] ? vertices[Y3] : miny;
+		miny = miny > vertices[Y4] ? vertices[Y4] : miny;
+
+		maxy = maxy < vertices[Y2] ? vertices[Y2] : maxy;
+		maxy = maxy < vertices[Y3] ? vertices[Y3] : maxy;
+		maxy = maxy < vertices[Y4] ? vertices[Y4] : maxy;
+		
+		return (miny + maxy)/2;
+	}
+	
+	public float getWidth () {
+		return width;
+	}
+
+	public float getHeight () {
+		return height;
+	}
+
+	public float getOriginX () {
+		return originX;
+	}
+
+	public float getOriginY () {
+		return originY;
+	}
+
+	public float getRotation () {
+		return rotation;
+	}
+
+	public float getScaleX () {
+		return scaleX;
+	}
+
+	public float getScaleY () {
+		return scaleY;
+	}
+
+	/** Returns the color of this sprite. Changing the returned color will have no affect, {@link #setColor(Color)} or
+	 * {@link #setColor(float, float, float, float)} must be used. */
+	public Color getColor () {
+		float floatBits = vertices[C1];
+		int intBits = NumberUtils.floatToIntColor(vertices[C1]);
+		Color color = this.color;
+		color.r = (intBits & 0xff) / 255f;
+		color.g = ((intBits >>> 8) & 0xff) / 255f;
+		color.b = ((intBits >>> 16) & 0xff) / 255f;
+		color.a = ((intBits >>> 24) & 0xff) / 255f;
+		return color;
+	}
+
+	public void setRegion (float u, float v, float u2, float v2) {
+		super.setRegion(u, v, u2, v2);
+
+		float[] vertices = Sprite.this.vertices;
+		vertices[U1] = u;
+		vertices[V1] = v2;
+
+		vertices[U2] = u;
+		vertices[V2] = v;
+
+		vertices[U3] = u2;
+		vertices[V3] = v;
+
+		vertices[U4] = u2;
+		vertices[V4] = v2;
+	}
+
+	public void setU (float u) {
+		super.setU(u);
+		vertices[U1] = u;
+		vertices[U2] = u;
+	}
+
+	public void setV (float v) {
+		super.setV(v);
+		vertices[V2] = v;
+		vertices[V3] = v;
+	}
+
+	public void setU2 (float u2) {
+		super.setU2(u2);
+		vertices[U3] = u2;
+		vertices[U4] = u2;
+	}
+
+	public void setV2 (float v2) {
+		super.setV2(v2);
+		vertices[V1] = v2;
+		vertices[V4] = v2;
+	}
+
+	public void flip (boolean x, boolean y) {
+		super.flip(x, y);
+		float[] vertices = Sprite.this.vertices;
+		if (x) {
+			float temp = vertices[U1];
+			vertices[U1] = vertices[U3];
+			vertices[U3] = temp;
+			temp = vertices[U2];
+			vertices[U2] = vertices[U4];
+			vertices[U4] = temp;
+		}
+		if (y) {
+			float temp = vertices[V1];
+			vertices[V1] = vertices[V3];
+			vertices[V3] = temp;
+			temp = vertices[V2];
+			vertices[V2] = vertices[V4];
+			vertices[V4] = temp;
+		}
+	}
+
+	public void scroll (float xAmount, float yAmount) {
+		final float[] vertices = Sprite.this.vertices;
+		if (xAmount != 0) {
+			float u = (vertices[U1] + xAmount) % 1;
+			float u2 = u + width / texture.getWidth();
+			this.u = u;
+			this.u2 = u2;
+			vertices[U1] = u;
+			vertices[U2] = u;
+			vertices[U3] = u2;
+			vertices[U4] = u2;
+		}
+		if (yAmount != 0) {
+			float v = (vertices[V2] + yAmount) % 1;
+			float v2 = v + height / texture.getHeight();
+			this.v = v;
+			this.v2 = v2;
+			vertices[V1] = v2;
+			vertices[V2] = v;
+			vertices[V3] = v;
+			vertices[V4] = v2;
+		}
+	}
+	
+	public boolean hit(float x,float y){
+		if(x >= this.x && x <= (this.x + width) &&
+		   y >= this.y && y <= (this.y + height)){
+			return true;
+		}
+		return false;
+	}
+
+	@Override
+	public void reset () {
+		setSize(0, 0);
+		setPosition(0, 0);
+		setOrigin(0, 0);
+		rotation= 0;
+		scaleX = 1;
+		scaleY = 1;
+		
+		dirty = false;
+		setColor(1,1,1,1);
+	}
+}