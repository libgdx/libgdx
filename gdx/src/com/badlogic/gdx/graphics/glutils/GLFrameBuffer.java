--- conflicted
+++ resolved
@@ -402,8 +402,7 @@
 	}
 
 	static final IntBuffer singleInt = BufferUtils.newIntBuffer(1);
-<<<<<<< HEAD
-	
+
 	/**
 	 * Transfer pixels from this frame buffer to the destination frame buffer.
 	 * Usually used when using multisample, it resolves samples from this multisample FBO
@@ -412,9 +411,6 @@
 	 * colors buffers attachment to be copied.
 	 * @param destination the destination of the copy.
 	 */
-=======
-
->>>>>>> b94217dd
 	public void transfer (GLFrameBuffer<T> destination) {
 
 		int copyBits = 0;
@@ -431,8 +427,7 @@
 
 		transfer(destination, copyBits);
 	}
-<<<<<<< HEAD
-	
+
 	/**
 	 * Transfer pixels from this frame buffer to the destination frame buffer.
 	 * Usually used when using multisample, it resolves samples from this multisample FBO
@@ -443,10 +438,6 @@
 	 * 	will be copied to each corresponding color texture buffers in the destination framebuffer.
 	 */
 	public void transfer(GLFrameBuffer<T> destination, int copyBits){
-=======
-
-	public void transfer (GLFrameBuffer<T> destination, int copyBits) {
->>>>>>> b94217dd
 		Gdx.gl.glBindFramebuffer(GL30.GL_READ_FRAMEBUFFER, framebufferHandle);
 		Gdx.gl.glBindFramebuffer(GL30.GL_DRAW_FRAMEBUFFER, destination.framebufferHandle);
 
@@ -469,13 +460,8 @@
 			}
 			attachmentIndex++;
 		}
-<<<<<<< HEAD
 		// case of depth and/or stencil only
-		if(copyBits != GL20.GL_COLOR_BUFFER_BIT){
-=======
-		// case of depth or stencil only
-		if (attachmentIndex == 0 && copyBits != 0) {
->>>>>>> b94217dd
+		if (copyBits != GL20.GL_COLOR_BUFFER_BIT) {
 			Gdx.gl30.glBlitFramebuffer(0, 0, getWidth(), getHeight(), 0, 0, destination.getWidth(), destination.getHeight(),
 				copyBits, GL20.GL_NEAREST);
 		}
