--- conflicted
+++ resolved
@@ -454,7 +454,6 @@
 				}
 			}
 
-<<<<<<< HEAD
 			int colorBufferIndex = 0;
 			drawBuffersForTransfer.clear();
 			for (FrameBufferTextureAttachmentSpec attachment : destination.bufferBuilder.textureAttachmentSpecs) {
@@ -475,27 +474,6 @@
 						} else {
 							drawBuffersForTransfer.put(GL30.GL_NONE);
 						}
-=======
-		int colorBufferIndex = 0;
-		drawBuffersForTransfer.clear();
-		for (FrameBufferTextureAttachmentSpec attachment : destination.bufferBuilder.textureAttachmentSpecs) {
-			if (attachment.isColorTexture()) {
-				Gdx.gl30.glReadBuffer(GL30.GL_COLOR_ATTACHMENT0 + colorBufferIndex);
-
-				// Webgl doesn't like it when you put a single out of order buffer in for glDrawBuffers
-				// Must be sequential.
-
-				// drawBuffers[COLOR0] is ok
-				// drawBuffers[COLOR1, COLOR2] is ok
-				// drawBuffers[COLOR1] is not ok
-				// drawBuffers[COLOR1, COLOR3] is not ok
-				// drawBuffers[NONE, NONE, COLOR3] is ok
-				for (int i = 0; i < totalColorAttachments; i++) {
-					if (colorBufferIndex == i) {
-						drawBuffersForTransfer.put(GL30.GL_COLOR_ATTACHMENT0 + i);
-					} else {
-						drawBuffersForTransfer.put(GL30.GL_NONE);
->>>>>>> 31506f50
 					}
 					drawBuffersForTransfer.flip();
 
