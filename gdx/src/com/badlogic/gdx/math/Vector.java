/*******************************************************************************
 * Copyright 2011 See AUTHORS file.
 *
 * Licensed under the Apache License, Version 2.0 (the "License");
 * you may not use this file except in compliance with the License.
 * You may obtain a copy of the License at
 *
 *   http://www.apache.org/licenses/LICENSE-2.0
 *
 * Unless required by applicable law or agreed to in writing, software
 * distributed under the License is distributed on an "AS IS" BASIS,
 * WITHOUT WARRANTIES OR CONDITIONS OF ANY KIND, either express or implied.
 * See the License for the specific language governing permissions and
 * limitations under the License.
 ******************************************************************************/

package com.badlogic.gdx.math;

/** Encapsulates a general vector. Allows chaining operations by returning a reference to itself in all modification methods. See
 * {@link Vector2} and {@link Vector3} for specific implementations.
 * @author Xoppa */
public interface Vector<T extends Vector<T>> {
	/** @return a copy of this vector */
	T cpy ();

	/** @return The Euclidean length */
	float len ();

	/** This method is faster than {@link Vector#len()} because it avoids calculating a square root. It is useful for comparisons,
	 * but not for getting exact lengths, as the return value is the square of the actual length.
	 * @return The squared Euclidean length */
	float len2 ();

	/** Limits the length of this vector, based on the desired maximum length.
	 * @param limit desired maximum length for this vector
	 * @return this vector for chaining */
	T limit (float limit);

	/** Limits the length of this vector, based on the desired maximum length squared.
	 * <p />
	 * This method is slightly faster than limit().
	 * @param limit2 squared desired maximum length for this vector
	 * @return this vector for chaining
	 * @see #len2() */
	T limit2 (float limit2);

	/** Sets the length of this vector. Does nothing if this vector is zero.
	 * @param len desired length for this vector
	 * @return this vector for chaining */
	T setLength (float len);

	/** Sets the length of this vector, based on the square of the desired length. Does nothing if this vector is zero.
	 * <p />
	 * This method is slightly faster than setLength().
	 * @param len2 desired square of the length for this vector
	 * @return this vector for chaining
	 * @see #len2() */
	T setLength2 (float len2);

	/** Clamps this vector's length to given min and max values
	 * @param min Min length
	 * @param max Max length
	 * @return This vector for chaining */
	T clamp (float min, float max);

<<<<<<< HEAD
	/**
	 * Clamps the vector's components with the given boundaries.
	 *
	 * @param min The minimum value to clamp the vector's components
	 * @param max The maximum value to clamp the vector's components
	 * @return this vector for chaining
	 */
=======
	/** Clamps the vector's components with the given boundaries.
	 *
	 * @param min The minimum value to clamp the vector's components
	 * @param max The maximum value to clamp the vector's components
	 * @return this vector for chaining */
>>>>>>> df6bade9
	T clampComponents (float min, float max);

	/** Sets this vector from the given vector
	 * @param v The vector
	 * @return This vector for chaining */
	T set (T v);

	/** Subtracts the given vector from this vector.
	 * @param v The vector
	 * @return This vector for chaining */
	T sub (T v);

	/** Normalizes this vector. Does nothing if it is zero.
	 * @return This vector for chaining */
	T nor ();

	/** Adds the given vector to this vector
	 * @param v The vector
	 * @return This vector for chaining */
	T add (T v);

	/** @param v The other vector
	 * @return The dot product between this and the other vector */
	float dot (T v);

	/** Scales this vector by a scalar
	 * @param scalar The scalar
	 * @return This vector for chaining */
	T scl (float scalar);

	/** Scales this vector by another vector
	 * @return This vector for chaining */
	T scl (T v);

	/** @param v The other vector
	 * @return the distance between this and the other vector */
	float dst (T v);

	/** This method is faster than {@link Vector#dst(Vector)} because it avoids calculating a square root. It is useful for
	 * comparisons, but not for getting accurate distances, as the return value is the square of the actual distance.
	 * @param v The other vector
	 * @return the squared distance between this and the other vector */
	float dst2 (T v);

	/** Linearly interpolates between this vector and the target vector by alpha which is in the range [0,1]. The result is stored
	 * in this vector.
	 * @param target The target vector
	 * @param alpha The interpolation coefficient
	 * @return This vector for chaining. */
	T lerp (T target, float alpha);

	/** Interpolates between this vector and the given target vector by alpha (within range [0,1]) using the given Interpolation
	 * method. the result is stored in this vector.
	 * @param target The target vector
	 * @param alpha The interpolation coefficient
	 * @param interpolator An Interpolation object describing the used interpolation method
	 * @return This vector for chaining. */
	T interpolate (T target, float alpha, Interpolation interpolator);

	/** Sets this vector to the unit vector with a random direction
	 * @return This vector for chaining */
	T setToRandomDirection ();

	/** @return Whether this vector is a unit length vector */
	boolean isUnit ();

	/** @return Whether this vector is a unit length vector within the given margin. */
	boolean isUnit (final float margin);

	/** @return Whether this vector is a zero vector */
	boolean isZero ();

	/** @return Whether the length of this vector is smaller than the given margin */
	boolean isZero (final float margin);

	/** @return true if this vector is in line with the other vector (either in the same or the opposite direction) */
	boolean isOnLine (T other, float epsilon);

	/** @return true if this vector is in line with the other vector (either in the same or the opposite direction) */
	boolean isOnLine (T other);

	/** @return true if this vector is collinear with the other vector ({@link #isOnLine(Vector, float)} &&
	 *         {@link #hasSameDirection(Vector)}). */
	boolean isCollinear (T other, float epsilon);

	/** @return true if this vector is collinear with the other vector ({@link #isOnLine(Vector)} &&
	 *         {@link #hasSameDirection(Vector)}). */
	boolean isCollinear (T other);

	/** @return true if this vector is opposite collinear with the other vector ({@link #isOnLine(Vector, float)} &&
	 *         {@link #hasOppositeDirection(Vector)}). */
	boolean isCollinearOpposite (T other, float epsilon);

	/** @return true if this vector is opposite collinear with the other vector ({@link #isOnLine(Vector)} &&
	 *         {@link #hasOppositeDirection(Vector)}). */
	boolean isCollinearOpposite (T other);

	/** @return Whether this vector is perpendicular with the other vector. True if the dot product is 0. */
	boolean isPerpendicular (T other);

	/** @return Whether this vector is perpendicular with the other vector. True if the dot product is 0.
	 * @param epsilon a positive small number close to zero */
	boolean isPerpendicular (T other, float epsilon);

	/** @return Whether this vector has similar direction compared to the other vector. True if the normalized dot product is >
	 *         0. */
	boolean hasSameDirection (T other);

	/** @return Whether this vector has opposite direction compared to the other vector. True if the normalized dot product is <
	 *         0. */
	boolean hasOppositeDirection (T other);

	/** Compares this vector with the other vector, using the supplied epsilon for fuzzy equality testing.
	 * @param other
	 * @param epsilon
	 * @return whether the vectors have fuzzy equality. */
	boolean epsilonEquals (T other, float epsilon);

	/** First scale a supplied vector, then add it to this vector.
	 * @param v addition vector
	 * @param scalar for scaling the addition vector */
	T mulAdd (T v, float scalar);

	/** First scale a supplied vector, then add it to this vector.
	 * @param v addition vector
	 * @param mulVec vector by whose values the addition vector will be scaled */
	T mulAdd (T v, T mulVec);

	/** Sets the components of this vector to 0
	 * @return This vector for chaining */
	T setZero ();
}<|MERGE_RESOLUTION|>--- conflicted
+++ resolved
@@ -63,21 +63,11 @@
 	 * @return This vector for chaining */
 	T clamp (float min, float max);
 
-<<<<<<< HEAD
-	/**
-	 * Clamps the vector's components with the given boundaries.
-	 *
-	 * @param min The minimum value to clamp the vector's components
-	 * @param max The maximum value to clamp the vector's components
-	 * @return this vector for chaining
-	 */
-=======
 	/** Clamps the vector's components with the given boundaries.
 	 *
 	 * @param min The minimum value to clamp the vector's components
 	 * @param max The maximum value to clamp the vector's components
 	 * @return this vector for chaining */
->>>>>>> df6bade9
 	T clampComponents (float min, float max);
 
 	/** Sets this vector from the given vector
