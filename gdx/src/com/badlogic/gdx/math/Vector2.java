/*******************************************************************************
 * Copyright 2011 See AUTHORS file.
 *
 * Licensed under the Apache License, Version 2.0 (the "License");
 * you may not use this file except in compliance with the License.
 * You may obtain a copy of the License at
 *
 *   http://www.apache.org/licenses/LICENSE-2.0
 *
 * Unless required by applicable law or agreed to in writing, software
 * distributed under the License is distributed on an "AS IS" BASIS,
 * WITHOUT WARRANTIES OR CONDITIONS OF ANY KIND, either express or implied.
 * See the License for the specific language governing permissions and
 * limitations under the License.
 ******************************************************************************/

package com.badlogic.gdx.math;

import java.io.Serializable;

import com.badlogic.gdx.utils.GdxRuntimeException;
import com.badlogic.gdx.utils.NumberUtils;

/** Encapsulates a 2D vector. Allows chaining methods by returning a reference to itself
 * @author badlogicgames@gmail.com */
public class Vector2 implements Serializable, Vector<Vector2> {
	private static final long serialVersionUID = 913902788239530931L;

	public final static Vector2 X = new Vector2(1, 0);
	public final static Vector2 Y = new Vector2(0, 1);
	public final static Vector2 Zero = new Vector2(0, 0);

	/** the x-component of this vector **/
	public float x;
	/** the y-component of this vector **/
	public float y;

	/** Constructs a new vector at (0,0) */
	public Vector2 () {
	}

	/** Constructs a vector with the given components
	 * @param x The x-component
	 * @param y The y-component */
	public Vector2 (float x, float y) {
		this.x = x;
		this.y = y;
	}

	/** Constructs a vector from the given vector
	 * @param v The vector */
	public Vector2 (Vector2 v) {
		set(v);
	}

	@Override
	public Vector2 cpy () {
		return new Vector2(this);
	}

	public static float len (float x, float y) {
		return (float)Math.sqrt(x * x + y * y);
	}

	@Override
	public float len () {
		return (float)Math.sqrt(x * x + y * y);
	}

	public static float len2 (float x, float y) {
		return x * x + y * y;
	}

	@Override
	public float len2 () {
		return x * x + y * y;
	}

	@Override
	public Vector2 set (Vector2 v) {
		x = v.x;
		y = v.y;
		return this;
	}

	/** Sets the components of this vector
	 * @param x The x-component
	 * @param y The y-component
	 * @return This vector for chaining */
	public Vector2 set (float x, float y) {
		this.x = x;
		this.y = y;
		return this;
	}

	@Override
	public Vector2 sub (Vector2 v) {
		x -= v.x;
		y -= v.y;
		return this;
	}

	/** Subtracts the other vector from this vector.
	 * @param x The x-component of the other vector
	 * @param y The y-component of the other vector
	 * @return This vector for chaining */
	public Vector2 sub (float x, float y) {
		this.x -= x;
		this.y -= y;
		return this;
	}

	@Override
	public Vector2 nor () {
		float len = len();
		if (len != 0) {
			x /= len;
			y /= len;
		}
		return this;
	}

	@Override
	public Vector2 add (Vector2 v) {
		x += v.x;
		y += v.y;
		return this;
	}

	/** Adds the given components to this vector
	 * @param x The x-component
	 * @param y The y-component
	 * @return This vector for chaining */
	public Vector2 add (float x, float y) {
		this.x += x;
		this.y += y;
		return this;
	}

	public static float dot (float x1, float y1, float x2, float y2) {
		return x1 * x2 + y1 * y2;
	}

	@Override
	public float dot (Vector2 v) {
		return x * v.x + y * v.y;
	}

	public float dot (float ox, float oy) {
		return x * ox + y * oy;
	}

	@Override
	public Vector2 scl (float scalar) {
		x *= scalar;
		y *= scalar;
		return this;
	}

	/** Multiplies this vector by a scalar
	 * @return This vector for chaining */
	public Vector2 scl (float x, float y) {
		this.x *= x;
		this.y *= y;
		return this;
	}

	@Override
	public Vector2 scl (Vector2 v) {
		this.x *= v.x;
		this.y *= v.y;
		return this;
	}

	@Override
	public Vector2 mulAdd (Vector2 vec, float scalar) {
		this.x += vec.x * scalar;
		this.y += vec.y * scalar;
		return this;
	}

	@Override
	public Vector2 mulAdd (Vector2 vec, Vector2 mulVec) {
		this.x += vec.x * mulVec.x;
		this.y += vec.y * mulVec.y;
		return this;
	}

	/** Returns true if this vector and the vector parameter have identical components.
	 * @param vector The other vector
	 * @return Whether this and the other vector are equal with exact precision */
	public boolean idt (final Vector2 vector) {
		return x == vector.x && y == vector.y;
	}

	public static float dst (float x1, float y1, float x2, float y2) {
		final float x_d = x2 - x1;
		final float y_d = y2 - y1;
		return (float)Math.sqrt(x_d * x_d + y_d * y_d);
	}

	@Override
	public float dst (Vector2 v) {
		final float x_d = v.x - x;
		final float y_d = v.y - y;
		return (float)Math.sqrt(x_d * x_d + y_d * y_d);
	}

	/** @param x The x-component of the other vector
	 * @param y The y-component of the other vector
	 * @return the distance between this and the other vector */
	public float dst (float x, float y) {
		final float x_d = x - this.x;
		final float y_d = y - this.y;
		return (float)Math.sqrt(x_d * x_d + y_d * y_d);
	}

	public static float dst2 (float x1, float y1, float x2, float y2) {
		final float x_d = x2 - x1;
		final float y_d = y2 - y1;
		return x_d * x_d + y_d * y_d;
	}

	@Override
	public float dst2 (Vector2 v) {
		final float x_d = v.x - x;
		final float y_d = v.y - y;
		return x_d * x_d + y_d * y_d;
	}

	/** @param x The x-component of the other vector
	 * @param y The y-component of the other vector
	 * @return the squared distance between this and the other vector */
	public float dst2 (float x, float y) {
		final float x_d = x - this.x;
		final float y_d = y - this.y;
		return x_d * x_d + y_d * y_d;
	}

	@Override
	public Vector2 limit (float limit) {
		return limit2(limit * limit);
	}

	@Override
	public Vector2 limit2 (float limit2) {
		float len2 = len2();
		if (len2 > limit2) {
			return scl((float)Math.sqrt(limit2 / len2));
		}
		return this;
	}

	@Override
	public Vector2 clamp (float min, float max) {
		final float len2 = len2();
		if (len2 == 0f) return this;
		float max2 = max * max;
		if (len2 > max2) return scl((float)Math.sqrt(max2 / len2));
		float min2 = min * min;
		if (len2 < min2) return scl((float)Math.sqrt(min2 / len2));
		return this;
	}

	@Override
<<<<<<< HEAD
	public Vector2 clampComponents(float min, float max) {
=======
	public Vector2 clampComponents (float min, float max) {
>>>>>>> df6bade9
		return clampComponents(min, max, min, max);
	}

	@Override
	public Vector2 setLength (float len) {
		return setLength2(len * len);
	}

	@Override
	public Vector2 setLength2 (float len2) {
		float oldLen2 = len2();
		return (oldLen2 == 0 || oldLen2 == len2) ? this : scl((float)Math.sqrt(len2 / oldLen2));
	}

	/** Converts this {@code Vector2} to a string in the format {@code (x,y)}.
	 * @return a string representation of this object. */
	@Override
	public String toString () {
		return "(" + x + "," + y + ")";
	}

	/** Sets this {@code Vector2} to the value represented by the specified string according to the format of {@link #toString()}.
	 * @param v the string.
	 * @return this vector for chaining */
	public Vector2 fromString (String v) {
		int s = v.indexOf(',', 1);
		if (s != -1 && v.charAt(0) == '(' && v.charAt(v.length() - 1) == ')') {
			try {
				float x = Float.parseFloat(v.substring(1, s));
				float y = Float.parseFloat(v.substring(s + 1, v.length() - 1));
				return this.set(x, y);
			} catch (NumberFormatException ex) {
				// Throw a GdxRuntimeException
			}
		}
		throw new GdxRuntimeException("Malformed Vector2: " + v);
	}

	/** Left-multiplies this vector by the given matrix
	 * @param mat the matrix
	 * @return this vector */
	public Vector2 mul (Matrix3 mat) {
		float x = this.x * mat.val[0] + this.y * mat.val[3] + mat.val[6];
		float y = this.x * mat.val[1] + this.y * mat.val[4] + mat.val[7];
		this.x = x;
		this.y = y;
		return this;
	}

	/** Calculates the 2D cross product between this and the given vector.
	 * @param v the other vector
	 * @return the cross product */
	public float crs (Vector2 v) {
		return this.x * v.y - this.y * v.x;
	}

	/** Calculates the 2D cross product between this and the given vector.
	 * @param x the x-coordinate of the other vector
	 * @param y the y-coordinate of the other vector
	 * @return the cross product */
	public float crs (float x, float y) {
		return this.x * y - this.y * x;
	}

	/** @return the angle in degrees of this vector (point) relative to the x-axis. Angles are towards the positive y-axis
	 *         (typically counter-clockwise) and between 0 and 360.
	 * @deprecated use {@link #angleDeg()} instead. */
	@Deprecated
	public float angle () {
		float angle = (float)Math.atan2(y, x) * MathUtils.radiansToDegrees;
		if (angle < 0) angle += 360;
		return angle;
	}

	/** @return the angle in degrees of this vector (point) relative to the given vector. Angles are towards the negative y-axis
	 *         (typically clockwise) between -180 and +180
	 * @deprecated use {@link #angleDeg(Vector2)} instead. Beware of the changes in returned angle to counter-clockwise and the
	 *             range. */
	@Deprecated
	public float angle (Vector2 reference) {
		return (float)Math.atan2(crs(reference), dot(reference)) * MathUtils.radiansToDegrees;
	}

	/** @return the angle in degrees of this vector (point) relative to the x-axis. Angles are towards the positive y-axis
	 *         (typically counter-clockwise) and in the [0, 360) range. */
	public float angleDeg () {
		float angle = (float)Math.atan2(y, x) * MathUtils.radiansToDegrees;
		if (angle < 0) angle += 360;
		return angle;
	}

	/** @return the angle in degrees of this vector (point) relative to the given vector. Angles are towards the positive y-axis
	 *         (typically counter-clockwise.) in the [0, 360) range */
	public float angleDeg (Vector2 reference) {
		float angle = (float)Math.atan2(reference.crs(this), reference.dot(this)) * MathUtils.radiansToDegrees;
		if (angle < 0) angle += 360;
		return angle;
	}

	/** @return the angle in degrees of this vector (point) relative to the x-axis. Angles are towards the positive y-axis
	 *         (typically counter-clockwise) and in the [0, 360) range. */
	public static float angleDeg (float x, float y) {
		float angle = (float)Math.atan2(y, x) * MathUtils.radiansToDegrees;
		if (angle < 0) angle += 360;
		return angle;
	}

	/** @return the angle in radians of this vector (point) relative to the x-axis. Angles are towards the positive y-axis.
	 *         (typically counter-clockwise) */
	public float angleRad () {
		return (float)Math.atan2(y, x);
	}

	/** @return the angle in radians of this vector (point) relative to the given vector. Angles are towards the positive y-axis.
	 *         (typically counter-clockwise.) */
	public float angleRad (Vector2 reference) {
		return (float)Math.atan2(reference.crs(this), reference.dot(this));
	}

	/** @return the angle in radians of this vector (point) relative to the x-axis. Angles are towards the positive y-axis.
	 *         (typically counter-clockwise) */
	public static float angleRad (float x, float y) {
		return (float)Math.atan2(y, x);
	}

	/** Sets the angle of the vector in degrees relative to the x-axis, towards the positive y-axis (typically counter-clockwise).
	 * @param degrees The angle in degrees to set.
	 * @deprecated use {@link #setAngleDeg(float)} instead. */
	@Deprecated
	public Vector2 setAngle (float degrees) {
		return setAngleRad(degrees * MathUtils.degreesToRadians);
	}

	/** Sets the angle of the vector in degrees relative to the x-axis, towards the positive y-axis (typically counter-clockwise).
	 * @param degrees The angle in degrees to set. */
	public Vector2 setAngleDeg (float degrees) {
		return setAngleRad(degrees * MathUtils.degreesToRadians);
	}

	/** Sets the angle of the vector in radians relative to the x-axis, towards the positive y-axis (typically counter-clockwise).
	 * @param radians The angle in radians to set. */
	public Vector2 setAngleRad (float radians) {
		this.set(len(), 0f);
		this.rotateRad(radians);

		return this;
	}

	/** Rotates the Vector2 by the given angle, counter-clockwise assuming the y-axis points up.
	 * @param degrees the angle in degrees
	 * @deprecated use {@link #rotateDeg(float)} instead. */
	@Deprecated
	public Vector2 rotate (float degrees) {
		return rotateRad(degrees * MathUtils.degreesToRadians);
	}

	/** Rotates the Vector2 by the given angle around reference vector, counter-clockwise assuming the y-axis points up.
	 * @param degrees the angle in degrees
	 * @param reference center Vector2
	 * @deprecated use {@link #rotateAroundDeg(Vector2, float)} instead. */
	@Deprecated
	public Vector2 rotateAround (Vector2 reference, float degrees) {
		return this.sub(reference).rotateDeg(degrees).add(reference);
	}

	/** Rotates the Vector2 by the given angle, counter-clockwise assuming the y-axis points up.
	 * @param degrees the angle in degrees */
	public Vector2 rotateDeg (float degrees) {
		return rotateRad(degrees * MathUtils.degreesToRadians);
	}

	/** Rotates the Vector2 by the given angle, counter-clockwise assuming the y-axis points up.
	 * @param radians the angle in radians */
	public Vector2 rotateRad (float radians) {
		float cos = (float)Math.cos(radians);
		float sin = (float)Math.sin(radians);

		float newX = this.x * cos - this.y * sin;
		float newY = this.x * sin + this.y * cos;

		this.x = newX;
		this.y = newY;

		return this;
	}

	/** Rotates the Vector2 by the given angle around reference vector, counter-clockwise assuming the y-axis points up.
	 * @param degrees the angle in degrees
	 * @param reference center Vector2 */
	public Vector2 rotateAroundDeg (Vector2 reference, float degrees) {
		return this.sub(reference).rotateDeg(degrees).add(reference);
	}

	/** Rotates the Vector2 by the given angle around reference vector, counter-clockwise assuming the y-axis points up.
	 * @param radians the angle in radians
	 * @param reference center Vector2 */
	public Vector2 rotateAroundRad (Vector2 reference, float radians) {
		return this.sub(reference).rotateRad(radians).add(reference);
	}

	/** Rotates the Vector2 by 90 degrees in the specified direction, where >= 0 is counter-clockwise and < 0 is clockwise. */
	public Vector2 rotate90 (int dir) {
		float x = this.x;
		if (dir >= 0) {
			this.x = -y;
			y = x;
		} else {
			this.x = y;
			y = -x;
		}
		return this;
	}

	@Override
	public Vector2 lerp (Vector2 target, float alpha) {
		final float invAlpha = 1.0f - alpha;
		this.x = (x * invAlpha) + (target.x * alpha);
		this.y = (y * invAlpha) + (target.y * alpha);
		return this;
	}

	@Override
	public Vector2 interpolate (Vector2 target, float alpha, Interpolation interpolation) {
		return lerp(target, interpolation.apply(alpha));
	}

	@Override
	public Vector2 setToRandomDirection () {
		float theta = MathUtils.random(0f, MathUtils.PI2);
		return this.set(MathUtils.cos(theta), MathUtils.sin(theta));
	}

	@Override
	public int hashCode () {
		final int prime = 31;
		int result = 1;
		result = prime * result + NumberUtils.floatToIntBits(x);
		result = prime * result + NumberUtils.floatToIntBits(y);
		return result;
	}

	@Override
	public boolean equals (Object obj) {
		if (this == obj) return true;
		if (obj == null) return false;
		if (getClass() != obj.getClass()) return false;
		Vector2 other = (Vector2)obj;
		if (NumberUtils.floatToIntBits(x) != NumberUtils.floatToIntBits(other.x)) return false;
		if (NumberUtils.floatToIntBits(y) != NumberUtils.floatToIntBits(other.y)) return false;
		return true;
	}

	@Override
	public boolean epsilonEquals (Vector2 other, float epsilon) {
		if (other == null) return false;
		if (Math.abs(other.x - x) > epsilon) return false;
		if (Math.abs(other.y - y) > epsilon) return false;
		return true;
	}

	/** Compares this vector with the other vector, using the supplied epsilon for fuzzy equality testing.
	 * @return whether the vectors are the same. */
	public boolean epsilonEquals (float x, float y, float epsilon) {
		if (Math.abs(x - this.x) > epsilon) return false;
		if (Math.abs(y - this.y) > epsilon) return false;
		return true;
	}

	/** Compares this vector with the other vector using MathUtils.FLOAT_ROUNDING_ERROR for fuzzy equality testing
	 * @param other other vector to compare
	 * @return true if vector are equal, otherwise false */
	public boolean epsilonEquals (final Vector2 other) {
		return epsilonEquals(other, MathUtils.FLOAT_ROUNDING_ERROR);
	}

	/** Compares this vector with the other vector using MathUtils.FLOAT_ROUNDING_ERROR for fuzzy equality testing
	 * @param x x component of the other vector to compare
	 * @param y y component of the other vector to compare
	 * @return true if vector are equal, otherwise false */
	public boolean epsilonEquals (float x, float y) {
		return epsilonEquals(x, y, MathUtils.FLOAT_ROUNDING_ERROR);
	}

<<<<<<< HEAD
	/**
	 * Clamps the vector's X and Y  with the given boundaries.
=======
	/** Clamps the vector's X and Y with the given boundaries.
>>>>>>> df6bade9
	 *
	 * @param xMin The minimum value to clamp the vector's X-component
	 * @param xMax The maximum value to clamp the vector's X-component
	 * @param yMin The minimum value to clamp the vector's Y-component
	 * @param yMax The maximum value to clamp the vector's Y-component
<<<<<<< HEAD
	 * @return this vector for chaining
	 */
	public Vector2 clampComponents(float xMin, float xMax, float yMin, float yMax) {
=======
	 * @return this vector for chaining */
	public Vector2 clampComponents (float xMin, float xMax, float yMin, float yMax) {
>>>>>>> df6bade9
		x = MathUtils.clamp(x, xMin, xMax);
		y = MathUtils.clamp(y, yMin, yMax);
		return this;
	}

	@Override
	public boolean isUnit () {
		return isUnit(0.000000001f);
	}

	@Override
	public boolean isUnit (final float margin) {
		return Math.abs(len2() - 1f) < margin;
	}

	@Override
	public boolean isZero () {
		return x == 0 && y == 0;
	}

	@Override
	public boolean isZero (final float margin) {
		return len2() < margin;
	}

	@Override
	public boolean isOnLine (Vector2 other) {
		return MathUtils.isZero(x * other.y - y * other.x);
	}

	@Override
	public boolean isOnLine (Vector2 other, float epsilon) {
		return MathUtils.isZero(x * other.y - y * other.x, epsilon);
	}

	@Override
	public boolean isCollinear (Vector2 other, float epsilon) {
		return isOnLine(other, epsilon) && dot(other) > 0f;
	}

	@Override
	public boolean isCollinear (Vector2 other) {
		return isOnLine(other) && dot(other) > 0f;
	}

	@Override
	public boolean isCollinearOpposite (Vector2 other, float epsilon) {
		return isOnLine(other, epsilon) && dot(other) < 0f;
	}

	@Override
	public boolean isCollinearOpposite (Vector2 other) {
		return isOnLine(other) && dot(other) < 0f;
	}

	@Override
	public boolean isPerpendicular (Vector2 vector) {
		return MathUtils.isZero(dot(vector));
	}

	@Override
	public boolean isPerpendicular (Vector2 vector, float epsilon) {
		return MathUtils.isZero(dot(vector), epsilon);
	}

	@Override
	public boolean hasSameDirection (Vector2 vector) {
		return dot(vector) > 0;
	}

	@Override
	public boolean hasOppositeDirection (Vector2 vector) {
		return dot(vector) < 0;
	}

	@Override
	public Vector2 setZero () {
		this.x = 0;
		this.y = 0;
		return this;
	}
}<|MERGE_RESOLUTION|>--- conflicted
+++ resolved
@@ -263,11 +263,7 @@
 	}
 
 	@Override
-<<<<<<< HEAD
-	public Vector2 clampComponents(float min, float max) {
-=======
 	public Vector2 clampComponents (float min, float max) {
->>>>>>> df6bade9
 		return clampComponents(min, max, min, max);
 	}
 
@@ -551,25 +547,14 @@
 		return epsilonEquals(x, y, MathUtils.FLOAT_ROUNDING_ERROR);
 	}
 
-<<<<<<< HEAD
-	/**
-	 * Clamps the vector's X and Y  with the given boundaries.
-=======
 	/** Clamps the vector's X and Y with the given boundaries.
->>>>>>> df6bade9
 	 *
 	 * @param xMin The minimum value to clamp the vector's X-component
 	 * @param xMax The maximum value to clamp the vector's X-component
 	 * @param yMin The minimum value to clamp the vector's Y-component
 	 * @param yMax The maximum value to clamp the vector's Y-component
-<<<<<<< HEAD
-	 * @return this vector for chaining
-	 */
-	public Vector2 clampComponents(float xMin, float xMax, float yMin, float yMax) {
-=======
 	 * @return this vector for chaining */
 	public Vector2 clampComponents (float xMin, float xMax, float yMin, float yMax) {
->>>>>>> df6bade9
 		x = MathUtils.clamp(x, xMin, xMax);
 		y = MathUtils.clamp(y, yMin, yMax);
 		return this;
