--- conflicted
+++ resolved
@@ -659,11 +659,7 @@
 	}
 
 	@Override
-<<<<<<< HEAD
-	public Vector3 clampComponents(float min, float max) {
-=======
 	public Vector3 clampComponents (float min, float max) {
->>>>>>> df6bade9
 		return clampComponents(min, max, min, max, min, max);
 	}
 
@@ -725,12 +721,7 @@
 		return epsilonEquals(x, y, z, MathUtils.FLOAT_ROUNDING_ERROR);
 	}
 
-<<<<<<< HEAD
-	/**
-	 * Clamps the vector's X and Y  with the given boundaries.
-=======
 	/** Clamps the vector's X and Y with the given boundaries.
->>>>>>> df6bade9
 	 *
 	 * @param xMin The minimum value to clamp the vector's X-component
 	 * @param xMax The maximum value to clamp the vector's X-component
@@ -738,14 +729,8 @@
 	 * @param yMax The maximum value to clamp the vector's Y-component
 	 * @param zMin The minimum value to clamp the vector's Z-component
 	 * @param zMax The maximum value to clamp the vector's Z-component
-<<<<<<< HEAD
-	 * @return this vector for chaining
-	 */
-	public Vector3 clampComponents(float xMin, float xMax, float yMin, float yMax, float zMin, float zMax) {
-=======
 	 * @return this vector for chaining */
 	public Vector3 clampComponents (float xMin, float xMax, float yMin, float yMax, float zMin, float zMax) {
->>>>>>> df6bade9
 		x = MathUtils.clamp(x, xMin, xMax);
 		y = MathUtils.clamp(y, yMin, yMax);
 		z = MathUtils.clamp(z, zMin, zMax);
