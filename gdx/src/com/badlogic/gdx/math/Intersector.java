/*******************************************************************************
 * Copyright 2011 See AUTHORS file.
 * 
 * Licensed under the Apache License, Version 2.0 (the "License");
 * you may not use this file except in compliance with the License.
 * You may obtain a copy of the License at
 * 
 *   http://www.apache.org/licenses/LICENSE-2.0
 * 
 * Unless required by applicable law or agreed to in writing, software
 * distributed under the License is distributed on an "AS IS" BASIS,
 * WITHOUT WARRANTIES OR CONDITIONS OF ANY KIND, either express or implied.
 * See the License for the specific language governing permissions and
 * limitations under the License.
 ******************************************************************************/

package com.badlogic.gdx.math;

import com.badlogic.gdx.math.Plane.PlaneSide;
import com.badlogic.gdx.math.collision.BoundingBox;
import com.badlogic.gdx.math.collision.Ray;
import com.badlogic.gdx.utils.Array;
import com.badlogic.gdx.utils.FloatArray;

import java.util.Arrays;
import java.util.List;

/** Class offering various static methods for intersection testing between different geometric objects.
 * @author badlogicgames@gmail.com
 * @author jan.stria
 * @author Nathan Sweet */
public final class Intersector {
	private Intersector () {
	}

	private final static Vector3 v0 = new Vector3();
	private final static Vector3 v1 = new Vector3();
	private final static Vector3 v2 = new Vector3();
	private final static FloatArray floatArray = new FloatArray();
	private final static FloatArray floatArray2 = new FloatArray();

	/** Returns whether the given point is inside the triangle. This assumes that the point is on the plane of the triangle. No
	 * check is performed that this is the case.
	 * @param t1 the first vertex of the triangle
	 * @param t2 the second vertex of the triangle
	 * @param t3 the third vertex of the triangle
	 * @return whether the point is in the triangle */
	public static boolean isPointInTriangle (Vector3 point, Vector3 t1, Vector3 t2, Vector3 t3) {
		v0.set(t1).sub(point);
		v1.set(t2).sub(point);
		v2.set(t3).sub(point);

		float ab = v0.dot(v1);
		float ac = v0.dot(v2);
		float bc = v1.dot(v2);
		float cc = v2.dot(v2);

		if (bc * ac - cc * ab < 0) return false;
		float bb = v1.dot(v1);
		if (ab * bc - ac * bb < 0) return false;
		return true;
	}

	/** Returns true if the given point is inside the triangle. */
	public static boolean isPointInTriangle (Vector2 p, Vector2 a, Vector2 b, Vector2 c) {
		float px1 = p.x - a.x;
		float py1 = p.y - a.y;
		boolean side12 = (b.x - a.x) * py1 - (b.y - a.y) * px1 > 0;
		if ((c.x - a.x) * py1 - (c.y - a.y) * px1 > 0 == side12) return false;
		if ((c.x - b.x) * (p.y - b.y) - (c.y - b.y) * (p.x - b.x) > 0 != side12) return false;
		return true;
	}

	/** Returns true if the given point is inside the triangle. */
	public static boolean isPointInTriangle (float px, float py, float ax, float ay, float bx, float by, float cx, float cy) {
		float px1 = px - ax;
		float py1 = py - ay;
		boolean side12 = (bx - ax) * py1 - (by - ay) * px1 > 0;
		if ((cx - ax) * py1 - (cy - ay) * px1 > 0 == side12) return false;
		if ((cx - bx) * (py - by) - (cy - by) * (px - bx) > 0 != side12) return false;
		return true;
	}

	public static boolean intersectSegmentPlane (Vector3 start, Vector3 end, Plane plane, Vector3 intersection) {
		Vector3 dir = v0.set(end).sub(start);
		float denom = dir.dot(plane.getNormal());
		if (denom == 0f) return false;
		float t = -(start.dot(plane.getNormal()) + plane.getD()) / denom;
		if (t < 0 || t > 1) return false;

		intersection.set(start).add(dir.scl(t));
		return true;
	}

	/** Determines on which side of the given line the point is. Returns -1 if the point is on the left side of the line, 0 if the
	 * point is on the line and 1 if the point is on the right side of the line. Left and right are relative to the lines direction
	 * which is linePoint1 to linePoint2. */
	public static int pointLineSide (Vector2 linePoint1, Vector2 linePoint2, Vector2 point) {
		return (int)Math.signum(
			(linePoint2.x - linePoint1.x) * (point.y - linePoint1.y) - (linePoint2.y - linePoint1.y) * (point.x - linePoint1.x));
	}

	public static int pointLineSide (float linePoint1X, float linePoint1Y, float linePoint2X, float linePoint2Y, float pointX,
		float pointY) {
		return (int)Math
			.signum((linePoint2X - linePoint1X) * (pointY - linePoint1Y) - (linePoint2Y - linePoint1Y) * (pointX - linePoint1X));
	}

	/** Checks whether the given point is in the polygon.
	 * @param polygon The polygon vertices passed as an array
	 * @return true if the point is in the polygon */
	public static boolean isPointInPolygon (Array<Vector2> polygon, Vector2 point) {
		Vector2 last = polygon.peek();
		float x = point.x, y = point.y;
		boolean oddNodes = false;
		for (int i = 0; i < polygon.size; i++) {
			Vector2 vertex = polygon.get(i);
			if ((vertex.y < y && last.y >= y) || (last.y < y && vertex.y >= y)) {
				if (vertex.x + (y - vertex.y) / (last.y - vertex.y) * (last.x - vertex.x) < x) oddNodes = !oddNodes;
			}
			last = vertex;
		}
		return oddNodes;
	}

	/** Returns true if the specified point is in the polygon.
	 * @param offset Starting polygon index.
	 * @param count Number of array indices to use after offset. */
	public static boolean isPointInPolygon (float[] polygon, int offset, int count, float x, float y) {
		boolean oddNodes = false;
		float sx = polygon[offset], sy = polygon[offset + 1], y1 = sy;
		int yi = offset + 3;
		for (int n = offset + count; yi < n; yi += 2) {
			float y2 = polygon[yi];
			if ((y2 < y && y1 >= y) || (y1 < y && y2 >= y)) {
				float x2 = polygon[yi - 1];
				if (x2 + (y - y2) / (y1 - y2) * (polygon[yi - 3] - x2) < x) oddNodes = !oddNodes;
			}
			y1 = y2;
		}
		if ((sy < y && y1 >= y) || (y1 < y && sy >= y)) {
			if (sx + (y - sy) / (y1 - sy) * (polygon[yi - 3] - sx) < x) oddNodes = !oddNodes;
		}
		return oddNodes;
	}

	private final static Vector2 ip = new Vector2();
	private final static Vector2 ep1 = new Vector2();
	private final static Vector2 ep2 = new Vector2();
	private final static Vector2 s = new Vector2();
	private final static Vector2 e = new Vector2();

	/** Intersects two convex polygons with clockwise vertices and sets the overlap polygon resulting from the intersection.
	 * Follows the Sutherland-Hodgman algorithm.
	 * @param p1 The polygon that is being clipped
	 * @param p2 The clip polygon
	 * @param overlap The intersection of the two polygons (can be null, if an intersection polygon is not needed)
	 * @return Whether the two polygons intersect. */
	public static boolean intersectPolygons (Polygon p1, Polygon p2, Polygon overlap) {
		if (p1.getVertices().length == 0 || p2.getVertices().length == 0) {
			return false;
		}
		Vector2 ip = Intersector.ip, ep1 = Intersector.ep1, ep2 = Intersector.ep2, s = Intersector.s, e = Intersector.e;
		FloatArray floatArray = Intersector.floatArray, floatArray2 = Intersector.floatArray2;
		floatArray.clear();
		floatArray2.clear();
		floatArray2.addAll(p1.getTransformedVertices());
		float[] vertices2 = p2.getTransformedVertices();
		for (int i = 0, last = vertices2.length - 2; i <= last; i += 2) {
			ep1.set(vertices2[i], vertices2[i + 1]);
			// wrap around to beginning of array if index points to end;
			if (i < last)
				ep2.set(vertices2[i + 2], vertices2[i + 3]);
			else
				ep2.set(vertices2[0], vertices2[1]);
			if (floatArray2.size == 0) return false;
			s.set(floatArray2.get(floatArray2.size - 2), floatArray2.get(floatArray2.size - 1));
			for (int j = 0; j < floatArray2.size; j += 2) {
				e.set(floatArray2.get(j), floatArray2.get(j + 1));
				// determine if point is inside clip edge
				boolean side = Intersector.pointLineSide(ep2, ep1, s) > 0;
				if (Intersector.pointLineSide(ep2, ep1, e) > 0) {
					if (!side) {
						Intersector.intersectLines(s, e, ep1, ep2, ip);
						if (floatArray.size < 2 || floatArray.get(floatArray.size - 2) != ip.x
							|| floatArray.get(floatArray.size - 1) != ip.y) {
							floatArray.add(ip.x);
							floatArray.add(ip.y);
						}
					}
					floatArray.add(e.x);
					floatArray.add(e.y);
				} else if (side) {
					Intersector.intersectLines(s, e, ep1, ep2, ip);
					floatArray.add(ip.x);
					floatArray.add(ip.y);
				}
				s.set(e.x, e.y);
			}
			floatArray2.clear();
			floatArray2.addAll(floatArray);
			floatArray.clear();
		}
		if (floatArray2.size != 0) {
			if (overlap != null) {
				if (overlap.getVertices().length == floatArray2.size)
					System.arraycopy(floatArray2.items, 0, overlap.getVertices(), 0, floatArray2.size);
				else
					overlap.setVertices(floatArray2.toArray());
			}
			return true;
		}
		return false;
	}

	/** Returns true if the specified poygons intersect. */
	static public boolean intersectPolygons (FloatArray polygon1, FloatArray polygon2) {
		if (Intersector.isPointInPolygon(polygon1.items, 0, polygon1.size, polygon2.items[0], polygon2.items[1])) return true;
		if (Intersector.isPointInPolygon(polygon2.items, 0, polygon2.size, polygon1.items[0], polygon1.items[1])) return true;
		return intersectPolygonEdges(polygon1, polygon2);
	}

	/** Returns true if the lines of the specified poygons intersect. */
	static public boolean intersectPolygonEdges (FloatArray polygon1, FloatArray polygon2) {
		int last1 = polygon1.size - 2, last2 = polygon2.size - 2;
		float[] p1 = polygon1.items, p2 = polygon2.items;
		float x1 = p1[last1], y1 = p1[last1 + 1];
		for (int i = 0; i <= last1; i += 2) {
			float x2 = p1[i], y2 = p1[i + 1];
			float x3 = p2[last2], y3 = p2[last2 + 1];
			for (int j = 0; j <= last2; j += 2) {
				float x4 = p2[j], y4 = p2[j + 1];
				if (intersectSegments(x1, y1, x2, y2, x3, y3, x4, y4, null)) return true;
				x3 = x4;
				y3 = y4;
			}
			x1 = x2;
			y1 = y2;
		}
		return false;
	}

	static Vector2 v2a = new Vector2();
	static Vector2 v2b = new Vector2();
	static Vector2 v2c = new Vector2();
	static Vector2 v2d = new Vector2();

	/** Returns the distance between the given line and point. Note the specified line is not a line segment. */
	public static float distanceLinePoint (float startX, float startY, float endX, float endY, float pointX, float pointY) {
		float normalLength = (float)Math.sqrt((endX - startX) * (endX - startX) + (endY - startY) * (endY - startY));
		return Math.abs((pointX - startX) * (endY - startY) - (pointY - startY) * (endX - startX)) / normalLength;
	}

	/** Returns the distance between the given segment and point. */
	public static float distanceSegmentPoint (float startX, float startY, float endX, float endY, float pointX, float pointY) {
		return nearestSegmentPoint(startX, startY, endX, endY, pointX, pointY, v2a).dst(pointX, pointY);
	}

	/** Returns the distance between the given segment and point. */
	public static float distanceSegmentPoint (Vector2 start, Vector2 end, Vector2 point) {
		return nearestSegmentPoint(start, end, point, v2a).dst(point);
	}

	/** Returns a point on the segment nearest to the specified point. */
	public static Vector2 nearestSegmentPoint (Vector2 start, Vector2 end, Vector2 point, Vector2 nearest) {
		float length2 = start.dst2(end);
		if (length2 == 0) return nearest.set(start);
		float t = ((point.x - start.x) * (end.x - start.x) + (point.y - start.y) * (end.y - start.y)) / length2;
		if (t < 0) return nearest.set(start);
		if (t > 1) return nearest.set(end);
		return nearest.set(start.x + t * (end.x - start.x), start.y + t * (end.y - start.y));
	}

	/** Returns a point on the segment nearest to the specified point. */
	public static Vector2 nearestSegmentPoint (float startX, float startY, float endX, float endY, float pointX, float pointY,
		Vector2 nearest) {
		final float xDiff = endX - startX;
		final float yDiff = endY - startY;
		float length2 = xDiff * xDiff + yDiff * yDiff;
		if (length2 == 0) return nearest.set(startX, startY);
		float t = ((pointX - startX) * (endX - startX) + (pointY - startY) * (endY - startY)) / length2;
		if (t < 0) return nearest.set(startX, startY);
		if (t > 1) return nearest.set(endX, endY);
		return nearest.set(startX + t * (endX - startX), startY + t * (endY - startY));
	}

	/** Returns whether the given line segment intersects the given circle.
	 * @param start The start point of the line segment
	 * @param end The end point of the line segment
	 * @param center The center of the circle
	 * @param squareRadius The squared radius of the circle
	 * @return Whether the line segment and the circle intersect */
	public static boolean intersectSegmentCircle (Vector2 start, Vector2 end, Vector2 center, float squareRadius) {
		tmp.set(end.x - start.x, end.y - start.y, 0);
		tmp1.set(center.x - start.x, center.y - start.y, 0);
		float l = tmp.len();
		float u = tmp1.dot(tmp.nor());
		if (u <= 0) {
			tmp2.set(start.x, start.y, 0);
		} else if (u >= l) {
			tmp2.set(end.x, end.y, 0);
		} else {
			tmp3.set(tmp.scl(u)); // remember tmp is already normalized
			tmp2.set(tmp3.x + start.x, tmp3.y + start.y, 0);
		}

		float x = center.x - tmp2.x;
		float y = center.y - tmp2.y;

		return x * x + y * y <= squareRadius;
	}

	/** Returns whether the given line segment intersects the given circle.
	 * @param start The start point of the line segment
	 * @param end The end point of the line segment
	 * @param circle The circle
	 * @param mtv A Minimum Translation Vector to fill in the case of a collision, or null (optional).
	 * @return Whether the line segment and the circle intersect */
	public static boolean intersectSegmentCircle (Vector2 start, Vector2 end, Circle circle, MinimumTranslationVector mtv) {
		v2a.set(end).sub(start);
		v2b.set(circle.x - start.x, circle.y - start.y);
		float len = v2a.len();
		float u = v2b.dot(v2a.nor());
		if (u <= 0) {
			v2c.set(start);
		} else if (u >= len) {
			v2c.set(end);
		} else {
			v2d.set(v2a.scl(u)); // remember v2a is already normalized
			v2c.set(v2d).add(start);
		}

		v2a.set(v2c.x - circle.x, v2c.y - circle.y);

		if (mtv != null) {
			// Handle special case of segment containing circle center
			if (v2a.equals(Vector2.Zero)) {
				v2d.set(end.y - start.y, start.x - end.x);
				mtv.normal.set(v2d).nor();
				mtv.depth = circle.radius;
			} else {
				mtv.normal.set(v2a).nor();
				mtv.depth = circle.radius - v2a.len();
			}
		}

		return v2a.len2() <= circle.radius * circle.radius;
	}

	/** Intersect two 2D Rays and return the scalar parameter of the first ray at the intersection point. You can get the
	 * intersection point by: Vector2 point(direction1).scl(scalar).add(start1); For more information, check:
	 * http://stackoverflow.com/a/565282/1091440
	 * @param start1 Where the first ray start
	 * @param direction1 The direction the first ray is pointing
	 * @param start2 Where the second ray start
	 * @param direction2 The direction the second ray is pointing
	 * @return scalar parameter on the first ray describing the point where the intersection happens. May be negative. In case the
	 *         rays are collinear, Float.POSITIVE_INFINITY will be returned. */
	public static float intersectRayRay (Vector2 start1, Vector2 direction1, Vector2 start2, Vector2 direction2) {
		float difx = start2.x - start1.x;
		float dify = start2.y - start1.y;
		float d1xd2 = direction1.x * direction2.y - direction1.y * direction2.x;
		if (d1xd2 == 0.0f) {
			return Float.POSITIVE_INFINITY; // collinear
		}
		float d2sx = direction2.x / d1xd2;
		float d2sy = direction2.y / d1xd2;
		return difx * d2sy - dify * d2sx;
	}

	/** Intersects a {@link Ray} and a {@link Plane}. The intersection point is stored in intersection in case an intersection is
	 * present.
	 * @param intersection The vector the intersection point is written to (optional)
	 * @return Whether an intersection is present. */
	public static boolean intersectRayPlane (Ray ray, Plane plane, Vector3 intersection) {
		float denom = ray.direction.dot(plane.getNormal());
		if (denom != 0) {
			float t = -(ray.origin.dot(plane.getNormal()) + plane.getD()) / denom;
			if (t < 0) return false;

			if (intersection != null) intersection.set(ray.origin).add(v0.set(ray.direction).scl(t));
			return true;
		} else if (plane.testPoint(ray.origin) == Plane.PlaneSide.OnPlane) {
			if (intersection != null) intersection.set(ray.origin);
			return true;
		} else
			return false;
	}

	/** Intersects a line and a plane. The intersection is returned as the distance from the first point to the plane. In case an
	 * intersection happened, the return value is in the range [0,1]. The intersection point can be recovered by point1 + t *
	 * (point2 - point1) where t is the return value of this method. */
	public static float intersectLinePlane (float x, float y, float z, float x2, float y2, float z2, Plane plane,
		Vector3 intersection) {
		Vector3 direction = tmp.set(x2, y2, z2).sub(x, y, z);
		Vector3 origin = tmp2.set(x, y, z);
		float denom = direction.dot(plane.getNormal());
		if (denom != 0) {
			float t = -(origin.dot(plane.getNormal()) + plane.getD()) / denom;
			if (intersection != null) intersection.set(origin).add(direction.scl(t));
			return t;
		} else if (plane.testPoint(origin) == Plane.PlaneSide.OnPlane) {
			if (intersection != null) intersection.set(origin);
			return 0;
		}

		return -1;
	}

	private static final Plane p = new Plane(new Vector3(), 0);
	private static final Vector3 i = new Vector3();

	/** Intersect a {@link Ray} and a triangle, returning the intersection point in intersection.
	 * @param t1 The first vertex of the triangle
	 * @param t2 The second vertex of the triangle
	 * @param t3 The third vertex of the triangle
	 * @param intersection The intersection point (optional)
	 * @return True in case an intersection is present. */
	public static boolean intersectRayTriangle (Ray ray, Vector3 t1, Vector3 t2, Vector3 t3, Vector3 intersection) {
		Vector3 edge1 = v0.set(t2).sub(t1);
		Vector3 edge2 = v1.set(t3).sub(t1);

		Vector3 pvec = v2.set(ray.direction).crs(edge2);
		float det = edge1.dot(pvec);
		if (MathUtils.isZero(det)) {
			p.set(t1, t2, t3);
			if (p.testPoint(ray.origin) == PlaneSide.OnPlane && Intersector.isPointInTriangle(ray.origin, t1, t2, t3)) {
				if (intersection != null) intersection.set(ray.origin);
				return true;
			}
			return false;
		}

		det = 1.0f / det;

		Vector3 tvec = i.set(ray.origin).sub(t1);
		float u = tvec.dot(pvec) * det;
		if (u < 0.0f || u > 1.0f) return false;

		Vector3 qvec = tvec.crs(edge1);
		float v = ray.direction.dot(qvec) * det;
		if (v < 0.0f || u + v > 1.0f) return false;

		float t = edge2.dot(qvec) * det;
		if (t < 0) return false;

		if (intersection != null) {
			if (t <= MathUtils.FLOAT_ROUNDING_ERROR) {
				intersection.set(ray.origin);
			} else {
				ray.getEndPoint(intersection, t);
			}
		}

		return true;
	}

	private static final Vector3 dir = new Vector3();
	private static final Vector3 start = new Vector3();

	/** Intersects a {@link Ray} and a sphere, returning the intersection point in intersection.
	 * @param ray The ray, the direction component must be normalized before calling this method
	 * @param center The center of the sphere
	 * @param radius The radius of the sphere
	 * @param intersection The intersection point (optional, can be null)
	 * @return Whether an intersection is present. */
	public static boolean intersectRaySphere (Ray ray, Vector3 center, float radius, Vector3 intersection) {
		final float len = ray.direction.dot(center.x - ray.origin.x, center.y - ray.origin.y, center.z - ray.origin.z);
		if (len < 0.f) // behind the ray
			return false;
		final float dst2 = center.dst2(ray.origin.x + ray.direction.x * len, ray.origin.y + ray.direction.y * len,
			ray.origin.z + ray.direction.z * len);
		final float r2 = radius * radius;
		if (dst2 > r2) return false;
		if (intersection != null) intersection.set(ray.direction).scl(len - (float)Math.sqrt(r2 - dst2)).add(ray.origin);
		return true;
	}

	/** Intersects a {@link Ray} and a {@link BoundingBox}, returning the intersection point in intersection. This intersection is
	 * defined as the point on the ray closest to the origin which is within the specified bounds.
	 * 
	 * <p>
	 * The returned intersection (if any) is guaranteed to be within the bounds of the bounding box, but it can occasionally
	 * diverge slightly from ray, due to small floating-point errors.
	 * </p>
	 * 
	 * <p>
	 * If the origin of the ray is inside the box, this method returns true and the intersection point is set to the origin of the
	 * ray, accordingly to the definition above.
	 * </p>
	 * @param intersection The intersection point (optional)
	 * @return Whether an intersection is present. */
	public static boolean intersectRayBounds (Ray ray, BoundingBox box, Vector3 intersection) {
		if (box.contains(ray.origin)) {
			if (intersection != null) intersection.set(ray.origin);
			return true;
		}
		float lowest = 0, t;
		boolean hit = false;

		// min x
		if (ray.origin.x <= box.min.x && ray.direction.x > 0) {
			t = (box.min.x - ray.origin.x) / ray.direction.x;
			if (t >= 0) {
				v2.set(ray.direction).scl(t).add(ray.origin);
				if (v2.y >= box.min.y && v2.y <= box.max.y && v2.z >= box.min.z && v2.z <= box.max.z && (!hit || t < lowest)) {
					hit = true;
					lowest = t;
				}
			}
		}
		// max x
		if (ray.origin.x >= box.max.x && ray.direction.x < 0) {
			t = (box.max.x - ray.origin.x) / ray.direction.x;
			if (t >= 0) {
				v2.set(ray.direction).scl(t).add(ray.origin);
				if (v2.y >= box.min.y && v2.y <= box.max.y && v2.z >= box.min.z && v2.z <= box.max.z && (!hit || t < lowest)) {
					hit = true;
					lowest = t;
				}
			}
		}
		// min y
		if (ray.origin.y <= box.min.y && ray.direction.y > 0) {
			t = (box.min.y - ray.origin.y) / ray.direction.y;
			if (t >= 0) {
				v2.set(ray.direction).scl(t).add(ray.origin);
				if (v2.x >= box.min.x && v2.x <= box.max.x && v2.z >= box.min.z && v2.z <= box.max.z && (!hit || t < lowest)) {
					hit = true;
					lowest = t;
				}
			}
		}
		// max y
		if (ray.origin.y >= box.max.y && ray.direction.y < 0) {
			t = (box.max.y - ray.origin.y) / ray.direction.y;
			if (t >= 0) {
				v2.set(ray.direction).scl(t).add(ray.origin);
				if (v2.x >= box.min.x && v2.x <= box.max.x && v2.z >= box.min.z && v2.z <= box.max.z && (!hit || t < lowest)) {
					hit = true;
					lowest = t;
				}
			}
		}
		// min z
		if (ray.origin.z <= box.min.z && ray.direction.z > 0) {
			t = (box.min.z - ray.origin.z) / ray.direction.z;
			if (t >= 0) {
				v2.set(ray.direction).scl(t).add(ray.origin);
				if (v2.x >= box.min.x && v2.x <= box.max.x && v2.y >= box.min.y && v2.y <= box.max.y && (!hit || t < lowest)) {
					hit = true;
					lowest = t;
				}
			}
		}
		// max z
		if (ray.origin.z >= box.max.z && ray.direction.z < 0) {
			t = (box.max.z - ray.origin.z) / ray.direction.z;
			if (t >= 0) {
				v2.set(ray.direction).scl(t).add(ray.origin);
				if (v2.x >= box.min.x && v2.x <= box.max.x && v2.y >= box.min.y && v2.y <= box.max.y && (!hit || t < lowest)) {
					hit = true;
					lowest = t;
				}
			}
		}
		if (hit && intersection != null) {
			intersection.set(ray.direction).scl(lowest).add(ray.origin);
			if (intersection.x < box.min.x) {
				intersection.x = box.min.x;
			} else if (intersection.x > box.max.x) {
				intersection.x = box.max.x;
			}
			if (intersection.y < box.min.y) {
				intersection.y = box.min.y;
			} else if (intersection.y > box.max.y) {
				intersection.y = box.max.y;
			}
			if (intersection.z < box.min.z) {
				intersection.z = box.min.z;
			} else if (intersection.z > box.max.z) {
				intersection.z = box.max.z;
			}
		}
		return hit;
	}

	/** Quick check whether the given {@link Ray} and {@link BoundingBox} intersect.
	 * @return Whether the ray and the bounding box intersect. */
	static public boolean intersectRayBoundsFast (Ray ray, BoundingBox box) {
		return intersectRayBoundsFast(ray, box.getCenter(tmp1), box.getDimensions(tmp2));
	}

	/** Quick check whether the given {@link Ray} and {@link BoundingBox} intersect.
	 * @param center The center of the bounding box
	 * @param dimensions The dimensions (width, height and depth) of the bounding box
	 * @return Whether the ray and the bounding box intersect. */
	static public boolean intersectRayBoundsFast (Ray ray, Vector3 center, Vector3 dimensions) {
		final float divX = 1f / ray.direction.x;
		final float divY = 1f / ray.direction.y;
		final float divZ = 1f / ray.direction.z;

		float minx = ((center.x - dimensions.x * 0.5f) - ray.origin.x) * divX;
		float maxx = ((center.x + dimensions.x * 0.5f) - ray.origin.x) * divX;
		if (minx > maxx) {
			final float t = minx;
			minx = maxx;
			maxx = t;
		}

		float miny = ((center.y - dimensions.y * 0.5f) - ray.origin.y) * divY;
		float maxy = ((center.y + dimensions.y * 0.5f) - ray.origin.y) * divY;
		if (miny > maxy) {
			final float t = miny;
			miny = maxy;
			maxy = t;
		}

		float minz = ((center.z - dimensions.z * 0.5f) - ray.origin.z) * divZ;
		float maxz = ((center.z + dimensions.z * 0.5f) - ray.origin.z) * divZ;
		if (minz > maxz) {
			final float t = minz;
			minz = maxz;
			maxz = t;
		}

		float min = Math.max(Math.max(minx, miny), minz);
		float max = Math.min(Math.min(maxx, maxy), maxz);

		return max >= 0 && max >= min;
	}

	/** Quick check whether the given {@link Ray} and Oriented {@link BoundingBox} intersect.
	 *
	 * Based on code at: https://github.com/opengl-tutorials/ogl/blob/master/misc05_picking/misc05_picking_custom.cpp#L83
	 * @param matrix The orientation of the bounding box
	 * @return Whether the ray and the oriented bounding box intersect. */
	static public boolean intersectRayOrientedBoundsFast (Ray ray, BoundingBox bounds, Matrix4 matrix) {
		float tMin = 0.0f;
		float tMax = Float.MAX_VALUE;
		float t1, t2;

		Vector3 oBBposition = matrix.getTranslation(tmp);
		Vector3 delta = oBBposition.sub(ray.origin);

		// Test intersection with the 2 planes perpendicular to the OBB's X axis
		Vector3 xaxis = tmp1;
		tmp1.set(matrix.val[Matrix4.M00], matrix.val[Matrix4.M10], matrix.val[Matrix4.M20]);
		float e = xaxis.dot(delta);
		float f = ray.direction.dot(xaxis);

		if (Math.abs(f) > MathUtils.FLOAT_ROUNDING_ERROR) { // Standard case
			t1 = (e + bounds.min.x) / f; // Intersection with the "left" plane
			t2 = (e + bounds.max.x) / f; // Intersection with the "right" plane
			// t1 and t2 now contain distances betwen ray origin and ray-plane intersections

			// We want t1 to represent the nearest intersection,
			// so if it's not the case, invert t1 and t2
			if (t1 > t2) {
				float w = t1;
				t1 = t2;
				t2 = w;
			}
			// tMax is the nearest "far" intersection (amongst the X,Y and Z planes pairs)
			if (t2 < tMax) {
				tMax = t2;
			}
			// tMin is the farthest "near" intersection (amongst the X,Y and Z planes pairs)
			if (t1 > tMin) {
				tMin = t1;
			}

			// And here's the trick :
			// If "far" is closer than "near", then there is NO intersection.
			// See the images in the tutorials for the visual explanation.
			if (tMax < tMin) {
				return false;
			}
			// Rare case : the ray is almost parallel to the planes, so they don't have any "intersection"
		} else if (-e + bounds.min.x > 0.0f || -e + bounds.max.x < 0.0f) {
			return false;
		}

		// Test intersection with the 2 planes perpendicular to the OBB's Y axis
		// Exactly the same thing than above.
		Vector3 yaxis = tmp2;
		tmp2.set(matrix.val[Matrix4.M01], matrix.val[Matrix4.M11], matrix.val[Matrix4.M21]);

		e = yaxis.dot(delta);
		f = ray.direction.dot(yaxis);

		if (Math.abs(f) > MathUtils.FLOAT_ROUNDING_ERROR) {
			t1 = (e + bounds.min.y) / f;
			t2 = (e + bounds.max.y) / f;

			if (t1 > t2) {
				float w = t1;
				t1 = t2;
				t2 = w;
			}
			if (t2 < tMax) {
				tMax = t2;
			}
			if (t1 > tMin) {
				tMin = t1;
			}
			if (tMin > tMax) {
				return false;
			}

		} else if (-e + bounds.min.y > 0.0f || -e + bounds.max.y < 0.0f) {
			return false;
		}

		// Test intersection with the 2 planes perpendicular to the OBB's Z axis
		// Exactly the same thing than above.
		Vector3 zaxis = tmp3;
		tmp3.set(matrix.val[Matrix4.M02], matrix.val[Matrix4.M12], matrix.val[Matrix4.M22]);

		e = zaxis.dot(delta);
		f = ray.direction.dot(zaxis);

		if (Math.abs(f) > MathUtils.FLOAT_ROUNDING_ERROR) {
			t1 = (e + bounds.min.z) / f;
			t2 = (e + bounds.max.z) / f;

			if (t1 > t2) {
				float w = t1;
				t1 = t2;
				t2 = w;
			}
			if (t2 < tMax) {
				tMax = t2;
			}
			if (t1 > tMin) {
				tMin = t1;
			}
			if (tMin > tMax) {
				return false;
			}
		} else if (-e + bounds.min.z > 0.0f || -e + bounds.max.z < 0.0f) {
			return false;
		}

		return true;
	}

	static Vector3 best = new Vector3();
	static Vector3 tmp = new Vector3();
	static Vector3 tmp1 = new Vector3();
	static Vector3 tmp2 = new Vector3();
	static Vector3 tmp3 = new Vector3();

	/** Intersects the given ray with list of triangles. Returns the nearest intersection point in intersection
	 * @param triangles The triangles, each successive 9 elements are the 3 vertices of a triangle, a vertex is made of 3
	 *           successive floats (XYZ)
	 * @param intersection The nearest intersection point (optional)
	 * @return Whether the ray and the triangles intersect. */
	public static boolean intersectRayTriangles (Ray ray, float[] triangles, Vector3 intersection) {
		float min_dist = Float.MAX_VALUE;
		boolean hit = false;

		if (triangles.length % 9 != 0) throw new RuntimeException("triangles array size is not a multiple of 9");

		for (int i = 0; i < triangles.length; i += 9) {
			boolean result = intersectRayTriangle(ray, tmp1.set(triangles[i], triangles[i + 1], triangles[i + 2]),
				tmp2.set(triangles[i + 3], triangles[i + 4], triangles[i + 5]),
				tmp3.set(triangles[i + 6], triangles[i + 7], triangles[i + 8]), tmp);

			if (result) {
				float dist = ray.origin.dst2(tmp);
				if (dist < min_dist) {
					min_dist = dist;
					best.set(tmp);
					hit = true;
				}
			}
		}

		if (!hit)
			return false;
		else {
			if (intersection != null) intersection.set(best);
			return true;
		}
	}

	/** Intersects the given ray with list of triangles. Returns the nearest intersection point in intersection
	 * @param indices the indices, each successive 3 shorts index the 3 vertices of a triangle
	 * @param vertexSize the size of a vertex in floats
	 * @param intersection The nearest intersection point (optional)
	 * @return Whether the ray and the triangles intersect. */
	public static boolean intersectRayTriangles (Ray ray, float[] vertices, short[] indices, int vertexSize,
		Vector3 intersection) {
		float min_dist = Float.MAX_VALUE;
		boolean hit = false;

		if (indices.length % 3 != 0) throw new RuntimeException("triangle list size is not a multiple of 3");

		for (int i = 0; i < indices.length; i += 3) {
			int i1 = indices[i] * vertexSize;
			int i2 = indices[i + 1] * vertexSize;
			int i3 = indices[i + 2] * vertexSize;

			boolean result = intersectRayTriangle(ray, tmp1.set(vertices[i1], vertices[i1 + 1], vertices[i1 + 2]),
				tmp2.set(vertices[i2], vertices[i2 + 1], vertices[i2 + 2]),
				tmp3.set(vertices[i3], vertices[i3 + 1], vertices[i3 + 2]), tmp);

			if (result) {
				float dist = ray.origin.dst2(tmp);
				if (dist < min_dist) {
					min_dist = dist;
					best.set(tmp);
					hit = true;
				}
			}
		}

		if (!hit)
			return false;
		else {
			if (intersection != null) intersection.set(best);
			return true;
		}
	}

	/** Intersects the given ray with list of triangles. Returns the nearest intersection point in intersection
	 * @param triangles The triangles, each successive 3 elements are the 3 vertices of a triangle
	 * @param intersection The nearest intersection point (optional)
	 * @return Whether the ray and the triangles intersect. */
	public static boolean intersectRayTriangles (Ray ray, List<Vector3> triangles, Vector3 intersection) {
		float min_dist = Float.MAX_VALUE;
		boolean hit = false;

		if (triangles.size() % 3 != 0) throw new RuntimeException("triangle list size is not a multiple of 3");

		for (int i = 0; i < triangles.size(); i += 3) {
			boolean result = intersectRayTriangle(ray, triangles.get(i), triangles.get(i + 1), triangles.get(i + 2), tmp);

			if (result) {
				float dist = ray.origin.dst2(tmp);
				if (dist < min_dist) {
					min_dist = dist;
					best.set(tmp);
					hit = true;
				}
			}
		}

		if (!hit)
			return false;
		else {
			if (intersection != null) intersection.set(best);
			return true;
		}
	}

	/** Quick check whether the given {@link BoundingBox} and {@link Plane} intersect.
	 * @return Whether the bounding box and the plane intersect. */
	public static boolean intersectBoundsPlaneFast (BoundingBox box, Plane plane) {
<<<<<<< HEAD
		return PlaneSide.OnPlane == plane.testBounds(box);
=======
		return intersectBoundsPlaneFast(box.getCenter(tmp1), box.getDimensions(tmp2).scl(0.5f), plane.normal, plane.d);
	}

	/** Quick check whether the given bounding box and a plane intersect. Code adapted from Christer Ericson's Real Time Collision
	 * @param center The center of the bounding box
	 * @param halfDimensions Half of the dimensions (width, height and depth) of the bounding box
	 * @param normal The normal of the plane
	 * @param distance The distance of the plane
	 * @return Whether the bounding box and the plane intersect. */
	public static boolean intersectBoundsPlaneFast (Vector3 center, Vector3 halfDimensions, Vector3 normal, float distance) {
		// Compute the projection interval radius of b onto L(t) = b.c + t * p.n
		float radius = halfDimensions.x * Math.abs(normal.x) + halfDimensions.y * Math.abs(normal.y)
			+ halfDimensions.z * Math.abs(normal.z);

		// Compute distance of box center from plane
		float s = normal.dot(center) - distance;

		// Intersection occurs when plane distance falls within [-r,+r] interval
		return Math.abs(s) <= radius;
>>>>>>> bfdf2067
	}

	/** Intersects the two lines and returns the intersection point in intersection.
	 * @param p1 The first point of the first line
	 * @param p2 The second point of the first line
	 * @param p3 The first point of the second line
	 * @param p4 The second point of the second line
	 * @param intersection The intersection point. May be null.
	 * @return Whether the two lines intersect */
	public static boolean intersectLines (Vector2 p1, Vector2 p2, Vector2 p3, Vector2 p4, Vector2 intersection) {
		float x1 = p1.x, y1 = p1.y, x2 = p2.x, y2 = p2.y, x3 = p3.x, y3 = p3.y, x4 = p4.x, y4 = p4.y;

		float d = (y4 - y3) * (x2 - x1) - (x4 - x3) * (y2 - y1);
		if (d == 0) return false;

		if (intersection != null) {
			float ua = ((x4 - x3) * (y1 - y3) - (y4 - y3) * (x1 - x3)) / d;
			intersection.set(x1 + (x2 - x1) * ua, y1 + (y2 - y1) * ua);
		}
		return true;
	}

	/** Intersects the two lines and returns the intersection point in intersection.
	 * @param intersection The intersection point, or null.
	 * @return Whether the two lines intersect */
	public static boolean intersectLines (float x1, float y1, float x2, float y2, float x3, float y3, float x4, float y4,
		Vector2 intersection) {
		float d = (y4 - y3) * (x2 - x1) - (x4 - x3) * (y2 - y1);
		if (d == 0) return false;

		if (intersection != null) {
			float ua = ((x4 - x3) * (y1 - y3) - (y4 - y3) * (x1 - x3)) / d;
			intersection.set(x1 + (x2 - x1) * ua, y1 + (y2 - y1) * ua);
		}
		return true;
	}

	/** Check whether the given line and {@link Polygon} intersect.
	 * @param p1 The first point of the line
	 * @param p2 The second point of the line
	 * @return Whether polygon and line intersects */
	public static boolean intersectLinePolygon (Vector2 p1, Vector2 p2, Polygon polygon) {
		float[] vertices = polygon.getTransformedVertices();
		float x1 = p1.x, y1 = p1.y, x2 = p2.x, y2 = p2.y;
		int n = vertices.length;
		float x3 = vertices[n - 2], y3 = vertices[n - 1];
		for (int i = 0; i < n; i += 2) {
			float x4 = vertices[i], y4 = vertices[i + 1];
			float d = (y4 - y3) * (x2 - x1) - (x4 - x3) * (y2 - y1);
			if (d != 0) {
				float yd = y1 - y3;
				float xd = x1 - x3;
				float ua = ((x4 - x3) * yd - (y4 - y3) * xd) / d;
				if (ua >= 0 && ua <= 1) {
					return true;
				}
			}
			x3 = x4;
			y3 = y4;
		}
		return false;
	}

	/** Determines whether the given rectangles intersect and, if they do, sets the supplied {@code intersection} rectangle to the
	 * area of overlap.
	 * @return Whether the rectangles intersect */
	static public boolean intersectRectangles (Rectangle rectangle1, Rectangle rectangle2, Rectangle intersection) {
		if (rectangle1.overlaps(rectangle2)) {
			intersection.x = Math.max(rectangle1.x, rectangle2.x);
			intersection.width = Math.min(rectangle1.x + rectangle1.width, rectangle2.x + rectangle2.width) - intersection.x;
			intersection.y = Math.max(rectangle1.y, rectangle2.y);
			intersection.height = Math.min(rectangle1.y + rectangle1.height, rectangle2.y + rectangle2.height) - intersection.y;
			return true;
		}
		return false;
	}

	/** Determines whether the given rectangle and segment intersect
	 * @param startX x-coordinate start of line segment
	 * @param startY y-coordinate start of line segment
	 * @param endX y-coordinate end of line segment
	 * @param endY y-coordinate end of line segment
	 * @param rectangle rectangle that is being tested for collision
	 * @return whether the rectangle intersects with the line segment */
	public static boolean intersectSegmentRectangle (float startX, float startY, float endX, float endY, Rectangle rectangle) {
		float rectangleEndX = rectangle.x + rectangle.width;
		float rectangleEndY = rectangle.y + rectangle.height;

		if (intersectSegments(startX, startY, endX, endY, rectangle.x, rectangle.y, rectangle.x, rectangleEndY, null)) return true;

		if (intersectSegments(startX, startY, endX, endY, rectangle.x, rectangle.y, rectangleEndX, rectangle.y, null)) return true;

		if (intersectSegments(startX, startY, endX, endY, rectangleEndX, rectangle.y, rectangleEndX, rectangleEndY, null))
			return true;

		if (intersectSegments(startX, startY, endX, endY, rectangle.x, rectangleEndY, rectangleEndX, rectangleEndY, null))
			return true;

		return rectangle.contains(startX, startY);
	}

	/** {@link #intersectSegmentRectangle(float, float, float, float, Rectangle)} */
	public static boolean intersectSegmentRectangle (Vector2 start, Vector2 end, Rectangle rectangle) {
		return intersectSegmentRectangle(start.x, start.y, end.x, end.y, rectangle);
	}

	/** Check whether the given line segment and {@link Polygon} intersect.
	 * @param p1 The first point of the segment
	 * @param p2 The second point of the segment
	 * @return Whether polygon and segment intersect */
	public static boolean intersectSegmentPolygon (Vector2 p1, Vector2 p2, Polygon polygon) {
		float[] vertices = polygon.getTransformedVertices();
		float x1 = p1.x, y1 = p1.y, x2 = p2.x, y2 = p2.y;
		int n = vertices.length;
		float x3 = vertices[n - 2], y3 = vertices[n - 1];
		for (int i = 0; i < n; i += 2) {
			float x4 = vertices[i], y4 = vertices[i + 1];
			float d = (y4 - y3) * (x2 - x1) - (x4 - x3) * (y2 - y1);
			if (d != 0) {
				float yd = y1 - y3;
				float xd = x1 - x3;
				float ua = ((x4 - x3) * yd - (y4 - y3) * xd) / d;
				if (ua >= 0 && ua <= 1) {
					float ub = ((x2 - x1) * yd - (y2 - y1) * xd) / d;
					if (ub >= 0 && ub <= 1) {
						return true;
					}
				}
			}
			x3 = x4;
			y3 = y4;
		}
		return false;
	}

	/** Intersects the two line segments and returns the intersection point in intersection.
	 * @param p1 The first point of the first line segment
	 * @param p2 The second point of the first line segment
	 * @param p3 The first point of the second line segment
	 * @param p4 The second point of the second line segment
	 * @param intersection The intersection point. May be null.
	 * @return Whether the two line segments intersect */
	public static boolean intersectSegments (Vector2 p1, Vector2 p2, Vector2 p3, Vector2 p4, Vector2 intersection) {
		float x1 = p1.x, y1 = p1.y, x2 = p2.x, y2 = p2.y, x3 = p3.x, y3 = p3.y, x4 = p4.x, y4 = p4.y;

		float d = (y4 - y3) * (x2 - x1) - (x4 - x3) * (y2 - y1);
		if (d == 0) return false;

		float yd = y1 - y3;
		float xd = x1 - x3;
		float ua = ((x4 - x3) * yd - (y4 - y3) * xd) / d;
		if (ua < 0 || ua > 1) return false;

		float ub = ((x2 - x1) * yd - (y2 - y1) * xd) / d;
		if (ub < 0 || ub > 1) return false;

		if (intersection != null) intersection.set(x1 + (x2 - x1) * ua, y1 + (y2 - y1) * ua);
		return true;
	}

	/** @param intersection May be null. */
	public static boolean intersectSegments (float x1, float y1, float x2, float y2, float x3, float y3, float x4, float y4,
		Vector2 intersection) {
		float d = (y4 - y3) * (x2 - x1) - (x4 - x3) * (y2 - y1);
		if (d == 0) return false;

		float yd = y1 - y3;
		float xd = x1 - x3;
		float ua = ((x4 - x3) * yd - (y4 - y3) * xd) / d;
		if (ua < 0 || ua > 1) return false;

		float ub = ((x2 - x1) * yd - (y2 - y1) * xd) / d;
		if (ub < 0 || ub > 1) return false;

		if (intersection != null) intersection.set(x1 + (x2 - x1) * ua, y1 + (y2 - y1) * ua);
		return true;
	}

	static float det (float a, float b, float c, float d) {
		return a * d - b * c;
	}

	static double detd (double a, double b, double c, double d) {
		return a * d - b * c;
	}

	public static boolean overlaps (Circle c1, Circle c2) {
		return c1.overlaps(c2);
	}

	public static boolean overlaps (Rectangle r1, Rectangle r2) {
		return r1.overlaps(r2);
	}

	public static boolean overlaps (Circle c, Rectangle r) {
		float closestX = c.x;
		float closestY = c.y;

		if (c.x < r.x) {
			closestX = r.x;
		} else if (c.x > r.x + r.width) {
			closestX = r.x + r.width;
		}

		if (c.y < r.y) {
			closestY = r.y;
		} else if (c.y > r.y + r.height) {
			closestY = r.y + r.height;
		}

		closestX = closestX - c.x;
		closestX *= closestX;
		closestY = closestY - c.y;
		closestY *= closestY;

		return closestX + closestY < c.radius * c.radius;
	}

	/** Check whether specified convex polygons overlap (clockwise or counter-clockwise wound doesn't matter).
	 * @param p1 The first polygon.
	 * @param p2 The second polygon.
	 * @return Whether polygons overlap. */
	public static boolean overlapConvexPolygons (Polygon p1, Polygon p2) {
		return overlapConvexPolygons(p1, p2, null);
	}

	/** Check whether convex polygons overlap (clockwise or counter-clockwise wound doesn't matter). If they do, optionally obtain
	 * a Minimum Translation Vector indicating the minimum magnitude vector required to push the polygon p1 out of collision with
	 * polygon p2.
	 * @param p1 The first polygon.
	 * @param p2 The second polygon.
	 * @param mtv A Minimum Translation Vector to fill in the case of a collision, or null (optional).
	 * @return Whether polygons overlap. */
	public static boolean overlapConvexPolygons (Polygon p1, Polygon p2, MinimumTranslationVector mtv) {
		return overlapConvexPolygons(p1.getTransformedVertices(), p2.getTransformedVertices(), mtv);
	}

	/** @see #overlapConvexPolygons(float[], int, int, float[], int, int, MinimumTranslationVector) */
	public static boolean overlapConvexPolygons (float[] verts1, float[] verts2, MinimumTranslationVector mtv) {
		return overlapConvexPolygons(verts1, 0, verts1.length, verts2, 0, verts2.length, mtv);
	}

	/** Check whether polygons defined by the given vertex arrays overlap (clockwise or counter-clockwise wound doesn't matter). If
	 * they do, optionally obtain a Minimum Translation Vector indicating the minimum magnitude vector required to push the polygon
	 * defined by verts1 out of the collision with the polygon defined by verts2.
	 * @param verts1 Vertices of the first polygon.
	 * @param offset1 the offset of the verts1 array
	 * @param count1 the amount that is added to the offset1
	 * @param verts2 Vertices of the second polygon.
	 * @param offset2 the offset of the verts2 array
	 * @param count2 the amount that is added to the offset2
	 * @param mtv A Minimum Translation Vector to fill in the case of a collision, or null (optional).
	 * @return Whether polygons overlap. */
	public static boolean overlapConvexPolygons (float[] verts1, int offset1, int count1, float[] verts2, int offset2, int count2,
		MinimumTranslationVector mtv) {
		boolean overlaps;
		if (mtv != null) {
			mtv.depth = Float.MAX_VALUE;
			mtv.normal.setZero();
		}
		overlaps = overlapsOnAxisOfShape(verts2, offset2, count2, verts1, offset1, count1, mtv, true);
		if (overlaps) {
			overlaps = overlapsOnAxisOfShape(verts1, offset1, count1, verts2, offset2, count2, mtv, false);
		}

		if (!overlaps) {
			if (mtv != null) {
				mtv.depth = 0;
				mtv.normal.setZero();
			}
			return false;
		}
		return true;
	}

	/** Implementation of the separating axis theorem (SAT) algorithm
	 * @param offset1 offset of verts1
	 * @param count1 count of verts1
	 * @param offset2 offset of verts2
	 * @param count2 count of verts2
	 * @param mtv the minimum translation vector
	 * @param shapesShifted states if shape a and b are shifted. Important for calculating the axis translation for verts1. */
	private static boolean overlapsOnAxisOfShape (float[] verts1, int offset1, int count1, float[] verts2, int offset2, int count2,
		MinimumTranslationVector mtv, boolean shapesShifted) {
		int endA = offset1 + count1;
		int endB = offset2 + count2;
		// get axis of polygon A
		for (int i = offset1; i < endA; i += 2) {
			float x1 = verts1[i];
			float y1 = verts1[i + 1];
			float x2 = verts1[(i + 2) % count1];
			float y2 = verts1[(i + 3) % count1];

			// Get the Axis for the 2 vertices
			float axisX = y1 - y2;
			float axisY = -(x1 - x2);

			float len = (float)Math.sqrt(axisX * axisX + axisY * axisY);
			// We got a normalized Vector
			axisX /= len;
			axisY /= len;
			float minA = Float.MAX_VALUE;
			float maxA = -Float.MAX_VALUE;
			// project shape a on axis
			for (int v = offset1; v < endA; v += 2) {
				float p = verts1[v] * axisX + verts1[v + 1] * axisY;
				minA = Math.min(minA, p);
				maxA = Math.max(maxA, p);
			}

			float minB = Float.MAX_VALUE;
			float maxB = -Float.MAX_VALUE;

			// project shape b on axis
			for (int v = offset2; v < endB; v += 2) {
				float p = verts2[v] * axisX + verts2[v + 1] * axisY;
				minB = Math.min(minB, p);
				maxB = Math.max(maxB, p);
			}
			// There is a gap
			if (maxA < minB || maxB < minA) {
				return false;
			} else {
				if (mtv != null) {
					float o = Math.min(maxA, maxB) - Math.max(minA, minB);
					boolean aContainsB = minA < minB && maxA > maxB;
					boolean bContainsA = minB < minA && maxB > maxA;
					// if it contains one or another
					float mins = 0;
					float maxs = 0;
					if (aContainsB || bContainsA) {
						mins = Math.abs(minA - minB);
						maxs = Math.abs(maxA - maxB);
						o += Math.min(mins, maxs);
					}

					if (mtv.depth > o) {
						mtv.depth = o;
						boolean condition;
						if (shapesShifted) {
							condition = minA < minB;
							axisX = condition ? axisX : -axisX;
							axisY = condition ? axisY : -axisY;
						} else {
							condition = minA > minB;
							axisX = condition ? axisX : -axisX;
							axisY = condition ? axisY : -axisY;
						}

						if (aContainsB || bContainsA) {
							condition = mins > maxs;
							axisX = condition ? axisX : -axisX;
							axisY = condition ? axisY : -axisY;
						}

						mtv.normal.set(axisX, axisY);
					}
				}
			}
		}
		return true;
	}

	/** Splits the triangle by the plane. The result is stored in the SplitTriangle instance. Depending on where the triangle is
	 * relative to the plane, the result can be:
	 * 
	 * <ul>
	 * <li>Triangle is fully in front/behind: {@link SplitTriangle#front} or {@link SplitTriangle#back} will contain the original
	 * triangle, {@link SplitTriangle#total} will be one.</li>
	 * <li>Triangle has two vertices in front, one behind: {@link SplitTriangle#front} contains 2 triangles,
	 * {@link SplitTriangle#back} contains 1 triangles, {@link SplitTriangle#total} will be 3.</li>
	 * <li>Triangle has one vertex in front, two behind: {@link SplitTriangle#front} contains 1 triangle,
	 * {@link SplitTriangle#back} contains 2 triangles, {@link SplitTriangle#total} will be 3.</li>
	 * </ul>
	 * 
	 * The input triangle should have the form: x, y, z, x2, y2, z2, x3, y3, z3. One can add additional attributes per vertex which
	 * will be interpolated if split, such as texture coordinates or normals. Note that these additional attributes won't be
	 * normalized, as might be necessary in case of normals.
	 * @param split output SplitTriangle */
	public static void splitTriangle (float[] triangle, Plane plane, SplitTriangle split) {
		int stride = triangle.length / 3;
		boolean r1 = plane.testPoint(triangle[0], triangle[1], triangle[2]) == PlaneSide.Back;
		boolean r2 = plane.testPoint(triangle[0 + stride], triangle[1 + stride], triangle[2 + stride]) == PlaneSide.Back;
		boolean r3 = plane.testPoint(triangle[0 + stride * 2], triangle[1 + stride * 2],
			triangle[2 + stride * 2]) == PlaneSide.Back;

		split.reset();

		// easy case, triangle is on one side (point on plane means front).
		if (r1 == r2 && r2 == r3) {
			split.total = 1;
			if (r1) {
				split.numBack = 1;
				System.arraycopy(triangle, 0, split.back, 0, triangle.length);
			} else {
				split.numFront = 1;
				System.arraycopy(triangle, 0, split.front, 0, triangle.length);
			}
			return;
		}

		// set number of triangles
		split.total = 3;
		split.numFront = (r1 ? 0 : 1) + (r2 ? 0 : 1) + (r3 ? 0 : 1);
		split.numBack = split.total - split.numFront;

		// hard case, split the three edges on the plane
		// determine which array to fill first, front or back, flip if we
		// cross the plane
		split.setSide(!r1);

		// split first edge
		int first = 0;
		int second = stride;
		if (r1 != r2) {
			// split the edge
			splitEdge(triangle, first, second, stride, plane, split.edgeSplit, 0);

			// add first edge vertex and new vertex to current side
			split.add(triangle, first, stride);
			split.add(split.edgeSplit, 0, stride);

			// flip side and add new vertex and second edge vertex to current side
			split.setSide(!split.getSide());
			split.add(split.edgeSplit, 0, stride);
		} else {
			// add both vertices
			split.add(triangle, first, stride);
		}

		// split second edge
		first = stride;
		second = stride + stride;
		if (r2 != r3) {
			// split the edge
			splitEdge(triangle, first, second, stride, plane, split.edgeSplit, 0);

			// add first edge vertex and new vertex to current side
			split.add(triangle, first, stride);
			split.add(split.edgeSplit, 0, stride);

			// flip side and add new vertex and second edge vertex to current side
			split.setSide(!split.getSide());
			split.add(split.edgeSplit, 0, stride);
		} else {
			// add both vertices
			split.add(triangle, first, stride);
		}

		// split third edge
		first = stride + stride;
		second = 0;
		if (r3 != r1) {
			// split the edge
			splitEdge(triangle, first, second, stride, plane, split.edgeSplit, 0);

			// add first edge vertex and new vertex to current side
			split.add(triangle, first, stride);
			split.add(split.edgeSplit, 0, stride);

			// flip side and add new vertex and second edge vertex to current side
			split.setSide(!split.getSide());
			split.add(split.edgeSplit, 0, stride);
		} else {
			// add both vertices
			split.add(triangle, first, stride);
		}

		// triangulate the side with 2 triangles
		if (split.numFront == 2) {
			System.arraycopy(split.front, stride * 2, split.front, stride * 3, stride * 2);
			System.arraycopy(split.front, 0, split.front, stride * 5, stride);
		} else {
			System.arraycopy(split.back, stride * 2, split.back, stride * 3, stride * 2);
			System.arraycopy(split.back, 0, split.back, stride * 5, stride);
		}
	}

	static Vector3 intersection = new Vector3();

	private static void splitEdge (float[] vertices, int s, int e, int stride, Plane plane, float[] split, int offset) {
		float t = Intersector.intersectLinePlane(vertices[s], vertices[s + 1], vertices[s + 2], vertices[e], vertices[e + 1],
			vertices[e + 2], plane, intersection);
		split[offset + 0] = intersection.x;
		split[offset + 1] = intersection.y;
		split[offset + 2] = intersection.z;
		for (int i = 3; i < stride; i++) {
			float a = vertices[s + i];
			float b = vertices[e + i];
			split[offset + i] = a + t * (b - a);
		}
	}

	public static class SplitTriangle {
		public float[] front;
		public float[] back;
		float[] edgeSplit;
		public int numFront;
		public int numBack;
		public int total;
		boolean frontCurrent = false;
		int frontOffset = 0;
		int backOffset = 0;

		/** Creates a new instance, assuming numAttributes attributes per triangle vertex.
		 * @param numAttributes must be >= 3 */
		public SplitTriangle (int numAttributes) {
			front = new float[numAttributes * 3 * 2];
			back = new float[numAttributes * 3 * 2];
			edgeSplit = new float[numAttributes];
		}

		@Override
		public String toString () {
			return "SplitTriangle [front=" + Arrays.toString(front) + ", back=" + Arrays.toString(back) + ", numFront=" + numFront
				+ ", numBack=" + numBack + ", total=" + total + "]";
		}

		void setSide (boolean front) {
			frontCurrent = front;
		}

		boolean getSide () {
			return frontCurrent;
		}

		void add (float[] vertex, int offset, int stride) {
			if (frontCurrent) {
				System.arraycopy(vertex, offset, front, frontOffset, stride);
				frontOffset += stride;
			} else {
				System.arraycopy(vertex, offset, back, backOffset, stride);
				backOffset += stride;
			}
		}

		void reset () {
			frontCurrent = false;
			frontOffset = 0;
			backOffset = 0;
			numFront = 0;
			numBack = 0;
			total = 0;
		}
	}

	/** Minimum translation required to separate two polygons. */
	public static class MinimumTranslationVector {
		/** Unit length vector that indicates the direction for the separation */
		public Vector2 normal = new Vector2();
		/** Distance of the translation required for the separation */
		public float depth = 0;
	}
}<|MERGE_RESOLUTION|>--- conflicted
+++ resolved
@@ -858,29 +858,7 @@
 	/** Quick check whether the given {@link BoundingBox} and {@link Plane} intersect.
 	 * @return Whether the bounding box and the plane intersect. */
 	public static boolean intersectBoundsPlaneFast (BoundingBox box, Plane plane) {
-<<<<<<< HEAD
 		return PlaneSide.OnPlane == plane.testBounds(box);
-=======
-		return intersectBoundsPlaneFast(box.getCenter(tmp1), box.getDimensions(tmp2).scl(0.5f), plane.normal, plane.d);
-	}
-
-	/** Quick check whether the given bounding box and a plane intersect. Code adapted from Christer Ericson's Real Time Collision
-	 * @param center The center of the bounding box
-	 * @param halfDimensions Half of the dimensions (width, height and depth) of the bounding box
-	 * @param normal The normal of the plane
-	 * @param distance The distance of the plane
-	 * @return Whether the bounding box and the plane intersect. */
-	public static boolean intersectBoundsPlaneFast (Vector3 center, Vector3 halfDimensions, Vector3 normal, float distance) {
-		// Compute the projection interval radius of b onto L(t) = b.c + t * p.n
-		float radius = halfDimensions.x * Math.abs(normal.x) + halfDimensions.y * Math.abs(normal.y)
-			+ halfDimensions.z * Math.abs(normal.z);
-
-		// Compute distance of box center from plane
-		float s = normal.dot(center) - distance;
-
-		// Intersection occurs when plane distance falls within [-r,+r] interval
-		return Math.abs(s) <= radius;
->>>>>>> bfdf2067
 	}
 
 	/** Intersects the two lines and returns the intersection point in intersection.
