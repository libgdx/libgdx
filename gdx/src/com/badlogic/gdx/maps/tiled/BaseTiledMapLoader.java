/*******************************************************************************
 * Copyright 2011 See AUTHORS file.
 *
 * Licensed under the Apache License, Version 2.0 (the "License");
 * you may not use this file except in compliance with the License.
 * You may obtain a copy of the License at
 *
 *   http://www.apache.org/licenses/LICENSE-2.0
 *
 * Unless required by applicable law or agreed to in writing, software
 * distributed under the License is distributed on an "AS IS" BASIS,
 * WITHOUT WARRANTIES OR CONDITIONS OF ANY KIND, either express or implied.
 * See the License for the specific language governing permissions and
 * limitations under the License.
 ******************************************************************************/

package com.badlogic.gdx.maps.tiled;

import com.badlogic.gdx.assets.AssetDescriptor;
import com.badlogic.gdx.assets.AssetLoaderParameters;
import com.badlogic.gdx.assets.loaders.AsynchronousAssetLoader;
import com.badlogic.gdx.assets.loaders.FileHandleResolver;
import com.badlogic.gdx.assets.loaders.TextureLoader;
import com.badlogic.gdx.files.FileHandle;
import com.badlogic.gdx.graphics.Color;
import com.badlogic.gdx.graphics.Texture;
import com.badlogic.gdx.graphics.g2d.TextureRegion;
import com.badlogic.gdx.maps.ImageResolver;
import com.badlogic.gdx.maps.MapObject;
import com.badlogic.gdx.maps.MapProperties;
import com.badlogic.gdx.maps.tiled.tiles.StaticTiledMapTile;
import com.badlogic.gdx.utils.*;

import java.util.StringTokenizer;

public abstract class BaseTiledMapLoader<P extends BaseTiledMapLoader.Parameters> extends AsynchronousAssetLoader<TiledMap, P> {

	public static class Parameters extends AssetLoaderParameters<TiledMap> {
		/** generate mipmaps? **/
		public boolean generateMipMaps = false;
		/** The TextureFilter to use for minification **/
		public Texture.TextureFilter textureMinFilter = Texture.TextureFilter.Nearest;
		/** The TextureFilter to use for magnification **/
		public Texture.TextureFilter textureMagFilter = Texture.TextureFilter.Nearest;
		/** Whether to convert the objects' pixel position and size to the equivalent in tile space. **/
		public boolean convertObjectToTileSpace = false;
		/** Whether to flip all Y coordinates so that Y positive is up. All libGDX renderers require flipped Y coordinates, and thus
		 * flipY set to true. This parameter is included for non-rendering related purposes of TMX files, or custom renderers. */
		public boolean flipY = true;
		/** Path to Tiled project file. Needed when using class properties. */
		public String projectFilePath = null;
	}

	/** Representation of a single Tiled class property. A property has:
	 * <ul>
	 * <li>a property {@code name}</li>
	 * <li>a property {@code type} like string, int, ...</li>
	 * <li>an optional {@code propertyType} for class and enum types to refer to a specific class/enum</li>
	 * <li>a {@code defaultValue}</li>
	 * </ul>
	 */
	protected static class ProjectClassMember {
		public String name;
		public String type;
		public String propertyType;
		public JsonValue defaultValue;

		@Override
		public String toString () {
			return "ProjectClassMember{" //
				+ "name='" + name + "'" //
				+ ", type='" + type + "'" //
				+ ", propertyType='" + propertyType + "'" //
				+ ", defaultValue=" + defaultValue + "}";
		}
	}

	protected static final int FLAG_FLIP_HORIZONTALLY = 0x80000000;
	protected static final int FLAG_FLIP_VERTICALLY = 0x40000000;
	protected static final int FLAG_FLIP_DIAGONALLY = 0x20000000;
	protected static final int MASK_CLEAR = 0xE0000000;

	protected boolean convertObjectToTileSpace;
	protected boolean flipY = true;

	protected int mapTileWidth;
	protected int mapTileHeight;
	protected int mapWidthInPixels;
	protected int mapHeightInPixels;

	protected TiledMap map;
	protected IntMap<MapObject> idToObject;
	protected Array<Runnable> runOnEndOfLoadTiled;
	/** Optional Tiled project class information. Key is the classname and value is an array of class members (=class
	 * properties) */
	protected ObjectMap<String, Array<ProjectClassMember>> projectClassInfo;

	public BaseTiledMapLoader (FileHandleResolver resolver) {
		super(resolver);
	}

	/** Meant to be called within getDependencies() of a child class */
	protected abstract Array<AssetDescriptor> getDependencyAssetDescriptors (FileHandle mapFile,
		TextureLoader.TextureParameter textureParameter);

	/** Loads the map data, given the root element
	 *
	 * @param mapFile the Filehandle of the map file, .tmx or .tmj supported
	 * @param parameter
	 * @param imageResolver
	 * @return the {@link TiledMap} */
	protected abstract TiledMap loadTiledMap (FileHandle mapFile, P parameter, ImageResolver imageResolver);

	/** Gets a map of the object ids to the {@link MapObject} instances. Returns null if
	 * {@link #loadTiledMap(FileHandle, Parameters, ImageResolver)} has not been called yet.
	 *
	 * @return the map of the ids to {@link MapObject}, or null if {@link #loadTiledMap(FileHandle, Parameters, ImageResolver)}
	 *         method has not been called yet. */
	public @Null IntMap<MapObject> getIdToObject () {
		return idToObject;
	}

	protected Object castProperty (String name, String value, String type) {
		if (type == null || "string".equals(type) || "file".equals(type)) {
			return value;
		} else if (type.equals("int")) {
			return Integer.valueOf(value);
		} else if (type.equals("float")) {
			return Float.valueOf(value);
		} else if (type.equals("bool")) {
			return Boolean.valueOf(value);
		} else if (type.equals("color")) {
			// return color after converting from #AARRGGBB to #RRGGBBAA
			return Color.valueOf(tiledColorToLibGDXColor(value));
		} else {
			throw new GdxRuntimeException("Wrong type given for property " + name + ", given : " + type
				+ ", supported : string, file, bool, int, float, color");
		}
	}

	protected TiledMapTileLayer.Cell createTileLayerCell (boolean flipHorizontally, boolean flipVertically,
		boolean flipDiagonally) {
		TiledMapTileLayer.Cell cell = new TiledMapTileLayer.Cell();
		if (flipDiagonally) {
			if (flipHorizontally && flipVertically) {
				cell.setFlipHorizontally(true);
				cell.setRotation(TiledMapTileLayer.Cell.ROTATE_270);
			} else if (flipHorizontally) {
				cell.setRotation(TiledMapTileLayer.Cell.ROTATE_270);
			} else if (flipVertically) {
				cell.setRotation(TiledMapTileLayer.Cell.ROTATE_90);
			} else {
				cell.setFlipVertically(true);
				cell.setRotation(TiledMapTileLayer.Cell.ROTATE_270);
			}
		} else {
			cell.setFlipHorizontally(flipHorizontally);
			cell.setFlipVertically(flipVertically);
		}
		return cell;
	}

	protected static int unsignedByteToInt (byte b) {
		return b & 0xFF;
	}

	protected static FileHandle getRelativeFileHandle (FileHandle file, String path) {
		StringTokenizer tokenizer = new StringTokenizer(path, "\\/");
		FileHandle result = file.parent();
		while (tokenizer.hasMoreElements()) {
			String token = tokenizer.nextToken();
			if (token.equals(".."))
				result = result.parent();
			else {
				result = result.child(token);
			}
		}
		return result;
	}

	protected void addStaticTiledMapTile (TiledMapTileSet tileSet, TextureRegion textureRegion, int tileId, float offsetX,
		float offsetY) {
		TiledMapTile tile = new StaticTiledMapTile(textureRegion);
		tile.setId(tileId);
		tile.setOffsetX(offsetX);
		tile.setOffsetY(flipY ? -offsetY : offsetY);
		tileSet.putTile(tileId, tile);
	}

<<<<<<< HEAD
	protected void loadObjectProperty (final MapProperties properties, final String name, String value) {
		// Wait until the end of [loadTiledMap] to fetch the object
		try {
			// Value should be the id of the object being pointed to
			final int id = Integer.parseInt(value);
			// Create [Runnable] to fetch object and add it to props
			Runnable fetch = new Runnable() {
				@Override
				public void run () {
					MapObject object = idToObject.get(id);
					properties.put(name, object);
				}
			};
			// [Runnable] should not run until the end of [loadTiledMap]
			runOnEndOfLoadTiled.add(fetch);
		} catch (Exception exception) {
			throw new GdxRuntimeException("Error parsing property [\" + name + \"] of type \"object\" with value: [" + value + "]",
				exception);
		}
	}

	protected void loadBasicProperty (MapProperties properties, String name, String value, String type) {
		Object castValue = castProperty(name, value, type);
		properties.put(name, castValue);
	}

	/** Parses the given Tiled project file for class property information. A class can have multiple members. Refer to
	 * {@link ProjectClassMember}. */
	protected void loadProjectFile (String projectFilePath) {
		projectClassInfo = new ObjectMap<>();
		if (projectFilePath == null || projectFilePath.trim().isEmpty()) {
			return;
		}

		FileHandle projectFile = resolve(projectFilePath);
		JsonValue projectRoot = new JsonReader().parse(projectFile);
		JsonValue propertyTypes = projectRoot.get("propertyTypes");
		if (propertyTypes == null) {
			// no custom property types in project -> nothing to parse
			return;
		}

		for (JsonValue propertyType : propertyTypes) {
			if (!"class".equals(propertyType.getString("type"))) {
				continue;
			}
			String className = propertyType.getString("name");
			JsonValue members = propertyType.get("members");
			if (members.isEmpty()) {
				continue;
			}

			Array<ProjectClassMember> projectClassMembers = new Array<>();
			projectClassInfo.put(className, projectClassMembers);
			for (JsonValue member : members) {
				BaseTmjMapLoader.ProjectClassMember projectClassMember = new BaseTmjMapLoader.ProjectClassMember();
				projectClassMember.name = member.getString("name");
				projectClassMember.type = member.getString("type");
				projectClassMember.propertyType = member.getString("propertyType", null);
				projectClassMember.defaultValue = member.get("value");
				projectClassMembers.add(projectClassMember);
			}
		}
	}

	protected void loadJsonClassProperties (String className, MapProperties classProperties, JsonValue classElement) {
		if (projectClassInfo == null) {
			throw new GdxRuntimeException(
				"No class information loaded to support class properties. Did you set the 'projectFilePath' parameter?");
		}
		if (projectClassInfo.isEmpty()) {
			throw new GdxRuntimeException(
				"No class information available. Did you set the correct Tiled project path in the 'projectFilePath' parameter?");
		}
		Array<ProjectClassMember> projectClassMembers = projectClassInfo.get(className);
		if (projectClassMembers == null) {
			throw new GdxRuntimeException("There is no class with name '" + className + "' in given Tiled project file.");
		}

		for (ProjectClassMember projectClassMember : projectClassMembers) {
			String propName = projectClassMember.name;
			JsonValue classProp = classElement.get(propName);
			switch (projectClassMember.type) {
			case "object": {
				String value = classProp == null ? projectClassMember.defaultValue.asString() : classProp.asString();
				loadObjectProperty(classProperties, propName, value);
				break;
			}
			case "class": {
				// A 'class' property is a property which is itself a set of properties
				if (classProp == null) {
					classProp = projectClassMember.defaultValue;
				}
				MapProperties nestedClassProperties = new MapProperties();
				String nestedClassName = projectClassMember.propertyType;
				nestedClassProperties.put("type", nestedClassName);
				// the actual properties of a 'class' property are stored as a new properties tag
				classProperties.put(propName, nestedClassProperties);
				loadJsonClassProperties(nestedClassName, nestedClassProperties, classProp);
				break;
			}
			default: {
				String value = classProp == null ? projectClassMember.defaultValue.asString() : classProp.asString();
				loadBasicProperty(classProperties, propName, value, projectClassMember.type);
				break;
			}
			}
		}
=======
	/** Converts Tiled's color format #AARRGGBB to a libGDX appropriate #RRGGBBAA The Tiled Map Editor uses the color format
	 * #AARRGGBB But note, if the alpha of the color is set to 255, Tiled does not include it as part of the color code in the .tmx
	 * ex. Red (r:255,g:0,b:0,a:255) becomes #ff0000, Red (r:255,g:0,b:0,a:127) becomes #7fff0000
	 *
	 * @param tiledColor A String representing a color in Tiled's #AARRGGBB format
	 * @return A String representing the color in the #RRGGBBAA format */
	public static String tiledColorToLibGDXColor (String tiledColor) {
		String alpha = tiledColor.length() == 9 ? tiledColor.substring(1, 3) : "ff";
		String color = tiledColor.length() == 9 ? tiledColor.substring(3) : tiledColor.substring(1);
		return color + alpha;
>>>>>>> 0dc27743
	}

}<|MERGE_RESOLUTION|>--- conflicted
+++ resolved
@@ -29,7 +29,10 @@
 import com.badlogic.gdx.maps.MapObject;
 import com.badlogic.gdx.maps.MapProperties;
 import com.badlogic.gdx.maps.tiled.tiles.StaticTiledMapTile;
-import com.badlogic.gdx.utils.*;
+import com.badlogic.gdx.utils.Array;
+import com.badlogic.gdx.utils.GdxRuntimeException;
+import com.badlogic.gdx.utils.IntMap;
+import com.badlogic.gdx.utils.Null;
 
 import java.util.StringTokenizer;
 
@@ -187,7 +190,6 @@
 		tileSet.putTile(tileId, tile);
 	}
 
-<<<<<<< HEAD
 	protected void loadObjectProperty (final MapProperties properties, final String name, String value) {
 		// Wait until the end of [loadTiledMap] to fetch the object
 		try {
@@ -296,7 +298,8 @@
 			}
 			}
 		}
-=======
+	}
+
 	/** Converts Tiled's color format #AARRGGBB to a libGDX appropriate #RRGGBBAA The Tiled Map Editor uses the color format
 	 * #AARRGGBB But note, if the alpha of the color is set to 255, Tiled does not include it as part of the color code in the .tmx
 	 * ex. Red (r:255,g:0,b:0,a:255) becomes #ff0000, Red (r:255,g:0,b:0,a:127) becomes #7fff0000
@@ -307,7 +310,6 @@
 		String alpha = tiledColor.length() == 9 ? tiledColor.substring(1, 3) : "ff";
 		String color = tiledColor.length() == 9 ? tiledColor.substring(3) : tiledColor.substring(1);
 		return color + alpha;
->>>>>>> 0dc27743
 	}
 
 }