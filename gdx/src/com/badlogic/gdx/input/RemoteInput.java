/*******************************************************************************
 * Copyright 2011 See AUTHORS file.
 * 
 * Licensed under the Apache License, Version 2.0 (the "License");
 * you may not use this file except in compliance with the License.
 * You may obtain a copy of the License at
 * 
 *   http://www.apache.org/licenses/LICENSE-2.0
 * 
 * Unless required by applicable law or agreed to in writing, software
 * distributed under the License is distributed on an "AS IS" BASIS,
 * WITHOUT WARRANTIES OR CONDITIONS OF ANY KIND, either express or implied.
 * See the License for the specific language governing permissions and
 * limitations under the License.
 ******************************************************************************/

package com.badlogic.gdx.input;

import java.io.DataInputStream;
import java.io.IOException;
import java.net.InetAddress;
import java.net.ServerSocket;
import java.net.Socket;

import com.badlogic.gdx.Gdx;
import com.badlogic.gdx.Input;
import com.badlogic.gdx.Input.TextInputListener;
import com.badlogic.gdx.InputProcessor;
import com.badlogic.gdx.utils.GdxRuntimeException;
import com.badlogic.gdx.utils.IntSet;

/** <p>
 * An {@link Input} implementation that receives touch, key, accelerometer and compass events from a remote Android device. Just
 * instantiate it and specify the port it should listen on for incoming connections (default 8190). Then store the new RemoteInput
 * instance in Gdx.input. That's it.
 * </p>
 * 
 * <p>
 * On your Android device you can use the gdx-remote application available on the Google Code page as an APK or in SVN
 * (extensions/gdx-remote). Open it, specify the IP address and the port of the PC your libgdx app is running on and then tap
 * away.
 * </p>
 * 
 * <p>
 * The touch coordinates will be translated to the desktop window's coordinate system, no matter the orientation of the device
 * </p>
 * 
 * @author mzechner */
public class RemoteInput implements Runnable, Input {
	public interface RemoteInputListener {
		void onConnected ();

		void onDisconnected ();
	}

	class KeyEvent {
		static final int KEY_DOWN = 0;
		static final int KEY_UP = 1;
		static final int KEY_TYPED = 2;

		long timeStamp;
		int type;
		int keyCode;
		char keyChar;
	}

	class TouchEvent {
		static final int TOUCH_DOWN = 0;
		static final int TOUCH_UP = 1;
		static final int TOUCH_DRAGGED = 2;

		long timeStamp;
		int type;
		int x;
		int y;
		int pointer;
	}

	class EventTrigger implements Runnable {
		TouchEvent touchEvent;
		KeyEvent keyEvent;

		public EventTrigger (TouchEvent touchEvent, KeyEvent keyEvent) {
			this.touchEvent = touchEvent;
			this.keyEvent = keyEvent;
		}

		@Override
		public void run () {
			justTouched = false;
			if (keyJustPressed) {
				keyJustPressed = false;
				for (int i = 0; i < justPressedKeys.length; i++) {
					justPressedKeys[i] = false;
				}
			}

			if (processor != null) {
				if (touchEvent != null) {
					switch (touchEvent.type) {
					case TouchEvent.TOUCH_DOWN:
						deltaX[touchEvent.pointer] = 0;
						deltaY[touchEvent.pointer] = 0;
						processor.touchDown(touchEvent.x, touchEvent.y, touchEvent.pointer, Input.Buttons.LEFT);
						isTouched[touchEvent.pointer] = true;
						justTouched = true;
						break;
					case TouchEvent.TOUCH_UP:
						deltaX[touchEvent.pointer] = 0;
						deltaY[touchEvent.pointer] = 0;
						processor.touchUp(touchEvent.x, touchEvent.y, touchEvent.pointer, Input.Buttons.LEFT);
						isTouched[touchEvent.pointer] = false;
						break;
					case TouchEvent.TOUCH_DRAGGED:
						deltaX[touchEvent.pointer] = touchEvent.x - touchX[touchEvent.pointer];
						deltaY[touchEvent.pointer] = touchEvent.y - touchY[touchEvent.pointer];
						processor.touchDragged(touchEvent.x, touchEvent.y, touchEvent.pointer);
						break;
					}
					touchX[touchEvent.pointer] = touchEvent.x;
					touchY[touchEvent.pointer] = touchEvent.y;
				}
				if (keyEvent != null) {
					switch (keyEvent.type) {
					case KeyEvent.KEY_DOWN:
						processor.keyDown(keyEvent.keyCode);
						if (!keys[keyEvent.keyCode]) {
							keyCount++;
							keys[keyEvent.keyCode] = true;
						}
						keyJustPressed = true;
						justPressedKeys[keyEvent.keyCode] = true;
						break;
					case KeyEvent.KEY_UP:
						processor.keyUp(keyEvent.keyCode);
						if (keys[keyEvent.keyCode]) {
							keyCount--;
							keys[keyEvent.keyCode] = false;
						}
						break;
					case KeyEvent.KEY_TYPED:
						processor.keyTyped(keyEvent.keyChar);
						break;
					}
				}
			} else {
				if (touchEvent != null) {
					switch(touchEvent.type) {
					case TouchEvent.TOUCH_DOWN:
						deltaX[touchEvent.pointer] = 0;
						deltaY[touchEvent.pointer] = 0;
						isTouched[touchEvent.pointer] = true;
						justTouched = true;
						break;
					case TouchEvent.TOUCH_UP:
						deltaX[touchEvent.pointer] = 0;
						deltaY[touchEvent.pointer] = 0;
						isTouched[touchEvent.pointer] = false;
						break;
					case TouchEvent.TOUCH_DRAGGED:
						deltaX[touchEvent.pointer] = touchEvent.x - touchX[touchEvent.pointer];
						deltaY[touchEvent.pointer] = touchEvent.y - touchY[touchEvent.pointer];
						break;
					}
					touchX[touchEvent.pointer] = touchEvent.x;
					touchY[touchEvent.pointer] = touchEvent.y;
				}
				if (keyEvent != null) {
					if (keyEvent.type == KeyEvent.KEY_DOWN) {
						if (!keys[keyEvent.keyCode]) {
							keyCount++;
							keys[keyEvent.keyCode] = true;
						}
						keyJustPressed = true;
						justPressedKeys[keyEvent.keyCode] = true;
					}
					if (keyEvent.type == KeyEvent.KEY_UP) {
						if (keys[keyEvent.keyCode]) {
							keyCount--;
							keys[keyEvent.keyCode] = false;
						}
					}
				}
			}
		}
	}

	private static final int MAX_TOUCHES = 20;

	public static int DEFAULT_PORT = 8190;
	private ServerSocket serverSocket;
	private float[] accel = new float[3];
	private float[] gyrate = new float[3];
	private float[] compass = new float[3];
	private float[] geo = new float[4];
	private boolean multiTouch = false;
	private float remoteWidth = 0;
	private float remoteHeight = 0;
	private boolean connected = false;
	private RemoteInputListener listener;
	int keyCount = 0;
	boolean[] keys = new boolean[256];
	boolean keyJustPressed = false;
	boolean[] justPressedKeys = new boolean[256];
	int[] deltaX = new int[MAX_TOUCHES];
	int[] deltaY = new int[MAX_TOUCHES];
	int[] touchX = new int[MAX_TOUCHES];
	int[] touchY = new int[MAX_TOUCHES];
	boolean isTouched[] = new boolean[MAX_TOUCHES];
	boolean justTouched = false;
	InputProcessor processor = null;
	private final int port;
	public final String[] ips;

	public RemoteInput () {
		this(DEFAULT_PORT);
	}

	public RemoteInput (RemoteInputListener listener) {
		this(DEFAULT_PORT, listener);
	}

	public RemoteInput (int port) {
		this(port, null);
	}

	public RemoteInput (int port, RemoteInputListener listener) {
		this.listener = listener;
		try {
			this.port = port;
			serverSocket = new ServerSocket(port);
			Thread thread = new Thread(this);
			thread.setDaemon(true);
			thread.start();
			InetAddress[] allByName = InetAddress.getAllByName(InetAddress.getLocalHost().getHostName());
			ips = new String[allByName.length];
			for (int i = 0; i < allByName.length; i++) {
				ips[i] = allByName[i].getHostAddress();
			}
		} catch (Exception e) {
			throw new GdxRuntimeException("Couldn't open listening socket at port '" + port + "'", e);
		}
	}

	@Override
	public void run () {
		while (true) {
			try {
				connected = false;
				if (listener != null) listener.onDisconnected();

				System.out.println("listening, port " + port);
				Socket socket = null;

				socket = serverSocket.accept();
				socket.setTcpNoDelay(true);
				socket.setSoTimeout(3000);
				connected = true;
				if (listener != null) listener.onConnected();

				DataInputStream in = new DataInputStream(socket.getInputStream());
				multiTouch = in.readBoolean();
				while (true) {
					int event = in.readInt();
					KeyEvent keyEvent = null;
					TouchEvent touchEvent = null;
					switch (event) {
					case RemoteSender.ACCEL:
						accel[0] = in.readFloat();
						accel[1] = in.readFloat();
						accel[2] = in.readFloat();
						break;
					case RemoteSender.COMPASS:
						compass[0] = in.readFloat();
						compass[1] = in.readFloat();
						compass[2] = in.readFloat();
						break;
					case RemoteSender.SIZE:
						remoteWidth = in.readFloat();
						remoteHeight = in.readFloat();
						break;	
					case RemoteSender.GYRO:
						gyrate[0] = in.readFloat();
						gyrate[1] = in.readFloat();
						gyrate[2] = in.readFloat();
						break;
					case RemoteSender.GEO:
						geo[0] = in.readFloat();
						geo[1] = in.readFloat();
						geo[2] = in.readFloat();
						geo[3] = in.readFloat();
						break;
					case RemoteSender.KEY_DOWN:
						keyEvent = new KeyEvent();
						keyEvent.keyCode = in.readInt();
						keyEvent.type = KeyEvent.KEY_DOWN;
						break;
					case RemoteSender.KEY_UP:
						keyEvent = new KeyEvent();
						keyEvent.keyCode = in.readInt();
						keyEvent.type = KeyEvent.KEY_UP;
						break;
					case RemoteSender.KEY_TYPED:
						keyEvent = new KeyEvent();
						keyEvent.keyChar = in.readChar();
						keyEvent.type = KeyEvent.KEY_TYPED;
						break;
					case RemoteSender.TOUCH_DOWN:
						touchEvent = new TouchEvent();
						touchEvent.x = (int)((in.readInt() / remoteWidth) * Gdx.graphics.getWidth());
						touchEvent.y = (int)((in.readInt() / remoteHeight) * Gdx.graphics.getHeight());
						touchEvent.pointer = in.readInt();
						touchEvent.type = TouchEvent.TOUCH_DOWN;
						break;
					case RemoteSender.TOUCH_UP:
						touchEvent = new TouchEvent();
						touchEvent.x = (int)((in.readInt() / remoteWidth) * Gdx.graphics.getWidth());
						touchEvent.y = (int)((in.readInt() / remoteHeight) * Gdx.graphics.getHeight());
						touchEvent.pointer = in.readInt();
						touchEvent.type = TouchEvent.TOUCH_UP;
						break;
					case RemoteSender.TOUCH_DRAGGED:
						touchEvent = new TouchEvent();
						touchEvent.x = (int)((in.readInt() / remoteWidth) * Gdx.graphics.getWidth());
						touchEvent.y = (int)((in.readInt() / remoteHeight) * Gdx.graphics.getHeight());
						touchEvent.pointer = in.readInt();
						touchEvent.type = TouchEvent.TOUCH_DRAGGED;
						break;
					}

					Gdx.app.postRunnable(new EventTrigger(touchEvent, keyEvent));
				}
			} catch (IOException e) {
				e.printStackTrace();
			}
		}
	}

	public boolean isConnected () {
		return connected;
	}

	@Override
	public float getAccelerometerX () {
		return accel[0];
	}

	@Override
	public float getAccelerometerY () {
		return accel[1];
	}

	@Override
	public float getAccelerometerZ () {
		return accel[2];
	}
	
	@Override
	public float getGyroscopeX () {
		return gyrate[0];
	}

	@Override
	public float getGyroscopeY () {
		return gyrate[1];
	}

	@Override
	public float getGyroscopeZ () {
		return gyrate[2];
	}

	@Override
<<<<<<< HEAD
	public float getGeolocationLatitude() {
		return geo[0];
	}

	@Override
	public float getGeolocationLongitude() {
		return geo[1];
	}

	@Override
	public float getGeolocationAltitude() {
		return geo[2];
	}

	@Override
	public float getGeolocationSpeed() {
		return geo[3];
=======
	public int getMaxPointers () {
		return MAX_TOUCHES;
>>>>>>> f2210c8b
	}

	@Override
	public int getX () {
		return touchX[0];
	}

	@Override
	public int getX (int pointer) {
		return touchX[pointer];
	}

	@Override
	public int getY () {
		return touchY[0];
	}

	@Override
	public int getY (int pointer) {
		return touchY[pointer];
	}

	@Override
	public boolean isTouched () {
		return isTouched[0];
	}

	@Override
	public boolean justTouched () {
		return justTouched;
	}

	@Override
	public boolean isTouched (int pointer) {
		return isTouched[pointer];
	}

	@Override
	public float getPressure () {
		return getPressure(0);
	}

	@Override
	public float getPressure (int pointer) {
		return isTouched(pointer) ? 1 : 0;
	}

	@Override
	public boolean isButtonPressed (int button) {
		if (button != Buttons.LEFT) return false;
		for (int i = 0; i < isTouched.length; i++)
			if (isTouched[i]) return true;
		return false;
	}

	@Override
	public boolean isKeyPressed (int key) {
		if (key == Input.Keys.ANY_KEY) {
			return keyCount > 0;
		}
		if (key < 0 || key > 255) {
			return false;
		}
		return keys[key];
	}

	@Override
	public boolean isKeyJustPressed (int key) {
		if (key == Input.Keys.ANY_KEY) {
			return keyJustPressed;
		}
		if (key < 0 || key > 255) {
			return false;
		}
		return justPressedKeys[key];
	}

	@Override
	public void getTextInput (TextInputListener listener, String title, String text, String hint) {
		Gdx.app.getInput().getTextInput(listener, title, text, hint);
	}

	@Override
	public void setOnscreenKeyboardVisible (boolean visible) {
	}

	@Override
	public void vibrate (int milliseconds) {

	}

	@Override
	public void vibrate (long[] pattern, int repeat) {

	}

	@Override
	public void cancelVibrate () {

	}

	@Override
	public float getAzimuth () {
		return compass[0];
	}

	@Override
	public float getPitch () {
		return compass[1];
	}

	@Override
	public float getRoll () {
		return compass[2];
	}

	@Override
	public void setCatchBackKey (boolean catchBack) {

	}

	@Override
	public boolean isCatchBackKey() {
		return false;
	}
	
	@Override
	public void setCatchMenuKey (boolean catchMenu) {
		
	}
	
	@Override
	public boolean isCatchMenuKey () {
		return false;
	}


	@Override
	public void setInputProcessor (InputProcessor processor) {
		this.processor = processor;
	}

	@Override
	public InputProcessor getInputProcessor () {
		return this.processor;
	}

	/** @return the IP addresses {@link RemoteSender} or gdx-remote should connect to. Most likely the LAN addresses if behind a NAT. */
	public String[] getIPs () {
		return ips;
	}

	@Override
	public boolean isPeripheralAvailable (Peripheral peripheral) {
		if (peripheral == Peripheral.Accelerometer) return true;
		if (peripheral == Peripheral.Compass) return true;
		if (peripheral == Peripheral.MultitouchScreen) return multiTouch;
		return false;
	}

	@Override
	public int getRotation () {
		return 0;
	}

	@Override
	public Orientation getNativeOrientation () {
		return Orientation.Landscape;
	}

	@Override
	public void setCursorCatched (boolean catched) {

	}

	@Override
	public boolean isCursorCatched () {
		return false;
	}

	@Override
	public int getDeltaX () {
		return deltaX[0];
	}

	@Override
	public int getDeltaX (int pointer) {
		return deltaX[pointer];
	}

	@Override
	public int getDeltaY () {
		return deltaY[0];
	}

	@Override
	public int getDeltaY (int pointer) {
		return deltaY[pointer];
	}

	@Override
	public void setCursorPosition (int x, int y) {
	}

	@Override
	public long getCurrentEventTime () {
		// TODO Auto-generated method stub
		return 0;
	}

	@Override
	public void getRotationMatrix (float[] matrix) {
		// TODO Auto-generated method stub

	}
}
<|MERGE_RESOLUTION|>--- conflicted
+++ resolved
@@ -371,7 +371,6 @@
 	}
 
 	@Override
-<<<<<<< HEAD
 	public float getGeolocationLatitude() {
 		return geo[0];
 	}
@@ -389,10 +388,9 @@
 	@Override
 	public float getGeolocationSpeed() {
 		return geo[3];
-=======
+
 	public int getMaxPointers () {
 		return MAX_TOUCHES;
->>>>>>> f2210c8b
 	}
 
 	@Override
@@ -608,4 +606,4 @@
 		// TODO Auto-generated method stub
 
 	}
-}
+}