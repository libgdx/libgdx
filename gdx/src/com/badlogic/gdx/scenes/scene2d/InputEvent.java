--- conflicted
+++ resolved
@@ -1,180 +1,176 @@
-/*******************************************************************************
- * Copyright 2011 See AUTHORS file.
- * 
- * Licensed under the Apache License, Version 2.0 (the "License");
- * you may not use this file except in compliance with the License.
- * You may obtain a copy of the License at
- * 
- *   http://www.apache.org/licenses/LICENSE-2.0
- * 
- * Unless required by applicable law or agreed to in writing, software
- * distributed under the License is distributed on an "AS IS" BASIS,
- * WITHOUT WARRANTIES OR CONDITIONS OF ANY KIND, either express or implied.
- * See the License for the specific language governing permissions and
- * limitations under the License.
- ******************************************************************************/
-
-package com.badlogic.gdx.scenes.scene2d;
-
-import com.badlogic.gdx.Input.Buttons;
-import com.badlogic.gdx.math.Vector2;
-import com.badlogic.gdx.utils.Null;
-
-/** Event for actor input: touch, mouse, touch/mouse actor enter/exit, mouse scroll, and keyboard events.
- * @see InputListener */
-public class InputEvent extends Event {
-	private Type type;
-	private float stageX, stageY;
-	private int pointer, button, keyCode, scrollAmount;
-	private char character;
-<<<<<<< HEAD
-	@Null private Actor relatedActor;
-	private boolean touchFocus = true;
-=======
-	private @Null Actor relatedActor;
->>>>>>> 315fe039
-
-	public void reset () {
-		super.reset();
-		relatedActor = null;
-		button = -1;
-	}
-
-	/** The stage x coordinate where the event occurred. Valid for: touchDown, touchDragged, touchUp, mouseMoved, enter, and
-	 * exit. */
-	public float getStageX () {
-		return stageX;
-	}
-
-	public void setStageX (float stageX) {
-		this.stageX = stageX;
-	}
-
-	/** The stage x coordinate where the event occurred. Valid for: touchDown, touchDragged, touchUp, mouseMoved, enter, and
-	 * exit. */
-	public float getStageY () {
-		return stageY;
-	}
-
-	public void setStageY (float stageY) {
-		this.stageY = stageY;
-	}
-
-	/** The type of input event. */
-	public Type getType () {
-		return type;
-	}
-
-	public void setType (Type type) {
-		this.type = type;
-	}
-
-	/** The pointer index for the event. The first touch is index 0, second touch is index 1, etc. Always -1 on desktop. Valid for:
-	 * touchDown, touchDragged, touchUp, enter, and exit. */
-	public int getPointer () {
-		return pointer;
-	}
-
-	public void setPointer (int pointer) {
-		this.pointer = pointer;
-	}
-
-	/** The index for the mouse button pressed. Always 0 on Android. Valid for: touchDown and touchUp.
-	 * @see Buttons */
-	public int getButton () {
-		return button;
-	}
-
-	public void setButton (int button) {
-		this.button = button;
-	}
-
-	/** The key code of the key that was pressed. Valid for: keyDown and keyUp. */
-	public int getKeyCode () {
-		return keyCode;
-	}
-
-	public void setKeyCode (int keyCode) {
-		this.keyCode = keyCode;
-	}
-
-	/** The character for the key that was type. Valid for: keyTyped. */
-	public char getCharacter () {
-		return character;
-	}
-
-	public void setCharacter (char character) {
-		this.character = character;
-	}
-
-	/** The amount the mouse was scrolled. Valid for: scrolled. */
-	public int getScrollAmount () {
-		return scrollAmount;
-	}
-
-	public void setScrollAmount (int scrollAmount) {
-		this.scrollAmount = scrollAmount;
-	}
-
-	/** The actor related to the event. Valid for: enter and exit. For enter, this is the actor being exited, or null. For exit,
-	 * this is the actor being entered, or null. */
-	public @Null Actor getRelatedActor () {
-		return relatedActor;
-	}
-
-	/** @param relatedActor May be null. */
-	public void setRelatedActor (@Null Actor relatedActor) {
-		this.relatedActor = relatedActor;
-	}
-
-	/** Sets actorCoords to this event's coordinates relative to the specified actor.
-	 * @param actorCoords Output for resulting coordinates. */
-	public Vector2 toCoordinates (Actor actor, Vector2 actorCoords) {
-		actorCoords.set(stageX, stageY);
-		actor.stageToLocalCoordinates(actorCoords);
-		return actorCoords;
-	}
-
-	/** Returns true if this event is a touchUp triggered by {@link Stage#cancelTouchFocus()}. */
-	public boolean isTouchFocusCancel () {
-		return stageX == Integer.MIN_VALUE || stageY == Integer.MIN_VALUE;
-	}
-
-	/** If false, {@link InputListener#handle(Event)} will not add the listener to the stage's touch focus when a touch down event
-	 * is handled. Default is true. */
-	public boolean getTouchFocus () {
-		return touchFocus;
-	}
-
-	public void setTouchFocus (boolean touchFocus) {
-		this.touchFocus = touchFocus;
-	}
-
-	public String toString () {
-		return type.toString();
-	}
-
-	/** Types of low-level input events supported by scene2d. */
-	static public enum Type {
-		/** A new touch for a pointer on the stage was detected */
-		touchDown,
-		/** A pointer has stopped touching the stage. */
-		touchUp,
-		/** A pointer that is touching the stage has moved. */
-		touchDragged,
-		/** The mouse pointer has moved (without a mouse button being active). */
-		mouseMoved,
-		/** The mouse pointer or an active touch have entered (i.e., {@link Actor#hit(float, float, boolean) hit}) an actor. */
-		enter,
-		/** The mouse pointer or an active touch have exited an actor. */
-		exit,
-		/** The mouse scroll wheel has changed. */
-		scrolled,
-		/** A keyboard key has been pressed. */
-		keyDown,
-		/** A keyboard key has been released. */
-		keyUp,
-		/** A keyboard key has been pressed and released. */
-		keyTyped
-	}
-}
+/*******************************************************************************
+ * Copyright 2011 See AUTHORS file.
+ * 
+ * Licensed under the Apache License, Version 2.0 (the "License");
+ * you may not use this file except in compliance with the License.
+ * You may obtain a copy of the License at
+ * 
+ *   http://www.apache.org/licenses/LICENSE-2.0
+ * 
+ * Unless required by applicable law or agreed to in writing, software
+ * distributed under the License is distributed on an "AS IS" BASIS,
+ * WITHOUT WARRANTIES OR CONDITIONS OF ANY KIND, either express or implied.
+ * See the License for the specific language governing permissions and
+ * limitations under the License.
+ ******************************************************************************/
+
+package com.badlogic.gdx.scenes.scene2d;
+
+import com.badlogic.gdx.Input.Buttons;
+import com.badlogic.gdx.math.Vector2;
+import com.badlogic.gdx.utils.Null;
+
+/** Event for actor input: touch, mouse, touch/mouse actor enter/exit, mouse scroll, and keyboard events.
+ * @see InputListener */
+public class InputEvent extends Event {
+	private Type type;
+	private float stageX, stageY;
+	private int pointer, button, keyCode, scrollAmount;
+	private char character;
+	private @Null Actor relatedActor;
+	private boolean touchFocus = true;
+
+	public void reset () {
+		super.reset();
+		relatedActor = null;
+		button = -1;
+	}
+
+	/** The stage x coordinate where the event occurred. Valid for: touchDown, touchDragged, touchUp, mouseMoved, enter, and
+	 * exit. */
+	public float getStageX () {
+		return stageX;
+	}
+
+	public void setStageX (float stageX) {
+		this.stageX = stageX;
+	}
+
+	/** The stage x coordinate where the event occurred. Valid for: touchDown, touchDragged, touchUp, mouseMoved, enter, and
+	 * exit. */
+	public float getStageY () {
+		return stageY;
+	}
+
+	public void setStageY (float stageY) {
+		this.stageY = stageY;
+	}
+
+	/** The type of input event. */
+	public Type getType () {
+		return type;
+	}
+
+	public void setType (Type type) {
+		this.type = type;
+	}
+
+	/** The pointer index for the event. The first touch is index 0, second touch is index 1, etc. Always -1 on desktop. Valid for:
+	 * touchDown, touchDragged, touchUp, enter, and exit. */
+	public int getPointer () {
+		return pointer;
+	}
+
+	public void setPointer (int pointer) {
+		this.pointer = pointer;
+	}
+
+	/** The index for the mouse button pressed. Always 0 on Android. Valid for: touchDown and touchUp.
+	 * @see Buttons */
+	public int getButton () {
+		return button;
+	}
+
+	public void setButton (int button) {
+		this.button = button;
+	}
+
+	/** The key code of the key that was pressed. Valid for: keyDown and keyUp. */
+	public int getKeyCode () {
+		return keyCode;
+	}
+
+	public void setKeyCode (int keyCode) {
+		this.keyCode = keyCode;
+	}
+
+	/** The character for the key that was type. Valid for: keyTyped. */
+	public char getCharacter () {
+		return character;
+	}
+
+	public void setCharacter (char character) {
+		this.character = character;
+	}
+
+	/** The amount the mouse was scrolled. Valid for: scrolled. */
+	public int getScrollAmount () {
+		return scrollAmount;
+	}
+
+	public void setScrollAmount (int scrollAmount) {
+		this.scrollAmount = scrollAmount;
+	}
+
+	/** The actor related to the event. Valid for: enter and exit. For enter, this is the actor being exited, or null. For exit,
+	 * this is the actor being entered, or null. */
+	public @Null Actor getRelatedActor () {
+		return relatedActor;
+	}
+
+	/** @param relatedActor May be null. */
+	public void setRelatedActor (@Null Actor relatedActor) {
+		this.relatedActor = relatedActor;
+	}
+
+	/** Sets actorCoords to this event's coordinates relative to the specified actor.
+	 * @param actorCoords Output for resulting coordinates. */
+	public Vector2 toCoordinates (Actor actor, Vector2 actorCoords) {
+		actorCoords.set(stageX, stageY);
+		actor.stageToLocalCoordinates(actorCoords);
+		return actorCoords;
+	}
+
+	/** Returns true if this event is a touchUp triggered by {@link Stage#cancelTouchFocus()}. */
+	public boolean isTouchFocusCancel () {
+		return stageX == Integer.MIN_VALUE || stageY == Integer.MIN_VALUE;
+	}
+
+	/** If false, {@link InputListener#handle(Event)} will not add the listener to the stage's touch focus when a touch down event
+	 * is handled. Default is true. */
+	public boolean getTouchFocus () {
+		return touchFocus;
+	}
+
+	public void setTouchFocus (boolean touchFocus) {
+		this.touchFocus = touchFocus;
+	}
+
+	public String toString () {
+		return type.toString();
+	}
+
+	/** Types of low-level input events supported by scene2d. */
+	static public enum Type {
+		/** A new touch for a pointer on the stage was detected */
+		touchDown,
+		/** A pointer has stopped touching the stage. */
+		touchUp,
+		/** A pointer that is touching the stage has moved. */
+		touchDragged,
+		/** The mouse pointer has moved (without a mouse button being active). */
+		mouseMoved,
+		/** The mouse pointer or an active touch have entered (i.e., {@link Actor#hit(float, float, boolean) hit}) an actor. */
+		enter,
+		/** The mouse pointer or an active touch have exited an actor. */
+		exit,
+		/** The mouse scroll wheel has changed. */
+		scrolled,
+		/** A keyboard key has been pressed. */
+		keyDown,
+		/** A keyboard key has been released. */
+		keyUp,
+		/** A keyboard key has been pressed and released. */
+		keyTyped
+	}
+}