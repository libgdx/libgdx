--- conflicted
+++ resolved
@@ -1,99 +1,85 @@
-/*******************************************************************************
- * Copyright 2011 See AUTHORS file.
- * 
- * Licensed under the Apache License, Version 2.0 (the "License");
- * you may not use this file except in compliance with the License.
- * You may obtain a copy of the License at
- * 
- *   http://www.apache.org/licenses/LICENSE-2.0
- * 
- * Unless required by applicable law or agreed to in writing, software
- * distributed under the License is distributed on an "AS IS" BASIS,
- * WITHOUT WARRANTIES OR CONDITIONS OF ANY KIND, either express or implied.
- * See the License for the specific language governing permissions and
- * limitations under the License.
- ******************************************************************************/
-
-package com.badlogic.gdx.assets.loaders;
-
-import com.badlogic.gdx.assets.AssetDescriptor;
-import com.badlogic.gdx.assets.AssetLoaderParameters;
-import com.badlogic.gdx.assets.AssetManager;
-import com.badlogic.gdx.files.FileHandle;
-import com.badlogic.gdx.graphics.Texture;
-import com.badlogic.gdx.graphics.Texture.TextureFilter;
-import com.badlogic.gdx.graphics.g2d.BitmapFont;
-import com.badlogic.gdx.graphics.g2d.BitmapFont.BitmapFontData;
-import com.badlogic.gdx.graphics.g2d.TextureRegion;
-import com.badlogic.gdx.utils.Array;
-
-/** {@link AssetLoader} for {@link BitmapFont} instances. Loads the font description file (.fnt) asynchronously, loads the
- * {@link Texture} containing the glyphs as a dependency. The {@link BitmapFontParameter} allows you to set things like texture
- * filters or whether to flip the glyphs on the y-axis..
- * @author mzechner */
-public class BitmapFontLoader extends AsynchronousAssetLoader<BitmapFont, BitmapFontLoader.BitmapFontParameter> {
-	public BitmapFontLoader (FileHandleResolver resolver) {
-		super(resolver);
-	}
-
-	BitmapFontData data;
-
-	@Override
-	public Array<AssetDescriptor> getDependencies (String fileName, FileHandle file, BitmapFontParameter parameter) {
-		Array<AssetDescriptor> deps = new Array<AssetDescriptor>();
-		if (parameter != null && parameter.bitmapFontData != null) {
-			data = parameter.bitmapFontData;
-			return deps;
-		}
-<<<<<<< HEAD
-		FileHandle handle = resolve(fileName);
-		data = new BitmapFontData(handle, parameter != null ? parameter.flip : false);
-		for (int i=0; i<data.getImagePaths().length; i++) {
-			deps.add(new AssetDescriptor(data.getImagePath(i), Texture.class));
-		}
-=======
-		data = new BitmapFontData(file, parameter != null ? parameter.flip : false);
-		deps.add(new AssetDescriptor(data.getImagePath(), Texture.class));
->>>>>>> efd082fe
-		return deps;
-	}
-
-	@Override
-	public void loadAsync (AssetManager manager, String fileName, FileHandle file, BitmapFontParameter parameter) {
-	}
-
-	@Override
-<<<<<<< HEAD
-	public BitmapFont loadSync (AssetManager manager, String fileName, BitmapFontParameter parameter) {
-		FileHandle handle = resolve(fileName);
-		TextureRegion[] regs = new TextureRegion[data.getImagePaths().length];
-		for (int i=0; i<regs.length; i++) {
-			TextureRegion region = new TextureRegion(manager.get(data.getImagePath(i), Texture.class));
-			if (parameter != null) { 
-				region.getTexture().setFilter(parameter.minFitler, parameter.maxFilter);
-			}
-			regs[i] = region;
-		}
-		return new BitmapFont(data, regs, true);
-=======
-	public BitmapFont loadSync (AssetManager manager, String fileName, FileHandle file, BitmapFontParameter parameter) {
-		TextureRegion region = new TextureRegion(manager.get(data.getImagePath(), Texture.class));
-		if (parameter != null) region.getTexture().setFilter(parameter.minFitler, parameter.maxFilter);
-		return new BitmapFont(data, region, true);
->>>>>>> efd082fe
-	}
-
-	/** Parameter to be passed to {@link AssetManager#load(String, Class, AssetLoaderParameters)} if additional configuration is
-	 * necessary for the {@link BitmapFont}.
-	 * @author mzechner */
-	static public class BitmapFontParameter extends AssetLoaderParameters<BitmapFont> {
-		/** whether to flipY the font or not **/
-		public boolean flip = false;
-		/** the minimum filter to be used for the backing texture */
-		public TextureFilter minFitler = TextureFilter.Nearest;
-		/** the maximum filter to be used for the backing texture */
-		public TextureFilter maxFilter = TextureFilter.Nearest;
-		/** optional BitmapFontData to be used instead of loading the texture directly. Use this if your font is embedded in a skin. **/
-		public BitmapFontData bitmapFontData = null;
-	}
-}
+/*******************************************************************************
+ * Copyright 2011 See AUTHORS file.
+ * 
+ * Licensed under the Apache License, Version 2.0 (the "License");
+ * you may not use this file except in compliance with the License.
+ * You may obtain a copy of the License at
+ * 
+ *   http://www.apache.org/licenses/LICENSE-2.0
+ * 
+ * Unless required by applicable law or agreed to in writing, software
+ * distributed under the License is distributed on an "AS IS" BASIS,
+ * WITHOUT WARRANTIES OR CONDITIONS OF ANY KIND, either express or implied.
+ * See the License for the specific language governing permissions and
+ * limitations under the License.
+ ******************************************************************************/
+
+package com.badlogic.gdx.assets.loaders;
+
+import com.badlogic.gdx.assets.AssetDescriptor;
+import com.badlogic.gdx.assets.AssetLoaderParameters;
+import com.badlogic.gdx.assets.AssetManager;
+import com.badlogic.gdx.files.FileHandle;
+import com.badlogic.gdx.graphics.Texture;
+import com.badlogic.gdx.graphics.Texture.TextureFilter;
+import com.badlogic.gdx.graphics.g2d.BitmapFont;
+import com.badlogic.gdx.graphics.g2d.BitmapFont.BitmapFontData;
+import com.badlogic.gdx.graphics.g2d.TextureRegion;
+import com.badlogic.gdx.utils.Array;
+
+/** {@link AssetLoader} for {@link BitmapFont} instances. Loads the font description file (.fnt) asynchronously, loads the
+ * {@link Texture} containing the glyphs as a dependency. The {@link BitmapFontParameter} allows you to set things like texture
+ * filters or whether to flip the glyphs on the y-axis..
+ * @author mzechner */
+public class BitmapFontLoader extends AsynchronousAssetLoader<BitmapFont, BitmapFontLoader.BitmapFontParameter> {
+	public BitmapFontLoader (FileHandleResolver resolver) {
+		super(resolver);
+	}
+
+	BitmapFontData data;
+
+	@Override
+	public Array<AssetDescriptor> getDependencies (String fileName, FileHandle file, BitmapFontParameter parameter) {
+		Array<AssetDescriptor> deps = new Array<AssetDescriptor>();
+		if (parameter != null && parameter.bitmapFontData != null) {
+			data = parameter.bitmapFontData;
+			return deps;
+		}
+		data = new BitmapFontData(file, parameter != null ? parameter.flip : false);
+		for (int i=0; i<data.getImagePaths().length; i++) {
+			deps.add(new AssetDescriptor(data.getImagePath(i), Texture.class));
+		}
+		return deps;
+	}
+
+	@Override
+	public void loadAsync (AssetManager manager, String fileName, FileHandle file, BitmapFontParameter parameter) {
+	}
+
+	@Override
+	public BitmapFont loadSync (AssetManager manager, String fileName, FileHandle file, BitmapFontParameter parameter) {
+		TextureRegion[] regs = new TextureRegion[data.getImagePaths().length];
+		for (int i=0; i<regs.length; i++) {
+			TextureRegion region = new TextureRegion(manager.get(data.getImagePath(i), Texture.class));
+			if (parameter != null) { 
+				region.getTexture().setFilter(parameter.minFitler, parameter.maxFilter);
+			}
+			regs[i] = region;
+		}
+		return new BitmapFont(data, regs, true);
+	}
+
+	/** Parameter to be passed to {@link AssetManager#load(String, Class, AssetLoaderParameters)} if additional configuration is
+	 * necessary for the {@link BitmapFont}.
+	 * @author mzechner */
+	static public class BitmapFontParameter extends AssetLoaderParameters<BitmapFont> {
+		/** whether to flipY the font or not **/
+		public boolean flip = false;
+		/** the minimum filter to be used for the backing texture */
+		public TextureFilter minFitler = TextureFilter.Nearest;
+		/** the maximum filter to be used for the backing texture */
+		public TextureFilter maxFilter = TextureFilter.Nearest;
+		/** optional BitmapFontData to be used instead of loading the texture directly. Use this if your font is embedded in a skin. **/
+		public BitmapFontData bitmapFontData = null;
+	}
+}