<<<<<<< HEAD
/*******************************************************************************
 * Copyright 2011 See AUTHORS file.
 * 
 * Licensed under the Apache License, Version 2.0 (the "License");
 * you may not use this file except in compliance with the License.
 * You may obtain a copy of the License at
 * 
 *   http://www.apache.org/licenses/LICENSE-2.0
 * 
 * Unless required by applicable law or agreed to in writing, software
 * distributed under the License is distributed on an "AS IS" BASIS,
 * WITHOUT WARRANTIES OR CONDITIONS OF ANY KIND, either express or implied.
 * See the License for the specific language governing permissions and
 * limitations under the License.
 ******************************************************************************/

package com.badlogic.gdx;

import com.badlogic.gdx.utils.Clipboard;

/** <p>
 * An <code>Application</code> is the main entry point of your project. It sets up a window and rendering surface and manages the
 * different aspects of your application, namely {@link Graphics}, {@link Audio}, {@link Input} and {@link Files}. Think of an
 * Application being equivalent to Swing's <code>JFrame</code> or Android's <code>Activity</code>.
 * </p>
 * 
 * <p>
 * An application can be an instance of any of the following:
 * <ul>
 * <li>a desktop application (see <code>JglfwApplication</code> found in gdx-backends-jglfw.jar)</li>
 * <li>an Android application (see <code>AndroidApplication</code> found in gdx-backends-android.jar)</li>
 * <li>a HTML5 application (see <code>GwtApplication</code> found in gdx-backends-gwt.jar)</li>
 * <li>an iOS application (see <code>IOSApplication</code> found in gdx-backends-robovm.jar)</li>
 * </ul>
 * Each application class has it's own startup and initialization methods. Please refer to their documentation for more
 * information.
 * </p>
 * 
 * <p>
 * While game programmers are used to having a main loop, libGDX employs a different concept to accommodate the event based nature
 * of Android applications a little more. You application logic must be implemented in a {@link ApplicationListener} which has
 * methods that get called by the Application when the application is created, resumed, paused, disposed or rendered. As a
 * developer you will simply implement the ApplicationListener interface and fill in the functionality accordingly. The
 * ApplicationListener is provided to a concrete Application instance as a parameter to the constructor or another initialization
 * method. Please refer to the documentation of the Application implementations for more information. Note that the
 * ApplicationListener can be provided to any Application implementation. This means that you only need to write your program
 * logic once and have it run on different platforms by passing it to a concrete Application implementation.
 * </p>
 * 
 * <p>
 * The Application interface provides you with a set of modules for graphics, audio, input and file i/o.
 * </p>
 * 
 * <p>
 * {@link Graphics} offers you various methods to output visuals to the screen. This is achieved via OpenGL ES 2.0 or 3.0
 * depending on what's available an the platform. On the desktop the features of OpenGL ES 2.0 and 3.0 are emulated via desktop
 * OpenGL. On Android the functionality of the Java OpenGL ES bindings is used.
 * </p>
 * 
 * <p>
 * {@link Audio} offers you various methods to output and record sound and music. This is achieved via the Java Sound API on the
 * desktop. On Android the Android media framework is used.
 * </p>
 * 
 * <p>
 * {@link Input} offers you various methods to poll user input from the keyboard, touch screen, mouse and accelerometer.
 * Additionally you can implement an {@link InputProcessor} and use it with {@link Input#setInputProcessor(InputProcessor)} to
 * receive input events.
 * </p>
 * 
 * <p>
 * {@link Files} offers you various methods to access internal and external files. An internal file is a file that is stored near
 * your application. On Android internal files are equivalent to assets. On the desktop the classpath is first scanned for the
 * specified file. If that fails then the root directory of your application is used for a look up. External files are resources
 * you create in your application and write to an external storage. On Android external files reside on the SD-card, on the
 * desktop external files are written to a users home directory. If you know what you are doing you can also specify absolute file
 * names. Absolute filenames are not portable, so take great care when using this feature.
 * </p>
 * 
 * <p>
 * {@link Net} offers you various methods to perform network operations, such as performing HTTP requests, or creating server and
 * client sockets for more elaborate network programming.
 * </p>
 * 
 * <p>
 * The <code>Application</code> also has a set of methods that you can use to query specific information such as the operating
 * system the application is currently running on and so forth. This allows you to have operating system dependent code paths. It
 * is however not recommended to use this facilities.
 * </p>
 * 
 * <p>
 * The <code>Application</code> also has a simple logging method which will print to standard out on the desktop and to logcat on
 * Android.
 * </p>
 * 
 * @author mzechner */
public interface Application {
	/** Enumeration of possible {@link Application} types
	 * 
	 * @author mzechner */
	public enum ApplicationType {
		Android, Desktop, HeadlessDesktop, Applet, WebGL, iOS
	}

	public static final int LOG_NONE = 0;
	public static final int LOG_DEBUG = 3;
	public static final int LOG_INFO = 2;
	public static final int LOG_ERROR = 1;

	/** @return the {@link ApplicationListener} instance */
	public ApplicationListener getApplicationListener ();

	/** @return the {@link Graphics} instance */
	public Graphics getGraphics ();

	/** @return the {@link Audio} instance */
	public Audio getAudio ();

	/** @return the {@link Input} instance */
	public Input getInput ();

	/** @return the {@link Files} instance */
	public Files getFiles ();

	/** @return the {@link Net} instance */
	public Net getNet ();

	/** Logs a message to the console or logcat */
	public void log (String tag, String message);

	/** Logs a message to the console or logcat */
	public void log (String tag, String message, Throwable exception);

	/** Logs an error message to the console or logcat */
	public void error (String tag, String message);

	/** Logs an error message to the console or logcat */
	public void error (String tag, String message, Throwable exception);

	/** Logs a debug message to the console or logcat */
	public void debug (String tag, String message);

	/** Logs a debug message to the console or logcat */
	public void debug (String tag, String message, Throwable exception);

	/** Sets the log level. {@link #LOG_NONE} will mute all log output. {@link #LOG_ERROR} will only let error messages through.
	 * {@link #LOG_INFO} will let all non-debug messages through, and {@link #LOG_DEBUG} will let all messages through.
	 * @param logLevel {@link #LOG_NONE}, {@link #LOG_ERROR}, {@link #LOG_INFO}, {@link #LOG_DEBUG}. */
	public void setLogLevel (int logLevel);

	/** Gets the log level. */
	public int getLogLevel ();

	/** Sets the current Application logger. Calls to {@link #log(String, String)} are delegated to this {@link ApplicationLogger} */
	public void setApplicationLogger (ApplicationLogger applicationLogger);

	/** @return the current {@link ApplicationLogger} */
	public ApplicationLogger getApplicationLogger ();

	/** @return what {@link ApplicationType} this application has, e.g. Android or Desktop */
	public ApplicationType getType ();

	/** @return the Android API level on Android, the major OS version on iOS (5, 6, 7, ..), or 0 on the desktop. */
	public int getVersion ();

	/** @return the Java heap memory use in bytes */
	public long getJavaHeap ();

	/** @return the Native heap memory use in bytes */
	public long getNativeHeap ();

	/** Returns the {@link Preferences} instance of this Application. It can be used to store application settings across runs.
	 * @param name the name of the preferences, must be useable as a file name.
	 * @return the preferences. */
	public Preferences getPreferences (String name);

	public Clipboard getClipboard ();

	/** Posts a {@link Runnable} on the main loop thread.
	 * 
	 * In a multi-window application, the {@linkplain Gdx#graphics} and {@linkplain Gdx#input} values may be
	 * unpredictable at the time the Runnable is executed. If graphics or input are needed, they can be copied
	 * to a variable to be used in the Runnable. For example:
	 * <p><code>
	 * final Graphics graphics = Gdx.graphics;
	 * 
	 * @param runnable the runnable. */
	public void postRunnable (Runnable runnable);

	/** Schedule an exit from the application. On android, this will cause a call to pause() and dispose() some time in the future,
	 * it will not immediately finish your application.
	 * On iOS this should be avoided in production as it breaks Apples guidelines*/
	public void exit ();

	/** Adds a new {@link LifecycleListener} to the application. This can be used by extensions to hook into the lifecycle more
	 * easily. The {@link ApplicationListener} methods are sufficient for application level development.
	 * @param listener */
	public void addLifecycleListener (LifecycleListener listener);

	/** Removes the {@link LifecycleListener}.
	 * @param listener */
	public void removeLifecycleListener (LifecycleListener listener);
}
=======
/*******************************************************************************
 * Copyright 2011 See AUTHORS file.
 * 
 * Licensed under the Apache License, Version 2.0 (the "License");
 * you may not use this file except in compliance with the License.
 * You may obtain a copy of the License at
 * 
 *   http://www.apache.org/licenses/LICENSE-2.0
 * 
 * Unless required by applicable law or agreed to in writing, software
 * distributed under the License is distributed on an "AS IS" BASIS,
 * WITHOUT WARRANTIES OR CONDITIONS OF ANY KIND, either express or implied.
 * See the License for the specific language governing permissions and
 * limitations under the License.
 ******************************************************************************/

package com.badlogic.gdx;

import com.badlogic.gdx.utils.Clipboard;

/**
 * <p>
 * An <code>Application</code> is the main entry point of your project. It sets up a window and rendering surface and manages the
 * different aspects of your application, namely {@link Graphics}, {@link Audio}, {@link Input} and {@link Files}. Think of an
 * Application being equivalent to Swing's <code>JFrame</code> or Android's <code>Activity</code>.
 * </p>
 * 
 * <p>
 * An application can be an instance of any of the following:
 * <ul>
 * <li>a desktop application (see <code>JglfwApplication</code> found in gdx-backends-jglfw.jar)</li>
 * <li>an Android application (see <code>AndroidApplication</code> found in gdx-backends-android.jar)</li>
 * <li>a HTML5 application (see <code>GwtApplication</code> found in gdx-backends-gwt.jar)</li>
 * <li>an iOS application (see <code>IOSApplication</code> found in gdx-backends-robovm.jar)</li>
 * </ul>
 * Each application class has it's own startup and initialization methods. Please refer to their documentation for more
 * information.
 * </p>
 * 
 * <p>
 * While game programmers are used to having a main loop, libgdx employs a different concept to accommodate the event based nature
 * of Android applications a little more. You application logic must be implemented in a {@link ApplicationListener} which has
 * methods that get called by the Application when the application is created, resumed, paused, disposed or rendered. As a
 * developer you will simply implement the ApplicationListener interface and fill in the functionality accordingly. The
 * ApplicationListener is provided to a concrete Application instance as a parameter to the constructor or another initialization
 * method. Please refer to the documentation of the Application implementations for more information. Note that the
 * ApplicationListener can be provided to any Application implementation. This means that you only need to write your program
 * logic once and have it run on different platforms by passing it to a concrete Application implementation.
 * </p>
 * 
 * <p>
 * The Application interface provides you with a set of modules for graphics, audio, input and file i/o.
 * </p>
 * 
 * <p>
 * {@link Graphics} offers you various methods to output visuals to the screen. This is achieved via OpenGL ES 2.0 or 3.0
 * depending on what's available an the platform. On the desktop the features of OpenGL ES 2.0 and 3.0 are emulated via desktop
 * OpenGL. On Android the functionality of the Java OpenGL ES bindings is used.
 * </p>
 * 
 * <p>
 * {@link Audio} offers you various methods to output and record sound and music. This is achieved via the Java Sound API on the
 * desktop. On Android the Android media framework is used.
 * </p>
 * 
 * <p>
 * {@link Input} offers you various methods to poll user input from the keyboard, touch screen, mouse and accelerometer.
 * Additionally you can implement an {@link InputProcessor} and use it with {@link Input#setInputProcessor(InputProcessor)} to
 * receive input events.
 * </p>
 * 
 * <p>
 * {@link Files} offers you various methods to access internal and external files. An internal file is a file that is stored near
 * your application. On Android internal files are equivalent to assets. On the desktop the classpath is first scanned for the
 * specified file. If that fails then the root directory of your application is used for a look up. External files are resources
 * you create in your application and write to an external storage. On Android external files reside on the SD-card, on the
 * desktop external files are written to a users home directory. If you know what you are doing you can also specify absolute file
 * names. Absolute filenames are not portable, so take great care when using this feature.
 * </p>
 * 
 * <p>
 * {@link Net} offers you various methods to perform network operations, such as performing HTTP requests, or creating server and
 * client sockets for more elaborate network programming.
 * </p>
 * 
 * <p>
 * The <code>Application</code> also has a set of methods that you can use to query specific information such as the operating
 * system the application is currently running on and so forth. This allows you to have operating system dependent code paths. It
 * is however not recommended to use this facilities.
 * </p>
 * 
 * <p>
 * The <code>Application</code> also has a simple logging method which will print to standard out on the desktop and to logcat on
 * Android.
 * </p>
 * 
 * @author mzechner */
public interface Application {
	/** Enumeration of possible {@link Application} types
	 * 
	 * @author mzechner */
	public enum ApplicationType {
		Android, Desktop, HeadlessDesktop, Applet, WebGL, iOS
	}

	public static final int LOG_NONE = 0;
	public static final int LOG_DEBUG = 3;
	public static final int LOG_INFO = 2;
	public static final int LOG_ERROR = 1;

	/** @return the {@link ApplicationListener} instance */
	public ApplicationListener getApplicationListener ();

	/** @return the {@link Graphics} instance */
	public Graphics getGraphics ();

	/** @return the {@link Audio} instance */
	public Audio getAudio ();

	/** @return the {@link Input} instance */
	public Input getInput ();

	/** @return the {@link Files} instance */
	public Files getFiles ();

	/** @return the {@link Net} instance */
	public Net getNet ();

	/** Logs a message to the console or logcat */
	public void log (String tag, String message);

	/** Logs a message to the console or logcat */
	public void log (String tag, String message, Throwable exception);

	/** Logs an error message to the console or logcat */
	public void error (String tag, String message);

	/** Logs an error message to the console or logcat */
	public void error (String tag, String message, Throwable exception);

	/** Logs a debug message to the console or logcat */
	public void debug (String tag, String message);

	/** Logs a debug message to the console or logcat */
	public void debug (String tag, String message, Throwable exception);

	/** Sets the log level. {@link #LOG_NONE} will mute all log output. {@link #LOG_ERROR} will only let error messages through.
	 * {@link #LOG_INFO} will let all non-debug messages through, and {@link #LOG_DEBUG} will let all messages through.
	 * @param logLevel {@link #LOG_NONE}, {@link #LOG_ERROR}, {@link #LOG_INFO}, {@link #LOG_DEBUG}. */
	public void setLogLevel (int logLevel);

	/** Gets the log level. */
	public int getLogLevel ();

	/** Sets the current Application logger. Calls to {@link #log(String, String)} are delegated to this
	 * {@link ApplicationLogger} */
	public void setApplicationLogger (ApplicationLogger applicationLogger);

	/** @return the current {@link ApplicationLogger} */
	public ApplicationLogger getApplicationLogger ();

	/** @return what {@link ApplicationType} this application has, e.g. Android or Desktop */
	public ApplicationType getType ();

	/** @return the Android API level on Android, the major OS version on iOS (5, 6, 7, ..), or 0 on the desktop. */
	public int getVersion ();

	/** @return the Java heap memory use in bytes */
	public long getJavaHeap ();

	/** @return the Native heap memory use in bytes */
	public long getNativeHeap ();

	/** Returns the {@link Preferences} instance of this Application. It can be used to store application settings across runs.
	 * @param name the name of the preferences, must be useable as a file name.
	 * @return the preferences. */
	public Preferences getPreferences (String name);

	public Clipboard getClipboard ();

	/** Posts a {@link Runnable} on the main loop thread.
	 * 
	 * In a multi-window application, the {@linkplain Gdx#graphics} and {@linkplain Gdx#input} values may be unpredictable at the
	 * time the Runnable is executed. If graphics or input are needed, they can be copied to a variable to be used in the Runnable.
	 * For example:
	 * <p>
	 * <code> final Graphics graphics = Gdx.graphics;
	 * 
	 * @param runnable the runnable. */
	public void postRunnable (Runnable runnable);

	/** Schedule an exit from the application. On android, this will cause a call to pause() and dispose() some time in the future,
	 * it will not immediately finish your application. On iOS this should be avoided in production as it breaks Apples
	 * guidelines */
	public void exit ();

	/** Adds a new {@link LifecycleListener} to the application. This can be used by extensions to hook into the lifecycle more
	 * easily. The {@link ApplicationListener} methods are sufficient for application level development.
	 * @param listener */
	public void addLifecycleListener (LifecycleListener listener);

	/** Removes the {@link LifecycleListener}.
	 * @param listener */
	public void removeLifecycleListener (LifecycleListener listener);
}
>>>>>>> 79cf00af
<|MERGE_RESOLUTION|>--- conflicted
+++ resolved
@@ -1,4 +1,3 @@
-<<<<<<< HEAD
 /*******************************************************************************
  * Copyright 2011 See AUTHORS file.
  * 
@@ -19,7 +18,8 @@
 
 import com.badlogic.gdx.utils.Clipboard;
 
-/** <p>
+/**
+ * <p>
  * An <code>Application</code> is the main entry point of your project. It sets up a window and rendering surface and manages the
  * different aspects of your application, namely {@link Graphics}, {@link Audio}, {@link Input} and {@link Files}. Think of an
  * Application being equivalent to Swing's <code>JFrame</code> or Android's <code>Activity</code>.
@@ -39,211 +39,6 @@
  * 
  * <p>
  * While game programmers are used to having a main loop, libGDX employs a different concept to accommodate the event based nature
- * of Android applications a little more. You application logic must be implemented in a {@link ApplicationListener} which has
- * methods that get called by the Application when the application is created, resumed, paused, disposed or rendered. As a
- * developer you will simply implement the ApplicationListener interface and fill in the functionality accordingly. The
- * ApplicationListener is provided to a concrete Application instance as a parameter to the constructor or another initialization
- * method. Please refer to the documentation of the Application implementations for more information. Note that the
- * ApplicationListener can be provided to any Application implementation. This means that you only need to write your program
- * logic once and have it run on different platforms by passing it to a concrete Application implementation.
- * </p>
- * 
- * <p>
- * The Application interface provides you with a set of modules for graphics, audio, input and file i/o.
- * </p>
- * 
- * <p>
- * {@link Graphics} offers you various methods to output visuals to the screen. This is achieved via OpenGL ES 2.0 or 3.0
- * depending on what's available an the platform. On the desktop the features of OpenGL ES 2.0 and 3.0 are emulated via desktop
- * OpenGL. On Android the functionality of the Java OpenGL ES bindings is used.
- * </p>
- * 
- * <p>
- * {@link Audio} offers you various methods to output and record sound and music. This is achieved via the Java Sound API on the
- * desktop. On Android the Android media framework is used.
- * </p>
- * 
- * <p>
- * {@link Input} offers you various methods to poll user input from the keyboard, touch screen, mouse and accelerometer.
- * Additionally you can implement an {@link InputProcessor} and use it with {@link Input#setInputProcessor(InputProcessor)} to
- * receive input events.
- * </p>
- * 
- * <p>
- * {@link Files} offers you various methods to access internal and external files. An internal file is a file that is stored near
- * your application. On Android internal files are equivalent to assets. On the desktop the classpath is first scanned for the
- * specified file. If that fails then the root directory of your application is used for a look up. External files are resources
- * you create in your application and write to an external storage. On Android external files reside on the SD-card, on the
- * desktop external files are written to a users home directory. If you know what you are doing you can also specify absolute file
- * names. Absolute filenames are not portable, so take great care when using this feature.
- * </p>
- * 
- * <p>
- * {@link Net} offers you various methods to perform network operations, such as performing HTTP requests, or creating server and
- * client sockets for more elaborate network programming.
- * </p>
- * 
- * <p>
- * The <code>Application</code> also has a set of methods that you can use to query specific information such as the operating
- * system the application is currently running on and so forth. This allows you to have operating system dependent code paths. It
- * is however not recommended to use this facilities.
- * </p>
- * 
- * <p>
- * The <code>Application</code> also has a simple logging method which will print to standard out on the desktop and to logcat on
- * Android.
- * </p>
- * 
- * @author mzechner */
-public interface Application {
-	/** Enumeration of possible {@link Application} types
-	 * 
-	 * @author mzechner */
-	public enum ApplicationType {
-		Android, Desktop, HeadlessDesktop, Applet, WebGL, iOS
-	}
-
-	public static final int LOG_NONE = 0;
-	public static final int LOG_DEBUG = 3;
-	public static final int LOG_INFO = 2;
-	public static final int LOG_ERROR = 1;
-
-	/** @return the {@link ApplicationListener} instance */
-	public ApplicationListener getApplicationListener ();
-
-	/** @return the {@link Graphics} instance */
-	public Graphics getGraphics ();
-
-	/** @return the {@link Audio} instance */
-	public Audio getAudio ();
-
-	/** @return the {@link Input} instance */
-	public Input getInput ();
-
-	/** @return the {@link Files} instance */
-	public Files getFiles ();
-
-	/** @return the {@link Net} instance */
-	public Net getNet ();
-
-	/** Logs a message to the console or logcat */
-	public void log (String tag, String message);
-
-	/** Logs a message to the console or logcat */
-	public void log (String tag, String message, Throwable exception);
-
-	/** Logs an error message to the console or logcat */
-	public void error (String tag, String message);
-
-	/** Logs an error message to the console or logcat */
-	public void error (String tag, String message, Throwable exception);
-
-	/** Logs a debug message to the console or logcat */
-	public void debug (String tag, String message);
-
-	/** Logs a debug message to the console or logcat */
-	public void debug (String tag, String message, Throwable exception);
-
-	/** Sets the log level. {@link #LOG_NONE} will mute all log output. {@link #LOG_ERROR} will only let error messages through.
-	 * {@link #LOG_INFO} will let all non-debug messages through, and {@link #LOG_DEBUG} will let all messages through.
-	 * @param logLevel {@link #LOG_NONE}, {@link #LOG_ERROR}, {@link #LOG_INFO}, {@link #LOG_DEBUG}. */
-	public void setLogLevel (int logLevel);
-
-	/** Gets the log level. */
-	public int getLogLevel ();
-
-	/** Sets the current Application logger. Calls to {@link #log(String, String)} are delegated to this {@link ApplicationLogger} */
-	public void setApplicationLogger (ApplicationLogger applicationLogger);
-
-	/** @return the current {@link ApplicationLogger} */
-	public ApplicationLogger getApplicationLogger ();
-
-	/** @return what {@link ApplicationType} this application has, e.g. Android or Desktop */
-	public ApplicationType getType ();
-
-	/** @return the Android API level on Android, the major OS version on iOS (5, 6, 7, ..), or 0 on the desktop. */
-	public int getVersion ();
-
-	/** @return the Java heap memory use in bytes */
-	public long getJavaHeap ();
-
-	/** @return the Native heap memory use in bytes */
-	public long getNativeHeap ();
-
-	/** Returns the {@link Preferences} instance of this Application. It can be used to store application settings across runs.
-	 * @param name the name of the preferences, must be useable as a file name.
-	 * @return the preferences. */
-	public Preferences getPreferences (String name);
-
-	public Clipboard getClipboard ();
-
-	/** Posts a {@link Runnable} on the main loop thread.
-	 * 
-	 * In a multi-window application, the {@linkplain Gdx#graphics} and {@linkplain Gdx#input} values may be
-	 * unpredictable at the time the Runnable is executed. If graphics or input are needed, they can be copied
-	 * to a variable to be used in the Runnable. For example:
-	 * <p><code>
-	 * final Graphics graphics = Gdx.graphics;
-	 * 
-	 * @param runnable the runnable. */
-	public void postRunnable (Runnable runnable);
-
-	/** Schedule an exit from the application. On android, this will cause a call to pause() and dispose() some time in the future,
-	 * it will not immediately finish your application.
-	 * On iOS this should be avoided in production as it breaks Apples guidelines*/
-	public void exit ();
-
-	/** Adds a new {@link LifecycleListener} to the application. This can be used by extensions to hook into the lifecycle more
-	 * easily. The {@link ApplicationListener} methods are sufficient for application level development.
-	 * @param listener */
-	public void addLifecycleListener (LifecycleListener listener);
-
-	/** Removes the {@link LifecycleListener}.
-	 * @param listener */
-	public void removeLifecycleListener (LifecycleListener listener);
-}
-=======
-/*******************************************************************************
- * Copyright 2011 See AUTHORS file.
- * 
- * Licensed under the Apache License, Version 2.0 (the "License");
- * you may not use this file except in compliance with the License.
- * You may obtain a copy of the License at
- * 
- *   http://www.apache.org/licenses/LICENSE-2.0
- * 
- * Unless required by applicable law or agreed to in writing, software
- * distributed under the License is distributed on an "AS IS" BASIS,
- * WITHOUT WARRANTIES OR CONDITIONS OF ANY KIND, either express or implied.
- * See the License for the specific language governing permissions and
- * limitations under the License.
- ******************************************************************************/
-
-package com.badlogic.gdx;
-
-import com.badlogic.gdx.utils.Clipboard;
-
-/**
- * <p>
- * An <code>Application</code> is the main entry point of your project. It sets up a window and rendering surface and manages the
- * different aspects of your application, namely {@link Graphics}, {@link Audio}, {@link Input} and {@link Files}. Think of an
- * Application being equivalent to Swing's <code>JFrame</code> or Android's <code>Activity</code>.
- * </p>
- * 
- * <p>
- * An application can be an instance of any of the following:
- * <ul>
- * <li>a desktop application (see <code>JglfwApplication</code> found in gdx-backends-jglfw.jar)</li>
- * <li>an Android application (see <code>AndroidApplication</code> found in gdx-backends-android.jar)</li>
- * <li>a HTML5 application (see <code>GwtApplication</code> found in gdx-backends-gwt.jar)</li>
- * <li>an iOS application (see <code>IOSApplication</code> found in gdx-backends-robovm.jar)</li>
- * </ul>
- * Each application class has it's own startup and initialization methods. Please refer to their documentation for more
- * information.
- * </p>
- * 
- * <p>
- * While game programmers are used to having a main loop, libgdx employs a different concept to accommodate the event based nature
  * of Android applications a little more. You application logic must be implemented in a {@link ApplicationListener} which has
  * methods that get called by the Application when the application is created, resumed, paused, disposed or rendered. As a
  * developer you will simply implement the ApplicationListener interface and fill in the functionality accordingly. The
@@ -407,5 +202,4 @@
 	/** Removes the {@link LifecycleListener}.
 	 * @param listener */
 	public void removeLifecycleListener (LifecycleListener listener);
-}
->>>>>>> 79cf00af
+}