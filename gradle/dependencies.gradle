/*******************************************************************************
 * Copyright 2011 See AUTHORS file.
 *
 * Licensed under the Apache License, Version 2.0 (the "License");
 * you may not use this file except in compliance with the License.
 * You may obtain a copy of the License at
 *
 *   http://www.apache.org/licenses/LICENSE-2.0
 *
 * Unless required by applicable law or agreed to in writing, software
 * distributed under the License is distributed on an "AS IS" BASIS,
 * WITHOUT WARRANTIES OR CONDITIONS OF ANY KIND, either express or implied.
 * See the License for the specific language governing permissions and
 * limitations under the License.
 ******************************************************************************/

ext {
    versions = [:]
    libraries = [:]
    testnatives = [:]
}

<<<<<<< HEAD
versions.robovm = "2.3.1"
versions.moe = "1.3.6"
versions.gwt = "2.8.1"
=======
versions.robovm = "2.3.3"
versions.moe = "1.4.0"
versions.gwt = "2.8.0"
>>>>>>> bc1472ad
versions.gwtPlugin = "0.6"
versions.jglwf = "1.1"
versions.lwjgl = "2.9.2"
versions.lwjgl3 = "3.1.3"
versions.jlayer = "1.0.1-gdx"
versions.jorbis = "0.0.17"
versions.junit = "4.11"
versions.appleExtension = "1.4"
versions.androidPlugin = "2.3.2"
versions.androidSdk = 23
versions.androidBuildTools = "25.0.2"
versions.androidSupport = "+"
versions.javaparser = "2.3.0"

libraries.lwjgl = [
        "org.lwjgl.lwjgl:lwjgl:${versions.lwjgl}",
        "org.lwjgl.lwjgl:lwjgl_util:${versions.lwjgl}",
        "com.badlogicgames.jlayer:jlayer:${versions.jlayer}",
        "org.jcraft:jorbis:${versions.jorbis}"
]

libraries.lwjgl3 = [
        "org.lwjgl:lwjgl:${versions.lwjgl3}",
        "org.lwjgl:lwjgl:${versions.lwjgl3}:natives-linux",
        "org.lwjgl:lwjgl:${versions.lwjgl3}:natives-macos",
        "org.lwjgl:lwjgl:${versions.lwjgl3}:natives-windows",
        "org.lwjgl:lwjgl-glfw:${versions.lwjgl3}",
        "org.lwjgl:lwjgl-glfw:${versions.lwjgl3}:natives-linux",
        "org.lwjgl:lwjgl-glfw:${versions.lwjgl3}:natives-macos",
        "org.lwjgl:lwjgl-glfw:${versions.lwjgl3}:natives-windows",
        "org.lwjgl:lwjgl-jemalloc:${versions.lwjgl3}",
        "org.lwjgl:lwjgl-jemalloc:${versions.lwjgl3}:natives-linux",
        "org.lwjgl:lwjgl-jemalloc:${versions.lwjgl3}:natives-macos",
        "org.lwjgl:lwjgl-jemalloc:${versions.lwjgl3}:natives-windows",
        "org.lwjgl:lwjgl-openal:${versions.lwjgl3}",
        "org.lwjgl:lwjgl-openal:${versions.lwjgl3}:natives-linux",
        "org.lwjgl:lwjgl-openal:${versions.lwjgl3}:natives-macos",
        "org.lwjgl:lwjgl-openal:${versions.lwjgl3}:natives-windows",
        "org.lwjgl:lwjgl-opengl:${versions.lwjgl3}",
        "org.lwjgl:lwjgl-opengl:${versions.lwjgl3}:natives-linux",
        "org.lwjgl:lwjgl-opengl:${versions.lwjgl3}:natives-macos",
        "org.lwjgl:lwjgl-opengl:${versions.lwjgl3}:natives-windows",
        "org.lwjgl:lwjgl-stb:${versions.lwjgl3}",
        "org.lwjgl:lwjgl-stb:${versions.lwjgl3}:natives-linux",
        "org.lwjgl:lwjgl-stb:${versions.lwjgl3}:natives-macos",
        "org.lwjgl:lwjgl-stb:${versions.lwjgl3}:natives-windows",
        "com.apple:AppleJavaExtensions:${versions.appleExtension}",
        "com.badlogicgames.jlayer:jlayer:${versions.jlayer}",
        "org.jcraft:jorbis:${versions.jorbis}"
]

libraries.jglfw = [
        "com.badlogicgames.jglfw:jglfw:${versions.jglwf}",
        "com.badlogicgames.jglfw:jglfw-platform:${versions.jglwf}:natives-desktop"
]

libraries.robovm = [
        "com.mobidevelop.robovm:robovm-rt:${versions.robovm}",
        "com.mobidevelop.robovm:robovm-objc:${versions.robovm}",
        "com.mobidevelop.robovm:robovm-cocoatouch:${versions.robovm}"
]

libraries.android = [
        "com.android.support:support-v4:${versions.androidSupport}"
]

libraries.gwt = [
        "com.google.gwt:gwt-user:${versions.gwt}",
        "com.google.gwt:gwt-dev:${versions.gwt}"
]

libraries.junit = [
        "junit:junit:${versions.junit}"
]

libraries.jnigen = [
        "com.github.javaparser:javaparser-core:${versions.javaparser}"
]

testnatives.desktop = [
        files("gdx/libs/gdx-natives.jar"),
        files("extensions/gdx-box2d/gdx-box2d/libs/gdx-box2d-natives.jar"),
        files("extensions/gdx-bullet/libs/gdx-bullet-natives.jar"),
        files("extensions/gdx-controllers/gdx-controllers-desktop/libs/gdx-controllers-desktop-natives.jar"),
        files("extensions/gdx-freetype/libs/gdx-freetype-natives.jar")
]

testnatives.ios = [
        files("gdx/libs/ios32/"),
        files("extensions/gdx-box2d/gdx-box2d/libs/ios32/"),
        files("extensions/gdx-bullet/libs/ios32/"),
        files("extensions/gdx-freetype/libs/ios32/")
]
<|MERGE_RESOLUTION|>--- conflicted
+++ resolved
@@ -20,15 +20,9 @@
     testnatives = [:]
 }
 
-<<<<<<< HEAD
-versions.robovm = "2.3.1"
-versions.moe = "1.3.6"
-versions.gwt = "2.8.1"
-=======
 versions.robovm = "2.3.3"
 versions.moe = "1.4.0"
 versions.gwt = "2.8.0"
->>>>>>> bc1472ad
 versions.gwtPlugin = "0.6"
 versions.jglwf = "1.1"
 versions.lwjgl = "2.9.2"
