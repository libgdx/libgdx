/*******************************************************************************
 * Copyright 2011 See AUTHORS file.
 *
 * Licensed under the Apache License, Version 2.0 (the "License");
 * you may not use this file except in compliance with the License.
 * You may obtain a copy of the License at
 *
 *   http://www.apache.org/licenses/LICENSE-2.0
 *
 * Unless required by applicable law or agreed to in writing, software
 * distributed under the License is distributed on an "AS IS" BASIS,
 * WITHOUT WARRANTIES OR CONDITIONS OF ANY KIND, either express or implied.
 * See the License for the specific language governing permissions and
 * limitations under the License.
 ******************************************************************************/

ext {
    versions = [:]
    libraries = [:]
    testnatives = [:]
    gdxnatives = [:]
}

versions.java = project.hasProperty("javaVersion") ? Integer.parseInt(project.getProperty("javaVersion")) : 7
versions.javaLwjgl3 = project.hasProperty("javaVersion") ? Integer.parseInt(project.getProperty("javaVersion")) : 8
versions.robovm = "2.3.20"
versions.gwt = "2.8.2"
versions.gwtPlugin = "1.1.19"
versions.gretty = "3.1.0"
versions.jglwf = "1.1"
versions.lwjgl = "2.9.3"
versions.lwjgl3 = "3.3.3"
versions.jlayer = "1.0.1-gdx"
versions.jorbis = "0.0.17"
versions.junit = "4.13.2"
<<<<<<< HEAD
versions.androidPlugin = "8.1.2"
=======
versions.androidPlugin = "7.3.1"
>>>>>>> 78bbe305
versions.multiDex = "2.0.1"
versions.androidCompileSdk = 33
versions.androidTargetSdk = 33
versions.androidMinSdk = 14
versions.androidBuildTools = "33.0.2"
versions.androidFragment = "1.5.7"
versions.javaparser = "2.3.0"
versions.spotless = "6.7.1"

libraries.compileOnly = [:]

libraries.lwjgl = [
        "org.lwjgl.lwjgl:lwjgl:${versions.lwjgl}",
        "com.badlogicgames.jlayer:jlayer:${versions.jlayer}",
        "org.jcraft:jorbis:${versions.jorbis}"
]

libraries.lwjgl3 = [
        "org.lwjgl:lwjgl:${versions.lwjgl3}",
        "org.lwjgl:lwjgl:${versions.lwjgl3}:natives-linux",
        "org.lwjgl:lwjgl:${versions.lwjgl3}:natives-linux-arm32",
        "org.lwjgl:lwjgl:${versions.lwjgl3}:natives-linux-arm64",
        "org.lwjgl:lwjgl:${versions.lwjgl3}:natives-macos",
        "org.lwjgl:lwjgl:${versions.lwjgl3}:natives-macos-arm64",
        "org.lwjgl:lwjgl:${versions.lwjgl3}:natives-windows",
        "org.lwjgl:lwjgl:${versions.lwjgl3}:natives-windows-x86",
        "org.lwjgl:lwjgl-glfw:${versions.lwjgl3}",
        "org.lwjgl:lwjgl-glfw:${versions.lwjgl3}:natives-linux",
        "org.lwjgl:lwjgl-glfw:${versions.lwjgl3}:natives-linux-arm32",
        "org.lwjgl:lwjgl-glfw:${versions.lwjgl3}:natives-linux-arm64",
        "org.lwjgl:lwjgl-glfw:${versions.lwjgl3}:natives-macos",
        "org.lwjgl:lwjgl-glfw:${versions.lwjgl3}:natives-macos-arm64",
        "org.lwjgl:lwjgl-glfw:${versions.lwjgl3}:natives-windows",
        "org.lwjgl:lwjgl-glfw:${versions.lwjgl3}:natives-windows-x86",
        "org.lwjgl:lwjgl-jemalloc:${versions.lwjgl3}",
        "org.lwjgl:lwjgl-jemalloc:${versions.lwjgl3}:natives-linux",
        "org.lwjgl:lwjgl-jemalloc:${versions.lwjgl3}:natives-linux-arm32",
        "org.lwjgl:lwjgl-jemalloc:${versions.lwjgl3}:natives-linux-arm64",
        "org.lwjgl:lwjgl-jemalloc:${versions.lwjgl3}:natives-macos",
        "org.lwjgl:lwjgl-jemalloc:${versions.lwjgl3}:natives-macos-arm64",
        "org.lwjgl:lwjgl-jemalloc:${versions.lwjgl3}:natives-windows",
        "org.lwjgl:lwjgl-jemalloc:${versions.lwjgl3}:natives-windows-x86",
        "org.lwjgl:lwjgl-openal:${versions.lwjgl3}",
        "org.lwjgl:lwjgl-openal:${versions.lwjgl3}:natives-linux",
        "org.lwjgl:lwjgl-openal:${versions.lwjgl3}:natives-linux-arm32",
        "org.lwjgl:lwjgl-openal:${versions.lwjgl3}:natives-linux-arm64",
        "org.lwjgl:lwjgl-openal:${versions.lwjgl3}:natives-macos",
        "org.lwjgl:lwjgl-openal:${versions.lwjgl3}:natives-macos-arm64",
        "org.lwjgl:lwjgl-openal:${versions.lwjgl3}:natives-windows",
        "org.lwjgl:lwjgl-openal:${versions.lwjgl3}:natives-windows-x86",
        "org.lwjgl:lwjgl-opengl:${versions.lwjgl3}",
        "org.lwjgl:lwjgl-opengl:${versions.lwjgl3}:natives-linux",
        "org.lwjgl:lwjgl-opengl:${versions.lwjgl3}:natives-linux-arm32",
        "org.lwjgl:lwjgl-opengl:${versions.lwjgl3}:natives-linux-arm64",
        "org.lwjgl:lwjgl-opengl:${versions.lwjgl3}:natives-macos",
        "org.lwjgl:lwjgl-opengl:${versions.lwjgl3}:natives-macos-arm64",
        "org.lwjgl:lwjgl-opengl:${versions.lwjgl3}:natives-windows",
        "org.lwjgl:lwjgl-opengl:${versions.lwjgl3}:natives-windows-x86",
        "org.lwjgl:lwjgl-stb:${versions.lwjgl3}",
        "org.lwjgl:lwjgl-stb:${versions.lwjgl3}:natives-linux",
        "org.lwjgl:lwjgl-stb:${versions.lwjgl3}:natives-linux-arm32",
        "org.lwjgl:lwjgl-stb:${versions.lwjgl3}:natives-linux-arm64",
        "org.lwjgl:lwjgl-stb:${versions.lwjgl3}:natives-macos",
        "org.lwjgl:lwjgl-stb:${versions.lwjgl3}:natives-macos-arm64",
        "org.lwjgl:lwjgl-stb:${versions.lwjgl3}:natives-windows",
        "org.lwjgl:lwjgl-stb:${versions.lwjgl3}:natives-windows-x86",
        "com.badlogicgames.jlayer:jlayer:${versions.jlayer}",
        "org.jcraft:jorbis:${versions.jorbis}"
]

libraries.lwjgl3GLES = [
        "org.lwjgl:lwjgl-opengles:${versions.lwjgl3}",
        "org.lwjgl:lwjgl-opengles:${versions.lwjgl3}:natives-linux",
        "org.lwjgl:lwjgl-opengles:${versions.lwjgl3}:natives-linux-arm32",
        "org.lwjgl:lwjgl-opengles:${versions.lwjgl3}:natives-linux-arm64",
        "org.lwjgl:lwjgl-opengles:${versions.lwjgl3}:natives-macos",
        "org.lwjgl:lwjgl-opengles:${versions.lwjgl3}:natives-macos-arm64",
        "org.lwjgl:lwjgl-opengles:${versions.lwjgl3}:natives-windows",
        "org.lwjgl:lwjgl-opengles:${versions.lwjgl3}:natives-windows-x86",
        "org.lwjgl:lwjgl-egl:${versions.lwjgl3}",
]

libraries.robovm = [
        "com.mobidevelop.robovm:robovm-rt:${versions.robovm}",
        "com.mobidevelop.robovm:robovm-objc:${versions.robovm}",
        "com.mobidevelop.robovm:robovm-cocoatouch:${versions.robovm}"
]

libraries.compileOnly.android = [
        "androidx.fragment:fragment:${versions.androidFragment}"
]

libraries.gwt = [
        "com.google.gwt:gwt-user:${versions.gwt}"
]

libraries.compileOnly.gwt = [
        "com.google.gwt:gwt-dev:${versions.gwt}"
]

libraries.junit = [
        "junit:junit:${versions.junit}"
]

testnatives.desktop = [
        files("gdx/libs/gdx-natives.jar"),
        files("extensions/gdx-box2d/gdx-box2d/libs/gdx-box2d-natives.jar"),
        files("extensions/gdx-bullet/libs/gdx-bullet-natives.jar"),
        files("extensions/gdx-freetype/libs/gdx-freetype-natives.jar")
]

gdxnatives.desktop = [
        files("gdx/libs/gdx-natives.jar")
]<|MERGE_RESOLUTION|>--- conflicted
+++ resolved
@@ -33,11 +33,7 @@
 versions.jlayer = "1.0.1-gdx"
 versions.jorbis = "0.0.17"
 versions.junit = "4.13.2"
-<<<<<<< HEAD
 versions.androidPlugin = "8.1.2"
-=======
-versions.androidPlugin = "7.3.1"
->>>>>>> 78bbe305
 versions.multiDex = "2.0.1"
 versions.androidCompileSdk = 33
 versions.androidTargetSdk = 33
