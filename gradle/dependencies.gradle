/*******************************************************************************
 * Copyright 2011 See AUTHORS file.
 *
 * Licensed under the Apache License, Version 2.0 (the "License");
 * you may not use this file except in compliance with the License.
 * You may obtain a copy of the License at
 *
 *   http://www.apache.org/licenses/LICENSE-2.0
 *
 * Unless required by applicable law or agreed to in writing, software
 * distributed under the License is distributed on an "AS IS" BASIS,
 * WITHOUT WARRANTIES OR CONDITIONS OF ANY KIND, either express or implied.
 * See the License for the specific language governing permissions and
 * limitations under the License.
 ******************************************************************************/

ext {
    versions = [:]
    libraries = [:]
    testnatives = [:]
}

<<<<<<< HEAD
versions.robovm = "2.3.12-SNAPSHOT"
=======
versions.robovm = "2.3.12"
>>>>>>> 53d6cb98
versions.gwt = "2.8.2"
versions.gwtPlugin = "1.0.9"
versions.gretty = "3.0.2"
versions.jglwf = "1.1"
versions.lwjgl = "2.9.3"
versions.lwjgl3 = "3.2.3"
versions.jlayer = "1.0.1-gdx"
versions.jorbis = "0.0.17"
versions.junit = "4.11"
versions.appleExtension = "1.4"
versions.androidPlugin = "3.5.4"
versions.multiDex = "2.0.1"
versions.androidCompileSdk = 30
versions.androidTargetSdk = 29
versions.androidMinSdk = 14
versions.androidBuildTools = "29.0.3"
versions.androidFragment = "1.2.3"
versions.javaparser = "2.3.0"

libraries.lwjgl = [
        "org.lwjgl.lwjgl:lwjgl:${versions.lwjgl}",
        "org.lwjgl.lwjgl:lwjgl_util:${versions.lwjgl}",
        "com.badlogicgames.jlayer:jlayer:${versions.jlayer}",
        "org.jcraft:jorbis:${versions.jorbis}"
]

libraries.lwjgl3 = [
        "org.lwjgl:lwjgl:${versions.lwjgl3}",
        "org.lwjgl:lwjgl:${versions.lwjgl3}:natives-linux",
        "org.lwjgl:lwjgl:${versions.lwjgl3}:natives-linux-arm32",
        "org.lwjgl:lwjgl:${versions.lwjgl3}:natives-linux-arm64",
        "org.lwjgl:lwjgl:${versions.lwjgl3}:natives-macos",
        "org.lwjgl:lwjgl:${versions.lwjgl3}:natives-windows",
        "org.lwjgl:lwjgl:${versions.lwjgl3}:natives-windows-x86",
        "org.lwjgl:lwjgl-glfw:${versions.lwjgl3}",
        "org.lwjgl:lwjgl-glfw:${versions.lwjgl3}:natives-linux",
        "org.lwjgl:lwjgl-glfw:${versions.lwjgl3}:natives-linux-arm32",
        "org.lwjgl:lwjgl-glfw:${versions.lwjgl3}:natives-linux-arm64",
        "org.lwjgl:lwjgl-glfw:${versions.lwjgl3}:natives-macos",
        "org.lwjgl:lwjgl-glfw:${versions.lwjgl3}:natives-windows",
        "org.lwjgl:lwjgl-glfw:${versions.lwjgl3}:natives-windows-x86",
        "org.lwjgl:lwjgl-jemalloc:${versions.lwjgl3}",
        "org.lwjgl:lwjgl-jemalloc:${versions.lwjgl3}:natives-linux",
        "org.lwjgl:lwjgl-jemalloc:${versions.lwjgl3}:natives-linux-arm32",
        "org.lwjgl:lwjgl-jemalloc:${versions.lwjgl3}:natives-linux-arm64",
        "org.lwjgl:lwjgl-jemalloc:${versions.lwjgl3}:natives-macos",
        "org.lwjgl:lwjgl-jemalloc:${versions.lwjgl3}:natives-windows",
        "org.lwjgl:lwjgl-jemalloc:${versions.lwjgl3}:natives-windows-x86",
        "org.lwjgl:lwjgl-openal:${versions.lwjgl3}",
        "org.lwjgl:lwjgl-openal:${versions.lwjgl3}:natives-linux",
        "org.lwjgl:lwjgl-openal:${versions.lwjgl3}:natives-linux-arm32",
        "org.lwjgl:lwjgl-openal:${versions.lwjgl3}:natives-linux-arm64",
        "org.lwjgl:lwjgl-openal:${versions.lwjgl3}:natives-macos",
        "org.lwjgl:lwjgl-openal:${versions.lwjgl3}:natives-windows",
        "org.lwjgl:lwjgl-openal:${versions.lwjgl3}:natives-windows-x86",
        "org.lwjgl:lwjgl-opengl:${versions.lwjgl3}",
        "org.lwjgl:lwjgl-opengl:${versions.lwjgl3}:natives-linux",
        "org.lwjgl:lwjgl-opengl:${versions.lwjgl3}:natives-linux-arm32",
        "org.lwjgl:lwjgl-opengl:${versions.lwjgl3}:natives-linux-arm64",
        "org.lwjgl:lwjgl-opengl:${versions.lwjgl3}:natives-macos",
        "org.lwjgl:lwjgl-opengl:${versions.lwjgl3}:natives-windows",
        "org.lwjgl:lwjgl-opengl:${versions.lwjgl3}:natives-windows-x86",
        "org.lwjgl:lwjgl-stb:${versions.lwjgl3}",
        "org.lwjgl:lwjgl-stb:${versions.lwjgl3}:natives-linux",
        "org.lwjgl:lwjgl-stb:${versions.lwjgl3}:natives-linux-arm32",
        "org.lwjgl:lwjgl-stb:${versions.lwjgl3}:natives-linux-arm64",
        "org.lwjgl:lwjgl-stb:${versions.lwjgl3}:natives-macos",
        "org.lwjgl:lwjgl-stb:${versions.lwjgl3}:natives-windows",
        "org.lwjgl:lwjgl-stb:${versions.lwjgl3}:natives-windows-x86",
        "com.apple:AppleJavaExtensions:${versions.appleExtension}",
        "com.badlogicgames.jlayer:jlayer:${versions.jlayer}",
        "org.jcraft:jorbis:${versions.jorbis}"
]

libraries.jglfw = [
        "com.badlogicgames.jglfw:jglfw:${versions.jglwf}",
        "com.badlogicgames.jglfw:jglfw-platform:${versions.jglwf}:natives-desktop"
]

libraries.robovm = [
        "com.mobidevelop.robovm:robovm-rt:${versions.robovm}",
        "com.mobidevelop.robovm:robovm-objc:${versions.robovm}",
        "com.mobidevelop.robovm:robovm-cocoatouch:${versions.robovm}"
]

libraries.android = [
        "androidx.fragment:fragment:${versions.androidFragment}"
]

libraries.gwt = [
        "com.google.gwt:gwt-user:${versions.gwt}",
        "com.google.gwt:gwt-dev:${versions.gwt}"
]

libraries.junit = [
        "junit:junit:${versions.junit}"
]

libraries.jnigen = [
        "com.github.javaparser:javaparser-core:${versions.javaparser}"
]

testnatives.desktop = [
        files("gdx/libs/gdx-natives.jar"),
        files("extensions/gdx-box2d/gdx-box2d/libs/gdx-box2d-natives.jar"),
        files("extensions/gdx-bullet/libs/gdx-bullet-natives.jar"),
        files("extensions/gdx-controllers/gdx-controllers-desktop/libs/gdx-controllers-desktop-natives.jar"),
        files("extensions/gdx-freetype/libs/gdx-freetype-natives.jar")
]

testnatives.ios = [
        files("gdx/libs/ios32/"),
        files("extensions/gdx-box2d/gdx-box2d/libs/ios32/"),
        files("extensions/gdx-bullet/libs/ios32/"),
        files("extensions/gdx-freetype/libs/ios32/")
]
<|MERGE_RESOLUTION|>--- conflicted
+++ resolved
@@ -20,11 +20,7 @@
     testnatives = [:]
 }
 
-<<<<<<< HEAD
-versions.robovm = "2.3.12-SNAPSHOT"
-=======
 versions.robovm = "2.3.12"
->>>>>>> 53d6cb98
 versions.gwt = "2.8.2"
 versions.gwtPlugin = "1.0.9"
 versions.gretty = "3.0.2"
