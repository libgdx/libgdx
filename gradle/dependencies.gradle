--- conflicted
+++ resolved
@@ -20,12 +20,8 @@
     testnatives = [:]
 }
 
-<<<<<<< HEAD
 versions.moe = "2.0.0-SNAPSHOT"
-versions.robovm = "2.3.12"
-=======
 versions.robovm = "2.3.14"
->>>>>>> 93ffc8d9
 versions.gwt = "2.8.2"
 versions.gwtPlugin = "1.0.9"
 versions.gretty = "3.0.2"
